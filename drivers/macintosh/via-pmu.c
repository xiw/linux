/*
 * Device driver for the via-pmu on Apple Powermacs.
 *
 * The VIA (versatile interface adapter) interfaces to the PMU,
 * a 6805 microprocessor core whose primary function is to control
 * battery charging and system power on the PowerBook 3400 and 2400.
 * The PMU also controls the ADB (Apple Desktop Bus) which connects
 * to the keyboard and mouse, as well as the non-volatile RAM
 * and the RTC (real time clock) chip.
 *
 * Copyright (C) 1998 Paul Mackerras and Fabio Riccardi.
 * Copyright (C) 2001-2002 Benjamin Herrenschmidt
 * Copyright (C) 2006-2007 Johannes Berg
 *
 * THIS DRIVER IS BECOMING A TOTAL MESS !
 *  - Cleanup atomically disabling reply to PMU events after
 *    a sleep or a freq. switch
 *
 */
#include <stdarg.h>
#include <linux/smp_lock.h>
#include <linux/types.h>
#include <linux/errno.h>
#include <linux/kernel.h>
#include <linux/delay.h>
#include <linux/sched.h>
#include <linux/miscdevice.h>
#include <linux/blkdev.h>
#include <linux/pci.h>
#include <linux/slab.h>
#include <linux/poll.h>
#include <linux/adb.h>
#include <linux/pmu.h>
#include <linux/cuda.h>
#include <linux/module.h>
#include <linux/spinlock.h>
#include <linux/pm.h>
#include <linux/proc_fs.h>
#include <linux/seq_file.h>
#include <linux/init.h>
#include <linux/interrupt.h>
#include <linux/device.h>
#include <linux/sysdev.h>
#include <linux/freezer.h>
#include <linux/syscalls.h>
#include <linux/suspend.h>
#include <linux/cpu.h>
#include <linux/compat.h>
#include <asm/prom.h>
#include <asm/machdep.h>
#include <asm/io.h>
#include <asm/pgtable.h>
#include <asm/system.h>
#include <asm/sections.h>
#include <asm/irq.h>
#include <asm/pmac_feature.h>
#include <asm/pmac_pfunc.h>
#include <asm/pmac_low_i2c.h>
#include <asm/uaccess.h>
#include <asm/mmu_context.h>
#include <asm/cputable.h>
#include <asm/time.h>
#include <asm/backlight.h>

#include "via-pmu-event.h"

/* Some compile options */
#undef DEBUG_SLEEP

/* Misc minor number allocated for /dev/pmu */
#define PMU_MINOR		154

/* How many iterations between battery polls */
#define BATTERY_POLLING_COUNT	2

static volatile unsigned char __iomem *via;

/* VIA registers - spaced 0x200 bytes apart */
#define RS		0x200		/* skip between registers */
#define B		0		/* B-side data */
#define A		RS		/* A-side data */
#define DIRB		(2*RS)		/* B-side direction (1=output) */
#define DIRA		(3*RS)		/* A-side direction (1=output) */
#define T1CL		(4*RS)		/* Timer 1 ctr/latch (low 8 bits) */
#define T1CH		(5*RS)		/* Timer 1 counter (high 8 bits) */
#define T1LL		(6*RS)		/* Timer 1 latch (low 8 bits) */
#define T1LH		(7*RS)		/* Timer 1 latch (high 8 bits) */
#define T2CL		(8*RS)		/* Timer 2 ctr/latch (low 8 bits) */
#define T2CH		(9*RS)		/* Timer 2 counter (high 8 bits) */
#define SR		(10*RS)		/* Shift register */
#define ACR		(11*RS)		/* Auxiliary control register */
#define PCR		(12*RS)		/* Peripheral control register */
#define IFR		(13*RS)		/* Interrupt flag register */
#define IER		(14*RS)		/* Interrupt enable register */
#define ANH		(15*RS)		/* A-side data, no handshake */

/* Bits in B data register: both active low */
#define TACK		0x08		/* Transfer acknowledge (input) */
#define TREQ		0x10		/* Transfer request (output) */

/* Bits in ACR */
#define SR_CTRL		0x1c		/* Shift register control bits */
#define SR_EXT		0x0c		/* Shift on external clock */
#define SR_OUT		0x10		/* Shift out if 1 */

/* Bits in IFR and IER */
#define IER_SET		0x80		/* set bits in IER */
#define IER_CLR		0		/* clear bits in IER */
#define SR_INT		0x04		/* Shift register full/empty */
#define CB2_INT		0x08
#define CB1_INT		0x10		/* transition on CB1 input */

static volatile enum pmu_state {
	idle,
	sending,
	intack,
	reading,
	reading_intr,
	locked,
} pmu_state;

static volatile enum int_data_state {
	int_data_empty,
	int_data_fill,
	int_data_ready,
	int_data_flush
} int_data_state[2] = { int_data_empty, int_data_empty };

static struct adb_request *current_req;
static struct adb_request *last_req;
static struct adb_request *req_awaiting_reply;
static unsigned char interrupt_data[2][32];
static int interrupt_data_len[2];
static int int_data_last;
static unsigned char *reply_ptr;
static int data_index;
static int data_len;
static volatile int adb_int_pending;
static volatile int disable_poll;
static struct device_node *vias;
static int pmu_kind = PMU_UNKNOWN;
static int pmu_fully_inited;
static int pmu_has_adb;
static struct device_node *gpio_node;
static unsigned char __iomem *gpio_reg;
static int gpio_irq = NO_IRQ;
static int gpio_irq_enabled = -1;
static volatile int pmu_suspended;
static spinlock_t pmu_lock;
static u8 pmu_intr_mask;
static int pmu_version;
static int drop_interrupts;
#if defined(CONFIG_SUSPEND) && defined(CONFIG_PPC32)
static int option_lid_wakeup = 1;
#endif /* CONFIG_SUSPEND && CONFIG_PPC32 */
static unsigned long async_req_locks;
static unsigned int pmu_irq_stats[11];

static struct proc_dir_entry *proc_pmu_root;
static struct proc_dir_entry *proc_pmu_info;
static struct proc_dir_entry *proc_pmu_irqstats;
static struct proc_dir_entry *proc_pmu_options;
static int option_server_mode;

int pmu_battery_count;
int pmu_cur_battery;
unsigned int pmu_power_flags = PMU_PWR_AC_PRESENT;
struct pmu_battery_info pmu_batteries[PMU_MAX_BATTERIES];
static int query_batt_timer = BATTERY_POLLING_COUNT;
static struct adb_request batt_req;
static struct proc_dir_entry *proc_pmu_batt[PMU_MAX_BATTERIES];

int __fake_sleep;
int asleep;

#ifdef CONFIG_ADB
static int adb_dev_map;
static int pmu_adb_flags;

static int pmu_probe(void);
static int pmu_init(void);
static int pmu_send_request(struct adb_request *req, int sync);
static int pmu_adb_autopoll(int devs);
static int pmu_adb_reset_bus(void);
#endif /* CONFIG_ADB */

static int init_pmu(void);
static void pmu_start(void);
static irqreturn_t via_pmu_interrupt(int irq, void *arg);
static irqreturn_t gpio1_interrupt(int irq, void *arg);
static const struct file_operations pmu_info_proc_fops;
static const struct file_operations pmu_irqstats_proc_fops;
static void pmu_pass_intr(unsigned char *data, int len);
static const struct file_operations pmu_battery_proc_fops;
static const struct file_operations pmu_options_proc_fops;

#ifdef CONFIG_ADB
struct adb_driver via_pmu_driver = {
	"PMU",
	pmu_probe,
	pmu_init,
	pmu_send_request,
	pmu_adb_autopoll,
	pmu_poll_adb,
	pmu_adb_reset_bus
};
#endif /* CONFIG_ADB */

extern void low_sleep_handler(void);
extern void enable_kernel_altivec(void);
extern void enable_kernel_fp(void);

#ifdef DEBUG_SLEEP
int pmu_polled_request(struct adb_request *req);
void pmu_blink(int n);
#endif

/*
 * This table indicates for each PMU opcode:
 * - the number of data bytes to be sent with the command, or -1
 *   if a length byte should be sent,
 * - the number of response bytes which the PMU will return, or
 *   -1 if it will send a length byte.
 */
static const s8 pmu_data_len[256][2] = {
/*	   0	   1	   2	   3	   4	   5	   6	   7  */
/*00*/	{-1, 0},{-1, 0},{-1, 0},{-1, 0},{-1, 0},{-1, 0},{-1, 0},{-1, 0},
/*08*/	{-1,-1},{-1,-1},{-1,-1},{-1,-1},{-1,-1},{-1,-1},{-1,-1},{-1,-1},
/*10*/	{ 1, 0},{ 1, 0},{-1, 0},{-1, 0},{-1, 0},{-1, 0},{-1, 0},{-1, 0},
/*18*/	{ 0, 1},{ 0, 1},{-1,-1},{-1,-1},{-1,-1},{-1,-1},{-1,-1},{ 0, 0},
/*20*/	{-1, 0},{ 0, 0},{ 2, 0},{ 1, 0},{ 1, 0},{-1, 0},{-1, 0},{-1, 0},
/*28*/	{ 0,-1},{ 0,-1},{-1,-1},{-1,-1},{-1,-1},{-1,-1},{-1,-1},{ 0,-1},
/*30*/	{ 4, 0},{20, 0},{-1, 0},{ 3, 0},{-1, 0},{-1, 0},{-1, 0},{-1, 0},
/*38*/	{ 0, 4},{ 0,20},{ 2,-1},{ 2, 1},{ 3,-1},{-1,-1},{-1,-1},{ 4, 0},
/*40*/	{ 1, 0},{ 1, 0},{-1, 0},{-1, 0},{-1, 0},{-1, 0},{-1, 0},{-1, 0},
/*48*/	{ 0, 1},{ 0, 1},{-1,-1},{ 1, 0},{ 1, 0},{-1,-1},{-1,-1},{-1,-1},
/*50*/	{ 1, 0},{ 0, 0},{ 2, 0},{ 2, 0},{-1, 0},{ 1, 0},{ 3, 0},{ 1, 0},
/*58*/	{ 0, 1},{ 1, 0},{ 0, 2},{ 0, 2},{ 0,-1},{-1,-1},{-1,-1},{-1,-1},
/*60*/	{ 2, 0},{-1, 0},{-1, 0},{-1, 0},{-1, 0},{-1, 0},{-1, 0},{-1, 0},
/*68*/	{ 0, 3},{ 0, 3},{ 0, 2},{ 0, 8},{ 0,-1},{ 0,-1},{-1,-1},{-1,-1},
/*70*/	{ 1, 0},{ 1, 0},{ 1, 0},{-1, 0},{-1, 0},{-1, 0},{-1, 0},{-1, 0},
/*78*/	{ 0,-1},{ 0,-1},{-1,-1},{-1,-1},{-1,-1},{ 5, 1},{ 4, 1},{ 4, 1},
/*80*/	{ 4, 0},{-1, 0},{ 0, 0},{-1, 0},{-1, 0},{-1, 0},{-1, 0},{-1, 0},
/*88*/	{ 0, 5},{-1,-1},{-1,-1},{-1,-1},{-1,-1},{-1,-1},{-1,-1},{-1,-1},
/*90*/	{ 1, 0},{ 2, 0},{-1, 0},{-1, 0},{-1, 0},{-1, 0},{-1, 0},{-1, 0},
/*98*/	{ 0, 1},{ 0, 1},{-1,-1},{-1,-1},{-1,-1},{-1,-1},{-1,-1},{-1,-1},
/*a0*/	{ 2, 0},{ 2, 0},{ 2, 0},{ 4, 0},{-1, 0},{ 0, 0},{-1, 0},{-1, 0},
/*a8*/	{ 1, 1},{ 1, 0},{ 3, 0},{ 2, 0},{-1,-1},{-1,-1},{-1,-1},{-1,-1},
/*b0*/	{-1, 0},{-1, 0},{-1, 0},{-1, 0},{-1, 0},{-1, 0},{-1, 0},{-1, 0},
/*b8*/	{-1,-1},{-1,-1},{-1,-1},{-1,-1},{-1,-1},{-1,-1},{-1,-1},{-1,-1},
/*c0*/	{-1, 0},{-1, 0},{-1, 0},{-1, 0},{-1, 0},{-1, 0},{-1, 0},{-1, 0},
/*c8*/	{-1,-1},{-1,-1},{-1,-1},{-1,-1},{-1,-1},{-1,-1},{-1,-1},{-1,-1},
/*d0*/	{ 0, 0},{-1, 0},{-1, 0},{-1, 0},{-1, 0},{-1, 0},{-1, 0},{-1, 0},
/*d8*/	{ 1, 1},{ 1, 1},{-1,-1},{-1,-1},{ 0, 1},{ 0,-1},{-1,-1},{-1,-1},
/*e0*/	{-1, 0},{ 4, 0},{ 0, 1},{-1, 0},{-1, 0},{ 4, 0},{-1, 0},{-1, 0},
/*e8*/	{ 3,-1},{-1,-1},{ 0, 1},{-1,-1},{ 0,-1},{-1,-1},{-1,-1},{ 0, 0},
/*f0*/	{-1, 0},{-1, 0},{-1, 0},{-1, 0},{-1, 0},{-1, 0},{-1, 0},{-1, 0},
/*f8*/	{-1,-1},{-1,-1},{-1,-1},{-1,-1},{-1,-1},{-1,-1},{-1,-1},{-1,-1},
};

static char *pbook_type[] = {
	"Unknown PowerBook",
	"PowerBook 2400/3400/3500(G3)",
	"PowerBook G3 Series",
	"1999 PowerBook G3",
	"Core99"
};

int __init find_via_pmu(void)
{
	u64 taddr;
	const u32 *reg;

	if (via != 0)
		return 1;
	vias = of_find_node_by_name(NULL, "via-pmu");
	if (vias == NULL)
		return 0;

	reg = of_get_property(vias, "reg", NULL);
	if (reg == NULL) {
		printk(KERN_ERR "via-pmu: No \"reg\" property !\n");
		goto fail;
	}
	taddr = of_translate_address(vias, reg);
	if (taddr == OF_BAD_ADDR) {
		printk(KERN_ERR "via-pmu: Can't translate address !\n");
		goto fail;
	}

	spin_lock_init(&pmu_lock);

	pmu_has_adb = 1;

	pmu_intr_mask =	PMU_INT_PCEJECT |
			PMU_INT_SNDBRT |
			PMU_INT_ADB |
			PMU_INT_TICK;
	
	if (vias->parent->name && ((strcmp(vias->parent->name, "ohare") == 0)
	    || of_device_is_compatible(vias->parent, "ohare")))
		pmu_kind = PMU_OHARE_BASED;
	else if (of_device_is_compatible(vias->parent, "paddington"))
		pmu_kind = PMU_PADDINGTON_BASED;
	else if (of_device_is_compatible(vias->parent, "heathrow"))
		pmu_kind = PMU_HEATHROW_BASED;
	else if (of_device_is_compatible(vias->parent, "Keylargo")
		 || of_device_is_compatible(vias->parent, "K2-Keylargo")) {
		struct device_node *gpiop;
		struct device_node *adbp;
		u64 gaddr = OF_BAD_ADDR;

		pmu_kind = PMU_KEYLARGO_BASED;
		adbp = of_find_node_by_type(NULL, "adb");
		pmu_has_adb = (adbp != NULL);
		of_node_put(adbp);
		pmu_intr_mask =	PMU_INT_PCEJECT |
				PMU_INT_SNDBRT |
				PMU_INT_ADB |
				PMU_INT_TICK |
				PMU_INT_ENVIRONMENT;
		
		gpiop = of_find_node_by_name(NULL, "gpio");
		if (gpiop) {
			reg = of_get_property(gpiop, "reg", NULL);
			if (reg)
				gaddr = of_translate_address(gpiop, reg);
			if (gaddr != OF_BAD_ADDR)
				gpio_reg = ioremap(gaddr, 0x10);
		}
		if (gpio_reg == NULL) {
			printk(KERN_ERR "via-pmu: Can't find GPIO reg !\n");
			goto fail_gpio;
		}
	} else
		pmu_kind = PMU_UNKNOWN;

	via = ioremap(taddr, 0x2000);
	if (via == NULL) {
		printk(KERN_ERR "via-pmu: Can't map address !\n");
		goto fail;
	}
	
	out_8(&via[IER], IER_CLR | 0x7f);	/* disable all intrs */
	out_8(&via[IFR], 0x7f);			/* clear IFR */

	pmu_state = idle;

	if (!init_pmu()) {
		via = NULL;
		return 0;
	}

	printk(KERN_INFO "PMU driver v%d initialized for %s, firmware: %02x\n",
	       PMU_DRIVER_VERSION, pbook_type[pmu_kind], pmu_version);
	       
	sys_ctrler = SYS_CTRLER_PMU;
	
	return 1;
 fail:
	of_node_put(vias);
	iounmap(gpio_reg);
	gpio_reg = NULL;
 fail_gpio:
	vias = NULL;
	return 0;
}

#ifdef CONFIG_ADB
static int pmu_probe(void)
{
	return vias == NULL? -ENODEV: 0;
}

static int __init pmu_init(void)
{
	if (vias == NULL)
		return -ENODEV;
	return 0;
}
#endif /* CONFIG_ADB */

/*
 * We can't wait until pmu_init gets called, that happens too late.
 * It happens after IDE and SCSI initialization, which can take a few
 * seconds, and by that time the PMU could have given up on us and
 * turned us off.
 * Thus this is called with arch_initcall rather than device_initcall.
 */
static int __init via_pmu_start(void)
{
	unsigned int irq;

	if (vias == NULL)
		return -ENODEV;

	batt_req.complete = 1;

	irq = irq_of_parse_and_map(vias, 0);
	if (irq == NO_IRQ) {
		printk(KERN_ERR "via-pmu: can't map interrupt\n");
		return -ENODEV;
	}
	/* We set IRQF_NO_SUSPEND because we don't want the interrupt
	 * to be disabled between the 2 passes of driver suspend, we
	 * control our own disabling for that one
	 */
	if (request_irq(irq, via_pmu_interrupt, IRQF_NO_SUSPEND,
			"VIA-PMU", (void *)0)) {
		printk(KERN_ERR "via-pmu: can't request irq %d\n", irq);
		return -ENODEV;
	}

	if (pmu_kind == PMU_KEYLARGO_BASED) {
		gpio_node = of_find_node_by_name(NULL, "extint-gpio1");
		if (gpio_node == NULL)
			gpio_node = of_find_node_by_name(NULL,
							 "pmu-interrupt");
		if (gpio_node)
			gpio_irq = irq_of_parse_and_map(gpio_node, 0);

		if (gpio_irq != NO_IRQ) {
			if (request_irq(gpio_irq, gpio1_interrupt, IRQF_TIMER,
					"GPIO1 ADB", (void *)0))
				printk(KERN_ERR "pmu: can't get irq %d"
				       " (GPIO1)\n", gpio_irq);
			else
				gpio_irq_enabled = 1;
		}
	}

	/* Enable interrupts */
	out_8(&via[IER], IER_SET | SR_INT | CB1_INT);

	pmu_fully_inited = 1;

	/* Make sure PMU settle down before continuing. This is _very_ important
	 * since the IDE probe may shut interrupts down for quite a bit of time. If
	 * a PMU communication is pending while this happens, the PMU may timeout
	 * Not that on Core99 machines, the PMU keeps sending us environement
	 * messages, we should find a way to either fix IDE or make it call
	 * pmu_suspend() before masking interrupts. This can also happens while
	 * scolling with some fbdevs.
	 */
	do {
		pmu_poll();
	} while (pmu_state != idle);

	return 0;
}

arch_initcall(via_pmu_start);

/*
 * This has to be done after pci_init, which is a subsys_initcall.
 */
static int __init via_pmu_dev_init(void)
{
	if (vias == NULL)
		return -ENODEV;

#ifdef CONFIG_PMAC_BACKLIGHT
	/* Initialize backlight */
	pmu_backlight_init();
#endif

#ifdef CONFIG_PPC32
  	if (of_machine_is_compatible("AAPL,3400/2400") ||
  		of_machine_is_compatible("AAPL,3500")) {
		int mb = pmac_call_feature(PMAC_FTR_GET_MB_INFO,
			NULL, PMAC_MB_INFO_MODEL, 0);
		pmu_battery_count = 1;
		if (mb == PMAC_TYPE_COMET)
			pmu_batteries[0].flags |= PMU_BATT_TYPE_COMET;
		else
			pmu_batteries[0].flags |= PMU_BATT_TYPE_HOOPER;
	} else if (of_machine_is_compatible("AAPL,PowerBook1998") ||
		of_machine_is_compatible("PowerBook1,1")) {
		pmu_battery_count = 2;
		pmu_batteries[0].flags |= PMU_BATT_TYPE_SMART;
		pmu_batteries[1].flags |= PMU_BATT_TYPE_SMART;
	} else {
		struct device_node* prim =
			of_find_node_by_name(NULL, "power-mgt");
		const u32 *prim_info = NULL;
		if (prim)
			prim_info = of_get_property(prim, "prim-info", NULL);
		if (prim_info) {
			/* Other stuffs here yet unknown */
			pmu_battery_count = (prim_info[6] >> 16) & 0xff;
			pmu_batteries[0].flags |= PMU_BATT_TYPE_SMART;
			if (pmu_battery_count > 1)
				pmu_batteries[1].flags |= PMU_BATT_TYPE_SMART;
		}
		of_node_put(prim);
	}
#endif /* CONFIG_PPC32 */

	/* Create /proc/pmu */
	proc_pmu_root = proc_mkdir("pmu", NULL);
	if (proc_pmu_root) {
		long i;

		for (i=0; i<pmu_battery_count; i++) {
			char title[16];
			sprintf(title, "battery_%ld", i);
			proc_pmu_batt[i] = proc_create_data(title, 0, proc_pmu_root,
					&pmu_battery_proc_fops, (void *)i);
		}

		proc_pmu_info = proc_create("info", 0, proc_pmu_root, &pmu_info_proc_fops);
		proc_pmu_irqstats = proc_create("interrupts", 0, proc_pmu_root,
						&pmu_irqstats_proc_fops);
		proc_pmu_options = proc_create("options", 0600, proc_pmu_root,
						&pmu_options_proc_fops);
	}
	return 0;
}

device_initcall(via_pmu_dev_init);

static int
init_pmu(void)
{
	int timeout;
	struct adb_request req;

	out_8(&via[B], via[B] | TREQ);			/* negate TREQ */
	out_8(&via[DIRB], (via[DIRB] | TREQ) & ~TACK);	/* TACK in, TREQ out */

	pmu_request(&req, NULL, 2, PMU_SET_INTR_MASK, pmu_intr_mask);
	timeout =  100000;
	while (!req.complete) {
		if (--timeout < 0) {
			printk(KERN_ERR "init_pmu: no response from PMU\n");
			return 0;
		}
		udelay(10);
		pmu_poll();
	}

	/* ack all pending interrupts */
	timeout = 100000;
	interrupt_data[0][0] = 1;
	while (interrupt_data[0][0] || pmu_state != idle) {
		if (--timeout < 0) {
			printk(KERN_ERR "init_pmu: timed out acking intrs\n");
			return 0;
		}
		if (pmu_state == idle)
			adb_int_pending = 1;
		via_pmu_interrupt(0, NULL);
		udelay(10);
	}

	/* Tell PMU we are ready.  */
	if (pmu_kind == PMU_KEYLARGO_BASED) {
		pmu_request(&req, NULL, 2, PMU_SYSTEM_READY, 2);
		while (!req.complete)
			pmu_poll();
	}

	/* Read PMU version */
	pmu_request(&req, NULL, 1, PMU_GET_VERSION);
	pmu_wait_complete(&req);
	if (req.reply_len > 0)
		pmu_version = req.reply[0];
	
	/* Read server mode setting */
	if (pmu_kind == PMU_KEYLARGO_BASED) {
		pmu_request(&req, NULL, 2, PMU_POWER_EVENTS,
			    PMU_PWR_GET_POWERUP_EVENTS);
		pmu_wait_complete(&req);
		if (req.reply_len == 2) {
			if (req.reply[1] & PMU_PWR_WAKEUP_AC_INSERT)
				option_server_mode = 1;
			printk(KERN_INFO "via-pmu: Server Mode is %s\n",
			       option_server_mode ? "enabled" : "disabled");
		}
	}
	return 1;
}

int
pmu_get_model(void)
{
	return pmu_kind;
}

static void pmu_set_server_mode(int server_mode)
{
	struct adb_request req;

	if (pmu_kind != PMU_KEYLARGO_BASED)
		return;

	option_server_mode = server_mode;
	pmu_request(&req, NULL, 2, PMU_POWER_EVENTS, PMU_PWR_GET_POWERUP_EVENTS);
	pmu_wait_complete(&req);
	if (req.reply_len < 2)
		return;
	if (server_mode)
		pmu_request(&req, NULL, 4, PMU_POWER_EVENTS,
			    PMU_PWR_SET_POWERUP_EVENTS,
			    req.reply[0], PMU_PWR_WAKEUP_AC_INSERT); 
	else
		pmu_request(&req, NULL, 4, PMU_POWER_EVENTS,
			    PMU_PWR_CLR_POWERUP_EVENTS,
			    req.reply[0], PMU_PWR_WAKEUP_AC_INSERT); 
	pmu_wait_complete(&req);
}

/* This new version of the code for 2400/3400/3500 powerbooks
 * is inspired from the implementation in gkrellm-pmu
 */
static void
done_battery_state_ohare(struct adb_request* req)
{
	/* format:
	 *  [0]    :  flags
	 *    0x01 :  AC indicator
	 *    0x02 :  charging
	 *    0x04 :  battery exist
	 *    0x08 :  
	 *    0x10 :  
	 *    0x20 :  full charged
	 *    0x40 :  pcharge reset
	 *    0x80 :  battery exist
	 *
	 *  [1][2] :  battery voltage
	 *  [3]    :  CPU temperature
	 *  [4]    :  battery temperature
	 *  [5]    :  current
	 *  [6][7] :  pcharge
	 *              --tkoba
	 */
	unsigned int bat_flags = PMU_BATT_TYPE_HOOPER;
	long pcharge, charge, vb, vmax, lmax;
	long vmax_charging, vmax_charged;
	long amperage, voltage, time, max;
	int mb = pmac_call_feature(PMAC_FTR_GET_MB_INFO,
			NULL, PMAC_MB_INFO_MODEL, 0);

	if (req->reply[0] & 0x01)
		pmu_power_flags |= PMU_PWR_AC_PRESENT;
	else
		pmu_power_flags &= ~PMU_PWR_AC_PRESENT;
	
	if (mb == PMAC_TYPE_COMET) {
		vmax_charged = 189;
		vmax_charging = 213;
		lmax = 6500;
	} else {
		vmax_charged = 330;
		vmax_charging = 330;
		lmax = 6500;
	}
	vmax = vmax_charged;

	/* If battery installed */
	if (req->reply[0] & 0x04) {
		bat_flags |= PMU_BATT_PRESENT;
		if (req->reply[0] & 0x02)
			bat_flags |= PMU_BATT_CHARGING;
		vb = (req->reply[1] << 8) | req->reply[2];
		voltage = (vb * 265 + 72665) / 10;
		amperage = req->reply[5];
		if ((req->reply[0] & 0x01) == 0) {
			if (amperage > 200)
				vb += ((amperage - 200) * 15)/100;
		} else if (req->reply[0] & 0x02) {
			vb = (vb * 97) / 100;
			vmax = vmax_charging;
		}
		charge = (100 * vb) / vmax;
		if (req->reply[0] & 0x40) {
			pcharge = (req->reply[6] << 8) + req->reply[7];
			if (pcharge > lmax)
				pcharge = lmax;
			pcharge *= 100;
			pcharge = 100 - pcharge / lmax;
			if (pcharge < charge)
				charge = pcharge;
		}
		if (amperage > 0)
			time = (charge * 16440) / amperage;
		else
			time = 0;
		max = 100;
		amperage = -amperage;
	} else
		charge = max = amperage = voltage = time = 0;

	pmu_batteries[pmu_cur_battery].flags = bat_flags;
	pmu_batteries[pmu_cur_battery].charge = charge;
	pmu_batteries[pmu_cur_battery].max_charge = max;
	pmu_batteries[pmu_cur_battery].amperage = amperage;
	pmu_batteries[pmu_cur_battery].voltage = voltage;
	pmu_batteries[pmu_cur_battery].time_remaining = time;

	clear_bit(0, &async_req_locks);
}

static void
done_battery_state_smart(struct adb_request* req)
{
	/* format:
	 *  [0] : format of this structure (known: 3,4,5)
	 *  [1] : flags
	 *  
	 *  format 3 & 4:
	 *  
	 *  [2] : charge
	 *  [3] : max charge
	 *  [4] : current
	 *  [5] : voltage
	 *  
	 *  format 5:
	 *  
	 *  [2][3] : charge
	 *  [4][5] : max charge
	 *  [6][7] : current
	 *  [8][9] : voltage
	 */
	 
	unsigned int bat_flags = PMU_BATT_TYPE_SMART;
	int amperage;
	unsigned int capa, max, voltage;
	
	if (req->reply[1] & 0x01)
		pmu_power_flags |= PMU_PWR_AC_PRESENT;
	else
		pmu_power_flags &= ~PMU_PWR_AC_PRESENT;


	capa = max = amperage = voltage = 0;
	
	if (req->reply[1] & 0x04) {
		bat_flags |= PMU_BATT_PRESENT;
		switch(req->reply[0]) {
			case 3:
			case 4: capa = req->reply[2];
				max = req->reply[3];
				amperage = *((signed char *)&req->reply[4]);
				voltage = req->reply[5];
				break;
			case 5: capa = (req->reply[2] << 8) | req->reply[3];
				max = (req->reply[4] << 8) | req->reply[5];
				amperage = *((signed short *)&req->reply[6]);
				voltage = (req->reply[8] << 8) | req->reply[9];
				break;
			default:
				printk(KERN_WARNING "pmu.c : unrecognized battery info, len: %d, %02x %02x %02x %02x\n",
					req->reply_len, req->reply[0], req->reply[1], req->reply[2], req->reply[3]);
				break;
		}
	}

	if ((req->reply[1] & 0x01) && (amperage > 0))
		bat_flags |= PMU_BATT_CHARGING;

	pmu_batteries[pmu_cur_battery].flags = bat_flags;
	pmu_batteries[pmu_cur_battery].charge = capa;
	pmu_batteries[pmu_cur_battery].max_charge = max;
	pmu_batteries[pmu_cur_battery].amperage = amperage;
	pmu_batteries[pmu_cur_battery].voltage = voltage;
	if (amperage) {
		if ((req->reply[1] & 0x01) && (amperage > 0))
			pmu_batteries[pmu_cur_battery].time_remaining
				= ((max-capa) * 3600) / amperage;
		else
			pmu_batteries[pmu_cur_battery].time_remaining
				= (capa * 3600) / (-amperage);
	} else
		pmu_batteries[pmu_cur_battery].time_remaining = 0;

	pmu_cur_battery = (pmu_cur_battery + 1) % pmu_battery_count;

	clear_bit(0, &async_req_locks);
}

static void
query_battery_state(void)
{
	if (test_and_set_bit(0, &async_req_locks))
		return;
	if (pmu_kind == PMU_OHARE_BASED)
		pmu_request(&batt_req, done_battery_state_ohare,
			1, PMU_BATTERY_STATE);
	else
		pmu_request(&batt_req, done_battery_state_smart,
			2, PMU_SMART_BATTERY_STATE, pmu_cur_battery+1);
}

static int pmu_info_proc_show(struct seq_file *m, void *v)
{
	seq_printf(m, "PMU driver version     : %d\n", PMU_DRIVER_VERSION);
	seq_printf(m, "PMU firmware version   : %02x\n", pmu_version);
	seq_printf(m, "AC Power               : %d\n",
		((pmu_power_flags & PMU_PWR_AC_PRESENT) != 0) || pmu_battery_count == 0);
	seq_printf(m, "Battery count          : %d\n", pmu_battery_count);

	return 0;
}

static int pmu_info_proc_open(struct inode *inode, struct file *file)
{
	return single_open(file, pmu_info_proc_show, NULL);
}

static const struct file_operations pmu_info_proc_fops = {
	.owner		= THIS_MODULE,
	.open		= pmu_info_proc_open,
	.read		= seq_read,
	.llseek		= seq_lseek,
	.release	= single_release,
};

static int pmu_irqstats_proc_show(struct seq_file *m, void *v)
{
	int i;
	static const char *irq_names[] = {
		"Total CB1 triggered events",
		"Total GPIO1 triggered events",
		"PC-Card eject button",
		"Sound/Brightness button",
		"ADB message",
		"Battery state change",
		"Environment interrupt",
		"Tick timer",
		"Ghost interrupt (zero len)",
		"Empty interrupt (empty mask)",
		"Max irqs in a row"
        };

	for (i=0; i<11; i++) {
		seq_printf(m, " %2u: %10u (%s)\n",
			     i, pmu_irq_stats[i], irq_names[i]);
	}
	return 0;
}

static int pmu_irqstats_proc_open(struct inode *inode, struct file *file)
{
	return single_open(file, pmu_irqstats_proc_show, NULL);
}

static const struct file_operations pmu_irqstats_proc_fops = {
	.owner		= THIS_MODULE,
	.open		= pmu_irqstats_proc_open,
	.read		= seq_read,
	.llseek		= seq_lseek,
	.release	= single_release,
};

static int pmu_battery_proc_show(struct seq_file *m, void *v)
{
	long batnum = (long)m->private;
	
	seq_putc(m, '\n');
	seq_printf(m, "flags      : %08x\n", pmu_batteries[batnum].flags);
	seq_printf(m, "charge     : %d\n", pmu_batteries[batnum].charge);
	seq_printf(m, "max_charge : %d\n", pmu_batteries[batnum].max_charge);
	seq_printf(m, "current    : %d\n", pmu_batteries[batnum].amperage);
	seq_printf(m, "voltage    : %d\n", pmu_batteries[batnum].voltage);
	seq_printf(m, "time rem.  : %d\n", pmu_batteries[batnum].time_remaining);
	return 0;
}

static int pmu_battery_proc_open(struct inode *inode, struct file *file)
{
	return single_open(file, pmu_battery_proc_show, PDE(inode)->data);
}

static const struct file_operations pmu_battery_proc_fops = {
	.owner		= THIS_MODULE,
	.open		= pmu_battery_proc_open,
	.read		= seq_read,
	.llseek		= seq_lseek,
	.release	= single_release,
};

static int pmu_options_proc_show(struct seq_file *m, void *v)
{
#if defined(CONFIG_SUSPEND) && defined(CONFIG_PPC32)
	if (pmu_kind == PMU_KEYLARGO_BASED &&
	    pmac_call_feature(PMAC_FTR_SLEEP_STATE,NULL,0,-1) >= 0)
		seq_printf(m, "lid_wakeup=%d\n", option_lid_wakeup);
#endif
	if (pmu_kind == PMU_KEYLARGO_BASED)
		seq_printf(m, "server_mode=%d\n", option_server_mode);

	return 0;
}

static int pmu_options_proc_open(struct inode *inode, struct file *file)
{
	return single_open(file, pmu_options_proc_show, NULL);
}

static ssize_t pmu_options_proc_write(struct file *file,
		const char __user *buffer, size_t count, loff_t *pos)
{
	char tmp[33];
	char *label, *val;
	size_t fcount = count;
	
	if (!count)
		return -EINVAL;
	if (count > 32)
		count = 32;
	if (copy_from_user(tmp, buffer, count))
		return -EFAULT;
	tmp[count] = 0;

	label = tmp;
	while(*label == ' ')
		label++;
	val = label;
	while(*val && (*val != '=')) {
		if (*val == ' ')
			*val = 0;
		val++;
	}
	if ((*val) == 0)
		return -EINVAL;
	*(val++) = 0;
	while(*val == ' ')
		val++;
#if defined(CONFIG_SUSPEND) && defined(CONFIG_PPC32)
	if (pmu_kind == PMU_KEYLARGO_BASED &&
	    pmac_call_feature(PMAC_FTR_SLEEP_STATE,NULL,0,-1) >= 0)
		if (!strcmp(label, "lid_wakeup"))
			option_lid_wakeup = ((*val) == '1');
#endif
	if (pmu_kind == PMU_KEYLARGO_BASED && !strcmp(label, "server_mode")) {
		int new_value;
		new_value = ((*val) == '1');
		if (new_value != option_server_mode)
			pmu_set_server_mode(new_value);
	}
	return fcount;
}

static const struct file_operations pmu_options_proc_fops = {
	.owner		= THIS_MODULE,
	.open		= pmu_options_proc_open,
	.read		= seq_read,
	.llseek		= seq_lseek,
	.release	= single_release,
	.write		= pmu_options_proc_write,
};

#ifdef CONFIG_ADB
/* Send an ADB command */
static int pmu_send_request(struct adb_request *req, int sync)
{
	int i, ret;

	if ((vias == NULL) || (!pmu_fully_inited)) {
		req->complete = 1;
		return -ENXIO;
	}

	ret = -EINVAL;

	switch (req->data[0]) {
	case PMU_PACKET:
		for (i = 0; i < req->nbytes - 1; ++i)
			req->data[i] = req->data[i+1];
		--req->nbytes;
		if (pmu_data_len[req->data[0]][1] != 0) {
			req->reply[0] = ADB_RET_OK;
			req->reply_len = 1;
		} else
			req->reply_len = 0;
		ret = pmu_queue_request(req);
		break;
	case CUDA_PACKET:
		switch (req->data[1]) {
		case CUDA_GET_TIME:
			if (req->nbytes != 2)
				break;
			req->data[0] = PMU_READ_RTC;
			req->nbytes = 1;
			req->reply_len = 3;
			req->reply[0] = CUDA_PACKET;
			req->reply[1] = 0;
			req->reply[2] = CUDA_GET_TIME;
			ret = pmu_queue_request(req);
			break;
		case CUDA_SET_TIME:
			if (req->nbytes != 6)
				break;
			req->data[0] = PMU_SET_RTC;
			req->nbytes = 5;
			for (i = 1; i <= 4; ++i)
				req->data[i] = req->data[i+1];
			req->reply_len = 3;
			req->reply[0] = CUDA_PACKET;
			req->reply[1] = 0;
			req->reply[2] = CUDA_SET_TIME;
			ret = pmu_queue_request(req);
			break;
		}
		break;
	case ADB_PACKET:
	    	if (!pmu_has_adb)
    			return -ENXIO;
		for (i = req->nbytes - 1; i > 1; --i)
			req->data[i+2] = req->data[i];
		req->data[3] = req->nbytes - 2;
		req->data[2] = pmu_adb_flags;
		/*req->data[1] = req->data[1];*/
		req->data[0] = PMU_ADB_CMD;
		req->nbytes += 2;
		req->reply_expected = 1;
		req->reply_len = 0;
		ret = pmu_queue_request(req);
		break;
	}
	if (ret) {
		req->complete = 1;
		return ret;
	}

	if (sync)
		while (!req->complete)
			pmu_poll();

	return 0;
}

/* Enable/disable autopolling */
static int __pmu_adb_autopoll(int devs)
{
	struct adb_request req;

	if (devs) {
		pmu_request(&req, NULL, 5, PMU_ADB_CMD, 0, 0x86,
			    adb_dev_map >> 8, adb_dev_map);
		pmu_adb_flags = 2;
	} else {
		pmu_request(&req, NULL, 1, PMU_ADB_POLL_OFF);
		pmu_adb_flags = 0;
	}
	while (!req.complete)
		pmu_poll();
	return 0;
}

static int pmu_adb_autopoll(int devs)
{
	if ((vias == NULL) || (!pmu_fully_inited) || !pmu_has_adb)
		return -ENXIO;

	adb_dev_map = devs;
	return __pmu_adb_autopoll(devs);
}

/* Reset the ADB bus */
static int pmu_adb_reset_bus(void)
{
	struct adb_request req;
	int save_autopoll = adb_dev_map;

	if ((vias == NULL) || (!pmu_fully_inited) || !pmu_has_adb)
		return -ENXIO;

	/* anyone got a better idea?? */
	__pmu_adb_autopoll(0);

	req.nbytes = 4;
	req.done = NULL;
	req.data[0] = PMU_ADB_CMD;
	req.data[1] = ADB_BUSRESET;
	req.data[2] = 0;
	req.data[3] = 0;
	req.data[4] = 0;
	req.reply_len = 0;
	req.reply_expected = 1;
	if (pmu_queue_request(&req) != 0) {
		printk(KERN_ERR "pmu_adb_reset_bus: pmu_queue_request failed\n");
		return -EIO;
	}
	pmu_wait_complete(&req);

	if (save_autopoll != 0)
		__pmu_adb_autopoll(save_autopoll);

	return 0;
}
#endif /* CONFIG_ADB */

/* Construct and send a pmu request */
int
pmu_request(struct adb_request *req, void (*done)(struct adb_request *),
	    int nbytes, ...)
{
	va_list list;
	int i;

	if (vias == NULL)
		return -ENXIO;

	if (nbytes < 0 || nbytes > 32) {
		printk(KERN_ERR "pmu_request: bad nbytes (%d)\n", nbytes);
		req->complete = 1;
		return -EINVAL;
	}
	req->nbytes = nbytes;
	req->done = done;
	va_start(list, nbytes);
	for (i = 0; i < nbytes; ++i)
		req->data[i] = va_arg(list, int);
	va_end(list);
	req->reply_len = 0;
	req->reply_expected = 0;
	return pmu_queue_request(req);
}

int
pmu_queue_request(struct adb_request *req)
{
	unsigned long flags;
	int nsend;

	if (via == NULL) {
		req->complete = 1;
		return -ENXIO;
	}
	if (req->nbytes <= 0) {
		req->complete = 1;
		return 0;
	}
	nsend = pmu_data_len[req->data[0]][0];
	if (nsend >= 0 && req->nbytes != nsend + 1) {
		req->complete = 1;
		return -EINVAL;
	}

	req->next = NULL;
	req->sent = 0;
	req->complete = 0;

	spin_lock_irqsave(&pmu_lock, flags);
	if (current_req != 0) {
		last_req->next = req;
		last_req = req;
	} else {
		current_req = req;
		last_req = req;
		if (pmu_state == idle)
			pmu_start();
	}
	spin_unlock_irqrestore(&pmu_lock, flags);

	return 0;
}

static inline void
wait_for_ack(void)
{
	/* Sightly increased the delay, I had one occurrence of the message
	 * reported
	 */
	int timeout = 4000;
	while ((in_8(&via[B]) & TACK) == 0) {
		if (--timeout < 0) {
			printk(KERN_ERR "PMU not responding (!ack)\n");
			return;
		}
		udelay(10);
	}
}

/* New PMU seems to be very sensitive to those timings, so we make sure
 * PCI is flushed immediately */
static inline void
send_byte(int x)
{
	volatile unsigned char __iomem *v = via;

	out_8(&v[ACR], in_8(&v[ACR]) | SR_OUT | SR_EXT);
	out_8(&v[SR], x);
	out_8(&v[B], in_8(&v[B]) & ~TREQ);		/* assert TREQ */
	(void)in_8(&v[B]);
}

static inline void
recv_byte(void)
{
	volatile unsigned char __iomem *v = via;

	out_8(&v[ACR], (in_8(&v[ACR]) & ~SR_OUT) | SR_EXT);
	in_8(&v[SR]);		/* resets SR */
	out_8(&v[B], in_8(&v[B]) & ~TREQ);
	(void)in_8(&v[B]);
}

static inline void
pmu_done(struct adb_request *req)
{
	void (*done)(struct adb_request *) = req->done;
	mb();
	req->complete = 1;
    	/* Here, we assume that if the request has a done member, the
    	 * struct request will survive to setting req->complete to 1
    	 */
	if (done)
		(*done)(req);
}

static void
pmu_start(void)
{
	struct adb_request *req;

	/* assert pmu_state == idle */
	/* get the packet to send */
	req = current_req;
	if (req == 0 || pmu_state != idle
	    || (/*req->reply_expected && */req_awaiting_reply))
		return;

	pmu_state = sending;
	data_index = 1;
	data_len = pmu_data_len[req->data[0]][0];

	/* Sounds safer to make sure ACK is high before writing. This helped
	 * kill a problem with ADB and some iBooks
	 */
	wait_for_ack();
	/* set the shift register to shift out and send a byte */
	send_byte(req->data[0]);
}

void
pmu_poll(void)
{
	if (!via)
		return;
	if (disable_poll)
		return;
	via_pmu_interrupt(0, NULL);
}

void
pmu_poll_adb(void)
{
	if (!via)
		return;
	if (disable_poll)
		return;
	/* Kicks ADB read when PMU is suspended */
	adb_int_pending = 1;
	do {
		via_pmu_interrupt(0, NULL);
	} while (pmu_suspended && (adb_int_pending || pmu_state != idle
		|| req_awaiting_reply));
}

void
pmu_wait_complete(struct adb_request *req)
{
	if (!via)
		return;
	while((pmu_state != idle && pmu_state != locked) || !req->complete)
		via_pmu_interrupt(0, NULL);
}

/* This function loops until the PMU is idle and prevents it from
 * anwsering to ADB interrupts. pmu_request can still be called.
 * This is done to avoid spurrious shutdowns when we know we'll have
 * interrupts switched off for a long time
 */
void
pmu_suspend(void)
{
	unsigned long flags;

	if (!via)
		return;
	
	spin_lock_irqsave(&pmu_lock, flags);
	pmu_suspended++;
	if (pmu_suspended > 1) {
		spin_unlock_irqrestore(&pmu_lock, flags);
		return;
	}

	do {
		spin_unlock_irqrestore(&pmu_lock, flags);
		if (req_awaiting_reply)
			adb_int_pending = 1;
		via_pmu_interrupt(0, NULL);
		spin_lock_irqsave(&pmu_lock, flags);
		if (!adb_int_pending && pmu_state == idle && !req_awaiting_reply) {
			if (gpio_irq >= 0)
				disable_irq_nosync(gpio_irq);
			out_8(&via[IER], CB1_INT | IER_CLR);
			spin_unlock_irqrestore(&pmu_lock, flags);
			break;
		}
	} while (1);
}

void
pmu_resume(void)
{
	unsigned long flags;

	if (!via || (pmu_suspended < 1))
		return;

	spin_lock_irqsave(&pmu_lock, flags);
	pmu_suspended--;
	if (pmu_suspended > 0) {
		spin_unlock_irqrestore(&pmu_lock, flags);
		return;
	}
	adb_int_pending = 1;
	if (gpio_irq >= 0)
		enable_irq(gpio_irq);
	out_8(&via[IER], CB1_INT | IER_SET);
	spin_unlock_irqrestore(&pmu_lock, flags);
	pmu_poll();
}

/* Interrupt data could be the result data from an ADB cmd */
static void
pmu_handle_data(unsigned char *data, int len)
{
	unsigned char ints, pirq;
	int i = 0;

	asleep = 0;
	if (drop_interrupts || len < 1) {
		adb_int_pending = 0;
		pmu_irq_stats[8]++;
		return;
	}

	/* Get PMU interrupt mask */
	ints = data[0];

	/* Record zero interrupts for stats */
	if (ints == 0)
		pmu_irq_stats[9]++;

	/* Hack to deal with ADB autopoll flag */
	if (ints & PMU_INT_ADB)
		ints &= ~(PMU_INT_ADB_AUTO | PMU_INT_AUTO_SRQ_POLL);

next:

	if (ints == 0) {
		if (i > pmu_irq_stats[10])
			pmu_irq_stats[10] = i;
		return;
	}

	for (pirq = 0; pirq < 8; pirq++)
		if (ints & (1 << pirq))
			break;
	pmu_irq_stats[pirq]++;
	i++;
	ints &= ~(1 << pirq);

	/* Note: for some reason, we get an interrupt with len=1,
	 * data[0]==0 after each normal ADB interrupt, at least
	 * on the Pismo. Still investigating...  --BenH
	 */
	if ((1 << pirq) & PMU_INT_ADB) {
		if ((data[0] & PMU_INT_ADB_AUTO) == 0) {
			struct adb_request *req = req_awaiting_reply;
			if (req == 0) {
				printk(KERN_ERR "PMU: extra ADB reply\n");
				return;
			}
			req_awaiting_reply = NULL;
			if (len <= 2)
				req->reply_len = 0;
			else {
				memcpy(req->reply, data + 1, len - 1);
				req->reply_len = len - 1;
			}
			pmu_done(req);
		} else {
			if (len == 4 && data[1] == 0x2c) {
				extern int xmon_wants_key, xmon_adb_keycode;
				if (xmon_wants_key) {
					xmon_adb_keycode = data[2];
					return;
				}
			}
#ifdef CONFIG_ADB
			/*
			 * XXX On the [23]400 the PMU gives us an up
			 * event for keycodes 0x74 or 0x75 when the PC
			 * card eject buttons are released, so we
			 * ignore those events.
			 */
			if (!(pmu_kind == PMU_OHARE_BASED && len == 4
			      && data[1] == 0x2c && data[3] == 0xff
			      && (data[2] & ~1) == 0xf4))
				adb_input(data+1, len-1, 1);
#endif /* CONFIG_ADB */		
		}
	}
	/* Sound/brightness button pressed */
	else if ((1 << pirq) & PMU_INT_SNDBRT) {
#ifdef CONFIG_PMAC_BACKLIGHT
		if (len == 3)
			pmac_backlight_set_legacy_brightness_pmu(data[1] >> 4);
#endif
	}
	/* Tick interrupt */
	else if ((1 << pirq) & PMU_INT_TICK) {
		/* Environement or tick interrupt, query batteries */
		if (pmu_battery_count) {
			if ((--query_batt_timer) == 0) {
				query_battery_state();
				query_batt_timer = BATTERY_POLLING_COUNT;
			}
		}
        }
	else if ((1 << pirq) & PMU_INT_ENVIRONMENT) {
		if (pmu_battery_count)
			query_battery_state();
		pmu_pass_intr(data, len);
		/* len == 6 is probably a bad check. But how do I
		 * know what PMU versions send what events here? */
		if (len == 6) {
			via_pmu_event(PMU_EVT_POWER, !!(data[1]&8));
			via_pmu_event(PMU_EVT_LID, data[1]&1);
		}
	} else {
	       pmu_pass_intr(data, len);
	}
	goto next;
}

static struct adb_request*
pmu_sr_intr(void)
{
	struct adb_request *req;
	int bite = 0;

	if (via[B] & TREQ) {
		printk(KERN_ERR "PMU: spurious SR intr (%x)\n", via[B]);
		out_8(&via[IFR], SR_INT);
		return NULL;
	}
	/* The ack may not yet be low when we get the interrupt */
	while ((in_8(&via[B]) & TACK) != 0)
			;

	/* if reading grab the byte, and reset the interrupt */
	if (pmu_state == reading || pmu_state == reading_intr)
		bite = in_8(&via[SR]);

	/* reset TREQ and wait for TACK to go high */
	out_8(&via[B], in_8(&via[B]) | TREQ);
	wait_for_ack();

	switch (pmu_state) {
	case sending:
		req = current_req;
		if (data_len < 0) {
			data_len = req->nbytes - 1;
			send_byte(data_len);
			break;
		}
		if (data_index <= data_len) {
			send_byte(req->data[data_index++]);
			break;
		}
		req->sent = 1;
		data_len = pmu_data_len[req->data[0]][1];
		if (data_len == 0) {
			pmu_state = idle;
			current_req = req->next;
			if (req->reply_expected)
				req_awaiting_reply = req;
			else
				return req;
		} else {
			pmu_state = reading;
			data_index = 0;
			reply_ptr = req->reply + req->reply_len;
			recv_byte();
		}
		break;

	case intack:
		data_index = 0;
		data_len = -1;
		pmu_state = reading_intr;
		reply_ptr = interrupt_data[int_data_last];
		recv_byte();
		if (gpio_irq >= 0 && !gpio_irq_enabled) {
			enable_irq(gpio_irq);
			gpio_irq_enabled = 1;
		}
		break;

	case reading:
	case reading_intr:
		if (data_len == -1) {
			data_len = bite;
			if (bite > 32)
				printk(KERN_ERR "PMU: bad reply len %d\n", bite);
		} else if (data_index < 32) {
			reply_ptr[data_index++] = bite;
		}
		if (data_index < data_len) {
			recv_byte();
			break;
		}

		if (pmu_state == reading_intr) {
			pmu_state = idle;
			int_data_state[int_data_last] = int_data_ready;
			interrupt_data_len[int_data_last] = data_len;
		} else {
			req = current_req;
			/* 
			 * For PMU sleep and freq change requests, we lock the
			 * PMU until it's explicitly unlocked. This avoids any
			 * spurrious event polling getting in
			 */
			current_req = req->next;
			req->reply_len += data_index;
			if (req->data[0] == PMU_SLEEP || req->data[0] == PMU_CPU_SPEED)
				pmu_state = locked;
			else
				pmu_state = idle;
			return req;
		}
		break;

	default:
		printk(KERN_ERR "via_pmu_interrupt: unknown state %d?\n",
		       pmu_state);
	}
	return NULL;
}

static irqreturn_t
via_pmu_interrupt(int irq, void *arg)
{
	unsigned long flags;
	int intr;
	int nloop = 0;
	int int_data = -1;
	struct adb_request *req = NULL;
	int handled = 0;

	/* This is a bit brutal, we can probably do better */
	spin_lock_irqsave(&pmu_lock, flags);
	++disable_poll;
	
	for (;;) {
		intr = in_8(&via[IFR]) & (SR_INT | CB1_INT);
		if (intr == 0)
			break;
		handled = 1;
		if (++nloop > 1000) {
			printk(KERN_DEBUG "PMU: stuck in intr loop, "
			       "intr=%x, ier=%x pmu_state=%d\n",
			       intr, in_8(&via[IER]), pmu_state);
			break;
		}
		out_8(&via[IFR], intr);
		if (intr & CB1_INT) {
			adb_int_pending = 1;
			pmu_irq_stats[0]++;
		}
		if (intr & SR_INT) {
			req = pmu_sr_intr();
			if (req)
				break;
		}
	}

recheck:
	if (pmu_state == idle) {
		if (adb_int_pending) {
			if (int_data_state[0] == int_data_empty)
				int_data_last = 0;
			else if (int_data_state[1] == int_data_empty)
				int_data_last = 1;
			else
				goto no_free_slot;
			pmu_state = intack;
			int_data_state[int_data_last] = int_data_fill;
			/* Sounds safer to make sure ACK is high before writing.
			 * This helped kill a problem with ADB and some iBooks
			 */
			wait_for_ack();
			send_byte(PMU_INT_ACK);
			adb_int_pending = 0;
		} else if (current_req)
			pmu_start();
	}
no_free_slot:			
	/* Mark the oldest buffer for flushing */
	if (int_data_state[!int_data_last] == int_data_ready) {
		int_data_state[!int_data_last] = int_data_flush;
		int_data = !int_data_last;
	} else if (int_data_state[int_data_last] == int_data_ready) {
		int_data_state[int_data_last] = int_data_flush;
		int_data = int_data_last;
	}
	--disable_poll;
	spin_unlock_irqrestore(&pmu_lock, flags);

	/* Deal with completed PMU requests outside of the lock */
	if (req) {
		pmu_done(req);
		req = NULL;
	}
		
	/* Deal with interrupt datas outside of the lock */
	if (int_data >= 0) {
		pmu_handle_data(interrupt_data[int_data], interrupt_data_len[int_data]);
		spin_lock_irqsave(&pmu_lock, flags);
		++disable_poll;
		int_data_state[int_data] = int_data_empty;
		int_data = -1;
		goto recheck;
	}

	return IRQ_RETVAL(handled);
}

void
pmu_unlock(void)
{
	unsigned long flags;

	spin_lock_irqsave(&pmu_lock, flags);
	if (pmu_state == locked)
		pmu_state = idle;
	adb_int_pending = 1;
	spin_unlock_irqrestore(&pmu_lock, flags);
}


static irqreturn_t
gpio1_interrupt(int irq, void *arg)
{
	unsigned long flags;

	if ((in_8(gpio_reg + 0x9) & 0x02) == 0) {
		spin_lock_irqsave(&pmu_lock, flags);
		if (gpio_irq_enabled > 0) {
			disable_irq_nosync(gpio_irq);
			gpio_irq_enabled = 0;
		}
		pmu_irq_stats[1]++;
		adb_int_pending = 1;
		spin_unlock_irqrestore(&pmu_lock, flags);
		via_pmu_interrupt(0, NULL);
		return IRQ_HANDLED;
	}
	return IRQ_NONE;
}

void
pmu_enable_irled(int on)
{
	struct adb_request req;

	if (vias == NULL)
		return ;
	if (pmu_kind == PMU_KEYLARGO_BASED)
		return ;

	pmu_request(&req, NULL, 2, PMU_POWER_CTRL, PMU_POW_IRLED |
	    (on ? PMU_POW_ON : PMU_POW_OFF));
	pmu_wait_complete(&req);
}

void
pmu_restart(void)
{
	struct adb_request req;

	if (via == NULL)
		return;

	local_irq_disable();

	drop_interrupts = 1;
	
	if (pmu_kind != PMU_KEYLARGO_BASED) {
		pmu_request(&req, NULL, 2, PMU_SET_INTR_MASK, PMU_INT_ADB |
						PMU_INT_TICK );
		while(!req.complete)
			pmu_poll();
	}

	pmu_request(&req, NULL, 1, PMU_RESET);
	pmu_wait_complete(&req);
	for (;;)
		;
}

void
pmu_shutdown(void)
{
	struct adb_request req;

	if (via == NULL)
		return;

	local_irq_disable();

	drop_interrupts = 1;

	if (pmu_kind != PMU_KEYLARGO_BASED) {
		pmu_request(&req, NULL, 2, PMU_SET_INTR_MASK, PMU_INT_ADB |
						PMU_INT_TICK );
		pmu_wait_complete(&req);
	} else {
		/* Disable server mode on shutdown or we'll just
		 * wake up again
		 */
		pmu_set_server_mode(0);
	}

	pmu_request(&req, NULL, 5, PMU_SHUTDOWN,
		    'M', 'A', 'T', 'T');
	pmu_wait_complete(&req);
	for (;;)
		;
}

int
pmu_present(void)
{
	return via != 0;
}

#if defined(CONFIG_SUSPEND) && defined(CONFIG_PPC32)
/*
 * Put the powerbook to sleep.
 */
 
static u32 save_via[8];

static void
save_via_state(void)
{
	save_via[0] = in_8(&via[ANH]);
	save_via[1] = in_8(&via[DIRA]);
	save_via[2] = in_8(&via[B]);
	save_via[3] = in_8(&via[DIRB]);
	save_via[4] = in_8(&via[PCR]);
	save_via[5] = in_8(&via[ACR]);
	save_via[6] = in_8(&via[T1CL]);
	save_via[7] = in_8(&via[T1CH]);
}
static void
restore_via_state(void)
{
	out_8(&via[ANH], save_via[0]);
	out_8(&via[DIRA], save_via[1]);
	out_8(&via[B], save_via[2]);
	out_8(&via[DIRB], save_via[3]);
	out_8(&via[PCR], save_via[4]);
	out_8(&via[ACR], save_via[5]);
	out_8(&via[T1CL], save_via[6]);
	out_8(&via[T1CH], save_via[7]);
	out_8(&via[IER], IER_CLR | 0x7f);	/* disable all intrs */
	out_8(&via[IFR], 0x7f);				/* clear IFR */
	out_8(&via[IER], IER_SET | SR_INT | CB1_INT);
}

#define	GRACKLE_PM	(1<<7)
#define GRACKLE_DOZE	(1<<5)
#define	GRACKLE_NAP	(1<<4)
#define	GRACKLE_SLEEP	(1<<3)

static int powerbook_sleep_grackle(void)
{
	unsigned long save_l2cr;
	unsigned short pmcr1;
	struct adb_request req;
	struct pci_dev *grackle;

	grackle = pci_get_bus_and_slot(0, 0);
	if (!grackle)
		return -ENODEV;

	/* Turn off various things. Darwin does some retry tests here... */
	pmu_request(&req, NULL, 2, PMU_POWER_CTRL0, PMU_POW0_OFF|PMU_POW0_HARD_DRIVE);
	pmu_wait_complete(&req);
	pmu_request(&req, NULL, 2, PMU_POWER_CTRL,
		PMU_POW_OFF|PMU_POW_BACKLIGHT|PMU_POW_IRLED|PMU_POW_MEDIABAY);
	pmu_wait_complete(&req);

	/* For 750, save backside cache setting and disable it */
	save_l2cr = _get_L2CR();	/* (returns -1 if not available) */

	if (!__fake_sleep) {
		/* Ask the PMU to put us to sleep */
		pmu_request(&req, NULL, 5, PMU_SLEEP, 'M', 'A', 'T', 'T');
		pmu_wait_complete(&req);
	}

	/* The VIA is supposed not to be restored correctly*/
	save_via_state();
	/* We shut down some HW */
	pmac_call_feature(PMAC_FTR_SLEEP_STATE,NULL,0,1);

	pci_read_config_word(grackle, 0x70, &pmcr1);
	/* Apparently, MacOS uses NAP mode for Grackle ??? */
	pmcr1 &= ~(GRACKLE_DOZE|GRACKLE_SLEEP); 
	pmcr1 |= GRACKLE_PM|GRACKLE_NAP;
	pci_write_config_word(grackle, 0x70, pmcr1);

	/* Call low-level ASM sleep handler */
	if (__fake_sleep)
		mdelay(5000);
	else
		low_sleep_handler();

	/* We're awake again, stop grackle PM */
	pci_read_config_word(grackle, 0x70, &pmcr1);
	pmcr1 &= ~(GRACKLE_PM|GRACKLE_DOZE|GRACKLE_SLEEP|GRACKLE_NAP); 
	pci_write_config_word(grackle, 0x70, pmcr1);

	pci_dev_put(grackle);

	/* Make sure the PMU is idle */
	pmac_call_feature(PMAC_FTR_SLEEP_STATE,NULL,0,0);
	restore_via_state();
	
	/* Restore L2 cache */
	if (save_l2cr != 0xffffffff && (save_l2cr & L2CR_L2E) != 0)
 		_set_L2CR(save_l2cr);
	
	/* Restore userland MMU context */
	switch_mmu_context(NULL, current->active_mm);

	/* Power things up */
	pmu_unlock();
	pmu_request(&req, NULL, 2, PMU_SET_INTR_MASK, pmu_intr_mask);
	pmu_wait_complete(&req);
	pmu_request(&req, NULL, 2, PMU_POWER_CTRL0,
			PMU_POW0_ON|PMU_POW0_HARD_DRIVE);
	pmu_wait_complete(&req);
	pmu_request(&req, NULL, 2, PMU_POWER_CTRL,
			PMU_POW_ON|PMU_POW_BACKLIGHT|PMU_POW_CHARGER|PMU_POW_IRLED|PMU_POW_MEDIABAY);
	pmu_wait_complete(&req);

	return 0;
}

static int
powerbook_sleep_Core99(void)
{
	unsigned long save_l2cr;
	unsigned long save_l3cr;
	struct adb_request req;
	
	if (pmac_call_feature(PMAC_FTR_SLEEP_STATE,NULL,0,-1) < 0) {
		printk(KERN_ERR "Sleep mode not supported on this machine\n");
		return -ENOSYS;
	}

	if (num_online_cpus() > 1 || cpu_is_offline(0))
		return -EAGAIN;

	/* Stop environment and ADB interrupts */
	pmu_request(&req, NULL, 2, PMU_SET_INTR_MASK, 0);
	pmu_wait_complete(&req);

	/* Tell PMU what events will wake us up */
	pmu_request(&req, NULL, 4, PMU_POWER_EVENTS, PMU_PWR_CLR_WAKEUP_EVENTS,
		0xff, 0xff);
	pmu_wait_complete(&req);
	pmu_request(&req, NULL, 4, PMU_POWER_EVENTS, PMU_PWR_SET_WAKEUP_EVENTS,
		0, PMU_PWR_WAKEUP_KEY |
		(option_lid_wakeup ? PMU_PWR_WAKEUP_LID_OPEN : 0));
	pmu_wait_complete(&req);

	/* Save the state of the L2 and L3 caches */
	save_l3cr = _get_L3CR();	/* (returns -1 if not available) */
	save_l2cr = _get_L2CR();	/* (returns -1 if not available) */

	if (!__fake_sleep) {
		/* Ask the PMU to put us to sleep */
		pmu_request(&req, NULL, 5, PMU_SLEEP, 'M', 'A', 'T', 'T');
		pmu_wait_complete(&req);
	}

	/* The VIA is supposed not to be restored correctly*/
	save_via_state();

	/* Shut down various ASICs. There's a chance that we can no longer
	 * talk to the PMU after this, so I moved it to _after_ sending the
	 * sleep command to it. Still need to be checked.
	 */
	pmac_call_feature(PMAC_FTR_SLEEP_STATE, NULL, 0, 1);

	/* Call low-level ASM sleep handler */
	if (__fake_sleep)
		mdelay(5000);
	else
		low_sleep_handler();

	/* Restore Apple core ASICs state */
	pmac_call_feature(PMAC_FTR_SLEEP_STATE, NULL, 0, 0);

	/* Restore VIA */
	restore_via_state();

	/* tweak LPJ before cpufreq is there */
	loops_per_jiffy *= 2;

	/* Restore video */
	pmac_call_early_video_resume();

	/* Restore L2 cache */
	if (save_l2cr != 0xffffffff && (save_l2cr & L2CR_L2E) != 0)
 		_set_L2CR(save_l2cr);
	/* Restore L3 cache */
	if (save_l3cr != 0xffffffff && (save_l3cr & L3CR_L3E) != 0)
 		_set_L3CR(save_l3cr);
	
	/* Restore userland MMU context */
	switch_mmu_context(NULL, current->active_mm);

	/* Tell PMU we are ready */
	pmu_unlock();
	pmu_request(&req, NULL, 2, PMU_SYSTEM_READY, 2);
	pmu_wait_complete(&req);
	pmu_request(&req, NULL, 2, PMU_SET_INTR_MASK, pmu_intr_mask);
	pmu_wait_complete(&req);

	/* Restore LPJ, cpufreq will adjust the cpu frequency */
	loops_per_jiffy /= 2;

	return 0;
}

#define PB3400_MEM_CTRL		0xf8000000
#define PB3400_MEM_CTRL_SLEEP	0x70

static void __iomem *pb3400_mem_ctrl;

static void powerbook_sleep_init_3400(void)
{
	/* map in the memory controller registers */
	pb3400_mem_ctrl = ioremap(PB3400_MEM_CTRL, 0x100);
	if (pb3400_mem_ctrl == NULL)
		printk(KERN_WARNING "ioremap failed: sleep won't be possible");
}

static int powerbook_sleep_3400(void)
{
	int i, x;
	unsigned int hid0;
	unsigned long msr;
	struct adb_request sleep_req;
	unsigned int __iomem *mem_ctrl_sleep;

	if (pb3400_mem_ctrl == NULL)
		return -ENOMEM;
	mem_ctrl_sleep = pb3400_mem_ctrl + PB3400_MEM_CTRL_SLEEP;

	/* Set the memory controller to keep the memory refreshed
	   while we're asleep */
	for (i = 0x403f; i >= 0x4000; --i) {
		out_be32(mem_ctrl_sleep, i);
		do {
			x = (in_be32(mem_ctrl_sleep) >> 16) & 0x3ff;
		} while (x == 0);
		if (x >= 0x100)
			break;
	}

	/* Ask the PMU to put us to sleep */
	pmu_request(&sleep_req, NULL, 5, PMU_SLEEP, 'M', 'A', 'T', 'T');
	pmu_wait_complete(&sleep_req);
	pmu_unlock();

	pmac_call_feature(PMAC_FTR_SLEEP_STATE, NULL, 0, 1);

	asleep = 1;

	/* Put the CPU into sleep mode */
	hid0 = mfspr(SPRN_HID0);
	hid0 = (hid0 & ~(HID0_NAP | HID0_DOZE)) | HID0_SLEEP;
	mtspr(SPRN_HID0, hid0);
	local_irq_enable();
	msr = mfmsr() | MSR_POW;
	while (asleep) {
		mb();
		mtmsr(msr);
		isync();
	}
	local_irq_disable();

	/* OK, we're awake again, start restoring things */
	out_be32(mem_ctrl_sleep, 0x3f);
	pmac_call_feature(PMAC_FTR_SLEEP_STATE, NULL, 0, 0);

	return 0;
}

#endif /* CONFIG_SUSPEND && CONFIG_PPC32 */

/*
 * Support for /dev/pmu device
 */
#define RB_SIZE		0x10
struct pmu_private {
	struct list_head list;
	int	rb_get;
	int	rb_put;
	struct rb_entry {
		unsigned short len;
		unsigned char data[16];
	}	rb_buf[RB_SIZE];
	wait_queue_head_t wait;
	spinlock_t lock;
#if defined(CONFIG_INPUT_ADBHID) && defined(CONFIG_PMAC_BACKLIGHT)
	int	backlight_locker;
#endif
};

static LIST_HEAD(all_pmu_pvt);
static DEFINE_SPINLOCK(all_pvt_lock);

static void
pmu_pass_intr(unsigned char *data, int len)
{
	struct pmu_private *pp;
	struct list_head *list;
	int i;
	unsigned long flags;

	if (len > sizeof(pp->rb_buf[0].data))
		len = sizeof(pp->rb_buf[0].data);
	spin_lock_irqsave(&all_pvt_lock, flags);
	for (list = &all_pmu_pvt; (list = list->next) != &all_pmu_pvt; ) {
		pp = list_entry(list, struct pmu_private, list);
		spin_lock(&pp->lock);
		i = pp->rb_put + 1;
		if (i >= RB_SIZE)
			i = 0;
		if (i != pp->rb_get) {
			struct rb_entry *rp = &pp->rb_buf[pp->rb_put];
			rp->len = len;
			memcpy(rp->data, data, len);
			pp->rb_put = i;
			wake_up_interruptible(&pp->wait);
		}
		spin_unlock(&pp->lock);
	}
	spin_unlock_irqrestore(&all_pvt_lock, flags);
}

static int
pmu_open(struct inode *inode, struct file *file)
{
	struct pmu_private *pp;
	unsigned long flags;

	pp = kmalloc(sizeof(struct pmu_private), GFP_KERNEL);
	if (pp == 0)
		return -ENOMEM;
	pp->rb_get = pp->rb_put = 0;
	spin_lock_init(&pp->lock);
	init_waitqueue_head(&pp->wait);
	lock_kernel();
	spin_lock_irqsave(&all_pvt_lock, flags);
#if defined(CONFIG_INPUT_ADBHID) && defined(CONFIG_PMAC_BACKLIGHT)
	pp->backlight_locker = 0;
#endif
	list_add(&pp->list, &all_pmu_pvt);
	spin_unlock_irqrestore(&all_pvt_lock, flags);
	file->private_data = pp;
	unlock_kernel();
	return 0;
}

static ssize_t 
pmu_read(struct file *file, char __user *buf,
			size_t count, loff_t *ppos)
{
	struct pmu_private *pp = file->private_data;
	DECLARE_WAITQUEUE(wait, current);
	unsigned long flags;
	int ret = 0;

	if (count < 1 || pp == 0)
		return -EINVAL;
	if (!access_ok(VERIFY_WRITE, buf, count))
		return -EFAULT;

	spin_lock_irqsave(&pp->lock, flags);
	add_wait_queue(&pp->wait, &wait);
	current->state = TASK_INTERRUPTIBLE;

	for (;;) {
		ret = -EAGAIN;
		if (pp->rb_get != pp->rb_put) {
			int i = pp->rb_get;
			struct rb_entry *rp = &pp->rb_buf[i];
			ret = rp->len;
			spin_unlock_irqrestore(&pp->lock, flags);
			if (ret > count)
				ret = count;
			if (ret > 0 && copy_to_user(buf, rp->data, ret))
				ret = -EFAULT;
			if (++i >= RB_SIZE)
				i = 0;
			spin_lock_irqsave(&pp->lock, flags);
			pp->rb_get = i;
		}
		if (ret >= 0)
			break;
		if (file->f_flags & O_NONBLOCK)
			break;
		ret = -ERESTARTSYS;
		if (signal_pending(current))
			break;
		spin_unlock_irqrestore(&pp->lock, flags);
		schedule();
		spin_lock_irqsave(&pp->lock, flags);
	}
	current->state = TASK_RUNNING;
	remove_wait_queue(&pp->wait, &wait);
	spin_unlock_irqrestore(&pp->lock, flags);
	
	return ret;
}

static ssize_t
pmu_write(struct file *file, const char __user *buf,
			 size_t count, loff_t *ppos)
{
	return 0;
}

static unsigned int
pmu_fpoll(struct file *filp, poll_table *wait)
{
	struct pmu_private *pp = filp->private_data;
	unsigned int mask = 0;
	unsigned long flags;
	
	if (pp == 0)
		return 0;
	poll_wait(filp, &pp->wait, wait);
	spin_lock_irqsave(&pp->lock, flags);
	if (pp->rb_get != pp->rb_put)
		mask |= POLLIN;
	spin_unlock_irqrestore(&pp->lock, flags);
	return mask;
}

static int
pmu_release(struct inode *inode, struct file *file)
{
	struct pmu_private *pp = file->private_data;
	unsigned long flags;

	if (pp != 0) {
		file->private_data = NULL;
		spin_lock_irqsave(&all_pvt_lock, flags);
		list_del(&pp->list);
		spin_unlock_irqrestore(&all_pvt_lock, flags);

#if defined(CONFIG_INPUT_ADBHID) && defined(CONFIG_PMAC_BACKLIGHT)
		if (pp->backlight_locker)
			pmac_backlight_enable();
#endif

		kfree(pp);
	}
	return 0;
}

#if defined(CONFIG_SUSPEND) && defined(CONFIG_PPC32)
static void pmac_suspend_disable_irqs(void)
{
	/* Call platform functions marked "on sleep" */
	pmac_pfunc_i2c_suspend();
	pmac_pfunc_base_suspend();
}

static int powerbook_sleep(suspend_state_t state)
{
	int error = 0;

	/* Wait for completion of async requests */
	while (!batt_req.complete)
		pmu_poll();

	/* Giveup the lazy FPU & vec so we don't have to back them
	 * up from the low level code
	 */
	enable_kernel_fp();

#ifdef CONFIG_ALTIVEC
	if (cpu_has_feature(CPU_FTR_ALTIVEC))
		enable_kernel_altivec();
#endif /* CONFIG_ALTIVEC */

	switch (pmu_kind) {
	case PMU_OHARE_BASED:
		error = powerbook_sleep_3400();
		break;
	case PMU_HEATHROW_BASED:
	case PMU_PADDINGTON_BASED:
		error = powerbook_sleep_grackle();
		break;
	case PMU_KEYLARGO_BASED:
		error = powerbook_sleep_Core99();
		break;
	default:
		return -ENOSYS;
	}

	if (error)
		return error;

	mdelay(100);

	return 0;
}

static void pmac_suspend_enable_irqs(void)
{
	/* Force a poll of ADB interrupts */
	adb_int_pending = 1;
	via_pmu_interrupt(0, NULL);

	mdelay(10);

	/* Call platform functions marked "on wake" */
	pmac_pfunc_base_resume();
	pmac_pfunc_i2c_resume();
}

static int pmu_sleep_valid(suspend_state_t state)
{
	return state == PM_SUSPEND_MEM
		&& (pmac_call_feature(PMAC_FTR_SLEEP_STATE, NULL, 0, -1) >= 0);
}

static struct platform_suspend_ops pmu_pm_ops = {
	.enter = powerbook_sleep,
	.valid = pmu_sleep_valid,
};

static int register_pmu_pm_ops(void)
{
	if (pmu_kind == PMU_OHARE_BASED)
		powerbook_sleep_init_3400();
	ppc_md.suspend_disable_irqs = pmac_suspend_disable_irqs;
	ppc_md.suspend_enable_irqs = pmac_suspend_enable_irqs;
	suspend_set_ops(&pmu_pm_ops);

	return 0;
}

device_initcall(register_pmu_pm_ops);
#endif

static int pmu_ioctl(struct file *filp,
		     u_int cmd, u_long arg)
{
	__u32 __user *argp = (__u32 __user *)arg;
	int error = -EINVAL;

	switch (cmd) {
	case PMU_IOC_SLEEP:
		if (!capable(CAP_SYS_ADMIN))
			return -EACCES;
		return pm_suspend(PM_SUSPEND_MEM);
	case PMU_IOC_CAN_SLEEP:
		if (pmac_call_feature(PMAC_FTR_SLEEP_STATE, NULL, 0, -1) < 0)
			return put_user(0, argp);
		else
			return put_user(1, argp);

#ifdef CONFIG_PMAC_BACKLIGHT_LEGACY
	/* Compatibility ioctl's for backlight */
	case PMU_IOC_GET_BACKLIGHT:
	{
		int brightness;

		brightness = pmac_backlight_get_legacy_brightness();
		if (brightness < 0)
			return brightness;
		else
			return put_user(brightness, argp);

	}
	case PMU_IOC_SET_BACKLIGHT:
	{
		int brightness;

		error = get_user(brightness, argp);
		if (error)
			return error;

		return pmac_backlight_set_legacy_brightness(brightness);
	}
#ifdef CONFIG_INPUT_ADBHID
	case PMU_IOC_GRAB_BACKLIGHT: {
		struct pmu_private *pp = filp->private_data;

		if (pp->backlight_locker)
			return 0;

		pp->backlight_locker = 1;
		pmac_backlight_disable();

		return 0;
	}
#endif /* CONFIG_INPUT_ADBHID */
#endif /* CONFIG_PMAC_BACKLIGHT_LEGACY */

	case PMU_IOC_GET_MODEL:
	    	return put_user(pmu_kind, argp);
	case PMU_IOC_HAS_ADB:
		return put_user(pmu_has_adb, argp);
	}
	return error;
}

static long pmu_unlocked_ioctl(struct file *filp,
			       u_int cmd, u_long arg)
{
	int ret;

	lock_kernel();
	ret = pmu_ioctl(filp, cmd, arg);
	unlock_kernel();

	return ret;
}

<<<<<<< HEAD
=======
#ifdef CONFIG_COMPAT
#define PMU_IOC_GET_BACKLIGHT32	_IOR('B', 1, compat_size_t)
#define PMU_IOC_SET_BACKLIGHT32	_IOW('B', 2, compat_size_t)
#define PMU_IOC_GET_MODEL32	_IOR('B', 3, compat_size_t)
#define PMU_IOC_HAS_ADB32	_IOR('B', 4, compat_size_t)
#define PMU_IOC_CAN_SLEEP32	_IOR('B', 5, compat_size_t)
#define PMU_IOC_GRAB_BACKLIGHT32 _IOR('B', 6, compat_size_t)

static long compat_pmu_ioctl (struct file *filp, u_int cmd, u_long arg)
{
	switch (cmd) {
	case PMU_IOC_SLEEP:
		break;
	case PMU_IOC_GET_BACKLIGHT32:
		cmd = PMU_IOC_GET_BACKLIGHT;
		break;
	case PMU_IOC_SET_BACKLIGHT32:
		cmd = PMU_IOC_SET_BACKLIGHT;
		break;
	case PMU_IOC_GET_MODEL32:
		cmd = PMU_IOC_GET_MODEL;
		break;
	case PMU_IOC_HAS_ADB32:
		cmd = PMU_IOC_HAS_ADB;
		break;
	case PMU_IOC_CAN_SLEEP32:
		cmd = PMU_IOC_CAN_SLEEP;
		break;
	case PMU_IOC_GRAB_BACKLIGHT32:
		cmd = PMU_IOC_GRAB_BACKLIGHT;
		break;
	default:
		return -ENOIOCTLCMD;
	}
	return pmu_unlocked_ioctl(filp, cmd, (unsigned long)compat_ptr(arg));
}
#endif

>>>>>>> 062c1825
static const struct file_operations pmu_device_fops = {
	.read		= pmu_read,
	.write		= pmu_write,
	.poll		= pmu_fpoll,
	.unlocked_ioctl	= pmu_unlocked_ioctl,
<<<<<<< HEAD
=======
#ifdef CONFIG_COMPAT
	.compat_ioctl	= compat_pmu_ioctl,
#endif
>>>>>>> 062c1825
	.open		= pmu_open,
	.release	= pmu_release,
};

static struct miscdevice pmu_device = {
	PMU_MINOR, "pmu", &pmu_device_fops
};

static int pmu_device_init(void)
{
	if (!via)
		return 0;
	if (misc_register(&pmu_device) < 0)
		printk(KERN_ERR "via-pmu: cannot register misc device.\n");
	return 0;
}
device_initcall(pmu_device_init);


#ifdef DEBUG_SLEEP
static inline void 
polled_handshake(volatile unsigned char __iomem *via)
{
	via[B] &= ~TREQ; eieio();
	while ((via[B] & TACK) != 0)
		;
	via[B] |= TREQ; eieio();
	while ((via[B] & TACK) == 0)
		;
}

static inline void 
polled_send_byte(volatile unsigned char __iomem *via, int x)
{
	via[ACR] |= SR_OUT | SR_EXT; eieio();
	via[SR] = x; eieio();
	polled_handshake(via);
}

static inline int
polled_recv_byte(volatile unsigned char __iomem *via)
{
	int x;

	via[ACR] = (via[ACR] & ~SR_OUT) | SR_EXT; eieio();
	x = via[SR]; eieio();
	polled_handshake(via);
	x = via[SR]; eieio();
	return x;
}

int
pmu_polled_request(struct adb_request *req)
{
	unsigned long flags;
	int i, l, c;
	volatile unsigned char __iomem *v = via;

	req->complete = 1;
	c = req->data[0];
	l = pmu_data_len[c][0];
	if (l >= 0 && req->nbytes != l + 1)
		return -EINVAL;

	local_irq_save(flags);
	while (pmu_state != idle)
		pmu_poll();

	while ((via[B] & TACK) == 0)
		;
	polled_send_byte(v, c);
	if (l < 0) {
		l = req->nbytes - 1;
		polled_send_byte(v, l);
	}
	for (i = 1; i <= l; ++i)
		polled_send_byte(v, req->data[i]);

	l = pmu_data_len[c][1];
	if (l < 0)
		l = polled_recv_byte(v);
	for (i = 0; i < l; ++i)
		req->reply[i + req->reply_len] = polled_recv_byte(v);

	if (req->done)
		(*req->done)(req);

	local_irq_restore(flags);
	return 0;
}

/* N.B. This doesn't work on the 3400 */
void pmu_blink(int n)
{
	struct adb_request req;

	memset(&req, 0, sizeof(req));

	for (; n > 0; --n) {
		req.nbytes = 4;
		req.done = NULL;
		req.data[0] = 0xee;
		req.data[1] = 4;
		req.data[2] = 0;
		req.data[3] = 1;
		req.reply[0] = ADB_RET_OK;
		req.reply_len = 1;
		req.reply_expected = 0;
		pmu_polled_request(&req);
		mdelay(50);
		req.nbytes = 4;
		req.done = NULL;
		req.data[0] = 0xee;
		req.data[1] = 4;
		req.data[2] = 0;
		req.data[3] = 0;
		req.reply[0] = ADB_RET_OK;
		req.reply_len = 1;
		req.reply_expected = 0;
		pmu_polled_request(&req);
		mdelay(50);
	}
	mdelay(50);
}
#endif /* DEBUG_SLEEP */

#if defined(CONFIG_SUSPEND) && defined(CONFIG_PPC32)
int pmu_sys_suspended;

static int pmu_sys_suspend(struct sys_device *sysdev, pm_message_t state)
{
	if (state.event != PM_EVENT_SUSPEND || pmu_sys_suspended)
		return 0;

	/* Suspend PMU event interrupts */\
	pmu_suspend();
	pmu_sys_suspended = 1;

#ifdef CONFIG_PMAC_BACKLIGHT
	/* Tell backlight code not to muck around with the chip anymore */
	pmu_backlight_set_sleep(1);
#endif

	return 0;
}

static int pmu_sys_resume(struct sys_device *sysdev)
{
	struct adb_request req;

	if (!pmu_sys_suspended)
		return 0;

	/* Tell PMU we are ready */
	pmu_request(&req, NULL, 2, PMU_SYSTEM_READY, 2);
	pmu_wait_complete(&req);

#ifdef CONFIG_PMAC_BACKLIGHT
	/* Tell backlight code it can use the chip again */
	pmu_backlight_set_sleep(0);
#endif
	/* Resume PMU event interrupts */
	pmu_resume();
	pmu_sys_suspended = 0;

	return 0;
}

#endif /* CONFIG_SUSPEND && CONFIG_PPC32 */

static struct sysdev_class pmu_sysclass = {
	.name = "pmu",
};

static struct sys_device device_pmu = {
	.cls		= &pmu_sysclass,
};

static struct sysdev_driver driver_pmu = {
#if defined(CONFIG_SUSPEND) && defined(CONFIG_PPC32)
	.suspend	= &pmu_sys_suspend,
	.resume		= &pmu_sys_resume,
#endif /* CONFIG_SUSPEND && CONFIG_PPC32 */
};

static int __init init_pmu_sysfs(void)
{
	int rc;

	rc = sysdev_class_register(&pmu_sysclass);
	if (rc) {
		printk(KERN_ERR "Failed registering PMU sys class\n");
		return -ENODEV;
	}
	rc = sysdev_register(&device_pmu);
	if (rc) {
		printk(KERN_ERR "Failed registering PMU sys device\n");
		return -ENODEV;
	}
	rc = sysdev_driver_register(&pmu_sysclass, &driver_pmu);
	if (rc) {
		printk(KERN_ERR "Failed registering PMU sys driver\n");
		return -ENODEV;
	}
	return 0;
}

subsys_initcall(init_pmu_sysfs);

EXPORT_SYMBOL(pmu_request);
EXPORT_SYMBOL(pmu_queue_request);
EXPORT_SYMBOL(pmu_poll);
EXPORT_SYMBOL(pmu_poll_adb);
EXPORT_SYMBOL(pmu_wait_complete);
EXPORT_SYMBOL(pmu_suspend);
EXPORT_SYMBOL(pmu_resume);
EXPORT_SYMBOL(pmu_unlock);
#if defined(CONFIG_PPC32)
EXPORT_SYMBOL(pmu_enable_irled);
EXPORT_SYMBOL(pmu_battery_count);
EXPORT_SYMBOL(pmu_batteries);
EXPORT_SYMBOL(pmu_power_flags);
#endif /* CONFIG_SUSPEND && CONFIG_PPC32 */
<|MERGE_RESOLUTION|>--- conflicted
+++ resolved
@@ -2350,8 +2350,6 @@
 	return ret;
 }
 
-<<<<<<< HEAD
-=======
 #ifdef CONFIG_COMPAT
 #define PMU_IOC_GET_BACKLIGHT32	_IOR('B', 1, compat_size_t)
 #define PMU_IOC_SET_BACKLIGHT32	_IOW('B', 2, compat_size_t)
@@ -2390,18 +2388,14 @@
 }
 #endif
 
->>>>>>> 062c1825
 static const struct file_operations pmu_device_fops = {
 	.read		= pmu_read,
 	.write		= pmu_write,
 	.poll		= pmu_fpoll,
 	.unlocked_ioctl	= pmu_unlocked_ioctl,
-<<<<<<< HEAD
-=======
 #ifdef CONFIG_COMPAT
 	.compat_ioctl	= compat_pmu_ioctl,
 #endif
->>>>>>> 062c1825
 	.open		= pmu_open,
 	.release	= pmu_release,
 };
