/*
 * drivers/input/tablet/wacom_wac.c
 *
 *  USB Wacom tablet support - Wacom specific code
 *
 */

/*
 * This program is free software; you can redistribute it and/or modify
 * it under the terms of the GNU General Public License as published by
 * the Free Software Foundation; either version 2 of the License, or
 * (at your option) any later version.
 */

#include "wacom_wac.h"
#include "wacom.h"
#include <linux/input/mt.h>
#include <linux/hid.h>

/* resolution for penabled devices */
#define WACOM_PL_RES		20
#define WACOM_PENPRTN_RES	40
#define WACOM_VOLITO_RES	50
#define WACOM_GRAPHIRE_RES	80
#define WACOM_INTUOS_RES	100
#define WACOM_INTUOS3_RES	200

/* Scale factor relating reported contact size to logical contact area.
 * 2^14/pi is a good approximation on Intuos5 and 3rd-gen Bamboo
 */
#define WACOM_CONTACT_AREA_SCALE 2607

static int wacom_penpartner_irq(struct wacom_wac *wacom)
{
	unsigned char *data = wacom->data;
	struct input_dev *input = wacom->input;

	switch (data[0]) {
	case 1:
		if (data[5] & 0x80) {
			wacom->tool[0] = (data[5] & 0x20) ? BTN_TOOL_RUBBER : BTN_TOOL_PEN;
			wacom->id[0] = (data[5] & 0x20) ? ERASER_DEVICE_ID : STYLUS_DEVICE_ID;
			input_report_key(input, wacom->tool[0], 1);
			input_report_abs(input, ABS_MISC, wacom->id[0]); /* report tool id */
			input_report_abs(input, ABS_X, get_unaligned_le16(&data[1]));
			input_report_abs(input, ABS_Y, get_unaligned_le16(&data[3]));
			input_report_abs(input, ABS_PRESSURE, (signed char)data[6] + 127);
			input_report_key(input, BTN_TOUCH, ((signed char)data[6] > -127));
			input_report_key(input, BTN_STYLUS, (data[5] & 0x40));
		} else {
			input_report_key(input, wacom->tool[0], 0);
			input_report_abs(input, ABS_MISC, 0); /* report tool id */
			input_report_abs(input, ABS_PRESSURE, -1);
			input_report_key(input, BTN_TOUCH, 0);
		}
		break;

	case 2:
		input_report_key(input, BTN_TOOL_PEN, 1);
		input_report_abs(input, ABS_MISC, STYLUS_DEVICE_ID); /* report tool id */
		input_report_abs(input, ABS_X, get_unaligned_le16(&data[1]));
		input_report_abs(input, ABS_Y, get_unaligned_le16(&data[3]));
		input_report_abs(input, ABS_PRESSURE, (signed char)data[6] + 127);
		input_report_key(input, BTN_TOUCH, ((signed char)data[6] > -80) && !(data[5] & 0x20));
		input_report_key(input, BTN_STYLUS, (data[5] & 0x40));
		break;

	default:
		dev_dbg(input->dev.parent,
			"%s: received unknown report #%d\n", __func__, data[0]);
		return 0;
        }

	return 1;
}

static int wacom_pl_irq(struct wacom_wac *wacom)
{
	struct wacom_features *features = &wacom->features;
	unsigned char *data = wacom->data;
	struct input_dev *input = wacom->input;
	int prox, pressure;

	if (data[0] != WACOM_REPORT_PENABLED) {
		dev_dbg(input->dev.parent,
			"%s: received unknown report #%d\n", __func__, data[0]);
		return 0;
	}

	prox = data[1] & 0x40;

	if (prox) {
		wacom->id[0] = ERASER_DEVICE_ID;
		pressure = (signed char)((data[7] << 1) | ((data[4] >> 2) & 1));
		if (features->pressure_max > 255)
			pressure = (pressure << 1) | ((data[4] >> 6) & 1);
		pressure += (features->pressure_max + 1) / 2;

		/*
		 * if going from out of proximity into proximity select between the eraser
		 * and the pen based on the state of the stylus2 button, choose eraser if
		 * pressed else choose pen. if not a proximity change from out to in, send
		 * an out of proximity for previous tool then a in for new tool.
		 */
		if (!wacom->tool[0]) {
			/* Eraser bit set for DTF */
			if (data[1] & 0x10)
				wacom->tool[1] = BTN_TOOL_RUBBER;
			else
				/* Going into proximity select tool */
				wacom->tool[1] = (data[4] & 0x20) ? BTN_TOOL_RUBBER : BTN_TOOL_PEN;
		} else {
			/* was entered with stylus2 pressed */
			if (wacom->tool[1] == BTN_TOOL_RUBBER && !(data[4] & 0x20)) {
				/* report out proximity for previous tool */
				input_report_key(input, wacom->tool[1], 0);
				input_sync(input);
				wacom->tool[1] = BTN_TOOL_PEN;
				return 0;
			}
		}
		if (wacom->tool[1] != BTN_TOOL_RUBBER) {
			/* Unknown tool selected default to pen tool */
			wacom->tool[1] = BTN_TOOL_PEN;
			wacom->id[0] = STYLUS_DEVICE_ID;
		}
		input_report_key(input, wacom->tool[1], prox); /* report in proximity for tool */
		input_report_abs(input, ABS_MISC, wacom->id[0]); /* report tool id */
		input_report_abs(input, ABS_X, data[3] | (data[2] << 7) | ((data[1] & 0x03) << 14));
		input_report_abs(input, ABS_Y, data[6] | (data[5] << 7) | ((data[4] & 0x03) << 14));
		input_report_abs(input, ABS_PRESSURE, pressure);

		input_report_key(input, BTN_TOUCH, data[4] & 0x08);
		input_report_key(input, BTN_STYLUS, data[4] & 0x10);
		/* Only allow the stylus2 button to be reported for the pen tool. */
		input_report_key(input, BTN_STYLUS2, (wacom->tool[1] == BTN_TOOL_PEN) && (data[4] & 0x20));
	} else {
		/* report proximity-out of a (valid) tool */
		if (wacom->tool[1] != BTN_TOOL_RUBBER) {
			/* Unknown tool selected default to pen tool */
			wacom->tool[1] = BTN_TOOL_PEN;
		}
		input_report_key(input, wacom->tool[1], prox);
	}

	wacom->tool[0] = prox; /* Save proximity state */
	return 1;
}

static int wacom_ptu_irq(struct wacom_wac *wacom)
{
	unsigned char *data = wacom->data;
	struct input_dev *input = wacom->input;

	if (data[0] != WACOM_REPORT_PENABLED) {
		dev_dbg(input->dev.parent,
			"%s: received unknown report #%d\n", __func__, data[0]);
		return 0;
	}

	if (data[1] & 0x04) {
		input_report_key(input, BTN_TOOL_RUBBER, data[1] & 0x20);
		input_report_key(input, BTN_TOUCH, data[1] & 0x08);
		wacom->id[0] = ERASER_DEVICE_ID;
	} else {
		input_report_key(input, BTN_TOOL_PEN, data[1] & 0x20);
		input_report_key(input, BTN_TOUCH, data[1] & 0x01);
		wacom->id[0] = STYLUS_DEVICE_ID;
	}
	input_report_abs(input, ABS_MISC, wacom->id[0]); /* report tool id */
	input_report_abs(input, ABS_X, le16_to_cpup((__le16 *)&data[2]));
	input_report_abs(input, ABS_Y, le16_to_cpup((__le16 *)&data[4]));
	input_report_abs(input, ABS_PRESSURE, le16_to_cpup((__le16 *)&data[6]));
	input_report_key(input, BTN_STYLUS, data[1] & 0x02);
	input_report_key(input, BTN_STYLUS2, data[1] & 0x10);
	return 1;
}

static int wacom_dtu_irq(struct wacom_wac *wacom)
{
	struct wacom_features *features = &wacom->features;
	char *data = wacom->data;
	struct input_dev *input = wacom->input;
	int prox = data[1] & 0x20, pressure;

	dev_dbg(input->dev.parent,
		"%s: received report #%d", __func__, data[0]);

	if (prox) {
		/* Going into proximity select tool */
		wacom->tool[0] = (data[1] & 0x0c) ? BTN_TOOL_RUBBER : BTN_TOOL_PEN;
		if (wacom->tool[0] == BTN_TOOL_PEN)
			wacom->id[0] = STYLUS_DEVICE_ID;
		else
			wacom->id[0] = ERASER_DEVICE_ID;
	}
	input_report_key(input, BTN_STYLUS, data[1] & 0x02);
	input_report_key(input, BTN_STYLUS2, data[1] & 0x10);
	input_report_abs(input, ABS_X, le16_to_cpup((__le16 *)&data[2]));
	input_report_abs(input, ABS_Y, le16_to_cpup((__le16 *)&data[4]));
	pressure = ((data[7] & 0x01) << 8) | data[6];
	if (pressure < 0)
		pressure = features->pressure_max + pressure + 1;
	input_report_abs(input, ABS_PRESSURE, pressure);
	input_report_key(input, BTN_TOUCH, data[1] & 0x05);
	if (!prox) /* out-prox */
		wacom->id[0] = 0;
	input_report_key(input, wacom->tool[0], prox);
	input_report_abs(input, ABS_MISC, wacom->id[0]);
	return 1;
}

static int wacom_graphire_irq(struct wacom_wac *wacom)
{
	struct wacom_features *features = &wacom->features;
	unsigned char *data = wacom->data;
	struct input_dev *input = wacom->input;
	int prox;
	int rw = 0;
	int retval = 0;

	if (data[0] != WACOM_REPORT_PENABLED) {
		dev_dbg(input->dev.parent,
			"%s: received unknown report #%d\n", __func__, data[0]);
		goto exit;
	}

	prox = data[1] & 0x80;
	if (prox || wacom->id[0]) {
		if (prox) {
			switch ((data[1] >> 5) & 3) {

			case 0:	/* Pen */
				wacom->tool[0] = BTN_TOOL_PEN;
				wacom->id[0] = STYLUS_DEVICE_ID;
				break;

			case 1: /* Rubber */
				wacom->tool[0] = BTN_TOOL_RUBBER;
				wacom->id[0] = ERASER_DEVICE_ID;
				break;

			case 2: /* Mouse with wheel */
				input_report_key(input, BTN_MIDDLE, data[1] & 0x04);
				/* fall through */

			case 3: /* Mouse without wheel */
				wacom->tool[0] = BTN_TOOL_MOUSE;
				wacom->id[0] = CURSOR_DEVICE_ID;
				break;
			}
		}
		input_report_abs(input, ABS_X, le16_to_cpup((__le16 *)&data[2]));
		input_report_abs(input, ABS_Y, le16_to_cpup((__le16 *)&data[4]));
		if (wacom->tool[0] != BTN_TOOL_MOUSE) {
			input_report_abs(input, ABS_PRESSURE, data[6] | ((data[7] & 0x03) << 8));
			input_report_key(input, BTN_TOUCH, data[1] & 0x01);
			input_report_key(input, BTN_STYLUS, data[1] & 0x02);
			input_report_key(input, BTN_STYLUS2, data[1] & 0x04);
		} else {
			input_report_key(input, BTN_LEFT, data[1] & 0x01);
			input_report_key(input, BTN_RIGHT, data[1] & 0x02);
			if (features->type == WACOM_G4 ||
					features->type == WACOM_MO) {
				input_report_abs(input, ABS_DISTANCE, data[6] & 0x3f);
				rw = (data[7] & 0x04) - (data[7] & 0x03);
			} else {
				input_report_abs(input, ABS_DISTANCE, data[7] & 0x3f);
				rw = -(signed char)data[6];
			}
			input_report_rel(input, REL_WHEEL, rw);
		}

		if (!prox)
			wacom->id[0] = 0;
		input_report_abs(input, ABS_MISC, wacom->id[0]); /* report tool id */
		input_report_key(input, wacom->tool[0], prox);
		input_event(input, EV_MSC, MSC_SERIAL, 1);
		input_sync(input); /* sync last event */
	}

	/* send pad data */
	switch (features->type) {
	case WACOM_G4:
		prox = data[7] & 0xf8;
		if (prox || wacom->id[1]) {
			wacom->id[1] = PAD_DEVICE_ID;
			input_report_key(input, BTN_BACK, (data[7] & 0x40));
			input_report_key(input, BTN_FORWARD, (data[7] & 0x80));
			rw = ((data[7] & 0x18) >> 3) - ((data[7] & 0x20) >> 3);
			input_report_rel(input, REL_WHEEL, rw);
			if (!prox)
				wacom->id[1] = 0;
			input_report_abs(input, ABS_MISC, wacom->id[1]);
			input_event(input, EV_MSC, MSC_SERIAL, 0xf0);
			retval = 1;
		}
		break;

	case WACOM_MO:
		prox = (data[7] & 0xf8) || data[8];
		if (prox || wacom->id[1]) {
			wacom->id[1] = PAD_DEVICE_ID;
			input_report_key(input, BTN_BACK, (data[7] & 0x08));
			input_report_key(input, BTN_LEFT, (data[7] & 0x20));
			input_report_key(input, BTN_FORWARD, (data[7] & 0x10));
			input_report_key(input, BTN_RIGHT, (data[7] & 0x40));
			input_report_abs(input, ABS_WHEEL, (data[8] & 0x7f));
			if (!prox)
				wacom->id[1] = 0;
			input_report_abs(input, ABS_MISC, wacom->id[1]);
			input_event(input, EV_MSC, MSC_SERIAL, 0xf0);
			retval = 1;
		}
		break;
	}
exit:
	return retval;
}

static int wacom_intuos_inout(struct wacom_wac *wacom)
{
	struct wacom_features *features = &wacom->features;
	unsigned char *data = wacom->data;
	struct input_dev *input = wacom->input;
	int idx = 0;

	/* tool number */
	if (features->type == INTUOS)
		idx = data[1] & 0x01;

	/* Enter report */
	if ((data[1] & 0xfc) == 0xc0) {
		if (features->quirks == WACOM_QUIRK_MULTI_INPUT)
			wacom->shared->stylus_in_proximity = true;

		/* serial number of the tool */
		wacom->serial[idx] = ((data[3] & 0x0f) << 28) +
			(data[4] << 20) + (data[5] << 12) +
			(data[6] << 4) + (data[7] >> 4);

		wacom->id[idx] = (data[2] << 4) | (data[3] >> 4) |
			((data[7] & 0x0f) << 20) | ((data[8] & 0xf0) << 12);

		switch (wacom->id[idx] & 0xfffff) {
		case 0x812: /* Inking pen */
		case 0x801: /* Intuos3 Inking pen */
		case 0x20802: /* Intuos4 Inking Pen */
		case 0x012:
			wacom->tool[idx] = BTN_TOOL_PENCIL;
			break;

		case 0x822: /* Pen */
		case 0x842:
		case 0x852:
		case 0x823: /* Intuos3 Grip Pen */
		case 0x813: /* Intuos3 Classic Pen */
		case 0x885: /* Intuos3 Marker Pen */
		case 0x802: /* Intuos4 General Pen */
		case 0x804: /* Intuos4 Marker Pen */
		case 0x40802: /* Intuos4 Classic Pen */
		case 0x18803: /* DTH2242 Grip Pen */
		case 0x022:
			wacom->tool[idx] = BTN_TOOL_PEN;
			break;

		case 0x832: /* Stroke pen */
		case 0x032:
			wacom->tool[idx] = BTN_TOOL_BRUSH;
			break;

		case 0x007: /* Mouse 4D and 2D */
		case 0x09c:
		case 0x094:
		case 0x017: /* Intuos3 2D Mouse */
		case 0x806: /* Intuos4 Mouse */
			wacom->tool[idx] = BTN_TOOL_MOUSE;
			break;

		case 0x096: /* Lens cursor */
		case 0x097: /* Intuos3 Lens cursor */
		case 0x006: /* Intuos4 Lens cursor */
			wacom->tool[idx] = BTN_TOOL_LENS;
			break;

		case 0x82a: /* Eraser */
		case 0x85a:
		case 0x91a:
		case 0xd1a:
		case 0x0fa:
		case 0x82b: /* Intuos3 Grip Pen Eraser */
		case 0x81b: /* Intuos3 Classic Pen Eraser */
		case 0x91b: /* Intuos3 Airbrush Eraser */
		case 0x80c: /* Intuos4 Marker Pen Eraser */
		case 0x80a: /* Intuos4 General Pen Eraser */
		case 0x4080a: /* Intuos4 Classic Pen Eraser */
		case 0x90a: /* Intuos4 Airbrush Eraser */
			wacom->tool[idx] = BTN_TOOL_RUBBER;
			break;

		case 0xd12:
		case 0x912:
		case 0x112:
		case 0x913: /* Intuos3 Airbrush */
		case 0x902: /* Intuos4 Airbrush */
			wacom->tool[idx] = BTN_TOOL_AIRBRUSH;
			break;

		default: /* Unknown tool */
			wacom->tool[idx] = BTN_TOOL_PEN;
			break;
		}
		return 1;
	}

	/* older I4 styli don't work with new Cintiqs */
	if (!((wacom->id[idx] >> 20) & 0x01) &&
			(features->type == WACOM_21UX2))
		return 1;

	/* Exit report */
	if ((data[1] & 0xfe) == 0x80) {
		if (features->quirks == WACOM_QUIRK_MULTI_INPUT)
			wacom->shared->stylus_in_proximity = false;

		/*
		 * Reset all states otherwise we lose the initial states
		 * when in-prox next time
		 */
		input_report_abs(input, ABS_X, 0);
		input_report_abs(input, ABS_Y, 0);
		input_report_abs(input, ABS_DISTANCE, 0);
		input_report_abs(input, ABS_TILT_X, 0);
		input_report_abs(input, ABS_TILT_Y, 0);
		if (wacom->tool[idx] >= BTN_TOOL_MOUSE) {
			input_report_key(input, BTN_LEFT, 0);
			input_report_key(input, BTN_MIDDLE, 0);
			input_report_key(input, BTN_RIGHT, 0);
			input_report_key(input, BTN_SIDE, 0);
			input_report_key(input, BTN_EXTRA, 0);
			input_report_abs(input, ABS_THROTTLE, 0);
			input_report_abs(input, ABS_RZ, 0);
		} else {
			input_report_abs(input, ABS_PRESSURE, 0);
			input_report_key(input, BTN_STYLUS, 0);
			input_report_key(input, BTN_STYLUS2, 0);
			input_report_key(input, BTN_TOUCH, 0);
			input_report_abs(input, ABS_WHEEL, 0);
			if (features->type >= INTUOS3S)
				input_report_abs(input, ABS_Z, 0);
		}
		input_report_key(input, wacom->tool[idx], 0);
		input_report_abs(input, ABS_MISC, 0); /* reset tool id */
		input_event(input, EV_MSC, MSC_SERIAL, wacom->serial[idx]);
		wacom->id[idx] = 0;
		return 2;
	}
	return 0;
}

static void wacom_intuos_general(struct wacom_wac *wacom)
{
	struct wacom_features *features = &wacom->features;
	unsigned char *data = wacom->data;
	struct input_dev *input = wacom->input;
	unsigned int t;

	/* general pen packet */
	if ((data[1] & 0xb8) == 0xa0) {
		t = (data[6] << 2) | ((data[7] >> 6) & 3);
		if (features->type >= INTUOS4S && features->type <= WACOM_24HD) {
			t = (t << 1) | (data[1] & 1);
		}
		input_report_abs(input, ABS_PRESSURE, t);
		input_report_abs(input, ABS_TILT_X,
				((data[7] << 1) & 0x7e) | (data[8] >> 7));
		input_report_abs(input, ABS_TILT_Y, data[8] & 0x7f);
		input_report_key(input, BTN_STYLUS, data[1] & 2);
		input_report_key(input, BTN_STYLUS2, data[1] & 4);
		input_report_key(input, BTN_TOUCH, t > 10);
	}

	/* airbrush second packet */
	if ((data[1] & 0xbc) == 0xb4) {
		input_report_abs(input, ABS_WHEEL,
				(data[6] << 2) | ((data[7] >> 6) & 3));
		input_report_abs(input, ABS_TILT_X,
				((data[7] << 1) & 0x7e) | (data[8] >> 7));
		input_report_abs(input, ABS_TILT_Y, data[8] & 0x7f);
	}
}

static int wacom_intuos_irq(struct wacom_wac *wacom)
{
	struct wacom_features *features = &wacom->features;
	unsigned char *data = wacom->data;
	struct input_dev *input = wacom->input;
	unsigned int t;
	int idx = 0, result;

	if (data[0] != WACOM_REPORT_PENABLED &&
	    data[0] != WACOM_REPORT_INTUOSREAD &&
	    data[0] != WACOM_REPORT_INTUOSWRITE &&
	    data[0] != WACOM_REPORT_INTUOSPAD &&
	    data[0] != WACOM_REPORT_INTUOS5PAD) {
		dev_dbg(input->dev.parent,
			"%s: received unknown report #%d\n", __func__, data[0]);
                return 0;
	}

	/* tool number */
	if (features->type == INTUOS)
		idx = data[1] & 0x01;

	/* pad packets. Works as a second tool and is always in prox */
	if (data[0] == WACOM_REPORT_INTUOSPAD || data[0] == WACOM_REPORT_INTUOS5PAD) {
		if (features->type >= INTUOS4S && features->type <= INTUOS4L) {
			input_report_key(input, BTN_0, (data[2] & 0x01));
			input_report_key(input, BTN_1, (data[3] & 0x01));
			input_report_key(input, BTN_2, (data[3] & 0x02));
			input_report_key(input, BTN_3, (data[3] & 0x04));
			input_report_key(input, BTN_4, (data[3] & 0x08));
			input_report_key(input, BTN_5, (data[3] & 0x10));
			input_report_key(input, BTN_6, (data[3] & 0x20));
			if (data[1] & 0x80) {
				input_report_abs(input, ABS_WHEEL, (data[1] & 0x7f));
			} else {
				/* Out of proximity, clear wheel value. */
				input_report_abs(input, ABS_WHEEL, 0);
			}
			if (features->type != INTUOS4S) {
				input_report_key(input, BTN_7, (data[3] & 0x40));
				input_report_key(input, BTN_8, (data[3] & 0x80));
			}
			if (data[1] | (data[2] & 0x01) | data[3]) {
				input_report_key(input, wacom->tool[1], 1);
				input_report_abs(input, ABS_MISC, PAD_DEVICE_ID);
			} else {
				input_report_key(input, wacom->tool[1], 0);
				input_report_abs(input, ABS_MISC, 0);
			}
		} else if (features->type == DTK) {
			input_report_key(input, BTN_0, (data[6] & 0x01));
			input_report_key(input, BTN_1, (data[6] & 0x02));
			input_report_key(input, BTN_2, (data[6] & 0x04));
			input_report_key(input, BTN_3, (data[6] & 0x08));
			input_report_key(input, BTN_4, (data[6] & 0x10));
			input_report_key(input, BTN_5, (data[6] & 0x20));
		} else if (features->type == WACOM_24HD) {
			input_report_key(input, BTN_0, (data[6] & 0x01));
			input_report_key(input, BTN_1, (data[6] & 0x02));
			input_report_key(input, BTN_2, (data[6] & 0x04));
			input_report_key(input, BTN_3, (data[6] & 0x08));
			input_report_key(input, BTN_4, (data[6] & 0x10));
			input_report_key(input, BTN_5, (data[6] & 0x20));
			input_report_key(input, BTN_6, (data[6] & 0x40));
			input_report_key(input, BTN_7, (data[6] & 0x80));
			input_report_key(input, BTN_8, (data[8] & 0x01));
			input_report_key(input, BTN_9, (data[8] & 0x02));
			input_report_key(input, BTN_A, (data[8] & 0x04));
			input_report_key(input, BTN_B, (data[8] & 0x08));
			input_report_key(input, BTN_C, (data[8] & 0x10));
			input_report_key(input, BTN_X, (data[8] & 0x20));
			input_report_key(input, BTN_Y, (data[8] & 0x40));
			input_report_key(input, BTN_Z, (data[8] & 0x80));

			/*
			 * Three "buttons" are available on the 24HD which are
			 * physically implemented as a touchstrip. Each button
			 * is approximately 3 bits wide with a 2 bit spacing.
			 * The raw touchstrip bits are stored at:
			 *    ((data[3] & 0x1f) << 8) | data[4])
			 */
			input_report_key(input, KEY_PROG1, data[4] & 0x07);
			input_report_key(input, KEY_PROG2, data[4] & 0xE0);
			input_report_key(input, KEY_PROG3, data[3] & 0x1C);

			if (data[1] & 0x80) {
				input_report_abs(input, ABS_WHEEL, (data[1] & 0x7f));
			} else {
				/* Out of proximity, clear wheel value. */
				input_report_abs(input, ABS_WHEEL, 0);
			}

			if (data[2] & 0x80) {
				input_report_abs(input, ABS_THROTTLE, (data[2] & 0x7f));
			} else {
				/* Out of proximity, clear second wheel value. */
				input_report_abs(input, ABS_THROTTLE, 0);
			}

			if (data[1] | data[2] | (data[3] & 0x1f) | data[4] | data[6] | data[8]) {
				input_report_key(input, wacom->tool[1], 1);
				input_report_abs(input, ABS_MISC, PAD_DEVICE_ID);
			} else {
				input_report_key(input, wacom->tool[1], 0);
				input_report_abs(input, ABS_MISC, 0);
			}
		} else if (features->type >= INTUOS5S && features->type <= INTUOS5L) {
			int i;

			/* Touch ring mode switch has no capacitive sensor */
			input_report_key(input, BTN_0, (data[3] & 0x01));

			/*
			 * ExpressKeys on Intuos5 have a capacitive sensor in
			 * addition to the mechanical switch. Switch data is
			 * stored in data[4], capacitive data in data[5].
			 */
			for (i = 0; i < 8; i++)
				input_report_key(input, BTN_1 + i, data[4] & (1 << i));

			if (data[2] & 0x80) {
				input_report_abs(input, ABS_WHEEL, (data[2] & 0x7f));
			} else {
				/* Out of proximity, clear wheel value. */
				input_report_abs(input, ABS_WHEEL, 0);
			}

			if (data[2] | (data[3] & 0x01) | data[4] | data[5]) {
				input_report_key(input, wacom->tool[1], 1);
				input_report_abs(input, ABS_MISC, PAD_DEVICE_ID);
			} else {
				input_report_key(input, wacom->tool[1], 0);
				input_report_abs(input, ABS_MISC, 0);
			}
		} else {
			if (features->type == WACOM_21UX2 || features->type == WACOM_22HD) {
				input_report_key(input, BTN_0, (data[5] & 0x01));
				input_report_key(input, BTN_1, (data[6] & 0x01));
				input_report_key(input, BTN_2, (data[6] & 0x02));
				input_report_key(input, BTN_3, (data[6] & 0x04));
				input_report_key(input, BTN_4, (data[6] & 0x08));
				input_report_key(input, BTN_5, (data[6] & 0x10));
				input_report_key(input, BTN_6, (data[6] & 0x20));
				input_report_key(input, BTN_7, (data[6] & 0x40));
				input_report_key(input, BTN_8, (data[6] & 0x80));
				input_report_key(input, BTN_9, (data[7] & 0x01));
				input_report_key(input, BTN_A, (data[8] & 0x01));
				input_report_key(input, BTN_B, (data[8] & 0x02));
				input_report_key(input, BTN_C, (data[8] & 0x04));
				input_report_key(input, BTN_X, (data[8] & 0x08));
				input_report_key(input, BTN_Y, (data[8] & 0x10));
				input_report_key(input, BTN_Z, (data[8] & 0x20));
				input_report_key(input, BTN_BASE, (data[8] & 0x40));
				input_report_key(input, BTN_BASE2, (data[8] & 0x80));

				if (features->type == WACOM_22HD) {
					input_report_key(input, KEY_PROG1, data[9] & 0x01);
					input_report_key(input, KEY_PROG2, data[9] & 0x02);
					input_report_key(input, KEY_PROG3, data[9] & 0x04);
				}
			} else {
				input_report_key(input, BTN_0, (data[5] & 0x01));
				input_report_key(input, BTN_1, (data[5] & 0x02));
				input_report_key(input, BTN_2, (data[5] & 0x04));
				input_report_key(input, BTN_3, (data[5] & 0x08));
				input_report_key(input, BTN_4, (data[6] & 0x01));
				input_report_key(input, BTN_5, (data[6] & 0x02));
				input_report_key(input, BTN_6, (data[6] & 0x04));
				input_report_key(input, BTN_7, (data[6] & 0x08));
				input_report_key(input, BTN_8, (data[5] & 0x10));
				input_report_key(input, BTN_9, (data[6] & 0x10));
			}
			input_report_abs(input, ABS_RX, ((data[1] & 0x1f) << 8) | data[2]);
			input_report_abs(input, ABS_RY, ((data[3] & 0x1f) << 8) | data[4]);

			if ((data[5] & 0x1f) | data[6] | (data[1] & 0x1f) |
				data[2] | (data[3] & 0x1f) | data[4] | data[8] |
				(data[7] & 0x01)) {
				input_report_key(input, wacom->tool[1], 1);
				input_report_abs(input, ABS_MISC, PAD_DEVICE_ID);
			} else {
				input_report_key(input, wacom->tool[1], 0);
				input_report_abs(input, ABS_MISC, 0);
			}
		}
		input_event(input, EV_MSC, MSC_SERIAL, 0xffffffff);
                return 1;
	}

	/* process in/out prox events */
	result = wacom_intuos_inout(wacom);
	if (result)
                return result - 1;

	/* don't proceed if we don't know the ID */
	if (!wacom->id[idx])
		return 0;

	/* Only large Intuos support Lense Cursor */
	if (wacom->tool[idx] == BTN_TOOL_LENS &&
	    (features->type == INTUOS3 ||
	     features->type == INTUOS3S ||
	     features->type == INTUOS4 ||
	     features->type == INTUOS4S ||
	     features->type == INTUOS5 ||
	     features->type == INTUOS5S)) {

		return 0;
	}

	/* Cintiq doesn't send data when RDY bit isn't set */
	if (features->type == CINTIQ && !(data[1] & 0x40))
                 return 0;

	if (features->type >= INTUOS3S) {
		input_report_abs(input, ABS_X, (data[2] << 9) | (data[3] << 1) | ((data[9] >> 1) & 1));
		input_report_abs(input, ABS_Y, (data[4] << 9) | (data[5] << 1) | (data[9] & 1));
		input_report_abs(input, ABS_DISTANCE, ((data[9] >> 2) & 0x3f));
	} else {
		input_report_abs(input, ABS_X, be16_to_cpup((__be16 *)&data[2]));
		input_report_abs(input, ABS_Y, be16_to_cpup((__be16 *)&data[4]));
		input_report_abs(input, ABS_DISTANCE, ((data[9] >> 3) & 0x1f));
	}

	/* process general packets */
	wacom_intuos_general(wacom);

	/* 4D mouse, 2D mouse, marker pen rotation, tilt mouse, or Lens cursor packets */
	if ((data[1] & 0xbc) == 0xa8 || (data[1] & 0xbe) == 0xb0 || (data[1] & 0xbc) == 0xac) {

		if (data[1] & 0x02) {
			/* Rotation packet */
			if (features->type >= INTUOS3S) {
				/* I3 marker pen rotation */
				t = (data[6] << 3) | ((data[7] >> 5) & 7);
				t = (data[7] & 0x20) ? ((t > 900) ? ((t-1) / 2 - 1350) :
					((t-1) / 2 + 450)) : (450 - t / 2) ;
				input_report_abs(input, ABS_Z, t);
			} else {
				/* 4D mouse rotation packet */
				t = (data[6] << 3) | ((data[7] >> 5) & 7);
				input_report_abs(input, ABS_RZ, (data[7] & 0x20) ?
					((t - 1) / 2) : -t / 2);
			}

		} else if (!(data[1] & 0x10) && features->type < INTUOS3S) {
			/* 4D mouse packet */
			input_report_key(input, BTN_LEFT,   data[8] & 0x01);
			input_report_key(input, BTN_MIDDLE, data[8] & 0x02);
			input_report_key(input, BTN_RIGHT,  data[8] & 0x04);

			input_report_key(input, BTN_SIDE,   data[8] & 0x20);
			input_report_key(input, BTN_EXTRA,  data[8] & 0x10);
			t = (data[6] << 2) | ((data[7] >> 6) & 3);
			input_report_abs(input, ABS_THROTTLE, (data[8] & 0x08) ? -t : t);

		} else if (wacom->tool[idx] == BTN_TOOL_MOUSE) {
			/* I4 mouse */
			if ((features->type >= INTUOS4S && features->type <= INTUOS4L) ||
			    (features->type >= INTUOS5S && features->type <= INTUOS5L)) {
				input_report_key(input, BTN_LEFT,   data[6] & 0x01);
				input_report_key(input, BTN_MIDDLE, data[6] & 0x02);
				input_report_key(input, BTN_RIGHT,  data[6] & 0x04);
				input_report_rel(input, REL_WHEEL, ((data[7] & 0x80) >> 7)
						 - ((data[7] & 0x40) >> 6));
				input_report_key(input, BTN_SIDE,   data[6] & 0x08);
				input_report_key(input, BTN_EXTRA,  data[6] & 0x10);

				input_report_abs(input, ABS_TILT_X,
					((data[7] << 1) & 0x7e) | (data[8] >> 7));
				input_report_abs(input, ABS_TILT_Y, data[8] & 0x7f);
			} else {
				/* 2D mouse packet */
				input_report_key(input, BTN_LEFT,   data[8] & 0x04);
				input_report_key(input, BTN_MIDDLE, data[8] & 0x08);
				input_report_key(input, BTN_RIGHT,  data[8] & 0x10);
				input_report_rel(input, REL_WHEEL, (data[8] & 0x01)
						 - ((data[8] & 0x02) >> 1));

				/* I3 2D mouse side buttons */
				if (features->type >= INTUOS3S && features->type <= INTUOS3L) {
					input_report_key(input, BTN_SIDE,   data[8] & 0x40);
					input_report_key(input, BTN_EXTRA,  data[8] & 0x20);
				}
			}
		} else if ((features->type < INTUOS3S || features->type == INTUOS3L ||
				features->type == INTUOS4L || features->type == INTUOS5L) &&
			   wacom->tool[idx] == BTN_TOOL_LENS) {
			/* Lens cursor packets */
			input_report_key(input, BTN_LEFT,   data[8] & 0x01);
			input_report_key(input, BTN_MIDDLE, data[8] & 0x02);
			input_report_key(input, BTN_RIGHT,  data[8] & 0x04);
			input_report_key(input, BTN_SIDE,   data[8] & 0x10);
			input_report_key(input, BTN_EXTRA,  data[8] & 0x08);
		}
	}

	input_report_abs(input, ABS_MISC, wacom->id[idx]); /* report tool id */
	input_report_key(input, wacom->tool[idx], 1);
	input_event(input, EV_MSC, MSC_SERIAL, wacom->serial[idx]);
	return 1;
}

static int int_dist(int x1, int y1, int x2, int y2)
{
	int x = x2 - x1;
	int y = y2 - y1;

	return int_sqrt(x*x + y*y);
}

static int wacom_24hdt_irq(struct wacom_wac *wacom)
{
	struct input_dev *input = wacom->input;
	char *data = wacom->data;
	int i;
	int current_num_contacts = data[61];
	int contacts_to_send = 0;

	/*
	 * First packet resets the counter since only the first
	 * packet in series will have non-zero current_num_contacts.
	 */
	if (current_num_contacts)
		wacom->num_contacts_left = current_num_contacts;

	/* There are at most 4 contacts per packet */
	contacts_to_send = min(4, wacom->num_contacts_left);

	for (i = 0; i < contacts_to_send; i++) {
		int offset = (WACOM_BYTES_PER_24HDT_PACKET * i) + 1;
		bool touch = data[offset] & 0x1 && !wacom->shared->stylus_in_proximity;
		int slot = input_mt_get_slot_by_key(input, data[offset + 1]);

		if (slot < 0)
			continue;
		input_mt_slot(input, slot);
		input_mt_report_slot_state(input, MT_TOOL_FINGER, touch);

		if (touch) {
			int t_x = le16_to_cpup((__le16 *)&data[offset + 2]);
			int c_x = le16_to_cpup((__le16 *)&data[offset + 4]);
			int t_y = le16_to_cpup((__le16 *)&data[offset + 6]);
			int c_y = le16_to_cpup((__le16 *)&data[offset + 8]);
			int w = le16_to_cpup((__le16 *)&data[offset + 10]);
			int h = le16_to_cpup((__le16 *)&data[offset + 12]);

			input_report_abs(input, ABS_MT_POSITION_X, t_x);
			input_report_abs(input, ABS_MT_POSITION_Y, t_y);
			input_report_abs(input, ABS_MT_TOUCH_MAJOR, min(w,h));
			input_report_abs(input, ABS_MT_WIDTH_MAJOR, min(w, h) + int_dist(t_x, t_y, c_x, c_y));
			input_report_abs(input, ABS_MT_WIDTH_MINOR, min(w, h));
			input_report_abs(input, ABS_MT_ORIENTATION, w > h);
		}
	}
	input_mt_report_pointer_emulation(input, true);

	wacom->num_contacts_left -= contacts_to_send;
	if (wacom->num_contacts_left <= 0)
		wacom->num_contacts_left = 0;

	return 1;
}

static int wacom_mt_touch(struct wacom_wac *wacom)
{
	struct input_dev *input = wacom->input;
	char *data = wacom->data;
	int i;
	int current_num_contacts = data[2];
	int contacts_to_send = 0;
	int x_offset = 0;

	/* MTTPC does not support Height and Width */
	if (wacom->features.type == MTTPC)
		x_offset = -4;

	/*
	 * First packet resets the counter since only the first
	 * packet in series will have non-zero current_num_contacts.
	 */
	if (current_num_contacts)
		wacom->num_contacts_left = current_num_contacts;

	/* There are at most 5 contacts per packet */
	contacts_to_send = min(5, wacom->num_contacts_left);

	for (i = 0; i < contacts_to_send; i++) {
		int offset = (WACOM_BYTES_PER_MT_PACKET + x_offset) * i + 3;
		bool touch = data[offset] & 0x1;
		int id = le16_to_cpup((__le16 *)&data[offset + 1]);
		int slot = input_mt_get_slot_by_key(input, id);

		if (slot < 0)
			continue;

		input_mt_slot(input, slot);
		input_mt_report_slot_state(input, MT_TOOL_FINGER, touch);
		if (touch) {
			int x = le16_to_cpup((__le16 *)&data[offset + x_offset + 7]);
			int y = le16_to_cpup((__le16 *)&data[offset + x_offset + 9]);
			input_report_abs(input, ABS_MT_POSITION_X, x);
			input_report_abs(input, ABS_MT_POSITION_Y, y);
		}
	}
	input_mt_report_pointer_emulation(input, true);

	wacom->num_contacts_left -= contacts_to_send;
	if (wacom->num_contacts_left < 0)
		wacom->num_contacts_left = 0;

	return 1;
}

static int wacom_tpc_mt_touch(struct wacom_wac *wacom)
{
	struct input_dev *input = wacom->input;
	unsigned char *data = wacom->data;
	int contact_with_no_pen_down_count = 0;
	int i;

	for (i = 0; i < 2; i++) {
		int p = data[1] & (1 << i);
		bool touch = p && !wacom->shared->stylus_in_proximity;

		input_mt_slot(input, i);
		input_mt_report_slot_state(input, MT_TOOL_FINGER, touch);
		if (touch) {
			int x = le16_to_cpup((__le16 *)&data[i * 2 + 2]) & 0x7fff;
			int y = le16_to_cpup((__le16 *)&data[i * 2 + 6]) & 0x7fff;

			input_report_abs(input, ABS_MT_POSITION_X, x);
			input_report_abs(input, ABS_MT_POSITION_Y, y);
			contact_with_no_pen_down_count++;
		}
	}
	input_mt_report_pointer_emulation(input, true);

	/* keep touch state for pen event */
	wacom->shared->touch_down = (contact_with_no_pen_down_count > 0);

	return 1;
}

static int wacom_tpc_single_touch(struct wacom_wac *wacom, size_t len)
{
	char *data = wacom->data;
	struct input_dev *input = wacom->input;
	bool prox;
	int x = 0, y = 0;

	if (wacom->features.touch_max > 1 || len > WACOM_PKGLEN_TPC2FG)
		return 0;

	if (!wacom->shared->stylus_in_proximity) {
		if (len == WACOM_PKGLEN_TPC1FG) {
			prox = data[0] & 0x01;
			x = get_unaligned_le16(&data[1]);
			y = get_unaligned_le16(&data[3]);
		} else {
			prox = data[1] & 0x01;
			x = le16_to_cpup((__le16 *)&data[2]);
			y = le16_to_cpup((__le16 *)&data[4]);
		}
	} else
		/* force touch out when pen is in prox */
		prox = 0;

	if (prox) {
		input_report_abs(input, ABS_X, x);
		input_report_abs(input, ABS_Y, y);
	}
	input_report_key(input, BTN_TOUCH, prox);

	/* keep touch state for pen events */
	wacom->shared->touch_down = prox;

	return 1;
}

static int wacom_tpc_pen(struct wacom_wac *wacom)
{
	struct wacom_features *features = &wacom->features;
	char *data = wacom->data;
	struct input_dev *input = wacom->input;
	int pressure;
	bool prox = data[1] & 0x20;

	if (!wacom->shared->stylus_in_proximity) /* first in prox */
		/* Going into proximity select tool */
		wacom->tool[0] = (data[1] & 0x0c) ? BTN_TOOL_RUBBER : BTN_TOOL_PEN;

	/* keep pen state for touch events */
	wacom->shared->stylus_in_proximity = prox;

	/* send pen events only when touch is up or forced out */
	if (!wacom->shared->touch_down) {
		input_report_key(input, BTN_STYLUS, data[1] & 0x02);
		input_report_key(input, BTN_STYLUS2, data[1] & 0x10);
		input_report_abs(input, ABS_X, le16_to_cpup((__le16 *)&data[2]));
		input_report_abs(input, ABS_Y, le16_to_cpup((__le16 *)&data[4]));
		pressure = ((data[7] & 0x01) << 8) | data[6];
		if (pressure < 0)
			pressure = features->pressure_max + pressure + 1;
		input_report_abs(input, ABS_PRESSURE, pressure);
		input_report_key(input, BTN_TOUCH, data[1] & 0x05);
		input_report_key(input, wacom->tool[0], prox);
		return 1;
	}

	return 0;
}

static int wacom_tpc_irq(struct wacom_wac *wacom, size_t len)
{
	char *data = wacom->data;

	dev_dbg(wacom->input->dev.parent,
		"%s: received report #%d\n", __func__, data[0]);

	switch (len) {
	case WACOM_PKGLEN_TPC1FG:
		return wacom_tpc_single_touch(wacom, len);

	case WACOM_PKGLEN_TPC2FG:
		return wacom_tpc_mt_touch(wacom);

	default:
		switch (data[0]) {
		case WACOM_REPORT_TPC1FG:
		case WACOM_REPORT_TPCHID:
		case WACOM_REPORT_TPCST:
		case WACOM_REPORT_TPC1FGE:
			return wacom_tpc_single_touch(wacom, len);

		case WACOM_REPORT_TPCMT:
			return wacom_mt_touch(wacom);

		case WACOM_REPORT_PENABLED:
			return wacom_tpc_pen(wacom);
		}
	}

	return 0;
}

static int wacom_bpt_touch(struct wacom_wac *wacom)
{
	struct wacom_features *features = &wacom->features;
	struct input_dev *input = wacom->input;
	unsigned char *data = wacom->data;
	int i;

	if (data[0] != 0x02)
	    return 0;

	for (i = 0; i < 2; i++) {
		int offset = (data[1] & 0x80) ? (8 * i) : (9 * i);
		bool touch = data[offset + 3] & 0x80;

		/*
		 * Touch events need to be disabled while stylus is
		 * in proximity because user's hand is resting on touchpad
		 * and sending unwanted events.  User expects tablet buttons
		 * to continue working though.
		 */
		touch = touch && !wacom->shared->stylus_in_proximity;

		input_mt_slot(input, i);
		input_mt_report_slot_state(input, MT_TOOL_FINGER, touch);
		if (touch) {
			int x = get_unaligned_be16(&data[offset + 3]) & 0x7ff;
			int y = get_unaligned_be16(&data[offset + 5]) & 0x7ff;
			if (features->quirks & WACOM_QUIRK_BBTOUCH_LOWRES) {
				x <<= 5;
				y <<= 5;
			}
			input_report_abs(input, ABS_MT_POSITION_X, x);
			input_report_abs(input, ABS_MT_POSITION_Y, y);
		}
	}

	input_mt_report_pointer_emulation(input, true);

	input_report_key(input, BTN_LEFT, (data[1] & 0x08) != 0);
	input_report_key(input, BTN_FORWARD, (data[1] & 0x04) != 0);
	input_report_key(input, BTN_BACK, (data[1] & 0x02) != 0);
	input_report_key(input, BTN_RIGHT, (data[1] & 0x01) != 0);

	input_sync(input);

	return 0;
}

static void wacom_bpt3_touch_msg(struct wacom_wac *wacom, unsigned char *data)
{
	struct input_dev *input = wacom->input;
	bool touch = data[1] & 0x80;
	int slot = input_mt_get_slot_by_key(input, data[0]);

	if (slot < 0)
		return;

	touch = touch && !wacom->shared->stylus_in_proximity;

	input_mt_slot(input, slot);
	input_mt_report_slot_state(input, MT_TOOL_FINGER, touch);

	if (touch) {
		int x = (data[2] << 4) | (data[4] >> 4);
		int y = (data[3] << 4) | (data[4] & 0x0f);
		int a = data[5];

		// "a" is a scaled-down area which we assume is roughly
		// circular and which can be described as: a=(pi*r^2)/C.
		int x_res  = input_abs_get_res(input, ABS_X);
		int y_res  = input_abs_get_res(input, ABS_Y);
		int width  = 2 * int_sqrt(a * WACOM_CONTACT_AREA_SCALE);
		int height = width * y_res / x_res;

		input_report_abs(input, ABS_MT_POSITION_X, x);
		input_report_abs(input, ABS_MT_POSITION_Y, y);
		input_report_abs(input, ABS_MT_TOUCH_MAJOR, width);
		input_report_abs(input, ABS_MT_TOUCH_MINOR, height);
	}
}

static void wacom_bpt3_button_msg(struct wacom_wac *wacom, unsigned char *data)
{
	struct input_dev *input = wacom->input;

	input_report_key(input, BTN_LEFT, (data[1] & 0x08) != 0);
	input_report_key(input, BTN_FORWARD, (data[1] & 0x04) != 0);
	input_report_key(input, BTN_BACK, (data[1] & 0x02) != 0);
	input_report_key(input, BTN_RIGHT, (data[1] & 0x01) != 0);
}

static int wacom_bpt3_touch(struct wacom_wac *wacom)
{
	struct input_dev *input = wacom->input;
	unsigned char *data = wacom->data;
	int count = data[1] & 0x07;
	int i;

	if (data[0] != 0x02)
	    return 0;

	/* data has up to 7 fixed sized 8-byte messages starting at data[2] */
	for (i = 0; i < count; i++) {
		int offset = (8 * i) + 2;
		int msg_id = data[offset];

		if (msg_id >= 2 && msg_id <= 17)
			wacom_bpt3_touch_msg(wacom, data + offset);
		else if (msg_id == 128)
			wacom_bpt3_button_msg(wacom, data + offset);

	}
	input_mt_report_pointer_emulation(input, true);

	input_sync(input);

	return 0;
}

static int wacom_bpt_pen(struct wacom_wac *wacom)
{
	struct input_dev *input = wacom->input;
	unsigned char *data = wacom->data;
	int prox = 0, x = 0, y = 0, p = 0, d = 0, pen = 0, btn1 = 0, btn2 = 0;

	if (data[0] != 0x02)
	    return 0;

	prox = (data[1] & 0x20) == 0x20;

	/*
	 * All reports shared between PEN and RUBBER tool must be
	 * forced to a known starting value (zero) when transitioning to
	 * out-of-prox.
	 *
	 * If not reset then, to userspace, it will look like lost events
	 * if new tool comes in-prox with same values as previous tool sent.
	 *
	 * Hardware does report zero in most out-of-prox cases but not all.
	 */
	if (prox) {
		if (!wacom->shared->stylus_in_proximity) {
			if (data[1] & 0x08) {
				wacom->tool[0] = BTN_TOOL_RUBBER;
				wacom->id[0] = ERASER_DEVICE_ID;
			} else {
				wacom->tool[0] = BTN_TOOL_PEN;
				wacom->id[0] = STYLUS_DEVICE_ID;
			}
			wacom->shared->stylus_in_proximity = true;
		}
		x = le16_to_cpup((__le16 *)&data[2]);
		y = le16_to_cpup((__le16 *)&data[4]);
		p = le16_to_cpup((__le16 *)&data[6]);
		/*
		 * Convert distance from out prox to distance from tablet.
		 * distance will be greater than distance_max once
		 * touching and applying pressure; do not report negative
		 * distance.
		 */
		if (data[8] <= wacom->features.distance_max)
			d = wacom->features.distance_max - data[8];

		pen = data[1] & 0x01;
		btn1 = data[1] & 0x02;
		btn2 = data[1] & 0x04;
	}

	input_report_key(input, BTN_TOUCH, pen);
	input_report_key(input, BTN_STYLUS, btn1);
	input_report_key(input, BTN_STYLUS2, btn2);

	input_report_abs(input, ABS_X, x);
	input_report_abs(input, ABS_Y, y);
	input_report_abs(input, ABS_PRESSURE, p);
	input_report_abs(input, ABS_DISTANCE, d);

	if (!prox) {
		wacom->id[0] = 0;
		wacom->shared->stylus_in_proximity = false;
	}

	input_report_key(input, wacom->tool[0], prox); /* PEN or RUBBER */
	input_report_abs(input, ABS_MISC, wacom->id[0]); /* TOOL ID */

	return 1;
}

static int wacom_bpt_irq(struct wacom_wac *wacom, size_t len)
{
	if (len == WACOM_PKGLEN_BBTOUCH)
		return wacom_bpt_touch(wacom);
	else if (len == WACOM_PKGLEN_BBTOUCH3)
		return wacom_bpt3_touch(wacom);
	else if (len == WACOM_PKGLEN_BBFUN || len == WACOM_PKGLEN_BBPEN)
		return wacom_bpt_pen(wacom);

	return 0;
}

static int wacom_wireless_irq(struct wacom_wac *wacom, size_t len)
{
	unsigned char *data = wacom->data;
	int connected;

	if (len != WACOM_PKGLEN_WIRELESS || data[0] != 0x80)
		return 0;

	connected = data[1] & 0x01;
	if (connected) {
		int pid, battery;

		pid = get_unaligned_be16(&data[6]);
		battery = data[5] & 0x3f;
		if (wacom->pid != pid) {
			wacom->pid = pid;
			wacom_schedule_work(wacom);
		}
		wacom->battery_capacity = battery;
	} else if (wacom->pid != 0) {
		/* disconnected while previously connected */
		wacom->pid = 0;
		wacom_schedule_work(wacom);
		wacom->battery_capacity = 0;
	}

	return 0;
}

void wacom_wac_irq(struct wacom_wac *wacom_wac, size_t len)
{
	bool sync;

	switch (wacom_wac->features.type) {
	case PENPARTNER:
		sync = wacom_penpartner_irq(wacom_wac);
		break;

	case PL:
		sync = wacom_pl_irq(wacom_wac);
		break;

	case WACOM_G4:
	case GRAPHIRE:
	case WACOM_MO:
		sync = wacom_graphire_irq(wacom_wac);
		break;

	case PTU:
		sync = wacom_ptu_irq(wacom_wac);
		break;

	case DTU:
		sync = wacom_dtu_irq(wacom_wac);
		break;

	case INTUOS:
	case INTUOS3S:
	case INTUOS3:
	case INTUOS3L:
	case INTUOS4S:
	case INTUOS4:
	case INTUOS4L:
	case CINTIQ:
	case WACOM_BEE:
	case WACOM_21UX2:
	case WACOM_22HD:
	case WACOM_24HD:
	case DTK:
		sync = wacom_intuos_irq(wacom_wac);
		break;

	case WACOM_24HDT:
		sync = wacom_24hdt_irq(wacom_wac);
		break;

	case INTUOS5S:
	case INTUOS5:
	case INTUOS5L:
		if (len == WACOM_PKGLEN_BBTOUCH3)
			sync = wacom_bpt3_touch(wacom_wac);
		else
			sync = wacom_intuos_irq(wacom_wac);
		break;

	case TABLETPC:
	case TABLETPCE:
	case TABLETPC2FG:
	case MTSCREEN:
	case MTTPC:
		sync = wacom_tpc_irq(wacom_wac, len);
		break;

	case BAMBOO_PT:
		sync = wacom_bpt_irq(wacom_wac, len);
		break;

	case WIRELESS:
		sync = wacom_wireless_irq(wacom_wac, len);
		break;

	default:
		sync = false;
		break;
	}

	if (sync)
		input_sync(wacom_wac->input);
}

static void wacom_setup_cintiq(struct wacom_wac *wacom_wac)
{
	struct input_dev *input_dev = wacom_wac->input;

	input_set_capability(input_dev, EV_MSC, MSC_SERIAL);

	__set_bit(BTN_TOOL_RUBBER, input_dev->keybit);
	__set_bit(BTN_TOOL_PEN, input_dev->keybit);
	__set_bit(BTN_TOOL_BRUSH, input_dev->keybit);
	__set_bit(BTN_TOOL_PENCIL, input_dev->keybit);
	__set_bit(BTN_TOOL_AIRBRUSH, input_dev->keybit);
	__set_bit(BTN_STYLUS, input_dev->keybit);
	__set_bit(BTN_STYLUS2, input_dev->keybit);

	input_set_abs_params(input_dev, ABS_DISTANCE,
			     0, wacom_wac->features.distance_max, 0, 0);
	input_set_abs_params(input_dev, ABS_WHEEL, 0, 1023, 0, 0);
	input_set_abs_params(input_dev, ABS_TILT_X, 0, 127, 0, 0);
	input_set_abs_params(input_dev, ABS_TILT_Y, 0, 127, 0, 0);
}

static void wacom_setup_intuos(struct wacom_wac *wacom_wac)
{
	struct input_dev *input_dev = wacom_wac->input;

	input_set_capability(input_dev, EV_REL, REL_WHEEL);

	wacom_setup_cintiq(wacom_wac);

	__set_bit(BTN_LEFT, input_dev->keybit);
	__set_bit(BTN_RIGHT, input_dev->keybit);
	__set_bit(BTN_MIDDLE, input_dev->keybit);
	__set_bit(BTN_SIDE, input_dev->keybit);
	__set_bit(BTN_EXTRA, input_dev->keybit);
	__set_bit(BTN_TOOL_MOUSE, input_dev->keybit);
	__set_bit(BTN_TOOL_LENS, input_dev->keybit);

	input_set_abs_params(input_dev, ABS_RZ, -900, 899, 0, 0);
	input_set_abs_params(input_dev, ABS_THROTTLE, -1023, 1023, 0, 0);
}

void wacom_setup_device_quirks(struct wacom_features *features)
{

	/* touch device found but size is not defined. use default */
	if (features->device_type == BTN_TOOL_FINGER && !features->x_max) {
		features->x_max = 1023;
		features->y_max = 1023;
	}

	/* these device have multiple inputs */
	if (features->type >= WIRELESS ||
	    (features->type >= INTUOS5S && features->type <= INTUOS5L) ||
	    (features->oVid && features->oPid))
		features->quirks |= WACOM_QUIRK_MULTI_INPUT;

	/* quirk for bamboo touch with 2 low res touches */
	if (features->type == BAMBOO_PT &&
	    features->pktlen == WACOM_PKGLEN_BBTOUCH) {
		features->x_max <<= 5;
		features->y_max <<= 5;
		features->x_fuzz <<= 5;
		features->y_fuzz <<= 5;
		features->quirks |= WACOM_QUIRK_BBTOUCH_LOWRES;
	}

	if (features->type == WIRELESS) {

		/* monitor never has input and pen/touch have delayed create */
		features->quirks |= WACOM_QUIRK_NO_INPUT;

		/* must be monitor interface if no device_type set */
		if (!features->device_type)
			features->quirks |= WACOM_QUIRK_MONITOR;
	}
}

static unsigned int wacom_calculate_touch_res(unsigned int logical_max,
					      unsigned int physical_max)
{
       /* Touch physical dimensions are in 100th of mm */
       return (logical_max * 100) / physical_max;
}

static void wacom_abs_set_axis(struct input_dev *input_dev,
			       struct wacom_wac *wacom_wac)
{
	struct wacom_features *features = &wacom_wac->features;

	if (features->device_type == BTN_TOOL_PEN) {
		input_set_abs_params(input_dev, ABS_X, 0, features->x_max,
				     features->x_fuzz, 0);
		input_set_abs_params(input_dev, ABS_Y, 0, features->y_max,
				     features->y_fuzz, 0);
		input_set_abs_params(input_dev, ABS_PRESSURE, 0,
			features->pressure_max, features->pressure_fuzz, 0);

		/* penabled devices have fixed resolution for each model */
		input_abs_set_res(input_dev, ABS_X, features->x_resolution);
		input_abs_set_res(input_dev, ABS_Y, features->y_resolution);
	} else {
		if (features->touch_max <= 2) {
			input_set_abs_params(input_dev, ABS_X, 0,
				features->x_max, features->x_fuzz, 0);
			input_set_abs_params(input_dev, ABS_Y, 0,
				features->y_max, features->y_fuzz, 0);
			input_abs_set_res(input_dev, ABS_X,
				wacom_calculate_touch_res(features->x_max,
							features->x_phy));
			input_abs_set_res(input_dev, ABS_Y,
				wacom_calculate_touch_res(features->y_max,
							features->y_phy));
		}

		if (features->touch_max > 1) {
			input_set_abs_params(input_dev, ABS_MT_POSITION_X, 0,
				features->x_max, features->x_fuzz, 0);
			input_set_abs_params(input_dev, ABS_MT_POSITION_Y, 0,
				features->y_max, features->y_fuzz, 0);
			input_abs_set_res(input_dev, ABS_MT_POSITION_X,
				wacom_calculate_touch_res(features->x_max,
							features->x_phy));
			input_abs_set_res(input_dev, ABS_MT_POSITION_Y,
				wacom_calculate_touch_res(features->y_max,
							features->y_phy));
		}
	}
}
<<<<<<< HEAD

int wacom_setup_input_capabilities(struct input_dev *input_dev,
				   struct wacom_wac *wacom_wac)
{
	struct wacom_features *features = &wacom_wac->features;
	int i;

=======

int wacom_setup_input_capabilities(struct input_dev *input_dev,
				   struct wacom_wac *wacom_wac)
{
	struct wacom_features *features = &wacom_wac->features;
	int i;

>>>>>>> a937536b
	input_dev->evbit[0] |= BIT_MASK(EV_KEY) | BIT_MASK(EV_ABS);

	__set_bit(BTN_TOUCH, input_dev->keybit);
	__set_bit(ABS_MISC, input_dev->absbit);

	wacom_abs_set_axis(input_dev, wacom_wac);

	switch (wacom_wac->features.type) {
	case WACOM_MO:
		input_set_abs_params(input_dev, ABS_WHEEL, 0, 71, 0, 0);
		/* fall through */

	case WACOM_G4:
		input_set_capability(input_dev, EV_MSC, MSC_SERIAL);

		__set_bit(BTN_BACK, input_dev->keybit);
		__set_bit(BTN_FORWARD, input_dev->keybit);
		/* fall through */

	case GRAPHIRE:
		input_set_capability(input_dev, EV_REL, REL_WHEEL);

		__set_bit(BTN_LEFT, input_dev->keybit);
		__set_bit(BTN_RIGHT, input_dev->keybit);
		__set_bit(BTN_MIDDLE, input_dev->keybit);

		__set_bit(BTN_TOOL_RUBBER, input_dev->keybit);
		__set_bit(BTN_TOOL_PEN, input_dev->keybit);
		__set_bit(BTN_TOOL_MOUSE, input_dev->keybit);
		__set_bit(BTN_STYLUS, input_dev->keybit);
		__set_bit(BTN_STYLUS2, input_dev->keybit);

		__set_bit(INPUT_PROP_POINTER, input_dev->propbit);
		break;

	case WACOM_24HD:
		__set_bit(BTN_A, input_dev->keybit);
		__set_bit(BTN_B, input_dev->keybit);
		__set_bit(BTN_C, input_dev->keybit);
		__set_bit(BTN_X, input_dev->keybit);
		__set_bit(BTN_Y, input_dev->keybit);
		__set_bit(BTN_Z, input_dev->keybit);

		for (i = 6; i < 10; i++)
			__set_bit(BTN_0 + i, input_dev->keybit);

		__set_bit(KEY_PROG1, input_dev->keybit);
		__set_bit(KEY_PROG2, input_dev->keybit);
		__set_bit(KEY_PROG3, input_dev->keybit);
		/* fall through */

	case DTK:
		for (i = 0; i < 6; i++)
			__set_bit(BTN_0 + i, input_dev->keybit);

		input_set_abs_params(input_dev, ABS_Z, -900, 899, 0, 0);
		input_set_abs_params(input_dev, ABS_THROTTLE, 0, 71, 0, 0);

		__set_bit(INPUT_PROP_DIRECT, input_dev->propbit);

		wacom_setup_cintiq(wacom_wac);
		break;

	case WACOM_22HD:
		__set_bit(KEY_PROG1, input_dev->keybit);
		__set_bit(KEY_PROG2, input_dev->keybit);
		__set_bit(KEY_PROG3, input_dev->keybit);
		/* fall through */

	case WACOM_21UX2:
		__set_bit(BTN_A, input_dev->keybit);
		__set_bit(BTN_B, input_dev->keybit);
		__set_bit(BTN_C, input_dev->keybit);
		__set_bit(BTN_X, input_dev->keybit);
		__set_bit(BTN_Y, input_dev->keybit);
		__set_bit(BTN_Z, input_dev->keybit);
		__set_bit(BTN_BASE, input_dev->keybit);
		__set_bit(BTN_BASE2, input_dev->keybit);
		/* fall through */

	case WACOM_BEE:
		__set_bit(BTN_8, input_dev->keybit);
		__set_bit(BTN_9, input_dev->keybit);
		/* fall through */

	case CINTIQ:
		for (i = 0; i < 8; i++)
			__set_bit(BTN_0 + i, input_dev->keybit);

		input_set_abs_params(input_dev, ABS_RX, 0, 4096, 0, 0);
		input_set_abs_params(input_dev, ABS_RY, 0, 4096, 0, 0);
		input_set_abs_params(input_dev, ABS_Z, -900, 899, 0, 0);

		__set_bit(INPUT_PROP_DIRECT, input_dev->propbit);

		wacom_setup_cintiq(wacom_wac);
		break;

	case INTUOS3:
	case INTUOS3L:
		__set_bit(BTN_4, input_dev->keybit);
		__set_bit(BTN_5, input_dev->keybit);
		__set_bit(BTN_6, input_dev->keybit);
		__set_bit(BTN_7, input_dev->keybit);

		input_set_abs_params(input_dev, ABS_RY, 0, 4096, 0, 0);
		/* fall through */

	case INTUOS3S:
		__set_bit(BTN_0, input_dev->keybit);
		__set_bit(BTN_1, input_dev->keybit);
		__set_bit(BTN_2, input_dev->keybit);
		__set_bit(BTN_3, input_dev->keybit);

		input_set_abs_params(input_dev, ABS_RX, 0, 4096, 0, 0);
		input_set_abs_params(input_dev, ABS_Z, -900, 899, 0, 0);
		/* fall through */

	case INTUOS:
		__set_bit(INPUT_PROP_POINTER, input_dev->propbit);

		wacom_setup_intuos(wacom_wac);
		break;

	case INTUOS5:
	case INTUOS5L:
		if (features->device_type == BTN_TOOL_PEN) {
			__set_bit(BTN_7, input_dev->keybit);
			__set_bit(BTN_8, input_dev->keybit);
		}
		/* fall through */

	case INTUOS5S:
		__set_bit(INPUT_PROP_POINTER, input_dev->propbit);

		if (features->device_type == BTN_TOOL_PEN) {
			for (i = 0; i < 7; i++)
				__set_bit(BTN_0 + i, input_dev->keybit);

			input_set_abs_params(input_dev, ABS_DISTANCE, 0,
					      features->distance_max,
					      0, 0);

			input_set_abs_params(input_dev, ABS_Z, -900, 899, 0, 0);

			wacom_setup_intuos(wacom_wac);
		} else if (features->device_type == BTN_TOOL_FINGER) {
			__clear_bit(ABS_MISC, input_dev->absbit);

			input_set_abs_params(input_dev, ABS_MT_TOUCH_MAJOR,
			                     0, features->x_max, 0, 0);
			input_set_abs_params(input_dev, ABS_MT_TOUCH_MINOR,
			                     0, features->y_max, 0, 0);
			input_mt_init_slots(input_dev, features->touch_max, INPUT_MT_POINTER);
		}
		break;

	case INTUOS4:
	case INTUOS4L:
		__set_bit(BTN_7, input_dev->keybit);
		__set_bit(BTN_8, input_dev->keybit);
		/* fall through */

	case INTUOS4S:
		for (i = 0; i < 7; i++)
			__set_bit(BTN_0 + i, input_dev->keybit);

		input_set_abs_params(input_dev, ABS_Z, -900, 899, 0, 0);
		wacom_setup_intuos(wacom_wac);

		__set_bit(INPUT_PROP_POINTER, input_dev->propbit);
		break;

	case WACOM_24HDT:
		if (features->device_type == BTN_TOOL_FINGER) {
			input_set_abs_params(input_dev, ABS_MT_TOUCH_MAJOR, 0, features->x_max, 0, 0);
			input_set_abs_params(input_dev, ABS_MT_WIDTH_MAJOR, 0, features->x_max, 0, 0);
			input_set_abs_params(input_dev, ABS_MT_WIDTH_MINOR, 0, features->y_max, 0, 0);
			input_set_abs_params(input_dev, ABS_MT_ORIENTATION, 0, 1, 0, 0);
		}
		/* fall through */

	case MTSCREEN:
	case MTTPC:
	case TABLETPC2FG:
		if (features->device_type == BTN_TOOL_FINGER) {
			unsigned int flags = INPUT_MT_DIRECT;

			if (wacom_wac->features.type == TABLETPC2FG)
				flags = 0;

			input_mt_init_slots(input_dev, features->touch_max, flags);
		}
		/* fall through */

	case TABLETPC:
	case TABLETPCE:
		__clear_bit(ABS_MISC, input_dev->absbit);

		__set_bit(INPUT_PROP_DIRECT, input_dev->propbit);

		if (features->device_type != BTN_TOOL_PEN)
			break;  /* no need to process stylus stuff */

		/* fall through */

	case PL:
	case DTU:
		__set_bit(BTN_TOOL_PEN, input_dev->keybit);
		__set_bit(BTN_TOOL_RUBBER, input_dev->keybit);
		__set_bit(BTN_STYLUS, input_dev->keybit);
		__set_bit(BTN_STYLUS2, input_dev->keybit);

		__set_bit(INPUT_PROP_DIRECT, input_dev->propbit);
		break;

	case PTU:
		__set_bit(BTN_STYLUS2, input_dev->keybit);
		/* fall through */

	case PENPARTNER:
		__set_bit(BTN_TOOL_PEN, input_dev->keybit);
		__set_bit(BTN_TOOL_RUBBER, input_dev->keybit);
		__set_bit(BTN_STYLUS, input_dev->keybit);

		__set_bit(INPUT_PROP_POINTER, input_dev->propbit);
		break;

	case BAMBOO_PT:
		__clear_bit(ABS_MISC, input_dev->absbit);

		__set_bit(INPUT_PROP_POINTER, input_dev->propbit);

		if (features->device_type == BTN_TOOL_FINGER) {
			unsigned int flags = INPUT_MT_POINTER;

			__set_bit(BTN_LEFT, input_dev->keybit);
			__set_bit(BTN_FORWARD, input_dev->keybit);
			__set_bit(BTN_BACK, input_dev->keybit);
			__set_bit(BTN_RIGHT, input_dev->keybit);

			if (features->pktlen == WACOM_PKGLEN_BBTOUCH3) {
				input_set_abs_params(input_dev,
						     ABS_MT_TOUCH_MAJOR,
						     0, features->x_max, 0, 0);
				input_set_abs_params(input_dev,
						     ABS_MT_TOUCH_MINOR,
						     0, features->y_max, 0, 0);
			} else {
				__set_bit(BTN_TOOL_FINGER, input_dev->keybit);
				__set_bit(BTN_TOOL_DOUBLETAP, input_dev->keybit);
				flags = 0;
			}
			input_mt_init_slots(input_dev, features->touch_max, flags);
		} else if (features->device_type == BTN_TOOL_PEN) {
			__set_bit(BTN_TOOL_RUBBER, input_dev->keybit);
			__set_bit(BTN_TOOL_PEN, input_dev->keybit);
			__set_bit(BTN_STYLUS, input_dev->keybit);
			__set_bit(BTN_STYLUS2, input_dev->keybit);
			input_set_abs_params(input_dev, ABS_DISTANCE, 0,
					      features->distance_max,
					      0, 0);
		}
		break;
	}
	return 0;
}

static const struct wacom_features wacom_features_0x00 =
	{ "Wacom Penpartner",     WACOM_PKGLEN_PENPRTN,    5040,  3780,  255,
	  0, PENPARTNER, WACOM_PENPRTN_RES, WACOM_PENPRTN_RES };
static const struct wacom_features wacom_features_0x10 =
	{ "Wacom Graphire",       WACOM_PKGLEN_GRAPHIRE,  10206,  7422,  511,
	  63, GRAPHIRE, WACOM_GRAPHIRE_RES, WACOM_GRAPHIRE_RES };
static const struct wacom_features wacom_features_0x11 =
	{ "Wacom Graphire2 4x5",  WACOM_PKGLEN_GRAPHIRE,  10206,  7422,  511,
	  63, GRAPHIRE, WACOM_GRAPHIRE_RES, WACOM_GRAPHIRE_RES };
static const struct wacom_features wacom_features_0x12 =
	{ "Wacom Graphire2 5x7",  WACOM_PKGLEN_GRAPHIRE,  13918, 10206,  511,
	  63, GRAPHIRE, WACOM_GRAPHIRE_RES, WACOM_GRAPHIRE_RES };
static const struct wacom_features wacom_features_0x13 =
	{ "Wacom Graphire3",      WACOM_PKGLEN_GRAPHIRE,  10208,  7424,  511,
	  63, GRAPHIRE, WACOM_GRAPHIRE_RES, WACOM_GRAPHIRE_RES };
static const struct wacom_features wacom_features_0x14 =
	{ "Wacom Graphire3 6x8",  WACOM_PKGLEN_GRAPHIRE,  16704, 12064,  511,
	  63, GRAPHIRE, WACOM_GRAPHIRE_RES, WACOM_GRAPHIRE_RES };
static const struct wacom_features wacom_features_0x15 =
	{ "Wacom Graphire4 4x5",  WACOM_PKGLEN_GRAPHIRE,  10208,  7424,  511,
	  63, WACOM_G4, WACOM_GRAPHIRE_RES, WACOM_GRAPHIRE_RES };
static const struct wacom_features wacom_features_0x16 =
	{ "Wacom Graphire4 6x8",  WACOM_PKGLEN_GRAPHIRE,  16704, 12064,  511,
	  63, WACOM_G4, WACOM_GRAPHIRE_RES, WACOM_GRAPHIRE_RES };
static const struct wacom_features wacom_features_0x17 =
	{ "Wacom BambooFun 4x5",  WACOM_PKGLEN_BBFUN,     14760,  9225,  511,
	  63, WACOM_MO, WACOM_INTUOS_RES, WACOM_INTUOS_RES };
static const struct wacom_features wacom_features_0x18 =
	{ "Wacom BambooFun 6x8",  WACOM_PKGLEN_BBFUN,     21648, 13530,  511,
	  63, WACOM_MO, WACOM_INTUOS_RES, WACOM_INTUOS_RES };
static const struct wacom_features wacom_features_0x19 =
	{ "Wacom Bamboo1 Medium", WACOM_PKGLEN_GRAPHIRE,  16704, 12064,  511,
	  63, GRAPHIRE, WACOM_GRAPHIRE_RES, WACOM_GRAPHIRE_RES };
static const struct wacom_features wacom_features_0x60 =
	{ "Wacom Volito",         WACOM_PKGLEN_GRAPHIRE,   5104,  3712,  511,
	  63, GRAPHIRE, WACOM_VOLITO_RES, WACOM_VOLITO_RES };
static const struct wacom_features wacom_features_0x61 =
	{ "Wacom PenStation2",    WACOM_PKGLEN_GRAPHIRE,   3250,  2320,  255,
	  63, GRAPHIRE, WACOM_VOLITO_RES, WACOM_VOLITO_RES };
static const struct wacom_features wacom_features_0x62 =
	{ "Wacom Volito2 4x5",    WACOM_PKGLEN_GRAPHIRE,   5104,  3712,  511,
	  63, GRAPHIRE, WACOM_VOLITO_RES, WACOM_VOLITO_RES };
static const struct wacom_features wacom_features_0x63 =
	{ "Wacom Volito2 2x3",    WACOM_PKGLEN_GRAPHIRE,   3248,  2320,  511,
	  63, GRAPHIRE, WACOM_VOLITO_RES, WACOM_VOLITO_RES };
static const struct wacom_features wacom_features_0x64 =
	{ "Wacom PenPartner2",    WACOM_PKGLEN_GRAPHIRE,   3250,  2320,  511,
	  63, GRAPHIRE, WACOM_VOLITO_RES, WACOM_VOLITO_RES };
static const struct wacom_features wacom_features_0x65 =
	{ "Wacom Bamboo",         WACOM_PKGLEN_BBFUN,     14760,  9225,  511,
	  63, WACOM_MO, WACOM_INTUOS_RES, WACOM_INTUOS_RES };
static const struct wacom_features wacom_features_0x69 =
	{ "Wacom Bamboo1",        WACOM_PKGLEN_GRAPHIRE,   5104,  3712,  511,
	  63, GRAPHIRE, WACOM_PENPRTN_RES, WACOM_PENPRTN_RES };
static const struct wacom_features wacom_features_0x6A =
	{ "Wacom Bamboo1 4x6",    WACOM_PKGLEN_GRAPHIRE,  14760,  9225, 1023,
	  63, GRAPHIRE, WACOM_INTUOS_RES, WACOM_INTUOS_RES };
static const struct wacom_features wacom_features_0x6B =
	{ "Wacom Bamboo1 5x8",    WACOM_PKGLEN_GRAPHIRE,  21648, 13530, 1023,
	  63, GRAPHIRE, WACOM_INTUOS_RES, WACOM_INTUOS_RES };
static const struct wacom_features wacom_features_0x20 =
	{ "Wacom Intuos 4x5",     WACOM_PKGLEN_INTUOS,    12700, 10600, 1023,
	  31, INTUOS, WACOM_INTUOS_RES, WACOM_INTUOS_RES };
static const struct wacom_features wacom_features_0x21 =
	{ "Wacom Intuos 6x8",     WACOM_PKGLEN_INTUOS,    20320, 16240, 1023,
	  31, INTUOS, WACOM_INTUOS_RES, WACOM_INTUOS_RES };
static const struct wacom_features wacom_features_0x22 =
	{ "Wacom Intuos 9x12",    WACOM_PKGLEN_INTUOS,    30480, 24060, 1023,
	  31, INTUOS, WACOM_INTUOS_RES, WACOM_INTUOS_RES };
static const struct wacom_features wacom_features_0x23 =
	{ "Wacom Intuos 12x12",   WACOM_PKGLEN_INTUOS,    30480, 31680, 1023,
	  31, INTUOS, WACOM_INTUOS_RES, WACOM_INTUOS_RES };
static const struct wacom_features wacom_features_0x24 =
	{ "Wacom Intuos 12x18",   WACOM_PKGLEN_INTUOS,    45720, 31680, 1023,
	  31, INTUOS, WACOM_INTUOS_RES, WACOM_INTUOS_RES };
static const struct wacom_features wacom_features_0x30 =
	{ "Wacom PL400",          WACOM_PKGLEN_GRAPHIRE,   5408,  4056,  255,
	  0, PL, WACOM_PL_RES, WACOM_PL_RES };
static const struct wacom_features wacom_features_0x31 =
	{ "Wacom PL500",          WACOM_PKGLEN_GRAPHIRE,   6144,  4608,  255,
	  0, PL, WACOM_PL_RES, WACOM_PL_RES };
static const struct wacom_features wacom_features_0x32 =
	{ "Wacom PL600",          WACOM_PKGLEN_GRAPHIRE,   6126,  4604,  255,
	  0, PL, WACOM_PL_RES, WACOM_PL_RES };
static const struct wacom_features wacom_features_0x33 =
	{ "Wacom PL600SX",        WACOM_PKGLEN_GRAPHIRE,   6260,  5016,  255,
	  0, PL, WACOM_PL_RES, WACOM_PL_RES };
static const struct wacom_features wacom_features_0x34 =
	{ "Wacom PL550",          WACOM_PKGLEN_GRAPHIRE,   6144,  4608,  511,
	  0, PL, WACOM_PL_RES, WACOM_PL_RES };
static const struct wacom_features wacom_features_0x35 =
	{ "Wacom PL800",          WACOM_PKGLEN_GRAPHIRE,   7220,  5780,  511,
	  0, PL, WACOM_PL_RES, WACOM_PL_RES };
static const struct wacom_features wacom_features_0x37 =
	{ "Wacom PL700",          WACOM_PKGLEN_GRAPHIRE,   6758,  5406,  511,
	  0, PL, WACOM_PL_RES, WACOM_PL_RES };
static const struct wacom_features wacom_features_0x38 =
	{ "Wacom PL510",          WACOM_PKGLEN_GRAPHIRE,   6282,  4762,  511,
	  0, PL, WACOM_PL_RES, WACOM_PL_RES };
static const struct wacom_features wacom_features_0x39 =
	{ "Wacom DTU710",         WACOM_PKGLEN_GRAPHIRE,  34080, 27660,  511,
	  0, PL, WACOM_PL_RES, WACOM_PL_RES };
static const struct wacom_features wacom_features_0xC4 =
	{ "Wacom DTF521",         WACOM_PKGLEN_GRAPHIRE,   6282,  4762,  511,
	  0, PL, WACOM_PL_RES, WACOM_PL_RES };
static const struct wacom_features wacom_features_0xC0 =
	{ "Wacom DTF720",         WACOM_PKGLEN_GRAPHIRE,   6858,  5506,  511,
	  0, PL, WACOM_PL_RES, WACOM_PL_RES };
static const struct wacom_features wacom_features_0xC2 =
	{ "Wacom DTF720a",        WACOM_PKGLEN_GRAPHIRE,   6858,  5506,  511,
	  0, PL, WACOM_PL_RES, WACOM_PL_RES };
static const struct wacom_features wacom_features_0x03 =
	{ "Wacom Cintiq Partner", WACOM_PKGLEN_GRAPHIRE,  20480, 15360,  511,
	  0, PTU, WACOM_PL_RES, WACOM_PL_RES };
static const struct wacom_features wacom_features_0x41 =
	{ "Wacom Intuos2 4x5",    WACOM_PKGLEN_INTUOS,    12700, 10600, 1023,
	  31, INTUOS, WACOM_INTUOS_RES, WACOM_INTUOS_RES };
static const struct wacom_features wacom_features_0x42 =
	{ "Wacom Intuos2 6x8",    WACOM_PKGLEN_INTUOS,    20320, 16240, 1023,
	  31, INTUOS, WACOM_INTUOS_RES, WACOM_INTUOS_RES };
static const struct wacom_features wacom_features_0x43 =
	{ "Wacom Intuos2 9x12",   WACOM_PKGLEN_INTUOS,    30480, 24060, 1023,
	  31, INTUOS, WACOM_INTUOS_RES, WACOM_INTUOS_RES };
static const struct wacom_features wacom_features_0x44 =
	{ "Wacom Intuos2 12x12",  WACOM_PKGLEN_INTUOS,    30480, 31680, 1023,
	  31, INTUOS, WACOM_INTUOS_RES, WACOM_INTUOS_RES };
static const struct wacom_features wacom_features_0x45 =
	{ "Wacom Intuos2 12x18",  WACOM_PKGLEN_INTUOS,    45720, 31680, 1023,
	  31, INTUOS, WACOM_INTUOS_RES, WACOM_INTUOS_RES };
static const struct wacom_features wacom_features_0xB0 =
	{ "Wacom Intuos3 4x5",    WACOM_PKGLEN_INTUOS,    25400, 20320, 1023,
	  63, INTUOS3S, WACOM_INTUOS3_RES, WACOM_INTUOS3_RES };
static const struct wacom_features wacom_features_0xB1 =
	{ "Wacom Intuos3 6x8",    WACOM_PKGLEN_INTUOS,    40640, 30480, 1023,
	  63, INTUOS3, WACOM_INTUOS3_RES, WACOM_INTUOS3_RES };
static const struct wacom_features wacom_features_0xB2 =
	{ "Wacom Intuos3 9x12",   WACOM_PKGLEN_INTUOS,    60960, 45720, 1023,
	  63, INTUOS3, WACOM_INTUOS3_RES, WACOM_INTUOS3_RES };
static const struct wacom_features wacom_features_0xB3 =
	{ "Wacom Intuos3 12x12",  WACOM_PKGLEN_INTUOS,    60960, 60960, 1023,
	  63, INTUOS3L, WACOM_INTUOS3_RES, WACOM_INTUOS3_RES };
static const struct wacom_features wacom_features_0xB4 =
	{ "Wacom Intuos3 12x19",  WACOM_PKGLEN_INTUOS,    97536, 60960, 1023,
	  63, INTUOS3L, WACOM_INTUOS3_RES, WACOM_INTUOS3_RES };
static const struct wacom_features wacom_features_0xB5 =
	{ "Wacom Intuos3 6x11",   WACOM_PKGLEN_INTUOS,    54204, 31750, 1023,
	  63, INTUOS3, WACOM_INTUOS3_RES, WACOM_INTUOS3_RES };
static const struct wacom_features wacom_features_0xB7 =
	{ "Wacom Intuos3 4x6",    WACOM_PKGLEN_INTUOS,    31496, 19685, 1023,
	  63, INTUOS3S, WACOM_INTUOS3_RES, WACOM_INTUOS3_RES };
static const struct wacom_features wacom_features_0xB8 =
	{ "Wacom Intuos4 4x6",    WACOM_PKGLEN_INTUOS,    31496, 19685, 2047,
	  63, INTUOS4S, WACOM_INTUOS3_RES, WACOM_INTUOS3_RES };
static const struct wacom_features wacom_features_0xB9 =
	{ "Wacom Intuos4 6x9",    WACOM_PKGLEN_INTUOS,    44704, 27940, 2047,
	  63, INTUOS4, WACOM_INTUOS3_RES, WACOM_INTUOS3_RES };
static const struct wacom_features wacom_features_0xBA =
	{ "Wacom Intuos4 8x13",   WACOM_PKGLEN_INTUOS,    65024, 40640, 2047,
	  63, INTUOS4L, WACOM_INTUOS3_RES, WACOM_INTUOS3_RES };
static const struct wacom_features wacom_features_0xBB =
	{ "Wacom Intuos4 12x19",  WACOM_PKGLEN_INTUOS,    97536, 60960, 2047,
	  63, INTUOS4L, WACOM_INTUOS3_RES, WACOM_INTUOS3_RES };
static const struct wacom_features wacom_features_0xBC =
	{ "Wacom Intuos4 WL",     WACOM_PKGLEN_INTUOS,    40840, 25400, 2047,
	  63, INTUOS4, WACOM_INTUOS3_RES, WACOM_INTUOS3_RES };
static const struct wacom_features wacom_features_0x26 =
	{ "Wacom Intuos5 touch S", WACOM_PKGLEN_INTUOS,  31496, 19685, 2047,
	  63, INTUOS5S, WACOM_INTUOS3_RES, WACOM_INTUOS3_RES,
	  .touch_max = 16 };
static const struct wacom_features wacom_features_0x27 =
	{ "Wacom Intuos5 touch M", WACOM_PKGLEN_INTUOS,  44704, 27940, 2047,
	  63, INTUOS5, WACOM_INTUOS3_RES, WACOM_INTUOS3_RES,
	  .touch_max = 16 };
static const struct wacom_features wacom_features_0x28 =
	{ "Wacom Intuos5 touch L", WACOM_PKGLEN_INTUOS, 65024, 40640, 2047,
	  63, INTUOS5L, WACOM_INTUOS3_RES, WACOM_INTUOS3_RES,
	  .touch_max = 16 };
static const struct wacom_features wacom_features_0x29 =
	{ "Wacom Intuos5 S", WACOM_PKGLEN_INTUOS,  31496, 19685, 2047,
	  63, INTUOS5S, WACOM_INTUOS3_RES, WACOM_INTUOS3_RES };
static const struct wacom_features wacom_features_0x2A =
	{ "Wacom Intuos5 M", WACOM_PKGLEN_INTUOS,  44704, 27940, 2047,
	  63, INTUOS5, WACOM_INTUOS3_RES, WACOM_INTUOS3_RES };
static const struct wacom_features wacom_features_0xF4 =
	{ "Wacom Cintiq 24HD",       WACOM_PKGLEN_INTUOS,   104480, 65600, 2047,
	  63, WACOM_24HD, WACOM_INTUOS3_RES, WACOM_INTUOS3_RES };
static const struct wacom_features wacom_features_0xF8 =
	{ "Wacom Cintiq 24HD touch", WACOM_PKGLEN_INTUOS,   104480, 65600, 2047, /* Pen */
	  63, WACOM_24HD, WACOM_INTUOS3_RES, WACOM_INTUOS3_RES, .oVid = USB_VENDOR_ID_WACOM, .oPid = 0xf6 };
static const struct wacom_features wacom_features_0xF6 =
	{ "Wacom Cintiq 24HD touch", .type = WACOM_24HDT, /* Touch */
	  .oVid = USB_VENDOR_ID_WACOM, .oPid = 0xf8, .touch_max = 10 };
static const struct wacom_features wacom_features_0x3F =
	{ "Wacom Cintiq 21UX",    WACOM_PKGLEN_INTUOS,    87200, 65600, 1023,
	  63, CINTIQ, WACOM_INTUOS3_RES, WACOM_INTUOS3_RES };
static const struct wacom_features wacom_features_0xC5 =
	{ "Wacom Cintiq 20WSX",   WACOM_PKGLEN_INTUOS,    86680, 54180, 1023,
	  63, WACOM_BEE, WACOM_INTUOS3_RES, WACOM_INTUOS3_RES };
static const struct wacom_features wacom_features_0xC6 =
	{ "Wacom Cintiq 12WX",    WACOM_PKGLEN_INTUOS,    53020, 33440, 1023,
	  63, WACOM_BEE, WACOM_INTUOS3_RES, WACOM_INTUOS3_RES };
static const struct wacom_features wacom_features_0xC7 =
	{ "Wacom DTU1931",        WACOM_PKGLEN_GRAPHIRE,  37832, 30305,  511,
	  0, PL, WACOM_INTUOS_RES, WACOM_INTUOS_RES };
static const struct wacom_features wacom_features_0xCE =
	{ "Wacom DTU2231",        WACOM_PKGLEN_GRAPHIRE,  47864, 27011,  511,
	  0, DTU, WACOM_INTUOS_RES, WACOM_INTUOS_RES };
static const struct wacom_features wacom_features_0xF0 =
	{ "Wacom DTU1631",        WACOM_PKGLEN_GRAPHIRE,  34623, 19553,  511,
	  0, DTU, WACOM_INTUOS_RES, WACOM_INTUOS_RES };
static const struct wacom_features wacom_features_0x59 = /* Pen */
	{ "Wacom DTH2242",        WACOM_PKGLEN_INTUOS,    95840, 54260, 2047,
	  63, DTK, WACOM_INTUOS3_RES, WACOM_INTUOS3_RES,
	  .oVid = USB_VENDOR_ID_WACOM, .oPid = 0x5D };
static const struct wacom_features wacom_features_0x5D = /* Touch */
	{ "Wacom DTH2242",       .type = WACOM_24HDT,
	  .oVid = USB_VENDOR_ID_WACOM, .oPid = 0x59, .touch_max = 10 };
static const struct wacom_features wacom_features_0xCC =
	{ "Wacom Cintiq 21UX2",   WACOM_PKGLEN_INTUOS,    87200, 65600, 2047,
	  63, WACOM_21UX2, WACOM_INTUOS3_RES, WACOM_INTUOS3_RES };
static const struct wacom_features wacom_features_0xFA =
	{ "Wacom Cintiq 22HD",    WACOM_PKGLEN_INTUOS,    95840, 54260, 2047,
	  63, WACOM_22HD, WACOM_INTUOS3_RES, WACOM_INTUOS3_RES };
static const struct wacom_features wacom_features_0x90 =
	{ "Wacom ISDv4 90",       WACOM_PKGLEN_GRAPHIRE,  26202, 16325,  255,
	  0, TABLETPC, WACOM_INTUOS_RES, WACOM_INTUOS_RES };
static const struct wacom_features wacom_features_0x93 =
	{ "Wacom ISDv4 93",       WACOM_PKGLEN_GRAPHIRE,  26202, 16325,  255,
	  0, TABLETPC, WACOM_INTUOS_RES, WACOM_INTUOS_RES };
static const struct wacom_features wacom_features_0x97 =
	{ "Wacom ISDv4 97",       WACOM_PKGLEN_GRAPHIRE,  26202, 16325,  511,
	  0, TABLETPC, WACOM_INTUOS_RES, WACOM_INTUOS_RES };
static const struct wacom_features wacom_features_0x9A =
	{ "Wacom ISDv4 9A",       WACOM_PKGLEN_GRAPHIRE,  26202, 16325,  255,
	  0, TABLETPC, WACOM_INTUOS_RES, WACOM_INTUOS_RES };
static const struct wacom_features wacom_features_0x9F =
	{ "Wacom ISDv4 9F",       WACOM_PKGLEN_GRAPHIRE,  26202, 16325,  255,
	  0, TABLETPC, WACOM_INTUOS_RES, WACOM_INTUOS_RES };
static const struct wacom_features wacom_features_0xE2 =
	{ "Wacom ISDv4 E2",       WACOM_PKGLEN_TPC2FG,    26202, 16325,  255,
	  0, TABLETPC2FG, WACOM_INTUOS_RES, WACOM_INTUOS_RES,
	  .touch_max = 2 };
static const struct wacom_features wacom_features_0xE3 =
	{ "Wacom ISDv4 E3",       WACOM_PKGLEN_TPC2FG,    26202, 16325,  255,
	  0, TABLETPC2FG, WACOM_INTUOS_RES, WACOM_INTUOS_RES,
	  .touch_max = 2 };
static const struct wacom_features wacom_features_0xE5 =
	{ "Wacom ISDv4 E5",       WACOM_PKGLEN_MTOUCH,    26202, 16325,  255,
	  0, MTSCREEN, WACOM_INTUOS_RES, WACOM_INTUOS_RES };
static const struct wacom_features wacom_features_0xE6 =
	{ "Wacom ISDv4 E6",       WACOM_PKGLEN_TPC2FG,    27760, 15694,  255,
	  0, TABLETPC2FG, WACOM_INTUOS_RES, WACOM_INTUOS_RES,
	.touch_max = 2 };
static const struct wacom_features wacom_features_0xEC =
	{ "Wacom ISDv4 EC",       WACOM_PKGLEN_GRAPHIRE,  25710, 14500,  255,
	  0, TABLETPC,    WACOM_INTUOS_RES, WACOM_INTUOS_RES };
static const struct wacom_features wacom_features_0xED =
	{ "Wacom ISDv4 ED",       WACOM_PKGLEN_GRAPHIRE,  26202, 16325,  255,
	  0, TABLETPCE, WACOM_INTUOS_RES, WACOM_INTUOS_RES };
static const struct wacom_features wacom_features_0xEF =
	{ "Wacom ISDv4 EF",       WACOM_PKGLEN_GRAPHIRE,  26202, 16325,  255,
	  0, TABLETPC, WACOM_INTUOS_RES, WACOM_INTUOS_RES };
static const struct wacom_features wacom_features_0x100 =
	{ "Wacom ISDv4 100",      WACOM_PKGLEN_MTTPC,     26202, 16325,  255,
	  0, MTTPC, WACOM_INTUOS_RES, WACOM_INTUOS_RES };
static const struct wacom_features wacom_features_0x101 =
	{ "Wacom ISDv4 101",      WACOM_PKGLEN_MTTPC,     26202, 16325,  255,
	  0, MTTPC, WACOM_INTUOS_RES, WACOM_INTUOS_RES };
static const struct wacom_features wacom_features_0x10D =
	{ "Wacom ISDv4 10D",      WACOM_PKGLEN_MTTPC,     26202, 16325,  255,
	  0, MTTPC, WACOM_INTUOS_RES, WACOM_INTUOS_RES };
static const struct wacom_features wacom_features_0x4001 =
	{ "Wacom ISDv4 4001",      WACOM_PKGLEN_MTTPC,     26202, 16325,  255,
	  0, MTTPC, WACOM_INTUOS_RES, WACOM_INTUOS_RES };
static const struct wacom_features wacom_features_0x47 =
	{ "Wacom Intuos2 6x8",    WACOM_PKGLEN_INTUOS,    20320, 16240, 1023,
	  31, INTUOS, WACOM_INTUOS_RES, WACOM_INTUOS_RES };
static const struct wacom_features wacom_features_0x84 =
	{ "Wacom Wireless Receiver", WACOM_PKGLEN_WIRELESS, 0, 0, 0,
	  0, WIRELESS, 0, 0, .touch_max = 16 };
static const struct wacom_features wacom_features_0xD0 =
	{ "Wacom Bamboo 2FG",     WACOM_PKGLEN_BBFUN,     14720,  9200, 1023,
	  31, BAMBOO_PT, WACOM_INTUOS_RES, WACOM_INTUOS_RES,
	  .touch_max = 2 };
static const struct wacom_features wacom_features_0xD1 =
	{ "Wacom Bamboo 2FG 4x5", WACOM_PKGLEN_BBFUN,     14720,  9200, 1023,
	  31, BAMBOO_PT, WACOM_INTUOS_RES, WACOM_INTUOS_RES,
	  .touch_max = 2 };
static const struct wacom_features wacom_features_0xD2 =
	{ "Wacom Bamboo Craft",   WACOM_PKGLEN_BBFUN,     14720,  9200, 1023,
	  31, BAMBOO_PT, WACOM_INTUOS_RES, WACOM_INTUOS_RES,
	  .touch_max = 2 };
static const struct wacom_features wacom_features_0xD3 =
	{ "Wacom Bamboo 2FG 6x8", WACOM_PKGLEN_BBFUN,     21648, 13700, 1023,
	  31, BAMBOO_PT, WACOM_INTUOS_RES, WACOM_INTUOS_RES,
	  .touch_max = 2 };
static const struct wacom_features wacom_features_0xD4 =
	{ "Wacom Bamboo Pen",     WACOM_PKGLEN_BBFUN,     14720,  9200, 1023,
	  31, BAMBOO_PT, WACOM_INTUOS_RES, WACOM_INTUOS_RES };
static const struct wacom_features wacom_features_0xD5 =
	{ "Wacom Bamboo Pen 6x8",     WACOM_PKGLEN_BBFUN, 21648, 13700, 1023,
	  31, BAMBOO_PT, WACOM_INTUOS_RES, WACOM_INTUOS_RES };
static const struct wacom_features wacom_features_0xD6 =
	{ "Wacom BambooPT 2FG 4x5", WACOM_PKGLEN_BBFUN,   14720,  9200, 1023,
	  31, BAMBOO_PT, WACOM_INTUOS_RES, WACOM_INTUOS_RES,
	  .touch_max = 2 };
static const struct wacom_features wacom_features_0xD7 =
	{ "Wacom BambooPT 2FG Small", WACOM_PKGLEN_BBFUN, 14720,  9200, 1023,
	  31, BAMBOO_PT, WACOM_INTUOS_RES, WACOM_INTUOS_RES,
	  .touch_max = 2 };
static const struct wacom_features wacom_features_0xD8 =
	{ "Wacom Bamboo Comic 2FG", WACOM_PKGLEN_BBFUN,   21648, 13700, 1023,
	  31, BAMBOO_PT, WACOM_INTUOS_RES, WACOM_INTUOS_RES,
	  .touch_max = 2 };
static const struct wacom_features wacom_features_0xDA =
	{ "Wacom Bamboo 2FG 4x5 SE", WACOM_PKGLEN_BBFUN,  14720,  9200, 1023,
	  31, BAMBOO_PT, WACOM_INTUOS_RES, WACOM_INTUOS_RES,
	  .touch_max = 2 };
static struct wacom_features wacom_features_0xDB =
	{ "Wacom Bamboo 2FG 6x8 SE", WACOM_PKGLEN_BBFUN,  21648, 13700, 1023,
	  31, BAMBOO_PT, WACOM_INTUOS_RES, WACOM_INTUOS_RES,
	  .touch_max = 2 };
static const struct wacom_features wacom_features_0xDD =
        { "Wacom Bamboo Connect", WACOM_PKGLEN_BBPEN,     14720,  9200, 1023,
          31, BAMBOO_PT, WACOM_INTUOS_RES, WACOM_INTUOS_RES };
static const struct wacom_features wacom_features_0xDE =
        { "Wacom Bamboo 16FG 4x5", WACOM_PKGLEN_BBPEN,    14720,  9200, 1023,
	  31, BAMBOO_PT, WACOM_INTUOS_RES, WACOM_INTUOS_RES,
	  .touch_max = 16 };
static const struct wacom_features wacom_features_0xDF =
        { "Wacom Bamboo 16FG 6x8", WACOM_PKGLEN_BBPEN,    21648, 13700, 1023,
	  31, BAMBOO_PT, WACOM_INTUOS_RES, WACOM_INTUOS_RES,
	  .touch_max = 16 };
static const struct wacom_features wacom_features_0x6004 =
	{ "ISD-V4",               WACOM_PKGLEN_GRAPHIRE,  12800,  8000,  255,
	  0, TABLETPC, WACOM_INTUOS_RES, WACOM_INTUOS_RES };

#define USB_DEVICE_WACOM(prod)					\
	USB_DEVICE(USB_VENDOR_ID_WACOM, prod),			\
	.driver_info = (kernel_ulong_t)&wacom_features_##prod

#define USB_DEVICE_DETAILED(prod, class, sub, proto)			\
	USB_DEVICE_AND_INTERFACE_INFO(USB_VENDOR_ID_WACOM, prod, class,	\
				      sub, proto),			\
	.driver_info = (kernel_ulong_t)&wacom_features_##prod

#define USB_DEVICE_LENOVO(prod)					\
	USB_DEVICE(USB_VENDOR_ID_LENOVO, prod),			\
	.driver_info = (kernel_ulong_t)&wacom_features_##prod

const struct usb_device_id wacom_ids[] = {
	{ USB_DEVICE_WACOM(0x00) },
	{ USB_DEVICE_WACOM(0x10) },
	{ USB_DEVICE_WACOM(0x11) },
	{ USB_DEVICE_WACOM(0x12) },
	{ USB_DEVICE_WACOM(0x13) },
	{ USB_DEVICE_WACOM(0x14) },
	{ USB_DEVICE_WACOM(0x15) },
	{ USB_DEVICE_WACOM(0x16) },
	{ USB_DEVICE_WACOM(0x17) },
	{ USB_DEVICE_WACOM(0x18) },
	{ USB_DEVICE_WACOM(0x19) },
	{ USB_DEVICE_WACOM(0x60) },
	{ USB_DEVICE_WACOM(0x61) },
	{ USB_DEVICE_WACOM(0x62) },
	{ USB_DEVICE_WACOM(0x63) },
	{ USB_DEVICE_WACOM(0x64) },
	{ USB_DEVICE_WACOM(0x65) },
	{ USB_DEVICE_WACOM(0x69) },
	{ USB_DEVICE_WACOM(0x6A) },
	{ USB_DEVICE_WACOM(0x6B) },
	{ USB_DEVICE_WACOM(0x20) },
	{ USB_DEVICE_WACOM(0x21) },
	{ USB_DEVICE_WACOM(0x22) },
	{ USB_DEVICE_WACOM(0x23) },
	{ USB_DEVICE_WACOM(0x24) },
	{ USB_DEVICE_WACOM(0x30) },
	{ USB_DEVICE_WACOM(0x31) },
	{ USB_DEVICE_WACOM(0x32) },
	{ USB_DEVICE_WACOM(0x33) },
	{ USB_DEVICE_WACOM(0x34) },
	{ USB_DEVICE_WACOM(0x35) },
	{ USB_DEVICE_WACOM(0x37) },
	{ USB_DEVICE_WACOM(0x38) },
	{ USB_DEVICE_WACOM(0x39) },
	{ USB_DEVICE_WACOM(0xC4) },
	{ USB_DEVICE_WACOM(0xC0) },
	{ USB_DEVICE_WACOM(0xC2) },
	{ USB_DEVICE_WACOM(0x03) },
	{ USB_DEVICE_WACOM(0x41) },
	{ USB_DEVICE_WACOM(0x42) },
	{ USB_DEVICE_WACOM(0x43) },
	{ USB_DEVICE_WACOM(0x44) },
	{ USB_DEVICE_WACOM(0x45) },
	{ USB_DEVICE_WACOM(0x59) },
	{ USB_DEVICE_WACOM(0x5D) },
	{ USB_DEVICE_WACOM(0xB0) },
	{ USB_DEVICE_WACOM(0xB1) },
	{ USB_DEVICE_WACOM(0xB2) },
	{ USB_DEVICE_WACOM(0xB3) },
	{ USB_DEVICE_WACOM(0xB4) },
	{ USB_DEVICE_WACOM(0xB5) },
	{ USB_DEVICE_WACOM(0xB7) },
	{ USB_DEVICE_WACOM(0xB8) },
	{ USB_DEVICE_WACOM(0xB9) },
	{ USB_DEVICE_WACOM(0xBA) },
	{ USB_DEVICE_WACOM(0xBB) },
	{ USB_DEVICE_WACOM(0xBC) },
	{ USB_DEVICE_WACOM(0x26) },
	{ USB_DEVICE_WACOM(0x27) },
	{ USB_DEVICE_WACOM(0x28) },
	{ USB_DEVICE_WACOM(0x29) },
	{ USB_DEVICE_WACOM(0x2A) },
	{ USB_DEVICE_WACOM(0x3F) },
	{ USB_DEVICE_WACOM(0xC5) },
	{ USB_DEVICE_WACOM(0xC6) },
	{ USB_DEVICE_WACOM(0xC7) },
	/*
	 * DTU-2231 has two interfaces on the same configuration,
	 * only one is used.
	 */
	{ USB_DEVICE_DETAILED(0xCE, USB_CLASS_HID,
			      USB_INTERFACE_SUBCLASS_BOOT,
			      USB_INTERFACE_PROTOCOL_MOUSE) },
	{ USB_DEVICE_WACOM(0x84) },
	{ USB_DEVICE_WACOM(0xD0) },
	{ USB_DEVICE_WACOM(0xD1) },
	{ USB_DEVICE_WACOM(0xD2) },
	{ USB_DEVICE_WACOM(0xD3) },
	{ USB_DEVICE_WACOM(0xD4) },
	{ USB_DEVICE_WACOM(0xD5) },
	{ USB_DEVICE_WACOM(0xD6) },
	{ USB_DEVICE_WACOM(0xD7) },
	{ USB_DEVICE_WACOM(0xD8) },
	{ USB_DEVICE_WACOM(0xDA) },
	{ USB_DEVICE_WACOM(0xDB) },
	{ USB_DEVICE_WACOM(0xDD) },
	{ USB_DEVICE_WACOM(0xDE) },
	{ USB_DEVICE_WACOM(0xDF) },
	{ USB_DEVICE_WACOM(0xF0) },
	{ USB_DEVICE_WACOM(0xCC) },
	{ USB_DEVICE_WACOM(0x90) },
	{ USB_DEVICE_WACOM(0x93) },
	{ USB_DEVICE_WACOM(0x97) },
	{ USB_DEVICE_WACOM(0x9A) },
	{ USB_DEVICE_WACOM(0x9F) },
	{ USB_DEVICE_WACOM(0xE2) },
	{ USB_DEVICE_WACOM(0xE3) },
	{ USB_DEVICE_WACOM(0xE5) },
	{ USB_DEVICE_WACOM(0xE6) },
	{ USB_DEVICE_WACOM(0xEC) },
	{ USB_DEVICE_WACOM(0xED) },
	{ USB_DEVICE_WACOM(0xEF) },
	{ USB_DEVICE_WACOM(0x100) },
	{ USB_DEVICE_WACOM(0x101) },
	{ USB_DEVICE_WACOM(0x10D) },
	{ USB_DEVICE_WACOM(0x4001) },
	{ USB_DEVICE_WACOM(0x47) },
	{ USB_DEVICE_WACOM(0xF4) },
	{ USB_DEVICE_WACOM(0xF8) },
	{ USB_DEVICE_WACOM(0xF6) },
	{ USB_DEVICE_WACOM(0xFA) },
	{ USB_DEVICE_LENOVO(0x6004) },
	{ }
};
MODULE_DEVICE_TABLE(usb, wacom_ids);<|MERGE_RESOLUTION|>--- conflicted
+++ resolved
@@ -1474,7 +1474,6 @@
 		}
 	}
 }
-<<<<<<< HEAD
 
 int wacom_setup_input_capabilities(struct input_dev *input_dev,
 				   struct wacom_wac *wacom_wac)
@@ -1482,15 +1481,6 @@
 	struct wacom_features *features = &wacom_wac->features;
 	int i;
 
-=======
-
-int wacom_setup_input_capabilities(struct input_dev *input_dev,
-				   struct wacom_wac *wacom_wac)
-{
-	struct wacom_features *features = &wacom_wac->features;
-	int i;
-
->>>>>>> a937536b
 	input_dev->evbit[0] |= BIT_MASK(EV_KEY) | BIT_MASK(EV_ABS);
 
 	__set_bit(BTN_TOUCH, input_dev->keybit);
