config CLKSRC_OF
	bool

config CLKSRC_I8253
	bool

config CLKEVT_I8253
	bool

config I8253_LOCK
	bool

config CLKBLD_I8253
	def_bool y if CLKSRC_I8253 || CLKEVT_I8253 || I8253_LOCK

config CLKSRC_MMIO
	bool

config DW_APB_TIMER
	bool

config DW_APB_TIMER_OF
	bool

config ARMADA_370_XP_TIMER
	bool

config SUN4I_TIMER
	bool

config VT8500_TIMER
	bool

config CADENCE_TTC_TIMER
	bool

config CLKSRC_NOMADIK_MTU
	bool
	depends on (ARCH_NOMADIK || ARCH_U8500)
	select CLKSRC_MMIO
	help
	  Support for Multi Timer Unit. MTU provides access
	  to multiple interrupt generating programmable
	  32-bit free running decrementing counters.

config CLKSRC_NOMADIK_MTU_SCHED_CLOCK
	bool
	depends on CLKSRC_NOMADIK_MTU
	help
	  Use the Multi Timer Unit as the sched_clock.

config CLKSRC_DBX500_PRCMU
	bool "Clocksource PRCMU Timer"
	depends on UX500_SOC_DB8500
	default y
	help
	  Use the always on PRCMU Timer as clocksource

config CLKSRC_DBX500_PRCMU_SCHED_CLOCK
	bool "Clocksource PRCMU Timer sched_clock"
	depends on (CLKSRC_DBX500_PRCMU && !CLKSRC_NOMADIK_MTU_SCHED_CLOCK)
	default y
	help
	  Use the always on PRCMU Timer as sched_clock

config ARM_ARCH_TIMER
	bool
	select CLKSRC_OF if OF

config CLKSRC_METAG_GENERIC
	def_bool y if METAG
	help
	  This option enables support for the Meta per-thread timers.

<<<<<<< HEAD
config CLKSRC_EXYNOS_MCT
	def_bool y if ARCH_EXYNOS
	help
	  Support for Multi Core Timer controller on Exynos SoCs.
=======
config CLKSRC_SAMSUNG_PWM
	bool
	select CLKSRC_MMIO
	help
	  This is a new clocksource driver for the PWM timer found in
	  Samsung S3C, S5P and Exynos SoCs, replacing an earlier driver
	  for all devicetree enabled platforms. This driver will be
	  needed only on systems that do not have the Exynos MCT available.
>>>>>>> 765d012c
<|MERGE_RESOLUTION|>--- conflicted
+++ resolved
@@ -67,17 +67,16 @@
 	bool
 	select CLKSRC_OF if OF
 
+config CLKSRC_EXYNOS_MCT
+	def_bool y if ARCH_EXYNOS
+	help
+	  Support for Multi Core Timer controller on Exynos SoCs.
+
 config CLKSRC_METAG_GENERIC
 	def_bool y if METAG
 	help
 	  This option enables support for the Meta per-thread timers.
 
-<<<<<<< HEAD
-config CLKSRC_EXYNOS_MCT
-	def_bool y if ARCH_EXYNOS
-	help
-	  Support for Multi Core Timer controller on Exynos SoCs.
-=======
 config CLKSRC_SAMSUNG_PWM
 	bool
 	select CLKSRC_MMIO
@@ -85,5 +84,4 @@
 	  This is a new clocksource driver for the PWM timer found in
 	  Samsung S3C, S5P and Exynos SoCs, replacing an earlier driver
 	  for all devicetree enabled platforms. This driver will be
-	  needed only on systems that do not have the Exynos MCT available.
->>>>>>> 765d012c
+	  needed only on systems that do not have the Exynos MCT available.