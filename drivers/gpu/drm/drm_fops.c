--- conflicted
+++ resolved
@@ -37,14 +37,6 @@
 #include "drmP.h"
 #include <linux/poll.h>
 #include <linux/slab.h>
-<<<<<<< HEAD
-#include <linux/smp_lock.h>
-=======
-
-/* from BKL pushdown: note that nothing else serializes idr_find() */
-DEFINE_MUTEX(drm_global_mutex);
-EXPORT_SYMBOL(drm_global_mutex);
->>>>>>> 3cbea436
 
 /* from BKL pushdown: note that nothing else serializes idr_find() */
 DEFINE_MUTEX(drm_global_mutex);
