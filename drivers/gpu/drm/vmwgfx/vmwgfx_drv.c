/**************************************************************************
 *
 * Copyright © 2009 VMware, Inc., Palo Alto, CA., USA
 * All Rights Reserved.
 *
 * Permission is hereby granted, free of charge, to any person obtaining a
 * copy of this software and associated documentation files (the
 * "Software"), to deal in the Software without restriction, including
 * without limitation the rights to use, copy, modify, merge, publish,
 * distribute, sub license, and/or sell copies of the Software, and to
 * permit persons to whom the Software is furnished to do so, subject to
 * the following conditions:
 *
 * The above copyright notice and this permission notice (including the
 * next paragraph) shall be included in all copies or substantial portions
 * of the Software.
 *
 * THE SOFTWARE IS PROVIDED "AS IS", WITHOUT WARRANTY OF ANY KIND, EXPRESS OR
 * IMPLIED, INCLUDING BUT NOT LIMITED TO THE WARRANTIES OF MERCHANTABILITY,
 * FITNESS FOR A PARTICULAR PURPOSE AND NON-INFRINGEMENT. IN NO EVENT SHALL
 * THE COPYRIGHT HOLDERS, AUTHORS AND/OR ITS SUPPLIERS BE LIABLE FOR ANY CLAIM,
 * DAMAGES OR OTHER LIABILITY, WHETHER IN AN ACTION OF CONTRACT, TORT OR
 * OTHERWISE, ARISING FROM, OUT OF OR IN CONNECTION WITH THE SOFTWARE OR THE
 * USE OR OTHER DEALINGS IN THE SOFTWARE.
 *
 **************************************************************************/

#include "drmP.h"
#include "vmwgfx_drv.h"
#include "ttm/ttm_placement.h"
#include "ttm/ttm_bo_driver.h"
#include "ttm/ttm_object.h"
#include "ttm/ttm_module.h"

#define VMWGFX_DRIVER_NAME "vmwgfx"
#define VMWGFX_DRIVER_DESC "Linux drm driver for VMware graphics devices"
#define VMWGFX_CHIP_SVGAII 0
#define VMW_FB_RESERVATION 0

/**
 * Fully encoded drm commands. Might move to vmw_drm.h
 */

#define DRM_IOCTL_VMW_GET_PARAM					\
	DRM_IOWR(DRM_COMMAND_BASE + DRM_VMW_GET_PARAM,		\
		 struct drm_vmw_getparam_arg)
#define DRM_IOCTL_VMW_ALLOC_DMABUF				\
	DRM_IOWR(DRM_COMMAND_BASE + DRM_VMW_ALLOC_DMABUF,	\
		union drm_vmw_alloc_dmabuf_arg)
#define DRM_IOCTL_VMW_UNREF_DMABUF				\
	DRM_IOW(DRM_COMMAND_BASE + DRM_VMW_UNREF_DMABUF,	\
		struct drm_vmw_unref_dmabuf_arg)
#define DRM_IOCTL_VMW_CURSOR_BYPASS				\
	DRM_IOW(DRM_COMMAND_BASE + DRM_VMW_CURSOR_BYPASS,	\
		 struct drm_vmw_cursor_bypass_arg)

#define DRM_IOCTL_VMW_CONTROL_STREAM				\
	DRM_IOW(DRM_COMMAND_BASE + DRM_VMW_CONTROL_STREAM,	\
		 struct drm_vmw_control_stream_arg)
#define DRM_IOCTL_VMW_CLAIM_STREAM				\
	DRM_IOR(DRM_COMMAND_BASE + DRM_VMW_CLAIM_STREAM,	\
		 struct drm_vmw_stream_arg)
#define DRM_IOCTL_VMW_UNREF_STREAM				\
	DRM_IOW(DRM_COMMAND_BASE + DRM_VMW_UNREF_STREAM,	\
		 struct drm_vmw_stream_arg)

#define DRM_IOCTL_VMW_CREATE_CONTEXT				\
	DRM_IOR(DRM_COMMAND_BASE + DRM_VMW_CREATE_CONTEXT,	\
		struct drm_vmw_context_arg)
#define DRM_IOCTL_VMW_UNREF_CONTEXT				\
	DRM_IOW(DRM_COMMAND_BASE + DRM_VMW_UNREF_CONTEXT,	\
		struct drm_vmw_context_arg)
#define DRM_IOCTL_VMW_CREATE_SURFACE				\
	DRM_IOWR(DRM_COMMAND_BASE + DRM_VMW_CREATE_SURFACE,	\
		 union drm_vmw_surface_create_arg)
#define DRM_IOCTL_VMW_UNREF_SURFACE				\
	DRM_IOW(DRM_COMMAND_BASE + DRM_VMW_UNREF_SURFACE,	\
		 struct drm_vmw_surface_arg)
#define DRM_IOCTL_VMW_REF_SURFACE				\
	DRM_IOWR(DRM_COMMAND_BASE + DRM_VMW_REF_SURFACE,	\
		 union drm_vmw_surface_reference_arg)
#define DRM_IOCTL_VMW_EXECBUF					\
	DRM_IOW(DRM_COMMAND_BASE + DRM_VMW_EXECBUF,		\
		struct drm_vmw_execbuf_arg)
#define DRM_IOCTL_VMW_FIFO_DEBUG				\
	DRM_IOWR(DRM_COMMAND_BASE + DRM_VMW_FIFO_DEBUG,		\
		 struct drm_vmw_fifo_debug_arg)
#define DRM_IOCTL_VMW_FENCE_WAIT				\
	DRM_IOWR(DRM_COMMAND_BASE + DRM_VMW_FENCE_WAIT,		\
		 struct drm_vmw_fence_wait_arg)
#define DRM_IOCTL_VMW_UPDATE_LAYOUT				\
	DRM_IOWR(DRM_COMMAND_BASE + DRM_VMW_UPDATE_LAYOUT,	\
		 struct drm_vmw_update_layout_arg)


/**
 * The core DRM version of this macro doesn't account for
 * DRM_COMMAND_BASE.
 */

#define VMW_IOCTL_DEF(ioctl, func, flags) \
  [DRM_IOCTL_NR(DRM_IOCTL_##ioctl) - DRM_COMMAND_BASE] = {DRM_##ioctl, flags, func, DRM_IOCTL_##ioctl}

/**
 * Ioctl definitions.
 */

static struct drm_ioctl_desc vmw_ioctls[] = {
	VMW_IOCTL_DEF(VMW_GET_PARAM, vmw_getparam_ioctl,
		      DRM_AUTH | DRM_UNLOCKED),
	VMW_IOCTL_DEF(VMW_ALLOC_DMABUF, vmw_dmabuf_alloc_ioctl,
		      DRM_AUTH | DRM_UNLOCKED),
	VMW_IOCTL_DEF(VMW_UNREF_DMABUF, vmw_dmabuf_unref_ioctl,
		      DRM_AUTH | DRM_UNLOCKED),
	VMW_IOCTL_DEF(VMW_CURSOR_BYPASS,
		      vmw_kms_cursor_bypass_ioctl,
		      DRM_MASTER | DRM_CONTROL_ALLOW | DRM_UNLOCKED),

	VMW_IOCTL_DEF(VMW_CONTROL_STREAM, vmw_overlay_ioctl,
		      DRM_MASTER | DRM_CONTROL_ALLOW | DRM_UNLOCKED),
	VMW_IOCTL_DEF(VMW_CLAIM_STREAM, vmw_stream_claim_ioctl,
		      DRM_MASTER | DRM_CONTROL_ALLOW | DRM_UNLOCKED),
	VMW_IOCTL_DEF(VMW_UNREF_STREAM, vmw_stream_unref_ioctl,
		      DRM_MASTER | DRM_CONTROL_ALLOW | DRM_UNLOCKED),

	VMW_IOCTL_DEF(VMW_CREATE_CONTEXT, vmw_context_define_ioctl,
		      DRM_AUTH | DRM_UNLOCKED),
	VMW_IOCTL_DEF(VMW_UNREF_CONTEXT, vmw_context_destroy_ioctl,
		      DRM_AUTH | DRM_UNLOCKED),
	VMW_IOCTL_DEF(VMW_CREATE_SURFACE, vmw_surface_define_ioctl,
		      DRM_AUTH | DRM_UNLOCKED),
	VMW_IOCTL_DEF(VMW_UNREF_SURFACE, vmw_surface_destroy_ioctl,
		      DRM_AUTH | DRM_UNLOCKED),
	VMW_IOCTL_DEF(VMW_REF_SURFACE, vmw_surface_reference_ioctl,
		      DRM_AUTH | DRM_UNLOCKED),
	VMW_IOCTL_DEF(VMW_EXECBUF, vmw_execbuf_ioctl,
		      DRM_AUTH | DRM_UNLOCKED),
	VMW_IOCTL_DEF(VMW_FIFO_DEBUG, vmw_fifo_debug_ioctl,
		      DRM_AUTH | DRM_ROOT_ONLY | DRM_MASTER | DRM_UNLOCKED),
<<<<<<< HEAD
	VMW_IOCTL_DEF(DRM_IOCTL_VMW_FENCE_WAIT, vmw_fence_wait_ioctl,
		      DRM_AUTH | DRM_UNLOCKED),
	VMW_IOCTL_DEF(DRM_IOCTL_VMW_UPDATE_LAYOUT, vmw_kms_update_layout_ioctl,
=======
	VMW_IOCTL_DEF(VMW_FENCE_WAIT, vmw_fence_wait_ioctl,
		      DRM_AUTH | DRM_UNLOCKED),
	VMW_IOCTL_DEF(VMW_UPDATE_LAYOUT, vmw_kms_update_layout_ioctl,
>>>>>>> 062c1825
		      DRM_MASTER | DRM_CONTROL_ALLOW | DRM_UNLOCKED)
};

static struct pci_device_id vmw_pci_id_list[] = {
	{0x15ad, 0x0405, PCI_ANY_ID, PCI_ANY_ID, 0, 0, VMWGFX_CHIP_SVGAII},
	{0, 0, 0}
};

static int enable_fbdev;

static int vmw_probe(struct pci_dev *, const struct pci_device_id *);
static void vmw_master_init(struct vmw_master *);
static int vmwgfx_pm_notifier(struct notifier_block *nb, unsigned long val,
			      void *ptr);

MODULE_PARM_DESC(enable_fbdev, "Enable vmwgfx fbdev");
module_param_named(enable_fbdev, enable_fbdev, int, 0600);

static void vmw_print_capabilities(uint32_t capabilities)
{
	DRM_INFO("Capabilities:\n");
	if (capabilities & SVGA_CAP_RECT_COPY)
		DRM_INFO("  Rect copy.\n");
	if (capabilities & SVGA_CAP_CURSOR)
		DRM_INFO("  Cursor.\n");
	if (capabilities & SVGA_CAP_CURSOR_BYPASS)
		DRM_INFO("  Cursor bypass.\n");
	if (capabilities & SVGA_CAP_CURSOR_BYPASS_2)
		DRM_INFO("  Cursor bypass 2.\n");
	if (capabilities & SVGA_CAP_8BIT_EMULATION)
		DRM_INFO("  8bit emulation.\n");
	if (capabilities & SVGA_CAP_ALPHA_CURSOR)
		DRM_INFO("  Alpha cursor.\n");
	if (capabilities & SVGA_CAP_3D)
		DRM_INFO("  3D.\n");
	if (capabilities & SVGA_CAP_EXTENDED_FIFO)
		DRM_INFO("  Extended Fifo.\n");
	if (capabilities & SVGA_CAP_MULTIMON)
		DRM_INFO("  Multimon.\n");
	if (capabilities & SVGA_CAP_PITCHLOCK)
		DRM_INFO("  Pitchlock.\n");
	if (capabilities & SVGA_CAP_IRQMASK)
		DRM_INFO("  Irq mask.\n");
	if (capabilities & SVGA_CAP_DISPLAY_TOPOLOGY)
		DRM_INFO("  Display Topology.\n");
	if (capabilities & SVGA_CAP_GMR)
		DRM_INFO("  GMR.\n");
	if (capabilities & SVGA_CAP_TRACES)
		DRM_INFO("  Traces.\n");
}

static int vmw_request_device(struct vmw_private *dev_priv)
{
	int ret;

	ret = vmw_fifo_init(dev_priv, &dev_priv->fifo);
	if (unlikely(ret != 0)) {
		DRM_ERROR("Unable to initialize FIFO.\n");
		return ret;
	}

	return 0;
}

static void vmw_release_device(struct vmw_private *dev_priv)
{
	vmw_fifo_release(dev_priv, &dev_priv->fifo);
}

int vmw_3d_resource_inc(struct vmw_private *dev_priv)
{
	int ret = 0;

	mutex_lock(&dev_priv->release_mutex);
	if (unlikely(dev_priv->num_3d_resources++ == 0)) {
		ret = vmw_request_device(dev_priv);
		if (unlikely(ret != 0))
			--dev_priv->num_3d_resources;
	}
	mutex_unlock(&dev_priv->release_mutex);
	return ret;
}


void vmw_3d_resource_dec(struct vmw_private *dev_priv)
{
	int32_t n3d;

	mutex_lock(&dev_priv->release_mutex);
	if (unlikely(--dev_priv->num_3d_resources == 0))
		vmw_release_device(dev_priv);
	n3d = (int32_t) dev_priv->num_3d_resources;
	mutex_unlock(&dev_priv->release_mutex);

	BUG_ON(n3d < 0);
}

static int vmw_driver_load(struct drm_device *dev, unsigned long chipset)
{
	struct vmw_private *dev_priv;
	int ret;
	uint32_t svga_id;

	dev_priv = kzalloc(sizeof(*dev_priv), GFP_KERNEL);
	if (unlikely(dev_priv == NULL)) {
		DRM_ERROR("Failed allocating a device private struct.\n");
		return -ENOMEM;
	}
	memset(dev_priv, 0, sizeof(*dev_priv));

	dev_priv->dev = dev;
	dev_priv->vmw_chipset = chipset;
	dev_priv->last_read_sequence = (uint32_t) -100;
	mutex_init(&dev_priv->hw_mutex);
	mutex_init(&dev_priv->cmdbuf_mutex);
	mutex_init(&dev_priv->release_mutex);
	rwlock_init(&dev_priv->resource_lock);
	idr_init(&dev_priv->context_idr);
	idr_init(&dev_priv->surface_idr);
	idr_init(&dev_priv->stream_idr);
	ida_init(&dev_priv->gmr_ida);
	mutex_init(&dev_priv->init_mutex);
	init_waitqueue_head(&dev_priv->fence_queue);
	init_waitqueue_head(&dev_priv->fifo_queue);
	atomic_set(&dev_priv->fence_queue_waiters, 0);
	atomic_set(&dev_priv->fifo_queue_waiters, 0);
	INIT_LIST_HEAD(&dev_priv->gmr_lru);

	dev_priv->io_start = pci_resource_start(dev->pdev, 0);
	dev_priv->vram_start = pci_resource_start(dev->pdev, 1);
	dev_priv->mmio_start = pci_resource_start(dev->pdev, 2);

	dev_priv->enable_fb = enable_fbdev;

	mutex_lock(&dev_priv->hw_mutex);

	vmw_write(dev_priv, SVGA_REG_ID, SVGA_ID_2);
	svga_id = vmw_read(dev_priv, SVGA_REG_ID);
	if (svga_id != SVGA_ID_2) {
		ret = -ENOSYS;
		DRM_ERROR("Unsuported SVGA ID 0x%x\n", svga_id);
		mutex_unlock(&dev_priv->hw_mutex);
		goto out_err0;
	}

	dev_priv->capabilities = vmw_read(dev_priv, SVGA_REG_CAPABILITIES);

	if (dev_priv->capabilities & SVGA_CAP_GMR) {
		dev_priv->max_gmr_descriptors =
			vmw_read(dev_priv,
				 SVGA_REG_GMR_MAX_DESCRIPTOR_LENGTH);
		dev_priv->max_gmr_ids =
			vmw_read(dev_priv, SVGA_REG_GMR_MAX_IDS);
	}

	dev_priv->vram_size = vmw_read(dev_priv, SVGA_REG_VRAM_SIZE);
	dev_priv->mmio_size = vmw_read(dev_priv, SVGA_REG_MEM_SIZE);
	dev_priv->fb_max_width = vmw_read(dev_priv, SVGA_REG_MAX_WIDTH);
	dev_priv->fb_max_height = vmw_read(dev_priv, SVGA_REG_MAX_HEIGHT);

	mutex_unlock(&dev_priv->hw_mutex);

	vmw_print_capabilities(dev_priv->capabilities);

	if (dev_priv->capabilities & SVGA_CAP_GMR) {
		DRM_INFO("Max GMR ids is %u\n",
			 (unsigned)dev_priv->max_gmr_ids);
		DRM_INFO("Max GMR descriptors is %u\n",
			 (unsigned)dev_priv->max_gmr_descriptors);
	}
	DRM_INFO("VRAM at 0x%08x size is %u kiB\n",
		 dev_priv->vram_start, dev_priv->vram_size / 1024);
	DRM_INFO("MMIO at 0x%08x size is %u kiB\n",
		 dev_priv->mmio_start, dev_priv->mmio_size / 1024);

	ret = vmw_ttm_global_init(dev_priv);
	if (unlikely(ret != 0))
		goto out_err0;


	vmw_master_init(&dev_priv->fbdev_master);
	ttm_lock_set_kill(&dev_priv->fbdev_master.lock, false, SIGTERM);
	dev_priv->active_master = &dev_priv->fbdev_master;


	ret = ttm_bo_device_init(&dev_priv->bdev,
				 dev_priv->bo_global_ref.ref.object,
				 &vmw_bo_driver, VMWGFX_FILE_PAGE_OFFSET,
				 false);
	if (unlikely(ret != 0)) {
		DRM_ERROR("Failed initializing TTM buffer object driver.\n");
		goto out_err1;
	}

	ret = ttm_bo_init_mm(&dev_priv->bdev, TTM_PL_VRAM,
			     (dev_priv->vram_size >> PAGE_SHIFT));
	if (unlikely(ret != 0)) {
		DRM_ERROR("Failed initializing memory manager for VRAM.\n");
		goto out_err2;
	}

	dev_priv->mmio_mtrr = drm_mtrr_add(dev_priv->mmio_start,
					   dev_priv->mmio_size, DRM_MTRR_WC);

	dev_priv->mmio_virt = ioremap_wc(dev_priv->mmio_start,
					 dev_priv->mmio_size);

	if (unlikely(dev_priv->mmio_virt == NULL)) {
		ret = -ENOMEM;
		DRM_ERROR("Failed mapping MMIO.\n");
		goto out_err3;
	}

	/* Need mmio memory to check for fifo pitchlock cap. */
	if (!(dev_priv->capabilities & SVGA_CAP_DISPLAY_TOPOLOGY) &&
	    !(dev_priv->capabilities & SVGA_CAP_PITCHLOCK) &&
	    !vmw_fifo_have_pitchlock(dev_priv)) {
		ret = -ENOSYS;
		DRM_ERROR("Hardware has no pitchlock\n");
		goto out_err4;
	}

	dev_priv->tdev = ttm_object_device_init
	    (dev_priv->mem_global_ref.object, 12);

	if (unlikely(dev_priv->tdev == NULL)) {
		DRM_ERROR("Unable to initialize TTM object management.\n");
		ret = -ENOMEM;
		goto out_err4;
	}

	dev->dev_private = dev_priv;

	ret = pci_request_regions(dev->pdev, "vmwgfx probe");
	dev_priv->stealth = (ret != 0);
	if (dev_priv->stealth) {
		/**
		 * Request at least the mmio PCI resource.
		 */

		DRM_INFO("It appears like vesafb is loaded. "
			 "Ignore above error if any.\n");
		ret = pci_request_region(dev->pdev, 2, "vmwgfx stealth probe");
		if (unlikely(ret != 0)) {
			DRM_ERROR("Failed reserving the SVGA MMIO resource.\n");
			goto out_no_device;
		}
<<<<<<< HEAD
=======
	}
	ret = vmw_kms_init(dev_priv);
	if (unlikely(ret != 0))
		goto out_no_kms;
	vmw_overlay_init(dev_priv);
	if (dev_priv->enable_fb) {
		ret = vmw_3d_resource_inc(dev_priv);
		if (unlikely(ret != 0))
			goto out_no_fifo;
		vmw_kms_save_vga(dev_priv);
		vmw_fb_init(dev_priv);
		DRM_INFO("%s", vmw_fifo_have_3d(dev_priv) ?
			 "Detected device 3D availability.\n" :
			 "Detected no device 3D availability.\n");
	} else {
		DRM_INFO("Delayed 3D detection since we're not "
			 "running the device in SVGA mode yet.\n");
	}

	if (dev_priv->capabilities & SVGA_CAP_IRQMASK) {
		ret = drm_irq_install(dev);
		if (unlikely(ret != 0)) {
			DRM_ERROR("Failed installing irq: %d\n", ret);
			goto out_no_irq;
		}
>>>>>>> 062c1825
	}
	ret = vmw_request_device(dev_priv);
	if (unlikely(ret != 0))
		goto out_no_device;
	vmw_kms_init(dev_priv);
	vmw_overlay_init(dev_priv);
	vmw_fb_init(dev_priv);

	dev_priv->pm_nb.notifier_call = vmwgfx_pm_notifier;
	register_pm_notifier(&dev_priv->pm_nb);

	DRM_INFO("%s", vmw_fifo_have_3d(dev_priv) ? "Have 3D\n" : "No 3D\n");

	return 0;

out_no_irq:
	if (dev_priv->enable_fb) {
		vmw_fb_close(dev_priv);
		vmw_kms_restore_vga(dev_priv);
		vmw_3d_resource_dec(dev_priv);
	}
out_no_fifo:
	vmw_overlay_close(dev_priv);
	vmw_kms_close(dev_priv);
out_no_kms:
	if (dev_priv->stealth)
		pci_release_region(dev->pdev, 2);
	else
		pci_release_regions(dev->pdev);
out_no_device:
	ttm_object_device_release(&dev_priv->tdev);
out_err4:
	iounmap(dev_priv->mmio_virt);
out_err3:
	drm_mtrr_del(dev_priv->mmio_mtrr, dev_priv->mmio_start,
		     dev_priv->mmio_size, DRM_MTRR_WC);
	(void)ttm_bo_clean_mm(&dev_priv->bdev, TTM_PL_VRAM);
out_err2:
	(void)ttm_bo_device_release(&dev_priv->bdev);
out_err1:
	vmw_ttm_global_release(dev_priv);
out_err0:
	ida_destroy(&dev_priv->gmr_ida);
	idr_destroy(&dev_priv->surface_idr);
	idr_destroy(&dev_priv->context_idr);
	idr_destroy(&dev_priv->stream_idr);
	kfree(dev_priv);
	return ret;
}

static int vmw_driver_unload(struct drm_device *dev)
{
	struct vmw_private *dev_priv = vmw_priv(dev);

	unregister_pm_notifier(&dev_priv->pm_nb);

<<<<<<< HEAD
	vmw_fb_close(dev_priv);
	vmw_kms_close(dev_priv);
	vmw_overlay_close(dev_priv);
	vmw_release_device(dev_priv);
	if (dev_priv->stealth)
		pci_release_region(dev->pdev, 2);
	else
		pci_release_regions(dev->pdev);

=======
>>>>>>> 062c1825
	if (dev_priv->capabilities & SVGA_CAP_IRQMASK)
		drm_irq_uninstall(dev_priv->dev);
	if (dev_priv->enable_fb) {
		vmw_fb_close(dev_priv);
		vmw_kms_restore_vga(dev_priv);
		vmw_3d_resource_dec(dev_priv);
	}
	vmw_kms_close(dev_priv);
	vmw_overlay_close(dev_priv);
	if (dev_priv->stealth)
		pci_release_region(dev->pdev, 2);
	else
		pci_release_regions(dev->pdev);

	ttm_object_device_release(&dev_priv->tdev);
	iounmap(dev_priv->mmio_virt);
	drm_mtrr_del(dev_priv->mmio_mtrr, dev_priv->mmio_start,
		     dev_priv->mmio_size, DRM_MTRR_WC);
	(void)ttm_bo_clean_mm(&dev_priv->bdev, TTM_PL_VRAM);
	(void)ttm_bo_device_release(&dev_priv->bdev);
	vmw_ttm_global_release(dev_priv);
	ida_destroy(&dev_priv->gmr_ida);
	idr_destroy(&dev_priv->surface_idr);
	idr_destroy(&dev_priv->context_idr);
	idr_destroy(&dev_priv->stream_idr);

	kfree(dev_priv);

	return 0;
}

static void vmw_postclose(struct drm_device *dev,
			 struct drm_file *file_priv)
{
	struct vmw_fpriv *vmw_fp;

	vmw_fp = vmw_fpriv(file_priv);
	ttm_object_file_release(&vmw_fp->tfile);
	if (vmw_fp->locked_master)
		drm_master_put(&vmw_fp->locked_master);
	kfree(vmw_fp);
}

static int vmw_driver_open(struct drm_device *dev, struct drm_file *file_priv)
{
	struct vmw_private *dev_priv = vmw_priv(dev);
	struct vmw_fpriv *vmw_fp;
	int ret = -ENOMEM;

	vmw_fp = kzalloc(sizeof(*vmw_fp), GFP_KERNEL);
	if (unlikely(vmw_fp == NULL))
		return ret;

	vmw_fp->tfile = ttm_object_file_init(dev_priv->tdev, 10);
	if (unlikely(vmw_fp->tfile == NULL))
		goto out_no_tfile;

	file_priv->driver_priv = vmw_fp;

	if (unlikely(dev_priv->bdev.dev_mapping == NULL))
		dev_priv->bdev.dev_mapping =
			file_priv->filp->f_path.dentry->d_inode->i_mapping;

	return 0;

out_no_tfile:
	kfree(vmw_fp);
	return ret;
}

static long vmw_unlocked_ioctl(struct file *filp, unsigned int cmd,
			       unsigned long arg)
{
	struct drm_file *file_priv = filp->private_data;
	struct drm_device *dev = file_priv->minor->dev;
	unsigned int nr = DRM_IOCTL_NR(cmd);

	/*
	 * Do extra checking on driver private ioctls.
	 */

	if ((nr >= DRM_COMMAND_BASE) && (nr < DRM_COMMAND_END)
	    && (nr < DRM_COMMAND_BASE + dev->driver->num_ioctls)) {
		struct drm_ioctl_desc *ioctl =
		    &vmw_ioctls[nr - DRM_COMMAND_BASE];

		if (unlikely(ioctl->cmd_drv != cmd)) {
			DRM_ERROR("Invalid command format, ioctl %d\n",
				  nr - DRM_COMMAND_BASE);
			return -EINVAL;
		}
	}

	return drm_ioctl(filp, cmd, arg);
}

static int vmw_firstopen(struct drm_device *dev)
{
	struct vmw_private *dev_priv = vmw_priv(dev);
	dev_priv->is_opened = true;

	return 0;
}

static void vmw_lastclose(struct drm_device *dev)
{
	struct vmw_private *dev_priv = vmw_priv(dev);
	struct drm_crtc *crtc;
	struct drm_mode_set set;
	int ret;

	/**
	 * Do nothing on the lastclose call from drm_unload.
	 */

	if (!dev_priv->is_opened)
		return;

	dev_priv->is_opened = false;
	set.x = 0;
	set.y = 0;
	set.fb = NULL;
	set.mode = NULL;
	set.connectors = NULL;
	set.num_connectors = 0;

	list_for_each_entry(crtc, &dev->mode_config.crtc_list, head) {
		set.crtc = crtc;
		ret = crtc->funcs->set_config(&set);
		WARN_ON(ret != 0);
	}

}

static void vmw_master_init(struct vmw_master *vmaster)
{
	ttm_lock_init(&vmaster->lock);
}

static int vmw_master_create(struct drm_device *dev,
			     struct drm_master *master)
{
	struct vmw_master *vmaster;

	vmaster = kzalloc(sizeof(*vmaster), GFP_KERNEL);
	if (unlikely(vmaster == NULL))
		return -ENOMEM;

	ttm_lock_init(&vmaster->lock);
	ttm_lock_set_kill(&vmaster->lock, true, SIGTERM);
	master->driver_priv = vmaster;

	return 0;
}

static void vmw_master_destroy(struct drm_device *dev,
			       struct drm_master *master)
{
	struct vmw_master *vmaster = vmw_master(master);

	master->driver_priv = NULL;
	kfree(vmaster);
}


static int vmw_master_set(struct drm_device *dev,
			  struct drm_file *file_priv,
			  bool from_open)
{
	struct vmw_private *dev_priv = vmw_priv(dev);
	struct vmw_fpriv *vmw_fp = vmw_fpriv(file_priv);
	struct vmw_master *active = dev_priv->active_master;
	struct vmw_master *vmaster = vmw_master(file_priv->master);
	int ret = 0;

<<<<<<< HEAD
=======
	if (!dev_priv->enable_fb) {
		ret = vmw_3d_resource_inc(dev_priv);
		if (unlikely(ret != 0))
			return ret;
		vmw_kms_save_vga(dev_priv);
		mutex_lock(&dev_priv->hw_mutex);
		vmw_write(dev_priv, SVGA_REG_TRACES, 0);
		mutex_unlock(&dev_priv->hw_mutex);
	}

>>>>>>> 062c1825
	if (active) {
		BUG_ON(active != &dev_priv->fbdev_master);
		ret = ttm_vt_lock(&active->lock, false, vmw_fp->tfile);
		if (unlikely(ret != 0))
			goto out_no_active_lock;

		ttm_lock_set_kill(&active->lock, true, SIGTERM);
		ret = ttm_bo_evict_mm(&dev_priv->bdev, TTM_PL_VRAM);
		if (unlikely(ret != 0)) {
			DRM_ERROR("Unable to clean VRAM on "
				  "master drop.\n");
		}

		dev_priv->active_master = NULL;
	}

	ttm_lock_set_kill(&vmaster->lock, false, SIGTERM);
	if (!from_open) {
		ttm_vt_unlock(&vmaster->lock);
		BUG_ON(vmw_fp->locked_master != file_priv->master);
		drm_master_put(&vmw_fp->locked_master);
	}

	dev_priv->active_master = vmaster;

	return 0;

out_no_active_lock:
	if (!dev_priv->enable_fb) {
		mutex_lock(&dev_priv->hw_mutex);
		vmw_write(dev_priv, SVGA_REG_TRACES, 1);
		mutex_unlock(&dev_priv->hw_mutex);
		vmw_kms_restore_vga(dev_priv);
		vmw_3d_resource_dec(dev_priv);
	}
	return ret;
}

static void vmw_master_drop(struct drm_device *dev,
			    struct drm_file *file_priv,
			    bool from_release)
{
	struct vmw_private *dev_priv = vmw_priv(dev);
	struct vmw_fpriv *vmw_fp = vmw_fpriv(file_priv);
	struct vmw_master *vmaster = vmw_master(file_priv->master);
	int ret;

	/**
	 * Make sure the master doesn't disappear while we have
	 * it locked.
	 */

	vmw_fp->locked_master = drm_master_get(file_priv->master);
	ret = ttm_vt_lock(&vmaster->lock, false, vmw_fp->tfile);

	if (unlikely((ret != 0))) {
		DRM_ERROR("Unable to lock TTM at VT switch.\n");
		drm_master_put(&vmw_fp->locked_master);
	}

	ttm_lock_set_kill(&vmaster->lock, true, SIGTERM);

<<<<<<< HEAD
=======
	if (!dev_priv->enable_fb) {
		ret = ttm_bo_evict_mm(&dev_priv->bdev, TTM_PL_VRAM);
		if (unlikely(ret != 0))
			DRM_ERROR("Unable to clean VRAM on master drop.\n");
		mutex_lock(&dev_priv->hw_mutex);
		vmw_write(dev_priv, SVGA_REG_TRACES, 1);
		mutex_unlock(&dev_priv->hw_mutex);
		vmw_kms_restore_vga(dev_priv);
		vmw_3d_resource_dec(dev_priv);
	}

>>>>>>> 062c1825
	dev_priv->active_master = &dev_priv->fbdev_master;
	ttm_lock_set_kill(&dev_priv->fbdev_master.lock, false, SIGTERM);
	ttm_vt_unlock(&dev_priv->fbdev_master.lock);

<<<<<<< HEAD
	vmw_fb_on(dev_priv);
=======
	if (dev_priv->enable_fb)
		vmw_fb_on(dev_priv);
>>>>>>> 062c1825
}


static void vmw_remove(struct pci_dev *pdev)
{
	struct drm_device *dev = pci_get_drvdata(pdev);

	drm_put_dev(dev);
}

static int vmwgfx_pm_notifier(struct notifier_block *nb, unsigned long val,
			      void *ptr)
{
	struct vmw_private *dev_priv =
		container_of(nb, struct vmw_private, pm_nb);
	struct vmw_master *vmaster = dev_priv->active_master;

	switch (val) {
	case PM_HIBERNATION_PREPARE:
	case PM_SUSPEND_PREPARE:
		ttm_suspend_lock(&vmaster->lock);

		/**
		 * This empties VRAM and unbinds all GMR bindings.
		 * Buffer contents is moved to swappable memory.
		 */
		ttm_bo_swapout_all(&dev_priv->bdev);
		break;
	case PM_POST_HIBERNATION:
	case PM_POST_SUSPEND:
		ttm_suspend_unlock(&vmaster->lock);
		break;
	case PM_RESTORE_PREPARE:
		break;
	case PM_POST_RESTORE:
		break;
	default:
		break;
	}
	return 0;
}

/**
 * These might not be needed with the virtual SVGA device.
 */

int vmw_pci_suspend(struct pci_dev *pdev, pm_message_t state)
{
	pci_save_state(pdev);
	pci_disable_device(pdev);
	pci_set_power_state(pdev, PCI_D3hot);
	return 0;
}

int vmw_pci_resume(struct pci_dev *pdev)
{
	pci_set_power_state(pdev, PCI_D0);
	pci_restore_state(pdev);
	return pci_enable_device(pdev);
}

static struct drm_driver driver = {
	.driver_features = DRIVER_HAVE_IRQ | DRIVER_IRQ_SHARED |
	DRIVER_MODESET,
	.load = vmw_driver_load,
	.unload = vmw_driver_unload,
	.firstopen = vmw_firstopen,
	.lastclose = vmw_lastclose,
	.irq_preinstall = vmw_irq_preinstall,
	.irq_postinstall = vmw_irq_postinstall,
	.irq_uninstall = vmw_irq_uninstall,
	.irq_handler = vmw_irq_handler,
	.get_vblank_counter = vmw_get_vblank_counter,
	.reclaim_buffers_locked = NULL,
	.get_map_ofs = drm_core_get_map_ofs,
	.get_reg_ofs = drm_core_get_reg_ofs,
	.ioctls = vmw_ioctls,
	.num_ioctls = DRM_ARRAY_SIZE(vmw_ioctls),
	.dma_quiescent = NULL,	/*vmw_dma_quiescent, */
	.master_create = vmw_master_create,
	.master_destroy = vmw_master_destroy,
	.master_set = vmw_master_set,
	.master_drop = vmw_master_drop,
	.open = vmw_driver_open,
	.postclose = vmw_postclose,
	.fops = {
		 .owner = THIS_MODULE,
		 .open = drm_open,
		 .release = drm_release,
		 .unlocked_ioctl = vmw_unlocked_ioctl,
		 .mmap = vmw_mmap,
		 .poll = drm_poll,
		 .fasync = drm_fasync,
#if defined(CONFIG_COMPAT)
		 .compat_ioctl = drm_compat_ioctl,
#endif
		 },
	.pci_driver = {
		       .name = VMWGFX_DRIVER_NAME,
		       .id_table = vmw_pci_id_list,
		       .probe = vmw_probe,
		       .remove = vmw_remove,
		       .suspend = vmw_pci_suspend,
		       .resume = vmw_pci_resume
		       },
	.name = VMWGFX_DRIVER_NAME,
	.desc = VMWGFX_DRIVER_DESC,
	.date = VMWGFX_DRIVER_DATE,
	.major = VMWGFX_DRIVER_MAJOR,
	.minor = VMWGFX_DRIVER_MINOR,
	.patchlevel = VMWGFX_DRIVER_PATCHLEVEL
};

static int vmw_probe(struct pci_dev *pdev, const struct pci_device_id *ent)
{
	return drm_get_pci_dev(pdev, ent, &driver);
}

static int __init vmwgfx_init(void)
{
	int ret;
	ret = drm_init(&driver);
	if (ret)
		DRM_ERROR("Failed initializing DRM.\n");
	return ret;
}

static void __exit vmwgfx_exit(void)
{
	drm_exit(&driver);
}

module_init(vmwgfx_init);
module_exit(vmwgfx_exit);

MODULE_AUTHOR("VMware Inc. and others");
MODULE_DESCRIPTION("Standalone drm driver for the VMware SVGA device");
MODULE_LICENSE("GPL and additional rights");<|MERGE_RESOLUTION|>--- conflicted
+++ resolved
@@ -137,15 +137,9 @@
 		      DRM_AUTH | DRM_UNLOCKED),
 	VMW_IOCTL_DEF(VMW_FIFO_DEBUG, vmw_fifo_debug_ioctl,
 		      DRM_AUTH | DRM_ROOT_ONLY | DRM_MASTER | DRM_UNLOCKED),
-<<<<<<< HEAD
-	VMW_IOCTL_DEF(DRM_IOCTL_VMW_FENCE_WAIT, vmw_fence_wait_ioctl,
-		      DRM_AUTH | DRM_UNLOCKED),
-	VMW_IOCTL_DEF(DRM_IOCTL_VMW_UPDATE_LAYOUT, vmw_kms_update_layout_ioctl,
-=======
 	VMW_IOCTL_DEF(VMW_FENCE_WAIT, vmw_fence_wait_ioctl,
 		      DRM_AUTH | DRM_UNLOCKED),
 	VMW_IOCTL_DEF(VMW_UPDATE_LAYOUT, vmw_kms_update_layout_ioctl,
->>>>>>> 062c1825
 		      DRM_MASTER | DRM_CONTROL_ALLOW | DRM_UNLOCKED)
 };
 
@@ -393,8 +387,6 @@
 			DRM_ERROR("Failed reserving the SVGA MMIO resource.\n");
 			goto out_no_device;
 		}
-<<<<<<< HEAD
-=======
 	}
 	ret = vmw_kms_init(dev_priv);
 	if (unlikely(ret != 0))
@@ -420,19 +412,10 @@
 			DRM_ERROR("Failed installing irq: %d\n", ret);
 			goto out_no_irq;
 		}
->>>>>>> 062c1825
-	}
-	ret = vmw_request_device(dev_priv);
-	if (unlikely(ret != 0))
-		goto out_no_device;
-	vmw_kms_init(dev_priv);
-	vmw_overlay_init(dev_priv);
-	vmw_fb_init(dev_priv);
+	}
 
 	dev_priv->pm_nb.notifier_call = vmwgfx_pm_notifier;
 	register_pm_notifier(&dev_priv->pm_nb);
-
-	DRM_INFO("%s", vmw_fifo_have_3d(dev_priv) ? "Have 3D\n" : "No 3D\n");
 
 	return 0;
 
@@ -477,18 +460,6 @@
 
 	unregister_pm_notifier(&dev_priv->pm_nb);
 
-<<<<<<< HEAD
-	vmw_fb_close(dev_priv);
-	vmw_kms_close(dev_priv);
-	vmw_overlay_close(dev_priv);
-	vmw_release_device(dev_priv);
-	if (dev_priv->stealth)
-		pci_release_region(dev->pdev, 2);
-	else
-		pci_release_regions(dev->pdev);
-
-=======
->>>>>>> 062c1825
 	if (dev_priv->capabilities & SVGA_CAP_IRQMASK)
 		drm_irq_uninstall(dev_priv->dev);
 	if (dev_priv->enable_fb) {
@@ -664,8 +635,6 @@
 	struct vmw_master *vmaster = vmw_master(file_priv->master);
 	int ret = 0;
 
-<<<<<<< HEAD
-=======
 	if (!dev_priv->enable_fb) {
 		ret = vmw_3d_resource_inc(dev_priv);
 		if (unlikely(ret != 0))
@@ -676,7 +645,6 @@
 		mutex_unlock(&dev_priv->hw_mutex);
 	}
 
->>>>>>> 062c1825
 	if (active) {
 		BUG_ON(active != &dev_priv->fbdev_master);
 		ret = ttm_vt_lock(&active->lock, false, vmw_fp->tfile);
@@ -739,8 +707,6 @@
 
 	ttm_lock_set_kill(&vmaster->lock, true, SIGTERM);
 
-<<<<<<< HEAD
-=======
 	if (!dev_priv->enable_fb) {
 		ret = ttm_bo_evict_mm(&dev_priv->bdev, TTM_PL_VRAM);
 		if (unlikely(ret != 0))
@@ -752,17 +718,12 @@
 		vmw_3d_resource_dec(dev_priv);
 	}
 
->>>>>>> 062c1825
 	dev_priv->active_master = &dev_priv->fbdev_master;
 	ttm_lock_set_kill(&dev_priv->fbdev_master.lock, false, SIGTERM);
 	ttm_vt_unlock(&dev_priv->fbdev_master.lock);
 
-<<<<<<< HEAD
-	vmw_fb_on(dev_priv);
-=======
 	if (dev_priv->enable_fb)
 		vmw_fb_on(dev_priv);
->>>>>>> 062c1825
 }
 
 
