--- conflicted
+++ resolved
@@ -90,17 +90,6 @@
 {
 	struct radeon_bo *rbo = gobj->driver_private;
 	int ret;
-<<<<<<< HEAD
-
-	ret = radeon_bo_reserve(rbo, false);
-	if (likely(ret == 0)) {
-		radeon_bo_kunmap(rbo);
-		radeon_bo_unreserve(rbo);
-	}
-	drm_gem_object_unreference_unlocked(gobj);
-}
-
-=======
 
 	ret = radeon_bo_reserve(rbo, false);
 	if (likely(ret == 0)) {
@@ -111,7 +100,6 @@
 	drm_gem_object_unreference_unlocked(gobj);
 }
 
->>>>>>> 062c1825
 static int radeonfb_create_pinned_object(struct radeon_fbdev *rfbdev,
 					 struct drm_mode_fb_cmd *mode_cmd,
 					 struct drm_gem_object **gobj_p)
@@ -131,11 +119,7 @@
 	aligned_size = ALIGN(size, PAGE_SIZE);
 	ret = radeon_gem_object_create(rdev, aligned_size, 0,
 				       RADEON_GEM_DOMAIN_VRAM,
-<<<<<<< HEAD
-				       false, ttm_bo_type_kernel,
-=======
 				       false, true,
->>>>>>> 062c1825
 				       &gobj);
 	if (ret) {
 		printk(KERN_ERR "failed to allocate framebuffer (%d)\n",
@@ -211,7 +195,6 @@
 	/* avivo can't scanout real 24bpp */
 	if ((sizes->surface_bpp == 24) && ASIC_IS_AVIVO(rdev))
 		sizes->surface_bpp = 32;
-<<<<<<< HEAD
 
 	mode_cmd.bpp = sizes->surface_bpp;
 	mode_cmd.depth = sizes->surface_depth;
@@ -219,15 +202,6 @@
 	ret = radeonfb_create_pinned_object(rfbdev, &mode_cmd, &gobj);
 	rbo = gobj->driver_private;
 
-=======
-
-	mode_cmd.bpp = sizes->surface_bpp;
-	mode_cmd.depth = sizes->surface_depth;
-
-	ret = radeonfb_create_pinned_object(rfbdev, &mode_cmd, &gobj);
-	rbo = gobj->driver_private;
-
->>>>>>> 062c1825
 	/* okay we have an object now allocate the framebuffer */
 	info = framebuffer_alloc(0, device);
 	if (info == NULL) {
@@ -344,7 +318,6 @@
 }
 
 void radeon_fb_output_poll_changed(struct radeon_device *rdev)
-<<<<<<< HEAD
 {
 	drm_fb_helper_hotplug_event(&rdev->mode_info.rfbdev->helper);
 }
@@ -353,8 +326,6 @@
 {
 	struct fb_info *info;
 	struct radeon_framebuffer *rfb = &rfbdev->rfb;
-	struct radeon_bo *rbo;
-	int r;
 
 	if (rfbdev->helper.fbdev) {
 		info = rfbdev->helper.fbdev;
@@ -366,14 +337,8 @@
 	}
 
 	if (rfb->obj) {
-		rbo = rfb->obj->driver_private;
-		r = radeon_bo_reserve(rbo, false);
-		if (likely(r == 0)) {
-			radeon_bo_kunmap(rbo);
-			radeon_bo_unpin(rbo);
-			radeon_bo_unreserve(rbo);
-		}
-		drm_gem_object_unreference_unlocked(rfb->obj);
+		radeonfb_destroy_pinned_object(rfb->obj);
+		rfb->obj = NULL;
 	}
 	drm_fb_helper_fini(&rfbdev->helper);
 	drm_framebuffer_cleanup(&rfb->base);
@@ -443,98 +408,6 @@
 	return size;
 }
 
-=======
-{
-	drm_fb_helper_hotplug_event(&rdev->mode_info.rfbdev->helper);
-}
-
-static int radeon_fbdev_destroy(struct drm_device *dev, struct radeon_fbdev *rfbdev)
-{
-	struct fb_info *info;
-	struct radeon_framebuffer *rfb = &rfbdev->rfb;
-
-	if (rfbdev->helper.fbdev) {
-		info = rfbdev->helper.fbdev;
-
-		unregister_framebuffer(info);
-		if (info->cmap.len)
-			fb_dealloc_cmap(&info->cmap);
-		framebuffer_release(info);
-	}
-
-	if (rfb->obj) {
-		radeonfb_destroy_pinned_object(rfb->obj);
-		rfb->obj = NULL;
-	}
-	drm_fb_helper_fini(&rfbdev->helper);
-	drm_framebuffer_cleanup(&rfb->base);
-
-	return 0;
-}
-
-static struct drm_fb_helper_funcs radeon_fb_helper_funcs = {
-	.gamma_set = radeon_crtc_fb_gamma_set,
-	.gamma_get = radeon_crtc_fb_gamma_get,
-	.fb_probe = radeon_fb_find_or_create_single,
-};
-
-int radeon_fbdev_init(struct radeon_device *rdev)
-{
-	struct radeon_fbdev *rfbdev;
-	int bpp_sel = 32;
-	int ret;
-
-	/* select 8 bpp console on RN50 or 16MB cards */
-	if (ASIC_IS_RN50(rdev) || rdev->mc.real_vram_size <= (32*1024*1024))
-		bpp_sel = 8;
-
-	rfbdev = kzalloc(sizeof(struct radeon_fbdev), GFP_KERNEL);
-	if (!rfbdev)
-		return -ENOMEM;
-
-	rfbdev->rdev = rdev;
-	rdev->mode_info.rfbdev = rfbdev;
-	rfbdev->helper.funcs = &radeon_fb_helper_funcs;
-
-	ret = drm_fb_helper_init(rdev->ddev, &rfbdev->helper,
-				 rdev->num_crtc,
-				 RADEONFB_CONN_LIMIT);
-	if (ret) {
-		kfree(rfbdev);
-		return ret;
-	}
-
-	drm_fb_helper_single_add_all_connectors(&rfbdev->helper);
-	drm_fb_helper_initial_config(&rfbdev->helper, bpp_sel);
-	return 0;
-}
-
-void radeon_fbdev_fini(struct radeon_device *rdev)
-{
-	if (!rdev->mode_info.rfbdev)
-		return;
-
-	radeon_fbdev_destroy(rdev->ddev, rdev->mode_info.rfbdev);
-	kfree(rdev->mode_info.rfbdev);
-	rdev->mode_info.rfbdev = NULL;
-}
-
-void radeon_fbdev_set_suspend(struct radeon_device *rdev, int state)
-{
-	fb_set_suspend(rdev->mode_info.rfbdev->helper.fbdev, state);
-}
-
-int radeon_fbdev_total_size(struct radeon_device *rdev)
-{
-	struct radeon_bo *robj;
-	int size = 0;
-
-	robj = rdev->mode_info.rfbdev->rfb.obj->driver_private;
-	size += radeon_bo_size(robj);
-	return size;
-}
-
->>>>>>> 062c1825
 bool radeon_fbdev_robj_is_fb(struct radeon_device *rdev, struct radeon_bo *robj)
 {
 	if (robj == rdev->mode_info.rfbdev->rfb.obj->driver_private)
