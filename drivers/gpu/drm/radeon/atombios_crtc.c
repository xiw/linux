/*
 * Copyright 2007-8 Advanced Micro Devices, Inc.
 * Copyright 2008 Red Hat Inc.
 *
 * Permission is hereby granted, free of charge, to any person obtaining a
 * copy of this software and associated documentation files (the "Software"),
 * to deal in the Software without restriction, including without limitation
 * the rights to use, copy, modify, merge, publish, distribute, sublicense,
 * and/or sell copies of the Software, and to permit persons to whom the
 * Software is furnished to do so, subject to the following conditions:
 *
 * The above copyright notice and this permission notice shall be included in
 * all copies or substantial portions of the Software.
 *
 * THE SOFTWARE IS PROVIDED "AS IS", WITHOUT WARRANTY OF ANY KIND, EXPRESS OR
 * IMPLIED, INCLUDING BUT NOT LIMITED TO THE WARRANTIES OF MERCHANTABILITY,
 * FITNESS FOR A PARTICULAR PURPOSE AND NONINFRINGEMENT.  IN NO EVENT SHALL
 * THE COPYRIGHT HOLDER(S) OR AUTHOR(S) BE LIABLE FOR ANY CLAIM, DAMAGES OR
 * OTHER LIABILITY, WHETHER IN AN ACTION OF CONTRACT, TORT OR OTHERWISE,
 * ARISING FROM, OUT OF OR IN CONNECTION WITH THE SOFTWARE OR THE USE OR
 * OTHER DEALINGS IN THE SOFTWARE.
 *
 * Authors: Dave Airlie
 *          Alex Deucher
 */
#include <drm/drmP.h>
#include <drm/drm_crtc_helper.h>
#include <drm/radeon_drm.h>
#include <drm/drm_fixed.h>
#include "radeon.h"
#include "atom.h"
#include "atom-bits.h"

static void atombios_overscan_setup(struct drm_crtc *crtc,
				    struct drm_display_mode *mode,
				    struct drm_display_mode *adjusted_mode)
{
	struct drm_device *dev = crtc->dev;
	struct radeon_device *rdev = dev->dev_private;
	struct radeon_crtc *radeon_crtc = to_radeon_crtc(crtc);
	SET_CRTC_OVERSCAN_PS_ALLOCATION args;
	int index = GetIndexIntoMasterTable(COMMAND, SetCRTC_OverScan);
	int a1, a2;

	memset(&args, 0, sizeof(args));

	args.ucCRTC = radeon_crtc->crtc_id;

	switch (radeon_crtc->rmx_type) {
	case RMX_CENTER:
		args.usOverscanTop = (adjusted_mode->crtc_vdisplay - mode->crtc_vdisplay) / 2;
		args.usOverscanBottom = (adjusted_mode->crtc_vdisplay - mode->crtc_vdisplay) / 2;
		args.usOverscanLeft = (adjusted_mode->crtc_hdisplay - mode->crtc_hdisplay) / 2;
		args.usOverscanRight = (adjusted_mode->crtc_hdisplay - mode->crtc_hdisplay) / 2;
		break;
	case RMX_ASPECT:
		a1 = mode->crtc_vdisplay * adjusted_mode->crtc_hdisplay;
		a2 = adjusted_mode->crtc_vdisplay * mode->crtc_hdisplay;

		if (a1 > a2) {
			args.usOverscanLeft = (adjusted_mode->crtc_hdisplay - (a2 / mode->crtc_vdisplay)) / 2;
			args.usOverscanRight = (adjusted_mode->crtc_hdisplay - (a2 / mode->crtc_vdisplay)) / 2;
		} else if (a2 > a1) {
			args.usOverscanLeft = (adjusted_mode->crtc_vdisplay - (a1 / mode->crtc_hdisplay)) / 2;
			args.usOverscanRight = (adjusted_mode->crtc_vdisplay - (a1 / mode->crtc_hdisplay)) / 2;
		}
		break;
	case RMX_FULL:
	default:
		args.usOverscanRight = radeon_crtc->h_border;
		args.usOverscanLeft = radeon_crtc->h_border;
		args.usOverscanBottom = radeon_crtc->v_border;
		args.usOverscanTop = radeon_crtc->v_border;
		break;
	}
	atom_execute_table(rdev->mode_info.atom_context, index, (uint32_t *)&args);
}

static void atombios_scaler_setup(struct drm_crtc *crtc)
{
	struct drm_device *dev = crtc->dev;
	struct radeon_device *rdev = dev->dev_private;
	struct radeon_crtc *radeon_crtc = to_radeon_crtc(crtc);
	ENABLE_SCALER_PS_ALLOCATION args;
	int index = GetIndexIntoMasterTable(COMMAND, EnableScaler);

	/* fixme - fill in enc_priv for atom dac */
	enum radeon_tv_std tv_std = TV_STD_NTSC;
	bool is_tv = false, is_cv = false;
	struct drm_encoder *encoder;

	if (!ASIC_IS_AVIVO(rdev) && radeon_crtc->crtc_id)
		return;

	list_for_each_entry(encoder, &dev->mode_config.encoder_list, head) {
		/* find tv std */
		if (encoder->crtc == crtc) {
			struct radeon_encoder *radeon_encoder = to_radeon_encoder(encoder);
			if (radeon_encoder->active_device & ATOM_DEVICE_TV_SUPPORT) {
				struct radeon_encoder_atom_dac *tv_dac = radeon_encoder->enc_priv;
				tv_std = tv_dac->tv_std;
				is_tv = true;
			}
		}
	}

	memset(&args, 0, sizeof(args));

	args.ucScaler = radeon_crtc->crtc_id;

	if (is_tv) {
		switch (tv_std) {
		case TV_STD_NTSC:
		default:
			args.ucTVStandard = ATOM_TV_NTSC;
			break;
		case TV_STD_PAL:
			args.ucTVStandard = ATOM_TV_PAL;
			break;
		case TV_STD_PAL_M:
			args.ucTVStandard = ATOM_TV_PALM;
			break;
		case TV_STD_PAL_60:
			args.ucTVStandard = ATOM_TV_PAL60;
			break;
		case TV_STD_NTSC_J:
			args.ucTVStandard = ATOM_TV_NTSCJ;
			break;
		case TV_STD_SCART_PAL:
			args.ucTVStandard = ATOM_TV_PAL; /* ??? */
			break;
		case TV_STD_SECAM:
			args.ucTVStandard = ATOM_TV_SECAM;
			break;
		case TV_STD_PAL_CN:
			args.ucTVStandard = ATOM_TV_PALCN;
			break;
		}
		args.ucEnable = SCALER_ENABLE_MULTITAP_MODE;
	} else if (is_cv) {
		args.ucTVStandard = ATOM_TV_CV;
		args.ucEnable = SCALER_ENABLE_MULTITAP_MODE;
	} else {
		switch (radeon_crtc->rmx_type) {
		case RMX_FULL:
			args.ucEnable = ATOM_SCALER_EXPANSION;
			break;
		case RMX_CENTER:
			args.ucEnable = ATOM_SCALER_CENTER;
			break;
		case RMX_ASPECT:
			args.ucEnable = ATOM_SCALER_EXPANSION;
			break;
		default:
			if (ASIC_IS_AVIVO(rdev))
				args.ucEnable = ATOM_SCALER_DISABLE;
			else
				args.ucEnable = ATOM_SCALER_CENTER;
			break;
		}
	}
	atom_execute_table(rdev->mode_info.atom_context, index, (uint32_t *)&args);
	if ((is_tv || is_cv)
	    && rdev->family >= CHIP_RV515 && rdev->family <= CHIP_R580) {
		atom_rv515_force_tv_scaler(rdev, radeon_crtc);
	}
}

static void atombios_lock_crtc(struct drm_crtc *crtc, int lock)
{
	struct radeon_crtc *radeon_crtc = to_radeon_crtc(crtc);
	struct drm_device *dev = crtc->dev;
	struct radeon_device *rdev = dev->dev_private;
	int index =
	    GetIndexIntoMasterTable(COMMAND, UpdateCRTC_DoubleBufferRegisters);
	ENABLE_CRTC_PS_ALLOCATION args;

	memset(&args, 0, sizeof(args));

	args.ucCRTC = radeon_crtc->crtc_id;
	args.ucEnable = lock;

	atom_execute_table(rdev->mode_info.atom_context, index, (uint32_t *)&args);
}

static void atombios_enable_crtc(struct drm_crtc *crtc, int state)
{
	struct radeon_crtc *radeon_crtc = to_radeon_crtc(crtc);
	struct drm_device *dev = crtc->dev;
	struct radeon_device *rdev = dev->dev_private;
	int index = GetIndexIntoMasterTable(COMMAND, EnableCRTC);
	ENABLE_CRTC_PS_ALLOCATION args;

	memset(&args, 0, sizeof(args));

	args.ucCRTC = radeon_crtc->crtc_id;
	args.ucEnable = state;

	atom_execute_table(rdev->mode_info.atom_context, index, (uint32_t *)&args);
}

static void atombios_enable_crtc_memreq(struct drm_crtc *crtc, int state)
{
	struct radeon_crtc *radeon_crtc = to_radeon_crtc(crtc);
	struct drm_device *dev = crtc->dev;
	struct radeon_device *rdev = dev->dev_private;
	int index = GetIndexIntoMasterTable(COMMAND, EnableCRTCMemReq);
	ENABLE_CRTC_PS_ALLOCATION args;

	memset(&args, 0, sizeof(args));

	args.ucCRTC = radeon_crtc->crtc_id;
	args.ucEnable = state;

	atom_execute_table(rdev->mode_info.atom_context, index, (uint32_t *)&args);
}

static void atombios_blank_crtc(struct drm_crtc *crtc, int state)
{
	struct radeon_crtc *radeon_crtc = to_radeon_crtc(crtc);
	struct drm_device *dev = crtc->dev;
	struct radeon_device *rdev = dev->dev_private;
	int index = GetIndexIntoMasterTable(COMMAND, BlankCRTC);
	BLANK_CRTC_PS_ALLOCATION args;

	memset(&args, 0, sizeof(args));

	args.ucCRTC = radeon_crtc->crtc_id;
	args.ucBlanking = state;

	atom_execute_table(rdev->mode_info.atom_context, index, (uint32_t *)&args);
}

void atombios_crtc_dpms(struct drm_crtc *crtc, int mode)
{
	struct drm_device *dev = crtc->dev;
	struct radeon_device *rdev = dev->dev_private;
	struct radeon_crtc *radeon_crtc = to_radeon_crtc(crtc);

	switch (mode) {
	case DRM_MODE_DPMS_ON:
		radeon_crtc->enabled = true;
		/* adjust pm to dpms changes BEFORE enabling crtcs */
		radeon_pm_compute_clocks(rdev);
		atombios_enable_crtc(crtc, ATOM_ENABLE);
		if (ASIC_IS_DCE3(rdev))
			atombios_enable_crtc_memreq(crtc, ATOM_ENABLE);
		atombios_blank_crtc(crtc, ATOM_DISABLE);
		drm_vblank_post_modeset(dev, radeon_crtc->crtc_id);
		radeon_crtc_load_lut(crtc);
		break;
	case DRM_MODE_DPMS_STANDBY:
	case DRM_MODE_DPMS_SUSPEND:
	case DRM_MODE_DPMS_OFF:
		drm_vblank_pre_modeset(dev, radeon_crtc->crtc_id);
		atombios_blank_crtc(crtc, ATOM_ENABLE);
		if (ASIC_IS_DCE3(rdev))
			atombios_enable_crtc_memreq(crtc, ATOM_DISABLE);
		atombios_enable_crtc(crtc, ATOM_DISABLE);
		radeon_crtc->enabled = false;
		/* adjust pm to dpms changes AFTER disabling crtcs */
		radeon_pm_compute_clocks(rdev);
		break;
	}
}

static void
atombios_set_crtc_dtd_timing(struct drm_crtc *crtc,
			     struct drm_display_mode *mode)
{
	struct radeon_crtc *radeon_crtc = to_radeon_crtc(crtc);
	struct drm_device *dev = crtc->dev;
	struct radeon_device *rdev = dev->dev_private;
	SET_CRTC_USING_DTD_TIMING_PARAMETERS args;
	int index = GetIndexIntoMasterTable(COMMAND, SetCRTC_UsingDTDTiming);
	u16 misc = 0;

	memset(&args, 0, sizeof(args));
	args.usH_Size = cpu_to_le16(mode->crtc_hdisplay - (radeon_crtc->h_border * 2));
	args.usH_Blanking_Time =
		cpu_to_le16(mode->crtc_hblank_end - mode->crtc_hdisplay + (radeon_crtc->h_border * 2));
	args.usV_Size = cpu_to_le16(mode->crtc_vdisplay - (radeon_crtc->v_border * 2));
	args.usV_Blanking_Time =
		cpu_to_le16(mode->crtc_vblank_end - mode->crtc_vdisplay + (radeon_crtc->v_border * 2));
	args.usH_SyncOffset =
		cpu_to_le16(mode->crtc_hsync_start - mode->crtc_hdisplay + radeon_crtc->h_border);
	args.usH_SyncWidth =
		cpu_to_le16(mode->crtc_hsync_end - mode->crtc_hsync_start);
	args.usV_SyncOffset =
		cpu_to_le16(mode->crtc_vsync_start - mode->crtc_vdisplay + radeon_crtc->v_border);
	args.usV_SyncWidth =
		cpu_to_le16(mode->crtc_vsync_end - mode->crtc_vsync_start);
	args.ucH_Border = radeon_crtc->h_border;
	args.ucV_Border = radeon_crtc->v_border;

	if (mode->flags & DRM_MODE_FLAG_NVSYNC)
		misc |= ATOM_VSYNC_POLARITY;
	if (mode->flags & DRM_MODE_FLAG_NHSYNC)
		misc |= ATOM_HSYNC_POLARITY;
	if (mode->flags & DRM_MODE_FLAG_CSYNC)
		misc |= ATOM_COMPOSITESYNC;
	if (mode->flags & DRM_MODE_FLAG_INTERLACE)
		misc |= ATOM_INTERLACE;
	if (mode->flags & DRM_MODE_FLAG_DBLSCAN)
		misc |= ATOM_DOUBLE_CLOCK_MODE;

	args.susModeMiscInfo.usAccess = cpu_to_le16(misc);
	args.ucCRTC = radeon_crtc->crtc_id;

	atom_execute_table(rdev->mode_info.atom_context, index, (uint32_t *)&args);
}

static void atombios_crtc_set_timing(struct drm_crtc *crtc,
				     struct drm_display_mode *mode)
{
	struct radeon_crtc *radeon_crtc = to_radeon_crtc(crtc);
	struct drm_device *dev = crtc->dev;
	struct radeon_device *rdev = dev->dev_private;
	SET_CRTC_TIMING_PARAMETERS_PS_ALLOCATION args;
	int index = GetIndexIntoMasterTable(COMMAND, SetCRTC_Timing);
	u16 misc = 0;

	memset(&args, 0, sizeof(args));
	args.usH_Total = cpu_to_le16(mode->crtc_htotal);
	args.usH_Disp = cpu_to_le16(mode->crtc_hdisplay);
	args.usH_SyncStart = cpu_to_le16(mode->crtc_hsync_start);
	args.usH_SyncWidth =
		cpu_to_le16(mode->crtc_hsync_end - mode->crtc_hsync_start);
	args.usV_Total = cpu_to_le16(mode->crtc_vtotal);
	args.usV_Disp = cpu_to_le16(mode->crtc_vdisplay);
	args.usV_SyncStart = cpu_to_le16(mode->crtc_vsync_start);
	args.usV_SyncWidth =
		cpu_to_le16(mode->crtc_vsync_end - mode->crtc_vsync_start);

	args.ucOverscanRight = radeon_crtc->h_border;
	args.ucOverscanLeft = radeon_crtc->h_border;
	args.ucOverscanBottom = radeon_crtc->v_border;
	args.ucOverscanTop = radeon_crtc->v_border;

	if (mode->flags & DRM_MODE_FLAG_NVSYNC)
		misc |= ATOM_VSYNC_POLARITY;
	if (mode->flags & DRM_MODE_FLAG_NHSYNC)
		misc |= ATOM_HSYNC_POLARITY;
	if (mode->flags & DRM_MODE_FLAG_CSYNC)
		misc |= ATOM_COMPOSITESYNC;
	if (mode->flags & DRM_MODE_FLAG_INTERLACE)
		misc |= ATOM_INTERLACE;
	if (mode->flags & DRM_MODE_FLAG_DBLSCAN)
		misc |= ATOM_DOUBLE_CLOCK_MODE;

	args.susModeMiscInfo.usAccess = cpu_to_le16(misc);
	args.ucCRTC = radeon_crtc->crtc_id;

	atom_execute_table(rdev->mode_info.atom_context, index, (uint32_t *)&args);
}

static void atombios_disable_ss(struct drm_crtc *crtc)
{
	struct radeon_crtc *radeon_crtc = to_radeon_crtc(crtc);
	struct drm_device *dev = crtc->dev;
	struct radeon_device *rdev = dev->dev_private;
	u32 ss_cntl;

	if (ASIC_IS_DCE4(rdev)) {
		switch (radeon_crtc->pll_id) {
		case ATOM_PPLL1:
			ss_cntl = RREG32(EVERGREEN_P1PLL_SS_CNTL);
			ss_cntl &= ~EVERGREEN_PxPLL_SS_EN;
			WREG32(EVERGREEN_P1PLL_SS_CNTL, ss_cntl);
			break;
		case ATOM_PPLL2:
			ss_cntl = RREG32(EVERGREEN_P2PLL_SS_CNTL);
			ss_cntl &= ~EVERGREEN_PxPLL_SS_EN;
			WREG32(EVERGREEN_P2PLL_SS_CNTL, ss_cntl);
			break;
		case ATOM_DCPLL:
		case ATOM_PPLL_INVALID:
			return;
		}
	} else if (ASIC_IS_AVIVO(rdev)) {
		switch (radeon_crtc->pll_id) {
		case ATOM_PPLL1:
			ss_cntl = RREG32(AVIVO_P1PLL_INT_SS_CNTL);
			ss_cntl &= ~1;
			WREG32(AVIVO_P1PLL_INT_SS_CNTL, ss_cntl);
			break;
		case ATOM_PPLL2:
			ss_cntl = RREG32(AVIVO_P2PLL_INT_SS_CNTL);
			ss_cntl &= ~1;
			WREG32(AVIVO_P2PLL_INT_SS_CNTL, ss_cntl);
			break;
		case ATOM_DCPLL:
		case ATOM_PPLL_INVALID:
			return;
		}
	}
}


union atom_enable_ss {
	ENABLE_LVDS_SS_PARAMETERS legacy;
	ENABLE_SPREAD_SPECTRUM_ON_PPLL_PS_ALLOCATION v1;
};

static void atombios_enable_ss(struct drm_crtc *crtc)
{
	struct radeon_crtc *radeon_crtc = to_radeon_crtc(crtc);
	struct drm_device *dev = crtc->dev;
	struct radeon_device *rdev = dev->dev_private;
	struct drm_encoder *encoder = NULL;
	struct radeon_encoder *radeon_encoder = NULL;
	struct radeon_encoder_atom_dig *dig = NULL;
	int index = GetIndexIntoMasterTable(COMMAND, EnableSpreadSpectrumOnPPLL);
	union atom_enable_ss args;
	uint16_t percentage = 0;
	uint8_t type = 0, step = 0, delay = 0, range = 0;

	/* XXX add ss support for DCE4 */
	if (ASIC_IS_DCE4(rdev))
		return;

	list_for_each_entry(encoder, &dev->mode_config.encoder_list, head) {
		if (encoder->crtc == crtc) {
			radeon_encoder = to_radeon_encoder(encoder);
			/* only enable spread spectrum on LVDS */
			if (radeon_encoder->devices & (ATOM_DEVICE_LCD_SUPPORT)) {
				dig = radeon_encoder->enc_priv;
				if (dig && dig->ss) {
					percentage = dig->ss->percentage;
					type = dig->ss->type;
					step = dig->ss->step;
					delay = dig->ss->delay;
					range = dig->ss->range;
				} else
					return;
			} else
				return;
			break;
		}
	}

	if (!radeon_encoder)
		return;

	memset(&args, 0, sizeof(args));
	if (ASIC_IS_AVIVO(rdev)) {
		args.v1.usSpreadSpectrumPercentage = cpu_to_le16(percentage);
		args.v1.ucSpreadSpectrumType = type;
		args.v1.ucSpreadSpectrumStep = step;
		args.v1.ucSpreadSpectrumDelay = delay;
		args.v1.ucSpreadSpectrumRange = range;
		args.v1.ucPpll = radeon_crtc->crtc_id ? ATOM_PPLL2 : ATOM_PPLL1;
		args.v1.ucEnable = ATOM_ENABLE;
	} else {
		args.legacy.usSpreadSpectrumPercentage = cpu_to_le16(percentage);
		args.legacy.ucSpreadSpectrumType = type;
		args.legacy.ucSpreadSpectrumStepSize_Delay = (step & 3) << 2;
		args.legacy.ucSpreadSpectrumStepSize_Delay |= (delay & 7) << 4;
		args.legacy.ucEnable = ATOM_ENABLE;
	}
	atom_execute_table(rdev->mode_info.atom_context, index, (uint32_t *)&args);
}

union adjust_pixel_clock {
	ADJUST_DISPLAY_PLL_PS_ALLOCATION v1;
	ADJUST_DISPLAY_PLL_PS_ALLOCATION_V3 v3;
};

static u32 atombios_adjust_pll(struct drm_crtc *crtc,
			       struct drm_display_mode *mode,
			       struct radeon_pll *pll)
{
	struct drm_device *dev = crtc->dev;
	struct radeon_device *rdev = dev->dev_private;
	struct drm_encoder *encoder = NULL;
	struct radeon_encoder *radeon_encoder = NULL;
	u32 adjusted_clock = mode->clock;
	int encoder_mode = 0;
<<<<<<< HEAD
=======
	u32 dp_clock = mode->clock;
	int bpc = 8;
>>>>>>> 062c1825

	/* reset the pll flags */
	pll->flags = 0;

	/* select the PLL algo */
	if (ASIC_IS_AVIVO(rdev)) {
		if (radeon_new_pll == 0)
			pll->algo = PLL_ALGO_LEGACY;
		else
			pll->algo = PLL_ALGO_NEW;
	} else {
		if (radeon_new_pll == 1)
			pll->algo = PLL_ALGO_NEW;
		else
			pll->algo = PLL_ALGO_LEGACY;
	}

	if (ASIC_IS_AVIVO(rdev)) {
		if ((rdev->family == CHIP_RS600) ||
		    (rdev->family == CHIP_RS690) ||
		    (rdev->family == CHIP_RS740))
			pll->flags |= (/*RADEON_PLL_USE_FRAC_FB_DIV |*/
				       RADEON_PLL_PREFER_CLOSEST_LOWER);

		if (ASIC_IS_DCE32(rdev) && mode->clock > 200000)	/* range limits??? */
			pll->flags |= RADEON_PLL_PREFER_HIGH_FB_DIV;
		else
			pll->flags |= RADEON_PLL_PREFER_LOW_REF_DIV;
	} else {
		pll->flags |= RADEON_PLL_LEGACY;

		if (mode->clock > 200000)	/* range limits??? */
			pll->flags |= RADEON_PLL_PREFER_HIGH_FB_DIV;
		else
			pll->flags |= RADEON_PLL_PREFER_LOW_REF_DIV;

	}

	list_for_each_entry(encoder, &dev->mode_config.encoder_list, head) {
		if (encoder->crtc == crtc) {
			radeon_encoder = to_radeon_encoder(encoder);
			encoder_mode = atombios_get_encoder_mode(encoder);
<<<<<<< HEAD
=======
			if (radeon_encoder->devices & (ATOM_DEVICE_LCD_SUPPORT | ATOM_DEVICE_DFP_SUPPORT)) {
				struct drm_connector *connector = radeon_get_connector_for_encoder(encoder);
				if (connector) {
					struct radeon_connector *radeon_connector = to_radeon_connector(connector);
					struct radeon_connector_atom_dig *dig_connector =
						radeon_connector->con_priv;

					dp_clock = dig_connector->dp_clock;
				}
			}

>>>>>>> 062c1825
			if (ASIC_IS_AVIVO(rdev)) {
				/* DVO wants 2x pixel clock if the DVO chip is in 12 bit mode */
				if (radeon_encoder->encoder_id == ENCODER_OBJECT_ID_INTERNAL_KLDSCP_DVO1)
					adjusted_clock = mode->clock * 2;
				if (radeon_encoder->active_device & (ATOM_DEVICE_TV_SUPPORT)) {
					pll->algo = PLL_ALGO_LEGACY;
					pll->flags |= RADEON_PLL_PREFER_CLOSEST_LOWER;
				}
<<<<<<< HEAD
=======
				/* There is some evidence (often anecdotal) that RV515/RV620 LVDS
				 * (on some boards at least) prefers the legacy algo.  I'm not
				 * sure whether this should handled generically or on a
				 * case-by-case quirk basis.  Both algos should work fine in the
				 * majority of cases.
				 */
				if ((radeon_encoder->active_device & (ATOM_DEVICE_LCD_SUPPORT)) &&
				    ((rdev->family == CHIP_RV515) ||
				     (rdev->family == CHIP_RV620))) {
					/* allow the user to overrride just in case */
					if (radeon_new_pll == 1)
						pll->algo = PLL_ALGO_NEW;
					else
						pll->algo = PLL_ALGO_LEGACY;
				}
>>>>>>> 062c1825
			} else {
				if (encoder->encoder_type != DRM_MODE_ENCODER_DAC)
					pll->flags |= RADEON_PLL_NO_ODD_POST_DIV;
				if (encoder->encoder_type == DRM_MODE_ENCODER_LVDS)
					pll->flags |= RADEON_PLL_USE_REF_DIV;
			}
			break;
		}
	}

	/* DCE3+ has an AdjustDisplayPll that will adjust the pixel clock
	 * accordingly based on the encoder/transmitter to work around
	 * special hw requirements.
	 */
	if (ASIC_IS_DCE3(rdev)) {
		union adjust_pixel_clock args;
		u8 frev, crev;
		int index;

		index = GetIndexIntoMasterTable(COMMAND, AdjustDisplayPll);
		if (!atom_parse_cmd_header(rdev->mode_info.atom_context, index, &frev,
					   &crev))
			return adjusted_clock;

		memset(&args, 0, sizeof(args));

		switch (frev) {
		case 1:
			switch (crev) {
			case 1:
			case 2:
				args.v1.usPixelClock = cpu_to_le16(mode->clock / 10);
				args.v1.ucTransmitterID = radeon_encoder->encoder_id;
				args.v1.ucEncodeMode = encoder_mode;
<<<<<<< HEAD
=======
				if (encoder_mode == ATOM_ENCODER_MODE_DP) {
					/* may want to enable SS on DP eventually */
					/* args.v1.ucConfig |=
					   ADJUST_DISPLAY_CONFIG_SS_ENABLE;*/
				} else if (encoder_mode == ATOM_ENCODER_MODE_LVDS) {
					args.v1.ucConfig |=
						ADJUST_DISPLAY_CONFIG_SS_ENABLE;
				}
>>>>>>> 062c1825

				atom_execute_table(rdev->mode_info.atom_context,
						   index, (uint32_t *)&args);
				adjusted_clock = le16_to_cpu(args.v1.usPixelClock) * 10;
				break;
			case 3:
				args.v3.sInput.usPixelClock = cpu_to_le16(mode->clock / 10);
				args.v3.sInput.ucTransmitterID = radeon_encoder->encoder_id;
				args.v3.sInput.ucEncodeMode = encoder_mode;
				args.v3.sInput.ucDispPllConfig = 0;
				if (radeon_encoder->devices & (ATOM_DEVICE_DFP_SUPPORT)) {
					struct radeon_encoder_atom_dig *dig = radeon_encoder->enc_priv;

<<<<<<< HEAD
					if (encoder_mode == ATOM_ENCODER_MODE_DP)
						args.v3.sInput.ucDispPllConfig |=
							DISPPLL_CONFIG_COHERENT_MODE;
					else {
=======
					if (encoder_mode == ATOM_ENCODER_MODE_DP) {
						/* may want to enable SS on DP/eDP eventually */
						/*args.v3.sInput.ucDispPllConfig |=
						  DISPPLL_CONFIG_SS_ENABLE;*/
						args.v3.sInput.ucDispPllConfig |=
							DISPPLL_CONFIG_COHERENT_MODE;
						/* 16200 or 27000 */
						args.v3.sInput.usPixelClock = cpu_to_le16(dp_clock / 10);
					} else {
						if (encoder_mode == ATOM_ENCODER_MODE_HDMI) {
							/* deep color support */
							args.v3.sInput.usPixelClock =
								cpu_to_le16((mode->clock * bpc / 8) / 10);
						}
>>>>>>> 062c1825
						if (dig->coherent_mode)
							args.v3.sInput.ucDispPllConfig |=
								DISPPLL_CONFIG_COHERENT_MODE;
						if (mode->clock > 165000)
							args.v3.sInput.ucDispPllConfig |=
								DISPPLL_CONFIG_DUAL_LINK;
					}
				} else if (radeon_encoder->devices & (ATOM_DEVICE_LCD_SUPPORT)) {
<<<<<<< HEAD
					/* may want to enable SS on DP/eDP eventually */
					/*args.v3.sInput.ucDispPllConfig |=
						DISPPLL_CONFIG_SS_ENABLE;*/
					if (encoder_mode == ATOM_ENCODER_MODE_DP)
						args.v3.sInput.ucDispPllConfig |=
							DISPPLL_CONFIG_COHERENT_MODE;
					else {
=======
					if (encoder_mode == ATOM_ENCODER_MODE_DP) {
						/* may want to enable SS on DP/eDP eventually */
						/*args.v3.sInput.ucDispPllConfig |=
						  DISPPLL_CONFIG_SS_ENABLE;*/
						args.v3.sInput.ucDispPllConfig |=
							DISPPLL_CONFIG_COHERENT_MODE;
						/* 16200 or 27000 */
						args.v3.sInput.usPixelClock = cpu_to_le16(dp_clock / 10);
					} else if (encoder_mode == ATOM_ENCODER_MODE_LVDS) {
						/* want to enable SS on LVDS eventually */
						/*args.v3.sInput.ucDispPllConfig |=
						  DISPPLL_CONFIG_SS_ENABLE;*/
					} else {
>>>>>>> 062c1825
						if (mode->clock > 165000)
							args.v3.sInput.ucDispPllConfig |=
								DISPPLL_CONFIG_DUAL_LINK;
					}
				}
				atom_execute_table(rdev->mode_info.atom_context,
						   index, (uint32_t *)&args);
				adjusted_clock = le32_to_cpu(args.v3.sOutput.ulDispPllFreq) * 10;
				if (args.v3.sOutput.ucRefDiv) {
					pll->flags |= RADEON_PLL_USE_REF_DIV;
					pll->reference_div = args.v3.sOutput.ucRefDiv;
				}
				if (args.v3.sOutput.ucPostDiv) {
					pll->flags |= RADEON_PLL_USE_POST_DIV;
					pll->post_div = args.v3.sOutput.ucPostDiv;
				}
				break;
			default:
				DRM_ERROR("Unknown table version %d %d\n", frev, crev);
				return adjusted_clock;
			}
			break;
		default:
			DRM_ERROR("Unknown table version %d %d\n", frev, crev);
			return adjusted_clock;
		}
	}
	return adjusted_clock;
}

union set_pixel_clock {
	SET_PIXEL_CLOCK_PS_ALLOCATION base;
	PIXEL_CLOCK_PARAMETERS v1;
	PIXEL_CLOCK_PARAMETERS_V2 v2;
	PIXEL_CLOCK_PARAMETERS_V3 v3;
	PIXEL_CLOCK_PARAMETERS_V5 v5;
};

static void atombios_crtc_set_dcpll(struct drm_crtc *crtc)
{
	struct drm_device *dev = crtc->dev;
	struct radeon_device *rdev = dev->dev_private;
	u8 frev, crev;
	int index;
	union set_pixel_clock args;

	memset(&args, 0, sizeof(args));

	index = GetIndexIntoMasterTable(COMMAND, SetPixelClock);
	if (!atom_parse_cmd_header(rdev->mode_info.atom_context, index, &frev,
				   &crev))
		return;

	switch (frev) {
	case 1:
		switch (crev) {
		case 5:
			/* if the default dcpll clock is specified,
			 * SetPixelClock provides the dividers
			 */
			args.v5.ucCRTC = ATOM_CRTC_INVALID;
			args.v5.usPixelClock = rdev->clock.default_dispclk;
			args.v5.ucPpll = ATOM_DCPLL;
			break;
		default:
			DRM_ERROR("Unknown table version %d %d\n", frev, crev);
			return;
		}
		break;
	default:
		DRM_ERROR("Unknown table version %d %d\n", frev, crev);
		return;
	}
	atom_execute_table(rdev->mode_info.atom_context, index, (uint32_t *)&args);
}

static void atombios_crtc_program_pll(struct drm_crtc *crtc,
				      int crtc_id,
				      int pll_id,
				      u32 encoder_mode,
				      u32 encoder_id,
				      u32 clock,
				      u32 ref_div,
				      u32 fb_div,
				      u32 frac_fb_div,
				      u32 post_div)
{
	struct drm_device *dev = crtc->dev;
	struct radeon_device *rdev = dev->dev_private;
	u8 frev, crev;
	int index = GetIndexIntoMasterTable(COMMAND, SetPixelClock);
	union set_pixel_clock args;

	memset(&args, 0, sizeof(args));

	if (!atom_parse_cmd_header(rdev->mode_info.atom_context, index, &frev,
				   &crev))
		return;

	switch (frev) {
	case 1:
		switch (crev) {
		case 1:
			if (clock == ATOM_DISABLE)
				return;
			args.v1.usPixelClock = cpu_to_le16(clock / 10);
			args.v1.usRefDiv = cpu_to_le16(ref_div);
			args.v1.usFbDiv = cpu_to_le16(fb_div);
			args.v1.ucFracFbDiv = frac_fb_div;
			args.v1.ucPostDiv = post_div;
			args.v1.ucPpll = pll_id;
			args.v1.ucCRTC = crtc_id;
			args.v1.ucRefDivSrc = 1;
			break;
		case 2:
			args.v2.usPixelClock = cpu_to_le16(clock / 10);
			args.v2.usRefDiv = cpu_to_le16(ref_div);
			args.v2.usFbDiv = cpu_to_le16(fb_div);
			args.v2.ucFracFbDiv = frac_fb_div;
			args.v2.ucPostDiv = post_div;
			args.v2.ucPpll = pll_id;
			args.v2.ucCRTC = crtc_id;
			args.v2.ucRefDivSrc = 1;
			break;
		case 3:
			args.v3.usPixelClock = cpu_to_le16(clock / 10);
			args.v3.usRefDiv = cpu_to_le16(ref_div);
			args.v3.usFbDiv = cpu_to_le16(fb_div);
			args.v3.ucFracFbDiv = frac_fb_div;
			args.v3.ucPostDiv = post_div;
			args.v3.ucPpll = pll_id;
			args.v3.ucMiscInfo = (pll_id << 2);
			args.v3.ucTransmitterId = encoder_id;
			args.v3.ucEncoderMode = encoder_mode;
			break;
		case 5:
			args.v5.ucCRTC = crtc_id;
			args.v5.usPixelClock = cpu_to_le16(clock / 10);
			args.v5.ucRefDiv = ref_div;
			args.v5.usFbDiv = cpu_to_le16(fb_div);
			args.v5.ulFbDivDecFrac = cpu_to_le32(frac_fb_div * 100000);
			args.v5.ucPostDiv = post_div;
			args.v5.ucMiscInfo = 0; /* HDMI depth, etc. */
			args.v5.ucTransmitterID = encoder_id;
			args.v5.ucEncoderMode = encoder_mode;
			args.v5.ucPpll = pll_id;
			break;
		default:
			DRM_ERROR("Unknown table version %d %d\n", frev, crev);
			return;
		}
		break;
	default:
		DRM_ERROR("Unknown table version %d %d\n", frev, crev);
		return;
	}

	atom_execute_table(rdev->mode_info.atom_context, index, (uint32_t *)&args);
}

static void atombios_crtc_set_pll(struct drm_crtc *crtc, struct drm_display_mode *mode)
{
	struct radeon_crtc *radeon_crtc = to_radeon_crtc(crtc);
	struct drm_device *dev = crtc->dev;
	struct radeon_device *rdev = dev->dev_private;
	struct drm_encoder *encoder = NULL;
	struct radeon_encoder *radeon_encoder = NULL;
	u32 pll_clock = mode->clock;
	u32 ref_div = 0, fb_div = 0, frac_fb_div = 0, post_div = 0;
	struct radeon_pll *pll;
	u32 adjusted_clock;
	int encoder_mode = 0;

	list_for_each_entry(encoder, &dev->mode_config.encoder_list, head) {
		if (encoder->crtc == crtc) {
			radeon_encoder = to_radeon_encoder(encoder);
			encoder_mode = atombios_get_encoder_mode(encoder);
			break;
		}
	}

	if (!radeon_encoder)
		return;

	switch (radeon_crtc->pll_id) {
	case ATOM_PPLL1:
		pll = &rdev->clock.p1pll;
		break;
	case ATOM_PPLL2:
		pll = &rdev->clock.p2pll;
		break;
	case ATOM_DCPLL:
	case ATOM_PPLL_INVALID:
	default:
		pll = &rdev->clock.dcpll;
		break;
	}

	/* adjust pixel clock as needed */
	adjusted_clock = atombios_adjust_pll(crtc, mode, pll);

	radeon_compute_pll(pll, adjusted_clock, &pll_clock, &fb_div, &frac_fb_div,
			   &ref_div, &post_div);

	atombios_crtc_program_pll(crtc, radeon_crtc->crtc_id, radeon_crtc->pll_id,
				  encoder_mode, radeon_encoder->encoder_id, mode->clock,
				  ref_div, fb_div, frac_fb_div, post_div);

}

static int evergreen_crtc_set_base(struct drm_crtc *crtc, int x, int y,
				   struct drm_framebuffer *old_fb)
{
	struct radeon_crtc *radeon_crtc = to_radeon_crtc(crtc);
	struct drm_device *dev = crtc->dev;
	struct radeon_device *rdev = dev->dev_private;
	struct radeon_framebuffer *radeon_fb;
	struct drm_gem_object *obj;
	struct radeon_bo *rbo;
	uint64_t fb_location;
	uint32_t fb_format, fb_pitch_pixels, tiling_flags;
	int r;

	/* no fb bound */
	if (!crtc->fb) {
		DRM_DEBUG_KMS("No FB bound\n");
		return 0;
	}

	radeon_fb = to_radeon_framebuffer(crtc->fb);

	/* Pin framebuffer & get tilling informations */
	obj = radeon_fb->obj;
	rbo = obj->driver_private;
	r = radeon_bo_reserve(rbo, false);
	if (unlikely(r != 0))
		return r;
	r = radeon_bo_pin(rbo, RADEON_GEM_DOMAIN_VRAM, &fb_location);
	if (unlikely(r != 0)) {
		radeon_bo_unreserve(rbo);
		return -EINVAL;
	}
	radeon_bo_get_tiling_flags(rbo, &tiling_flags, NULL);
	radeon_bo_unreserve(rbo);

	switch (crtc->fb->bits_per_pixel) {
	case 8:
		fb_format = (EVERGREEN_GRPH_DEPTH(EVERGREEN_GRPH_DEPTH_8BPP) |
			     EVERGREEN_GRPH_FORMAT(EVERGREEN_GRPH_FORMAT_INDEXED));
		break;
	case 15:
		fb_format = (EVERGREEN_GRPH_DEPTH(EVERGREEN_GRPH_DEPTH_16BPP) |
			     EVERGREEN_GRPH_FORMAT(EVERGREEN_GRPH_FORMAT_ARGB1555));
		break;
	case 16:
		fb_format = (EVERGREEN_GRPH_DEPTH(EVERGREEN_GRPH_DEPTH_16BPP) |
			     EVERGREEN_GRPH_FORMAT(EVERGREEN_GRPH_FORMAT_ARGB565));
		break;
	case 24:
	case 32:
		fb_format = (EVERGREEN_GRPH_DEPTH(EVERGREEN_GRPH_DEPTH_32BPP) |
			     EVERGREEN_GRPH_FORMAT(EVERGREEN_GRPH_FORMAT_ARGB8888));
		break;
	default:
		DRM_ERROR("Unsupported screen depth %d\n",
			  crtc->fb->bits_per_pixel);
		return -EINVAL;
	}

	if (tiling_flags & RADEON_TILING_MACRO)
		fb_format |= EVERGREEN_GRPH_ARRAY_MODE(EVERGREEN_GRPH_ARRAY_2D_TILED_THIN1);
	else if (tiling_flags & RADEON_TILING_MICRO)
		fb_format |= EVERGREEN_GRPH_ARRAY_MODE(EVERGREEN_GRPH_ARRAY_1D_TILED_THIN1);

	switch (radeon_crtc->crtc_id) {
	case 0:
		WREG32(AVIVO_D1VGA_CONTROL, 0);
		break;
	case 1:
		WREG32(AVIVO_D2VGA_CONTROL, 0);
		break;
	case 2:
		WREG32(EVERGREEN_D3VGA_CONTROL, 0);
		break;
	case 3:
		WREG32(EVERGREEN_D4VGA_CONTROL, 0);
		break;
	case 4:
		WREG32(EVERGREEN_D5VGA_CONTROL, 0);
		break;
	case 5:
		WREG32(EVERGREEN_D6VGA_CONTROL, 0);
		break;
	default:
		break;
	}

	WREG32(EVERGREEN_GRPH_PRIMARY_SURFACE_ADDRESS_HIGH + radeon_crtc->crtc_offset,
	       upper_32_bits(fb_location));
	WREG32(EVERGREEN_GRPH_SECONDARY_SURFACE_ADDRESS_HIGH + radeon_crtc->crtc_offset,
	       upper_32_bits(fb_location));
	WREG32(EVERGREEN_GRPH_PRIMARY_SURFACE_ADDRESS + radeon_crtc->crtc_offset,
	       (u32)fb_location & EVERGREEN_GRPH_SURFACE_ADDRESS_MASK);
	WREG32(EVERGREEN_GRPH_SECONDARY_SURFACE_ADDRESS + radeon_crtc->crtc_offset,
	       (u32) fb_location & EVERGREEN_GRPH_SURFACE_ADDRESS_MASK);
	WREG32(EVERGREEN_GRPH_CONTROL + radeon_crtc->crtc_offset, fb_format);

	WREG32(EVERGREEN_GRPH_SURFACE_OFFSET_X + radeon_crtc->crtc_offset, 0);
	WREG32(EVERGREEN_GRPH_SURFACE_OFFSET_Y + radeon_crtc->crtc_offset, 0);
	WREG32(EVERGREEN_GRPH_X_START + radeon_crtc->crtc_offset, 0);
	WREG32(EVERGREEN_GRPH_Y_START + radeon_crtc->crtc_offset, 0);
	WREG32(EVERGREEN_GRPH_X_END + radeon_crtc->crtc_offset, crtc->fb->width);
	WREG32(EVERGREEN_GRPH_Y_END + radeon_crtc->crtc_offset, crtc->fb->height);

	fb_pitch_pixels = crtc->fb->pitch / (crtc->fb->bits_per_pixel / 8);
	WREG32(EVERGREEN_GRPH_PITCH + radeon_crtc->crtc_offset, fb_pitch_pixels);
	WREG32(EVERGREEN_GRPH_ENABLE + radeon_crtc->crtc_offset, 1);

	WREG32(EVERGREEN_DESKTOP_HEIGHT + radeon_crtc->crtc_offset,
	       crtc->mode.vdisplay);
	x &= ~3;
	y &= ~1;
	WREG32(EVERGREEN_VIEWPORT_START + radeon_crtc->crtc_offset,
	       (x << 16) | y);
	WREG32(EVERGREEN_VIEWPORT_SIZE + radeon_crtc->crtc_offset,
	       (crtc->mode.hdisplay << 16) | crtc->mode.vdisplay);

	if (crtc->mode.flags & DRM_MODE_FLAG_INTERLACE)
		WREG32(EVERGREEN_DATA_FORMAT + radeon_crtc->crtc_offset,
		       EVERGREEN_INTERLEAVE_EN);
	else
		WREG32(EVERGREEN_DATA_FORMAT + radeon_crtc->crtc_offset, 0);

	if (old_fb && old_fb != crtc->fb) {
		radeon_fb = to_radeon_framebuffer(old_fb);
		rbo = radeon_fb->obj->driver_private;
		r = radeon_bo_reserve(rbo, false);
		if (unlikely(r != 0))
			return r;
		radeon_bo_unpin(rbo);
		radeon_bo_unreserve(rbo);
	}

	/* Bytes per pixel may have changed */
	radeon_bandwidth_update(rdev);

	return 0;
}

static int avivo_crtc_set_base(struct drm_crtc *crtc, int x, int y,
			       struct drm_framebuffer *old_fb)
{
	struct radeon_crtc *radeon_crtc = to_radeon_crtc(crtc);
	struct drm_device *dev = crtc->dev;
	struct radeon_device *rdev = dev->dev_private;
	struct radeon_framebuffer *radeon_fb;
	struct drm_gem_object *obj;
	struct radeon_bo *rbo;
	uint64_t fb_location;
	uint32_t fb_format, fb_pitch_pixels, tiling_flags;
	int r;

	/* no fb bound */
	if (!crtc->fb) {
		DRM_DEBUG_KMS("No FB bound\n");
		return 0;
	}

	radeon_fb = to_radeon_framebuffer(crtc->fb);

	/* Pin framebuffer & get tilling informations */
	obj = radeon_fb->obj;
	rbo = obj->driver_private;
	r = radeon_bo_reserve(rbo, false);
	if (unlikely(r != 0))
		return r;
	r = radeon_bo_pin(rbo, RADEON_GEM_DOMAIN_VRAM, &fb_location);
	if (unlikely(r != 0)) {
		radeon_bo_unreserve(rbo);
		return -EINVAL;
	}
	radeon_bo_get_tiling_flags(rbo, &tiling_flags, NULL);
	radeon_bo_unreserve(rbo);

	switch (crtc->fb->bits_per_pixel) {
	case 8:
		fb_format =
		    AVIVO_D1GRPH_CONTROL_DEPTH_8BPP |
		    AVIVO_D1GRPH_CONTROL_8BPP_INDEXED;
		break;
	case 15:
		fb_format =
		    AVIVO_D1GRPH_CONTROL_DEPTH_16BPP |
		    AVIVO_D1GRPH_CONTROL_16BPP_ARGB1555;
		break;
	case 16:
		fb_format =
		    AVIVO_D1GRPH_CONTROL_DEPTH_16BPP |
		    AVIVO_D1GRPH_CONTROL_16BPP_RGB565;
		break;
	case 24:
	case 32:
		fb_format =
		    AVIVO_D1GRPH_CONTROL_DEPTH_32BPP |
		    AVIVO_D1GRPH_CONTROL_32BPP_ARGB8888;
		break;
	default:
		DRM_ERROR("Unsupported screen depth %d\n",
			  crtc->fb->bits_per_pixel);
		return -EINVAL;
	}

	if (rdev->family >= CHIP_R600) {
		if (tiling_flags & RADEON_TILING_MACRO)
			fb_format |= R600_D1GRPH_ARRAY_MODE_2D_TILED_THIN1;
		else if (tiling_flags & RADEON_TILING_MICRO)
			fb_format |= R600_D1GRPH_ARRAY_MODE_1D_TILED_THIN1;
	} else {
		if (tiling_flags & RADEON_TILING_MACRO)
			fb_format |= AVIVO_D1GRPH_MACRO_ADDRESS_MODE;

		if (tiling_flags & RADEON_TILING_MICRO)
			fb_format |= AVIVO_D1GRPH_TILED;
	}

	if (radeon_crtc->crtc_id == 0)
		WREG32(AVIVO_D1VGA_CONTROL, 0);
	else
		WREG32(AVIVO_D2VGA_CONTROL, 0);

	if (rdev->family >= CHIP_RV770) {
		if (radeon_crtc->crtc_id) {
			WREG32(R700_D2GRPH_PRIMARY_SURFACE_ADDRESS_HIGH, upper_32_bits(fb_location));
			WREG32(R700_D2GRPH_SECONDARY_SURFACE_ADDRESS_HIGH, upper_32_bits(fb_location));
		} else {
			WREG32(R700_D1GRPH_PRIMARY_SURFACE_ADDRESS_HIGH, upper_32_bits(fb_location));
			WREG32(R700_D1GRPH_SECONDARY_SURFACE_ADDRESS_HIGH, upper_32_bits(fb_location));
		}
	}
	WREG32(AVIVO_D1GRPH_PRIMARY_SURFACE_ADDRESS + radeon_crtc->crtc_offset,
	       (u32) fb_location);
	WREG32(AVIVO_D1GRPH_SECONDARY_SURFACE_ADDRESS +
	       radeon_crtc->crtc_offset, (u32) fb_location);
	WREG32(AVIVO_D1GRPH_CONTROL + radeon_crtc->crtc_offset, fb_format);

	WREG32(AVIVO_D1GRPH_SURFACE_OFFSET_X + radeon_crtc->crtc_offset, 0);
	WREG32(AVIVO_D1GRPH_SURFACE_OFFSET_Y + radeon_crtc->crtc_offset, 0);
	WREG32(AVIVO_D1GRPH_X_START + radeon_crtc->crtc_offset, 0);
	WREG32(AVIVO_D1GRPH_Y_START + radeon_crtc->crtc_offset, 0);
	WREG32(AVIVO_D1GRPH_X_END + radeon_crtc->crtc_offset, crtc->fb->width);
	WREG32(AVIVO_D1GRPH_Y_END + radeon_crtc->crtc_offset, crtc->fb->height);

	fb_pitch_pixels = crtc->fb->pitch / (crtc->fb->bits_per_pixel / 8);
	WREG32(AVIVO_D1GRPH_PITCH + radeon_crtc->crtc_offset, fb_pitch_pixels);
	WREG32(AVIVO_D1GRPH_ENABLE + radeon_crtc->crtc_offset, 1);

	WREG32(AVIVO_D1MODE_DESKTOP_HEIGHT + radeon_crtc->crtc_offset,
	       crtc->mode.vdisplay);
	x &= ~3;
	y &= ~1;
	WREG32(AVIVO_D1MODE_VIEWPORT_START + radeon_crtc->crtc_offset,
	       (x << 16) | y);
	WREG32(AVIVO_D1MODE_VIEWPORT_SIZE + radeon_crtc->crtc_offset,
	       (crtc->mode.hdisplay << 16) | crtc->mode.vdisplay);

	if (crtc->mode.flags & DRM_MODE_FLAG_INTERLACE)
		WREG32(AVIVO_D1MODE_DATA_FORMAT + radeon_crtc->crtc_offset,
		       AVIVO_D1MODE_INTERLEAVE_EN);
	else
		WREG32(AVIVO_D1MODE_DATA_FORMAT + radeon_crtc->crtc_offset, 0);

	if (old_fb && old_fb != crtc->fb) {
		radeon_fb = to_radeon_framebuffer(old_fb);
		rbo = radeon_fb->obj->driver_private;
		r = radeon_bo_reserve(rbo, false);
		if (unlikely(r != 0))
			return r;
		radeon_bo_unpin(rbo);
		radeon_bo_unreserve(rbo);
	}

	/* Bytes per pixel may have changed */
	radeon_bandwidth_update(rdev);

	return 0;
}

int atombios_crtc_set_base(struct drm_crtc *crtc, int x, int y,
			   struct drm_framebuffer *old_fb)
{
	struct drm_device *dev = crtc->dev;
	struct radeon_device *rdev = dev->dev_private;

	if (ASIC_IS_DCE4(rdev))
		return evergreen_crtc_set_base(crtc, x, y, old_fb);
	else if (ASIC_IS_AVIVO(rdev))
		return avivo_crtc_set_base(crtc, x, y, old_fb);
	else
		return radeon_crtc_set_base(crtc, x, y, old_fb);
}

/* properly set additional regs when using atombios */
static void radeon_legacy_atom_fixup(struct drm_crtc *crtc)
{
	struct drm_device *dev = crtc->dev;
	struct radeon_device *rdev = dev->dev_private;
	struct radeon_crtc *radeon_crtc = to_radeon_crtc(crtc);
	u32 disp_merge_cntl;

	switch (radeon_crtc->crtc_id) {
	case 0:
		disp_merge_cntl = RREG32(RADEON_DISP_MERGE_CNTL);
		disp_merge_cntl &= ~RADEON_DISP_RGB_OFFSET_EN;
		WREG32(RADEON_DISP_MERGE_CNTL, disp_merge_cntl);
		break;
	case 1:
		disp_merge_cntl = RREG32(RADEON_DISP2_MERGE_CNTL);
		disp_merge_cntl &= ~RADEON_DISP2_RGB_OFFSET_EN;
		WREG32(RADEON_DISP2_MERGE_CNTL, disp_merge_cntl);
		WREG32(RADEON_FP_H2_SYNC_STRT_WID,   RREG32(RADEON_CRTC2_H_SYNC_STRT_WID));
		WREG32(RADEON_FP_V2_SYNC_STRT_WID,   RREG32(RADEON_CRTC2_V_SYNC_STRT_WID));
		break;
	}
}

static int radeon_atom_pick_pll(struct drm_crtc *crtc)
{
	struct radeon_crtc *radeon_crtc = to_radeon_crtc(crtc);
	struct drm_device *dev = crtc->dev;
	struct radeon_device *rdev = dev->dev_private;
	struct drm_encoder *test_encoder;
	struct drm_crtc *test_crtc;
	uint32_t pll_in_use = 0;

	if (ASIC_IS_DCE4(rdev)) {
		/* if crtc is driving DP and we have an ext clock, use that */
		list_for_each_entry(test_encoder, &dev->mode_config.encoder_list, head) {
			if (test_encoder->crtc && (test_encoder->crtc == crtc)) {
				if (atombios_get_encoder_mode(test_encoder) == ATOM_ENCODER_MODE_DP) {
					if (rdev->clock.dp_extclk)
						return ATOM_PPLL_INVALID;
				}
			}
		}

		/* otherwise, pick one of the plls */
		list_for_each_entry(test_crtc, &dev->mode_config.crtc_list, head) {
			struct radeon_crtc *radeon_test_crtc;

			if (crtc == test_crtc)
				continue;

			radeon_test_crtc = to_radeon_crtc(test_crtc);
			if ((radeon_test_crtc->pll_id >= ATOM_PPLL1) &&
			    (radeon_test_crtc->pll_id <= ATOM_PPLL2))
				pll_in_use |= (1 << radeon_test_crtc->pll_id);
		}
		if (!(pll_in_use & 1))
			return ATOM_PPLL1;
		return ATOM_PPLL2;
	} else
		return radeon_crtc->crtc_id;

}

int atombios_crtc_mode_set(struct drm_crtc *crtc,
			   struct drm_display_mode *mode,
			   struct drm_display_mode *adjusted_mode,
			   int x, int y, struct drm_framebuffer *old_fb)
{
	struct radeon_crtc *radeon_crtc = to_radeon_crtc(crtc);
	struct drm_device *dev = crtc->dev;
	struct radeon_device *rdev = dev->dev_private;
	struct drm_encoder *encoder;
	bool is_tvcv = false;

	list_for_each_entry(encoder, &dev->mode_config.encoder_list, head) {
		/* find tv std */
		if (encoder->crtc == crtc) {
			struct radeon_encoder *radeon_encoder = to_radeon_encoder(encoder);
			if (radeon_encoder->active_device &
			    (ATOM_DEVICE_TV_SUPPORT | ATOM_DEVICE_CV_SUPPORT))
				is_tvcv = true;
		}
	}

	atombios_disable_ss(crtc);
	/* always set DCPLL */
	if (ASIC_IS_DCE4(rdev))
		atombios_crtc_set_dcpll(crtc);
	atombios_crtc_set_pll(crtc, adjusted_mode);
	atombios_enable_ss(crtc);

<<<<<<< HEAD
	if (ASIC_IS_AVIVO(rdev))
		atombios_set_crtc_dtd_timing(crtc, adjusted_mode);
	else {
=======
	if (ASIC_IS_DCE4(rdev))
		atombios_set_crtc_dtd_timing(crtc, adjusted_mode);
	else if (ASIC_IS_AVIVO(rdev)) {
		if (is_tvcv)
			atombios_crtc_set_timing(crtc, adjusted_mode);
		else
			atombios_set_crtc_dtd_timing(crtc, adjusted_mode);
	} else {
>>>>>>> 062c1825
		atombios_crtc_set_timing(crtc, adjusted_mode);
		if (radeon_crtc->crtc_id == 0)
			atombios_set_crtc_dtd_timing(crtc, adjusted_mode);
		radeon_legacy_atom_fixup(crtc);
	}
	atombios_crtc_set_base(crtc, x, y, old_fb);
	atombios_overscan_setup(crtc, mode, adjusted_mode);
	atombios_scaler_setup(crtc);
	return 0;
}

static bool atombios_crtc_mode_fixup(struct drm_crtc *crtc,
				     struct drm_display_mode *mode,
				     struct drm_display_mode *adjusted_mode)
{
	struct drm_device *dev = crtc->dev;
	struct radeon_device *rdev = dev->dev_private;

	/* adjust pm to upcoming mode change */
	radeon_pm_compute_clocks(rdev);

	if (!radeon_crtc_scaling_mode_fixup(crtc, mode, adjusted_mode))
		return false;
	return true;
}

static void atombios_crtc_prepare(struct drm_crtc *crtc)
{
	struct radeon_crtc *radeon_crtc = to_radeon_crtc(crtc);

	/* pick pll */
	radeon_crtc->pll_id = radeon_atom_pick_pll(crtc);

	atombios_lock_crtc(crtc, ATOM_ENABLE);
	atombios_crtc_dpms(crtc, DRM_MODE_DPMS_OFF);
}

static void atombios_crtc_commit(struct drm_crtc *crtc)
{
	atombios_crtc_dpms(crtc, DRM_MODE_DPMS_ON);
	atombios_lock_crtc(crtc, ATOM_DISABLE);
}

static void atombios_crtc_disable(struct drm_crtc *crtc)
{
	struct radeon_crtc *radeon_crtc = to_radeon_crtc(crtc);
	atombios_crtc_dpms(crtc, DRM_MODE_DPMS_OFF);

	switch (radeon_crtc->pll_id) {
	case ATOM_PPLL1:
	case ATOM_PPLL2:
		/* disable the ppll */
		atombios_crtc_program_pll(crtc, radeon_crtc->crtc_id, radeon_crtc->pll_id,
					  0, 0, ATOM_DISABLE, 0, 0, 0, 0);
		break;
	default:
		break;
	}
	radeon_crtc->pll_id = -1;
}

static const struct drm_crtc_helper_funcs atombios_helper_funcs = {
	.dpms = atombios_crtc_dpms,
	.mode_fixup = atombios_crtc_mode_fixup,
	.mode_set = atombios_crtc_mode_set,
	.mode_set_base = atombios_crtc_set_base,
	.prepare = atombios_crtc_prepare,
	.commit = atombios_crtc_commit,
	.load_lut = radeon_crtc_load_lut,
	.disable = atombios_crtc_disable,
};

void radeon_atombios_init_crtc(struct drm_device *dev,
			       struct radeon_crtc *radeon_crtc)
{
	struct radeon_device *rdev = dev->dev_private;

	if (ASIC_IS_DCE4(rdev)) {
		switch (radeon_crtc->crtc_id) {
		case 0:
		default:
			radeon_crtc->crtc_offset = EVERGREEN_CRTC0_REGISTER_OFFSET;
			break;
		case 1:
			radeon_crtc->crtc_offset = EVERGREEN_CRTC1_REGISTER_OFFSET;
			break;
		case 2:
			radeon_crtc->crtc_offset = EVERGREEN_CRTC2_REGISTER_OFFSET;
			break;
		case 3:
			radeon_crtc->crtc_offset = EVERGREEN_CRTC3_REGISTER_OFFSET;
			break;
		case 4:
			radeon_crtc->crtc_offset = EVERGREEN_CRTC4_REGISTER_OFFSET;
			break;
		case 5:
			radeon_crtc->crtc_offset = EVERGREEN_CRTC5_REGISTER_OFFSET;
			break;
		}
	} else {
		if (radeon_crtc->crtc_id == 1)
			radeon_crtc->crtc_offset =
				AVIVO_D2CRTC_H_TOTAL - AVIVO_D1CRTC_H_TOTAL;
		else
			radeon_crtc->crtc_offset = 0;
	}
	radeon_crtc->pll_id = -1;
	drm_crtc_helper_add(&radeon_crtc->base, &atombios_helper_funcs);
}<|MERGE_RESOLUTION|>--- conflicted
+++ resolved
@@ -476,11 +476,8 @@
 	struct radeon_encoder *radeon_encoder = NULL;
 	u32 adjusted_clock = mode->clock;
 	int encoder_mode = 0;
-<<<<<<< HEAD
-=======
 	u32 dp_clock = mode->clock;
 	int bpc = 8;
->>>>>>> 062c1825
 
 	/* reset the pll flags */
 	pll->flags = 0;
@@ -523,8 +520,6 @@
 		if (encoder->crtc == crtc) {
 			radeon_encoder = to_radeon_encoder(encoder);
 			encoder_mode = atombios_get_encoder_mode(encoder);
-<<<<<<< HEAD
-=======
 			if (radeon_encoder->devices & (ATOM_DEVICE_LCD_SUPPORT | ATOM_DEVICE_DFP_SUPPORT)) {
 				struct drm_connector *connector = radeon_get_connector_for_encoder(encoder);
 				if (connector) {
@@ -536,7 +531,6 @@
 				}
 			}
 
->>>>>>> 062c1825
 			if (ASIC_IS_AVIVO(rdev)) {
 				/* DVO wants 2x pixel clock if the DVO chip is in 12 bit mode */
 				if (radeon_encoder->encoder_id == ENCODER_OBJECT_ID_INTERNAL_KLDSCP_DVO1)
@@ -545,8 +539,6 @@
 					pll->algo = PLL_ALGO_LEGACY;
 					pll->flags |= RADEON_PLL_PREFER_CLOSEST_LOWER;
 				}
-<<<<<<< HEAD
-=======
 				/* There is some evidence (often anecdotal) that RV515/RV620 LVDS
 				 * (on some boards at least) prefers the legacy algo.  I'm not
 				 * sure whether this should handled generically or on a
@@ -562,7 +554,6 @@
 					else
 						pll->algo = PLL_ALGO_LEGACY;
 				}
->>>>>>> 062c1825
 			} else {
 				if (encoder->encoder_type != DRM_MODE_ENCODER_DAC)
 					pll->flags |= RADEON_PLL_NO_ODD_POST_DIV;
@@ -597,8 +588,6 @@
 				args.v1.usPixelClock = cpu_to_le16(mode->clock / 10);
 				args.v1.ucTransmitterID = radeon_encoder->encoder_id;
 				args.v1.ucEncodeMode = encoder_mode;
-<<<<<<< HEAD
-=======
 				if (encoder_mode == ATOM_ENCODER_MODE_DP) {
 					/* may want to enable SS on DP eventually */
 					/* args.v1.ucConfig |=
@@ -607,7 +596,6 @@
 					args.v1.ucConfig |=
 						ADJUST_DISPLAY_CONFIG_SS_ENABLE;
 				}
->>>>>>> 062c1825
 
 				atom_execute_table(rdev->mode_info.atom_context,
 						   index, (uint32_t *)&args);
@@ -621,12 +609,6 @@
 				if (radeon_encoder->devices & (ATOM_DEVICE_DFP_SUPPORT)) {
 					struct radeon_encoder_atom_dig *dig = radeon_encoder->enc_priv;
 
-<<<<<<< HEAD
-					if (encoder_mode == ATOM_ENCODER_MODE_DP)
-						args.v3.sInput.ucDispPllConfig |=
-							DISPPLL_CONFIG_COHERENT_MODE;
-					else {
-=======
 					if (encoder_mode == ATOM_ENCODER_MODE_DP) {
 						/* may want to enable SS on DP/eDP eventually */
 						/*args.v3.sInput.ucDispPllConfig |=
@@ -641,7 +623,6 @@
 							args.v3.sInput.usPixelClock =
 								cpu_to_le16((mode->clock * bpc / 8) / 10);
 						}
->>>>>>> 062c1825
 						if (dig->coherent_mode)
 							args.v3.sInput.ucDispPllConfig |=
 								DISPPLL_CONFIG_COHERENT_MODE;
@@ -650,15 +631,6 @@
 								DISPPLL_CONFIG_DUAL_LINK;
 					}
 				} else if (radeon_encoder->devices & (ATOM_DEVICE_LCD_SUPPORT)) {
-<<<<<<< HEAD
-					/* may want to enable SS on DP/eDP eventually */
-					/*args.v3.sInput.ucDispPllConfig |=
-						DISPPLL_CONFIG_SS_ENABLE;*/
-					if (encoder_mode == ATOM_ENCODER_MODE_DP)
-						args.v3.sInput.ucDispPllConfig |=
-							DISPPLL_CONFIG_COHERENT_MODE;
-					else {
-=======
 					if (encoder_mode == ATOM_ENCODER_MODE_DP) {
 						/* may want to enable SS on DP/eDP eventually */
 						/*args.v3.sInput.ucDispPllConfig |=
@@ -672,7 +644,6 @@
 						/*args.v3.sInput.ucDispPllConfig |=
 						  DISPPLL_CONFIG_SS_ENABLE;*/
 					} else {
->>>>>>> 062c1825
 						if (mode->clock > 165000)
 							args.v3.sInput.ucDispPllConfig |=
 								DISPPLL_CONFIG_DUAL_LINK;
@@ -1266,11 +1237,6 @@
 	atombios_crtc_set_pll(crtc, adjusted_mode);
 	atombios_enable_ss(crtc);
 
-<<<<<<< HEAD
-	if (ASIC_IS_AVIVO(rdev))
-		atombios_set_crtc_dtd_timing(crtc, adjusted_mode);
-	else {
-=======
 	if (ASIC_IS_DCE4(rdev))
 		atombios_set_crtc_dtd_timing(crtc, adjusted_mode);
 	else if (ASIC_IS_AVIVO(rdev)) {
@@ -1279,7 +1245,6 @@
 		else
 			atombios_set_crtc_dtd_timing(crtc, adjusted_mode);
 	} else {
->>>>>>> 062c1825
 		atombios_crtc_set_timing(crtc, adjusted_mode);
 		if (radeon_crtc->crtc_id == 0)
 			atombios_set_crtc_dtd_timing(crtc, adjusted_mode);
