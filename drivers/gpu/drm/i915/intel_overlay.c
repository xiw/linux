/*
 * Copyright © 2009
 *
 * Permission is hereby granted, free of charge, to any person obtaining a
 * copy of this software and associated documentation files (the "Software"),
 * to deal in the Software without restriction, including without limitation
 * the rights to use, copy, modify, merge, publish, distribute, sublicense,
 * and/or sell copies of the Software, and to permit persons to whom the
 * Software is furnished to do so, subject to the following conditions:
 *
 * The above copyright notice and this permission notice (including the next
 * paragraph) shall be included in all copies or substantial portions of the
 * Software.
 *
 * THE SOFTWARE IS PROVIDED "AS IS", WITHOUT WARRANTY OF ANY KIND, EXPRESS OR
 * IMPLIED, INCLUDING BUT NOT LIMITED TO THE WARRANTIES OF MERCHANTABILITY,
 * FITNESS FOR A PARTICULAR PURPOSE AND NONINFRINGEMENT.  IN NO EVENT SHALL
 * THE AUTHORS OR COPYRIGHT HOLDERS BE LIABLE FOR ANY CLAIM, DAMAGES OR OTHER
 * LIABILITY, WHETHER IN AN ACTION OF CONTRACT, TORT OR OTHERWISE, ARISING FROM,
 * OUT OF OR IN CONNECTION WITH THE SOFTWARE OR THE USE OR OTHER DEALINGS IN THE
 * SOFTWARE.
 *
 * Authors:
 *    Daniel Vetter <daniel@ffwll.ch>
 *
 * Derived from Xorg ddx, xf86-video-intel, src/i830_video.c
 */

#include <linux/seq_file.h>
#include "drmP.h"
#include "drm.h"
#include "i915_drm.h"
#include "i915_drv.h"
#include "i915_reg.h"
#include "intel_drv.h"

/* Limits for overlay size. According to intel doc, the real limits are:
 * Y width: 4095, UV width (planar): 2047, Y height: 2047,
 * UV width (planar): * 1023. But the xorg thinks 2048 for height and width. Use
 * the mininum of both.  */
#define IMAGE_MAX_WIDTH		2048
#define IMAGE_MAX_HEIGHT	2046 /* 2 * 1023 */
/* on 830 and 845 these large limits result in the card hanging */
#define IMAGE_MAX_WIDTH_LEGACY	1024
#define IMAGE_MAX_HEIGHT_LEGACY	1088

/* overlay register definitions */
/* OCMD register */
#define OCMD_TILED_SURFACE	(0x1<<19)
#define OCMD_MIRROR_MASK	(0x3<<17)
#define OCMD_MIRROR_MODE	(0x3<<17)
#define OCMD_MIRROR_HORIZONTAL	(0x1<<17)
#define OCMD_MIRROR_VERTICAL	(0x2<<17)
#define OCMD_MIRROR_BOTH	(0x3<<17)
#define OCMD_BYTEORDER_MASK	(0x3<<14) /* zero for YUYV or FOURCC YUY2 */
#define OCMD_UV_SWAP		(0x1<<14) /* YVYU */
#define OCMD_Y_SWAP		(0x2<<14) /* UYVY or FOURCC UYVY */
#define OCMD_Y_AND_UV_SWAP	(0x3<<14) /* VYUY */
#define OCMD_SOURCE_FORMAT_MASK (0xf<<10)
#define OCMD_RGB_888		(0x1<<10) /* not in i965 Intel docs */
#define OCMD_RGB_555		(0x2<<10) /* not in i965 Intel docs */
#define OCMD_RGB_565		(0x3<<10) /* not in i965 Intel docs */
#define OCMD_YUV_422_PACKED	(0x8<<10)
#define OCMD_YUV_411_PACKED	(0x9<<10) /* not in i965 Intel docs */
#define OCMD_YUV_420_PLANAR	(0xc<<10)
#define OCMD_YUV_422_PLANAR	(0xd<<10)
#define OCMD_YUV_410_PLANAR	(0xe<<10) /* also 411 */
#define OCMD_TVSYNCFLIP_PARITY	(0x1<<9)
#define OCMD_TVSYNCFLIP_ENABLE	(0x1<<7)
#define OCMD_BUF_TYPE_MASK	(0x1<<5)
#define OCMD_BUF_TYPE_FRAME	(0x0<<5)
#define OCMD_BUF_TYPE_FIELD	(0x1<<5)
#define OCMD_TEST_MODE		(0x1<<4)
#define OCMD_BUFFER_SELECT	(0x3<<2)
#define OCMD_BUFFER0		(0x0<<2)
#define OCMD_BUFFER1		(0x1<<2)
#define OCMD_FIELD_SELECT	(0x1<<2)
#define OCMD_FIELD0		(0x0<<1)
#define OCMD_FIELD1		(0x1<<1)
#define OCMD_ENABLE		(0x1<<0)

/* OCONFIG register */
#define OCONF_PIPE_MASK		(0x1<<18)
#define OCONF_PIPE_A		(0x0<<18)
#define OCONF_PIPE_B		(0x1<<18)
#define OCONF_GAMMA2_ENABLE	(0x1<<16)
#define OCONF_CSC_MODE_BT601	(0x0<<5)
#define OCONF_CSC_MODE_BT709	(0x1<<5)
#define OCONF_CSC_BYPASS	(0x1<<4)
#define OCONF_CC_OUT_8BIT	(0x1<<3)
#define OCONF_TEST_MODE		(0x1<<2)
#define OCONF_THREE_LINE_BUFFER	(0x1<<0)
#define OCONF_TWO_LINE_BUFFER	(0x0<<0)

/* DCLRKM (dst-key) register */
#define DST_KEY_ENABLE		(0x1<<31)
#define CLK_RGB24_MASK		0x0
#define CLK_RGB16_MASK		0x070307
#define CLK_RGB15_MASK		0x070707
#define CLK_RGB8I_MASK		0xffffff

#define RGB16_TO_COLORKEY(c) \
	(((c & 0xF800) << 8) | ((c & 0x07E0) << 5) | ((c & 0x001F) << 3))
#define RGB15_TO_COLORKEY(c) \
	(((c & 0x7c00) << 9) | ((c & 0x03E0) << 6) | ((c & 0x001F) << 3))

/* overlay flip addr flag */
#define OFC_UPDATE		0x1

/* polyphase filter coefficients */
#define N_HORIZ_Y_TAPS          5
#define N_VERT_Y_TAPS           3
#define N_HORIZ_UV_TAPS         3
#define N_VERT_UV_TAPS          3
#define N_PHASES                17
#define MAX_TAPS                5

/* memory bufferd overlay registers */
struct overlay_registers {
    u32 OBUF_0Y;
    u32 OBUF_1Y;
    u32 OBUF_0U;
    u32 OBUF_0V;
    u32 OBUF_1U;
    u32 OBUF_1V;
    u32 OSTRIDE;
    u32 YRGB_VPH;
    u32 UV_VPH;
    u32 HORZ_PH;
    u32 INIT_PHS;
    u32 DWINPOS;
    u32 DWINSZ;
    u32 SWIDTH;
    u32 SWIDTHSW;
    u32 SHEIGHT;
    u32 YRGBSCALE;
    u32 UVSCALE;
    u32 OCLRC0;
    u32 OCLRC1;
    u32 DCLRKV;
    u32 DCLRKM;
    u32 SCLRKVH;
    u32 SCLRKVL;
    u32 SCLRKEN;
    u32 OCONFIG;
    u32 OCMD;
    u32 RESERVED1; /* 0x6C */
    u32 OSTART_0Y;
    u32 OSTART_1Y;
    u32 OSTART_0U;
    u32 OSTART_0V;
    u32 OSTART_1U;
    u32 OSTART_1V;
    u32 OTILEOFF_0Y;
    u32 OTILEOFF_1Y;
    u32 OTILEOFF_0U;
    u32 OTILEOFF_0V;
    u32 OTILEOFF_1U;
    u32 OTILEOFF_1V;
    u32 FASTHSCALE; /* 0xA0 */
    u32 UVSCALEV; /* 0xA4 */
    u32 RESERVEDC[(0x200 - 0xA8) / 4]; /* 0xA8 - 0x1FC */
    u16 Y_VCOEFS[N_VERT_Y_TAPS * N_PHASES]; /* 0x200 */
    u16 RESERVEDD[0x100 / 2 - N_VERT_Y_TAPS * N_PHASES];
    u16 Y_HCOEFS[N_HORIZ_Y_TAPS * N_PHASES]; /* 0x300 */
    u16 RESERVEDE[0x200 / 2 - N_HORIZ_Y_TAPS * N_PHASES];
    u16 UV_VCOEFS[N_VERT_UV_TAPS * N_PHASES]; /* 0x500 */
    u16 RESERVEDF[0x100 / 2 - N_VERT_UV_TAPS * N_PHASES];
    u16 UV_HCOEFS[N_HORIZ_UV_TAPS * N_PHASES]; /* 0x600 */
    u16 RESERVEDG[0x100 / 2 - N_HORIZ_UV_TAPS * N_PHASES];
};

struct intel_overlay {
	struct drm_device *dev;
	struct intel_crtc *crtc;
	struct drm_i915_gem_object *vid_bo;
	struct drm_i915_gem_object *old_vid_bo;
	int active;
	int pfit_active;
	u32 pfit_vscale_ratio; /* shifted-point number, (1<<12) == 1.0 */
	u32 color_key;
	u32 brightness, contrast, saturation;
	u32 old_xscale, old_yscale;
	/* register access */
	u32 flip_addr;
	struct drm_i915_gem_object *reg_bo;
	/* flip handling */
	uint32_t last_flip_req;
	void (*flip_tail)(struct intel_overlay *);
};

static struct overlay_registers *
intel_overlay_map_regs(struct intel_overlay *overlay)
{
        drm_i915_private_t *dev_priv = overlay->dev->dev_private;
	struct overlay_registers *regs;

	if (OVERLAY_NEEDS_PHYSICAL(overlay->dev))
		regs = overlay->reg_bo->phys_obj->handle->vaddr;
	else
		regs = io_mapping_map_wc(dev_priv->mm.gtt_mapping,
					 overlay->reg_bo->gtt_offset);

<<<<<<< HEAD
	if (OVERLAY_NONPHYSICAL(overlay->dev)) {
		regs = io_mapping_map_atomic_wc(dev_priv->mm.gtt_mapping,
						overlay->reg_bo->gtt_offset,
						KM_USER0);
=======
	return regs;
}
>>>>>>> 45f53cc9

static void intel_overlay_unmap_regs(struct intel_overlay *overlay,
				     struct overlay_registers *regs)
{
	if (!OVERLAY_NEEDS_PHYSICAL(overlay->dev))
		io_mapping_unmap(regs);
}

static int intel_overlay_do_wait_request(struct intel_overlay *overlay,
					 struct drm_i915_gem_request *request,
					 bool interruptible,
					 void (*tail)(struct intel_overlay *))
{
	struct drm_device *dev = overlay->dev;
	drm_i915_private_t *dev_priv = dev->dev_private;
	int ret;

	BUG_ON(overlay->last_flip_req);
	overlay->last_flip_req =
		i915_add_request(dev, NULL, request, &dev_priv->render_ring);
	if (overlay->last_flip_req == 0)
		return -ENOMEM;

	overlay->flip_tail = tail;
	ret = i915_do_wait_request(dev,
				   overlay->last_flip_req, true,
				   &dev_priv->render_ring);
	if (ret)
		return ret;

	overlay->last_flip_req = 0;
	return 0;
}

/* Workaround for i830 bug where pipe a must be enable to change control regs */
static int
i830_activate_pipe_a(struct drm_device *dev)
{
<<<<<<< HEAD
	if (OVERLAY_NONPHYSICAL(overlay->dev))
		io_mapping_unmap_atomic(overlay->virt_addr, KM_USER0);
=======
	drm_i915_private_t *dev_priv = dev->dev_private;
	struct intel_crtc *crtc;
	struct drm_crtc_helper_funcs *crtc_funcs;
	struct drm_display_mode vesa_640x480 = {
		DRM_MODE("640x480", DRM_MODE_TYPE_DRIVER, 25175, 640, 656,
			 752, 800, 0, 480, 489, 492, 525, 0,
			 DRM_MODE_FLAG_NHSYNC | DRM_MODE_FLAG_NVSYNC)
	}, *mode;

	crtc = to_intel_crtc(dev_priv->pipe_to_crtc_mapping[0]);
	if (crtc->dpms_mode == DRM_MODE_DPMS_ON)
		return 0;
>>>>>>> 45f53cc9

	/* most i8xx have pipe a forced on, so don't trust dpms mode */
	if (I915_READ(PIPEACONF) & PIPECONF_ENABLE)
		return 0;

	crtc_funcs = crtc->base.helper_private;
	if (crtc_funcs->dpms == NULL)
		return 0;

	DRM_DEBUG_DRIVER("Enabling pipe A in order to enable overlay\n");

	mode = drm_mode_duplicate(dev, &vesa_640x480);
	drm_mode_set_crtcinfo(mode, CRTC_INTERLACE_HALVE_V);
	if(!drm_crtc_helper_set_mode(&crtc->base, mode,
				       crtc->base.x, crtc->base.y,
				       crtc->base.fb))
		return 0;

	crtc_funcs->dpms(&crtc->base, DRM_MODE_DPMS_ON);
	return 1;
}

static void
i830_deactivate_pipe_a(struct drm_device *dev)
{
	drm_i915_private_t *dev_priv = dev->dev_private;
	struct drm_crtc *crtc = dev_priv->pipe_to_crtc_mapping[0];
	struct drm_crtc_helper_funcs *crtc_funcs = crtc->helper_private;

	crtc_funcs->dpms(crtc, DRM_MODE_DPMS_OFF);
}

/* overlay needs to be disable in OCMD reg */
static int intel_overlay_on(struct intel_overlay *overlay)
{
	struct drm_device *dev = overlay->dev;
	struct drm_i915_gem_request *request;
	int pipe_a_quirk = 0;
	int ret;

	BUG_ON(overlay->active);
	overlay->active = 1;

	if (IS_I830(dev)) {
		pipe_a_quirk = i830_activate_pipe_a(dev);
		if (pipe_a_quirk < 0)
			return pipe_a_quirk;
	}

	request = kzalloc(sizeof(*request), GFP_KERNEL);
	if (request == NULL) {
		ret = -ENOMEM;
		goto out;
	}

	BEGIN_LP_RING(4);
	OUT_RING(MI_OVERLAY_FLIP | MI_OVERLAY_ON);
	OUT_RING(overlay->flip_addr | OFC_UPDATE);
	OUT_RING(MI_WAIT_FOR_EVENT | MI_WAIT_FOR_OVERLAY_FLIP);
	OUT_RING(MI_NOOP);
	ADVANCE_LP_RING();

	ret = intel_overlay_do_wait_request(overlay, request, true, NULL);
out:
	if (pipe_a_quirk)
		i830_deactivate_pipe_a(dev);

	return ret;
}

/* overlay needs to be enabled in OCMD reg */
static int intel_overlay_continue(struct intel_overlay *overlay,
				  bool load_polyphase_filter)
{
	struct drm_device *dev = overlay->dev;
        drm_i915_private_t *dev_priv = dev->dev_private;
	struct drm_i915_gem_request *request;
	u32 flip_addr = overlay->flip_addr;
	u32 tmp;

	BUG_ON(!overlay->active);

	request = kzalloc(sizeof(*request), GFP_KERNEL);
	if (request == NULL)
		return -ENOMEM;

	if (load_polyphase_filter)
		flip_addr |= OFC_UPDATE;

	/* check for underruns */
	tmp = I915_READ(DOVSTA);
	if (tmp & (1 << 17))
		DRM_DEBUG("overlay underrun, DOVSTA: %x\n", tmp);

	BEGIN_LP_RING(2);
	OUT_RING(MI_OVERLAY_FLIP | MI_OVERLAY_CONTINUE);
	OUT_RING(flip_addr);
        ADVANCE_LP_RING();

	overlay->last_flip_req =
		i915_add_request(dev, NULL, request, &dev_priv->render_ring);
	return 0;
}

static void intel_overlay_release_old_vid_tail(struct intel_overlay *overlay)
{
	struct drm_gem_object *obj = &overlay->old_vid_bo->base;

	i915_gem_object_unpin(obj);
	drm_gem_object_unreference(obj);

	overlay->old_vid_bo = NULL;
}

static void intel_overlay_off_tail(struct intel_overlay *overlay)
{
	struct drm_gem_object *obj;

	/* never have the overlay hw on without showing a frame */
	BUG_ON(!overlay->vid_bo);
	obj = &overlay->vid_bo->base;

	i915_gem_object_unpin(obj);
	drm_gem_object_unreference(obj);
	overlay->vid_bo = NULL;

	overlay->crtc->overlay = NULL;
	overlay->crtc = NULL;
	overlay->active = 0;
}

/* overlay needs to be disabled in OCMD reg */
static int intel_overlay_off(struct intel_overlay *overlay,
			     bool interruptible)
{
	struct drm_device *dev = overlay->dev;
	u32 flip_addr = overlay->flip_addr;
	struct drm_i915_gem_request *request;

	BUG_ON(!overlay->active);

	request = kzalloc(sizeof(*request), GFP_KERNEL);
	if (request == NULL)
		return -ENOMEM;

	/* According to intel docs the overlay hw may hang (when switching
	 * off) without loading the filter coeffs. It is however unclear whether
	 * this applies to the disabling of the overlay or to the switching off
	 * of the hw. Do it in both cases */
	flip_addr |= OFC_UPDATE;

	BEGIN_LP_RING(6);
	/* wait for overlay to go idle */
	OUT_RING(MI_OVERLAY_FLIP | MI_OVERLAY_CONTINUE);
	OUT_RING(flip_addr);
	OUT_RING(MI_WAIT_FOR_EVENT | MI_WAIT_FOR_OVERLAY_FLIP);
	/* turn overlay off */
	OUT_RING(MI_OVERLAY_FLIP | MI_OVERLAY_OFF);
	OUT_RING(flip_addr);
	OUT_RING(MI_WAIT_FOR_EVENT | MI_WAIT_FOR_OVERLAY_FLIP);
	ADVANCE_LP_RING();

	return intel_overlay_do_wait_request(overlay, request, interruptible,
					     intel_overlay_off_tail);
}

/* recover from an interruption due to a signal
 * We have to be careful not to repeat work forever an make forward progess. */
static int intel_overlay_recover_from_interrupt(struct intel_overlay *overlay,
						bool interruptible)
{
	struct drm_device *dev = overlay->dev;
	drm_i915_private_t *dev_priv = dev->dev_private;
	int ret;

	if (overlay->last_flip_req == 0)
		return 0;

	ret = i915_do_wait_request(dev, overlay->last_flip_req,
				   interruptible, &dev_priv->render_ring);
	if (ret)
		return ret;

	if (overlay->flip_tail)
		overlay->flip_tail(overlay);

	overlay->last_flip_req = 0;
	return 0;
}

/* Wait for pending overlay flip and release old frame.
 * Needs to be called before the overlay register are changed
 * via intel_overlay_(un)map_regs
 */
static int intel_overlay_release_old_vid(struct intel_overlay *overlay)
{
	struct drm_device *dev = overlay->dev;
	drm_i915_private_t *dev_priv = dev->dev_private;
	int ret;

	/* Only wait if there is actually an old frame to release to
	 * guarantee forward progress.
	 */
	if (!overlay->old_vid_bo)
		return 0;

	if (I915_READ(ISR) & I915_OVERLAY_PLANE_FLIP_PENDING_INTERRUPT) {
		struct drm_i915_gem_request *request;

		/* synchronous slowpath */
		request = kzalloc(sizeof(*request), GFP_KERNEL);
		if (request == NULL)
			return -ENOMEM;

		BEGIN_LP_RING(2);
		OUT_RING(MI_WAIT_FOR_EVENT | MI_WAIT_FOR_OVERLAY_FLIP);
		OUT_RING(MI_NOOP);
		ADVANCE_LP_RING();

		ret = intel_overlay_do_wait_request(overlay, request, true,
						    intel_overlay_release_old_vid_tail);
		if (ret)
			return ret;
	}

	intel_overlay_release_old_vid_tail(overlay);
	return 0;
}

struct put_image_params {
	int format;
	short dst_x;
	short dst_y;
	short dst_w;
	short dst_h;
	short src_w;
	short src_scan_h;
	short src_scan_w;
	short src_h;
	short stride_Y;
	short stride_UV;
	int offset_Y;
	int offset_U;
	int offset_V;
};

static int packed_depth_bytes(u32 format)
{
	switch (format & I915_OVERLAY_DEPTH_MASK) {
	case I915_OVERLAY_YUV422:
		return 4;
	case I915_OVERLAY_YUV411:
		/* return 6; not implemented */
	default:
		return -EINVAL;
	}
}

static int packed_width_bytes(u32 format, short width)
{
	switch (format & I915_OVERLAY_DEPTH_MASK) {
	case I915_OVERLAY_YUV422:
		return width << 1;
	default:
		return -EINVAL;
	}
}

static int uv_hsubsampling(u32 format)
{
	switch (format & I915_OVERLAY_DEPTH_MASK) {
	case I915_OVERLAY_YUV422:
	case I915_OVERLAY_YUV420:
		return 2;
	case I915_OVERLAY_YUV411:
	case I915_OVERLAY_YUV410:
		return 4;
	default:
		return -EINVAL;
	}
}

static int uv_vsubsampling(u32 format)
{
	switch (format & I915_OVERLAY_DEPTH_MASK) {
	case I915_OVERLAY_YUV420:
	case I915_OVERLAY_YUV410:
		return 2;
	case I915_OVERLAY_YUV422:
	case I915_OVERLAY_YUV411:
		return 1;
	default:
		return -EINVAL;
	}
}

static u32 calc_swidthsw(struct drm_device *dev, u32 offset, u32 width)
{
	u32 mask, shift, ret;
	if (IS_GEN2(dev)) {
		mask = 0x1f;
		shift = 5;
	} else {
		mask = 0x3f;
		shift = 6;
	}
	ret = ((offset + width + mask) >> shift) - (offset >> shift);
	if (!IS_GEN2(dev))
		ret <<= 1;
	ret -=1;
	return ret << 2;
}

static const u16 y_static_hcoeffs[N_HORIZ_Y_TAPS * N_PHASES] = {
	0x3000, 0xb4a0, 0x1930, 0x1920, 0xb4a0,
	0x3000, 0xb500, 0x19d0, 0x1880, 0xb440,
	0x3000, 0xb540, 0x1a88, 0x2f80, 0xb3e0,
	0x3000, 0xb580, 0x1b30, 0x2e20, 0xb380,
	0x3000, 0xb5c0, 0x1bd8, 0x2cc0, 0xb320,
	0x3020, 0xb5e0, 0x1c60, 0x2b80, 0xb2c0,
	0x3020, 0xb5e0, 0x1cf8, 0x2a20, 0xb260,
	0x3020, 0xb5e0, 0x1d80, 0x28e0, 0xb200,
	0x3020, 0xb5c0, 0x1e08, 0x3f40, 0xb1c0,
	0x3020, 0xb580, 0x1e78, 0x3ce0, 0xb160,
	0x3040, 0xb520, 0x1ed8, 0x3aa0, 0xb120,
	0x3040, 0xb4a0, 0x1f30, 0x3880, 0xb0e0,
	0x3040, 0xb400, 0x1f78, 0x3680, 0xb0a0,
	0x3020, 0xb340, 0x1fb8, 0x34a0, 0xb060,
	0x3020, 0xb240, 0x1fe0, 0x32e0, 0xb040,
	0x3020, 0xb140, 0x1ff8, 0x3160, 0xb020,
	0xb000, 0x3000, 0x0800, 0x3000, 0xb000
};

static const u16 uv_static_hcoeffs[N_HORIZ_UV_TAPS * N_PHASES] = {
	0x3000, 0x1800, 0x1800, 0xb000, 0x18d0, 0x2e60,
	0xb000, 0x1990, 0x2ce0, 0xb020, 0x1a68, 0x2b40,
	0xb040, 0x1b20, 0x29e0, 0xb060, 0x1bd8, 0x2880,
	0xb080, 0x1c88, 0x3e60, 0xb0a0, 0x1d28, 0x3c00,
	0xb0c0, 0x1db8, 0x39e0, 0xb0e0, 0x1e40, 0x37e0,
	0xb100, 0x1eb8, 0x3620, 0xb100, 0x1f18, 0x34a0,
	0xb100, 0x1f68, 0x3360, 0xb0e0, 0x1fa8, 0x3240,
	0xb0c0, 0x1fe0, 0x3140, 0xb060, 0x1ff0, 0x30a0,
	0x3000, 0x0800, 0x3000
};

static void update_polyphase_filter(struct overlay_registers *regs)
{
	memcpy(regs->Y_HCOEFS, y_static_hcoeffs, sizeof(y_static_hcoeffs));
	memcpy(regs->UV_HCOEFS, uv_static_hcoeffs, sizeof(uv_static_hcoeffs));
}

static bool update_scaling_factors(struct intel_overlay *overlay,
				   struct overlay_registers *regs,
				   struct put_image_params *params)
{
	/* fixed point with a 12 bit shift */
	u32 xscale, yscale, xscale_UV, yscale_UV;
#define FP_SHIFT 12
#define FRACT_MASK 0xfff
	bool scale_changed = false;
	int uv_hscale = uv_hsubsampling(params->format);
	int uv_vscale = uv_vsubsampling(params->format);

	if (params->dst_w > 1)
		xscale = ((params->src_scan_w - 1) << FP_SHIFT)
			/(params->dst_w);
	else
		xscale = 1 << FP_SHIFT;

	if (params->dst_h > 1)
		yscale = ((params->src_scan_h - 1) << FP_SHIFT)
			/(params->dst_h);
	else
		yscale = 1 << FP_SHIFT;

	/*if (params->format & I915_OVERLAY_YUV_PLANAR) {*/
	xscale_UV = xscale/uv_hscale;
	yscale_UV = yscale/uv_vscale;
	/* make the Y scale to UV scale ratio an exact multiply */
	xscale = xscale_UV * uv_hscale;
	yscale = yscale_UV * uv_vscale;
	/*} else {
	  xscale_UV = 0;
	  yscale_UV = 0;
	  }*/

	if (xscale != overlay->old_xscale || yscale != overlay->old_yscale)
		scale_changed = true;
	overlay->old_xscale = xscale;
	overlay->old_yscale = yscale;

	regs->YRGBSCALE = (((yscale & FRACT_MASK) << 20) |
			   ((xscale >> FP_SHIFT)  << 16) |
			   ((xscale & FRACT_MASK) << 3));

	regs->UVSCALE = (((yscale_UV & FRACT_MASK) << 20) |
			 ((xscale_UV >> FP_SHIFT)  << 16) |
			 ((xscale_UV & FRACT_MASK) << 3));

	regs->UVSCALEV = ((((yscale    >> FP_SHIFT) << 16) |
			   ((yscale_UV >> FP_SHIFT) << 0)));

	if (scale_changed)
		update_polyphase_filter(regs);

	return scale_changed;
}

static void update_colorkey(struct intel_overlay *overlay,
			    struct overlay_registers *regs)
{
	u32 key = overlay->color_key;

	switch (overlay->crtc->base.fb->bits_per_pixel) {
	case 8:
		regs->DCLRKV = 0;
		regs->DCLRKM = CLK_RGB8I_MASK | DST_KEY_ENABLE;
		break;

	case 16:
		if (overlay->crtc->base.fb->depth == 15) {
			regs->DCLRKV = RGB15_TO_COLORKEY(key);
			regs->DCLRKM = CLK_RGB15_MASK | DST_KEY_ENABLE;
		} else {
			regs->DCLRKV = RGB16_TO_COLORKEY(key);
			regs->DCLRKM = CLK_RGB16_MASK | DST_KEY_ENABLE;
		}
		break;

	case 24:
	case 32:
		regs->DCLRKV = key;
		regs->DCLRKM = CLK_RGB24_MASK | DST_KEY_ENABLE;
		break;
	}
}

static u32 overlay_cmd_reg(struct put_image_params *params)
{
	u32 cmd = OCMD_ENABLE | OCMD_BUF_TYPE_FRAME | OCMD_BUFFER0;

	if (params->format & I915_OVERLAY_YUV_PLANAR) {
		switch (params->format & I915_OVERLAY_DEPTH_MASK) {
		case I915_OVERLAY_YUV422:
			cmd |= OCMD_YUV_422_PLANAR;
			break;
		case I915_OVERLAY_YUV420:
			cmd |= OCMD_YUV_420_PLANAR;
			break;
		case I915_OVERLAY_YUV411:
		case I915_OVERLAY_YUV410:
			cmd |= OCMD_YUV_410_PLANAR;
			break;
		}
	} else { /* YUV packed */
		switch (params->format & I915_OVERLAY_DEPTH_MASK) {
		case I915_OVERLAY_YUV422:
			cmd |= OCMD_YUV_422_PACKED;
			break;
		case I915_OVERLAY_YUV411:
			cmd |= OCMD_YUV_411_PACKED;
			break;
		}

		switch (params->format & I915_OVERLAY_SWAP_MASK) {
		case I915_OVERLAY_NO_SWAP:
			break;
		case I915_OVERLAY_UV_SWAP:
			cmd |= OCMD_UV_SWAP;
			break;
		case I915_OVERLAY_Y_SWAP:
			cmd |= OCMD_Y_SWAP;
			break;
		case I915_OVERLAY_Y_AND_UV_SWAP:
			cmd |= OCMD_Y_AND_UV_SWAP;
			break;
		}
	}

	return cmd;
}

static int intel_overlay_do_put_image(struct intel_overlay *overlay,
				      struct drm_gem_object *new_bo,
				      struct put_image_params *params)
{
	int ret, tmp_width;
	struct overlay_registers *regs;
	bool scale_changed = false;
	struct drm_i915_gem_object *bo_priv = to_intel_bo(new_bo);
	struct drm_device *dev = overlay->dev;

	BUG_ON(!mutex_is_locked(&dev->struct_mutex));
	BUG_ON(!mutex_is_locked(&dev->mode_config.mutex));
	BUG_ON(!overlay);

	ret = intel_overlay_release_old_vid(overlay);
	if (ret != 0)
		return ret;

	ret = i915_gem_object_pin(new_bo, PAGE_SIZE);
	if (ret != 0)
		return ret;

	ret = i915_gem_object_set_to_gtt_domain(new_bo, 0);
	if (ret != 0)
		goto out_unpin;

	if (!overlay->active) {
		regs = intel_overlay_map_regs(overlay);
		if (!regs) {
			ret = -ENOMEM;
			goto out_unpin;
		}
		regs->OCONFIG = OCONF_CC_OUT_8BIT;
		if (IS_GEN4(overlay->dev))
			regs->OCONFIG |= OCONF_CSC_MODE_BT709;
		regs->OCONFIG |= overlay->crtc->pipe == 0 ?
			OCONF_PIPE_A : OCONF_PIPE_B;
		intel_overlay_unmap_regs(overlay, regs);

		ret = intel_overlay_on(overlay);
		if (ret != 0)
			goto out_unpin;
	}

	regs = intel_overlay_map_regs(overlay);
	if (!regs) {
		ret = -ENOMEM;
		goto out_unpin;
	}

	regs->DWINPOS = (params->dst_y << 16) | params->dst_x;
	regs->DWINSZ = (params->dst_h << 16) | params->dst_w;

	if (params->format & I915_OVERLAY_YUV_PACKED)
		tmp_width = packed_width_bytes(params->format, params->src_w);
	else
		tmp_width = params->src_w;

	regs->SWIDTH = params->src_w;
	regs->SWIDTHSW = calc_swidthsw(overlay->dev,
				       params->offset_Y, tmp_width);
	regs->SHEIGHT = params->src_h;
	regs->OBUF_0Y = bo_priv->gtt_offset + params-> offset_Y;
	regs->OSTRIDE = params->stride_Y;

	if (params->format & I915_OVERLAY_YUV_PLANAR) {
		int uv_hscale = uv_hsubsampling(params->format);
		int uv_vscale = uv_vsubsampling(params->format);
		u32 tmp_U, tmp_V;
		regs->SWIDTH |= (params->src_w/uv_hscale) << 16;
		tmp_U = calc_swidthsw(overlay->dev, params->offset_U,
				      params->src_w/uv_hscale);
		tmp_V = calc_swidthsw(overlay->dev, params->offset_V,
				      params->src_w/uv_hscale);
		regs->SWIDTHSW |= max_t(u32, tmp_U, tmp_V) << 16;
		regs->SHEIGHT |= (params->src_h/uv_vscale) << 16;
		regs->OBUF_0U = bo_priv->gtt_offset + params->offset_U;
		regs->OBUF_0V = bo_priv->gtt_offset + params->offset_V;
		regs->OSTRIDE |= params->stride_UV << 16;
	}

	scale_changed = update_scaling_factors(overlay, regs, params);

	update_colorkey(overlay, regs);

	regs->OCMD = overlay_cmd_reg(params);

	intel_overlay_unmap_regs(overlay, regs);

	ret = intel_overlay_continue(overlay, scale_changed);
	if (ret)
		goto out_unpin;

	overlay->old_vid_bo = overlay->vid_bo;
	overlay->vid_bo = to_intel_bo(new_bo);

	return 0;

out_unpin:
	i915_gem_object_unpin(new_bo);
	return ret;
}

int intel_overlay_switch_off(struct intel_overlay *overlay,
			     bool interruptible)
{
	struct overlay_registers *regs;
	struct drm_device *dev = overlay->dev;
	int ret;

	BUG_ON(!mutex_is_locked(&dev->struct_mutex));
	BUG_ON(!mutex_is_locked(&dev->mode_config.mutex));

	ret = intel_overlay_recover_from_interrupt(overlay, interruptible);
	if (ret != 0)
		return ret;

	if (!overlay->active)
		return 0;

	ret = intel_overlay_release_old_vid(overlay);
	if (ret != 0)
		return ret;

	regs = intel_overlay_map_regs(overlay);
	regs->OCMD = 0;
	intel_overlay_unmap_regs(overlay, regs);

	ret = intel_overlay_off(overlay, interruptible);
	if (ret != 0)
		return ret;

	intel_overlay_off_tail(overlay);
	return 0;
}

static int check_overlay_possible_on_crtc(struct intel_overlay *overlay,
					  struct intel_crtc *crtc)
{
	drm_i915_private_t *dev_priv = overlay->dev->dev_private;

	if (!crtc->active)
		return -EINVAL;

	/* can't use the overlay with double wide pipe */
	if (INTEL_INFO(overlay->dev)->gen < 4 &&
	    (I915_READ(PIPECONF(crtc->pipe)) & (PIPECONF_DOUBLE_WIDE | PIPECONF_ENABLE)) != PIPECONF_ENABLE)
		return -EINVAL;

	return 0;
}

static void update_pfit_vscale_ratio(struct intel_overlay *overlay)
{
	struct drm_device *dev = overlay->dev;
	drm_i915_private_t *dev_priv = dev->dev_private;
	u32 pfit_control = I915_READ(PFIT_CONTROL);
	u32 ratio;

	/* XXX: This is not the same logic as in the xorg driver, but more in
	 * line with the intel documentation for the i965
	 */
	if (INTEL_INFO(dev)->gen >= 4) {
	       	/* on i965 use the PGM reg to read out the autoscaler values */
		ratio = I915_READ(PFIT_PGM_RATIOS) >> PFIT_VERT_SCALE_SHIFT_965;
	} else {
		if (pfit_control & VERT_AUTO_SCALE)
			ratio = I915_READ(PFIT_AUTO_RATIOS);
		else
			ratio = I915_READ(PFIT_PGM_RATIOS);
		ratio >>= PFIT_VERT_SCALE_SHIFT;
	}

	overlay->pfit_vscale_ratio = ratio;
}

static int check_overlay_dst(struct intel_overlay *overlay,
			     struct drm_intel_overlay_put_image *rec)
{
	struct drm_display_mode *mode = &overlay->crtc->base.mode;

	if (rec->dst_x < mode->crtc_hdisplay &&
	    rec->dst_x + rec->dst_width <= mode->crtc_hdisplay &&
	    rec->dst_y < mode->crtc_vdisplay &&
	    rec->dst_y + rec->dst_height <= mode->crtc_vdisplay)
		return 0;
	else
		return -EINVAL;
}

static int check_overlay_scaling(struct put_image_params *rec)
{
	u32 tmp;

	/* downscaling limit is 8.0 */
	tmp = ((rec->src_scan_h << 16) / rec->dst_h) >> 16;
	if (tmp > 7)
		return -EINVAL;
	tmp = ((rec->src_scan_w << 16) / rec->dst_w) >> 16;
	if (tmp > 7)
		return -EINVAL;

	return 0;
}

static int check_overlay_src(struct drm_device *dev,
			     struct drm_intel_overlay_put_image *rec,
			     struct drm_gem_object *new_bo)
{
	int uv_hscale = uv_hsubsampling(rec->flags);
	int uv_vscale = uv_vsubsampling(rec->flags);
	u32 stride_mask, depth, tmp;

	/* check src dimensions */
	if (IS_845G(dev) || IS_I830(dev)) {
		if (rec->src_height > IMAGE_MAX_HEIGHT_LEGACY ||
		    rec->src_width  > IMAGE_MAX_WIDTH_LEGACY)
			return -EINVAL;
	} else {
		if (rec->src_height > IMAGE_MAX_HEIGHT ||
		    rec->src_width  > IMAGE_MAX_WIDTH)
			return -EINVAL;
	}

	/* better safe than sorry, use 4 as the maximal subsampling ratio */
	if (rec->src_height < N_VERT_Y_TAPS*4 ||
	    rec->src_width  < N_HORIZ_Y_TAPS*4)
		return -EINVAL;

	/* check alignment constraints */
	switch (rec->flags & I915_OVERLAY_TYPE_MASK) {
	case I915_OVERLAY_RGB:
		/* not implemented */
		return -EINVAL;

	case I915_OVERLAY_YUV_PACKED:
		if (uv_vscale != 1)
			return -EINVAL;

		depth = packed_depth_bytes(rec->flags);
		if (depth < 0)
			return depth;

		/* ignore UV planes */
		rec->stride_UV = 0;
		rec->offset_U = 0;
		rec->offset_V = 0;
		/* check pixel alignment */
		if (rec->offset_Y % depth)
			return -EINVAL;
		break;

	case I915_OVERLAY_YUV_PLANAR:
		if (uv_vscale < 0 || uv_hscale < 0)
			return -EINVAL;
		/* no offset restrictions for planar formats */
		break;

	default:
		return -EINVAL;
	}

	if (rec->src_width % uv_hscale)
		return -EINVAL;

	/* stride checking */
	if (IS_I830(dev) || IS_845G(dev))
		stride_mask = 255;
	else
		stride_mask = 63;

	if (rec->stride_Y & stride_mask || rec->stride_UV & stride_mask)
		return -EINVAL;
	if (IS_GEN4(dev) && rec->stride_Y < 512)
		return -EINVAL;

	tmp = (rec->flags & I915_OVERLAY_TYPE_MASK) == I915_OVERLAY_YUV_PLANAR ?
		4096 : 8192;
	if (rec->stride_Y > tmp || rec->stride_UV > 2*1024)
		return -EINVAL;

	/* check buffer dimensions */
	switch (rec->flags & I915_OVERLAY_TYPE_MASK) {
	case I915_OVERLAY_RGB:
	case I915_OVERLAY_YUV_PACKED:
		/* always 4 Y values per depth pixels */
		if (packed_width_bytes(rec->flags, rec->src_width) > rec->stride_Y)
			return -EINVAL;

		tmp = rec->stride_Y*rec->src_height;
		if (rec->offset_Y + tmp > new_bo->size)
			return -EINVAL;
		break;

	case I915_OVERLAY_YUV_PLANAR:
		if (rec->src_width > rec->stride_Y)
			return -EINVAL;
		if (rec->src_width/uv_hscale > rec->stride_UV)
			return -EINVAL;

		tmp = rec->stride_Y * rec->src_height;
		if (rec->offset_Y + tmp > new_bo->size)
			return -EINVAL;

		tmp = rec->stride_UV * (rec->src_height / uv_vscale);
		if (rec->offset_U + tmp > new_bo->size ||
		    rec->offset_V + tmp > new_bo->size)
			return -EINVAL;
		break;
	}

	return 0;
}

/**
 * Return the pipe currently connected to the panel fitter,
 * or -1 if the panel fitter is not present or not in use
 */
static int intel_panel_fitter_pipe(struct drm_device *dev)
{
	struct drm_i915_private *dev_priv = dev->dev_private;
	u32  pfit_control;

	/* i830 doesn't have a panel fitter */
	if (IS_I830(dev))
		return -1;

	pfit_control = I915_READ(PFIT_CONTROL);

	/* See if the panel fitter is in use */
	if ((pfit_control & PFIT_ENABLE) == 0)
		return -1;

	/* 965 can place panel fitter on either pipe */
	if (IS_GEN4(dev))
		return (pfit_control >> 29) & 0x3;

	/* older chips can only use pipe 1 */
	return 1;
}

int intel_overlay_put_image(struct drm_device *dev, void *data,
                            struct drm_file *file_priv)
{
	struct drm_intel_overlay_put_image *put_image_rec = data;
	drm_i915_private_t *dev_priv = dev->dev_private;
	struct intel_overlay *overlay;
	struct drm_mode_object *drmmode_obj;
	struct intel_crtc *crtc;
	struct drm_gem_object *new_bo;
	struct put_image_params *params;
	int ret;

	if (!dev_priv) {
		DRM_ERROR("called with no initialization\n");
		return -EINVAL;
	}

	overlay = dev_priv->overlay;
	if (!overlay) {
		DRM_DEBUG("userspace bug: no overlay\n");
		return -ENODEV;
	}

	if (!(put_image_rec->flags & I915_OVERLAY_ENABLE)) {
		mutex_lock(&dev->mode_config.mutex);
		mutex_lock(&dev->struct_mutex);

		ret = intel_overlay_switch_off(overlay, true);

		mutex_unlock(&dev->struct_mutex);
		mutex_unlock(&dev->mode_config.mutex);

		return ret;
	}

	params = kmalloc(sizeof(struct put_image_params), GFP_KERNEL);
	if (!params)
		return -ENOMEM;

	drmmode_obj = drm_mode_object_find(dev, put_image_rec->crtc_id,
					   DRM_MODE_OBJECT_CRTC);
	if (!drmmode_obj) {
		ret = -ENOENT;
		goto out_free;
	}
	crtc = to_intel_crtc(obj_to_crtc(drmmode_obj));

	new_bo = drm_gem_object_lookup(dev, file_priv,
				       put_image_rec->bo_handle);
	if (!new_bo) {
		ret = -ENOENT;
		goto out_free;
	}

	mutex_lock(&dev->mode_config.mutex);
	mutex_lock(&dev->struct_mutex);

	ret = intel_overlay_recover_from_interrupt(overlay, true);
	if (ret != 0)
		goto out_unlock;

	if (overlay->crtc != crtc) {
		struct drm_display_mode *mode = &crtc->base.mode;
		ret = intel_overlay_switch_off(overlay, true);
		if (ret != 0)
			goto out_unlock;

		ret = check_overlay_possible_on_crtc(overlay, crtc);
		if (ret != 0)
			goto out_unlock;

		overlay->crtc = crtc;
		crtc->overlay = overlay;

		/* line too wide, i.e. one-line-mode */
		if (mode->hdisplay > 1024 &&
		    intel_panel_fitter_pipe(dev) == crtc->pipe) {
			overlay->pfit_active = 1;
			update_pfit_vscale_ratio(overlay);
		} else
			overlay->pfit_active = 0;
	}

	ret = check_overlay_dst(overlay, put_image_rec);
	if (ret != 0)
		goto out_unlock;

	if (overlay->pfit_active) {
		params->dst_y = ((((u32)put_image_rec->dst_y) << 12) /
				 overlay->pfit_vscale_ratio);
		/* shifting right rounds downwards, so add 1 */
		params->dst_h = ((((u32)put_image_rec->dst_height) << 12) /
				 overlay->pfit_vscale_ratio) + 1;
	} else {
		params->dst_y = put_image_rec->dst_y;
		params->dst_h = put_image_rec->dst_height;
	}
	params->dst_x = put_image_rec->dst_x;
	params->dst_w = put_image_rec->dst_width;

	params->src_w = put_image_rec->src_width;
	params->src_h = put_image_rec->src_height;
	params->src_scan_w = put_image_rec->src_scan_width;
	params->src_scan_h = put_image_rec->src_scan_height;
	if (params->src_scan_h > params->src_h ||
	    params->src_scan_w > params->src_w) {
		ret = -EINVAL;
		goto out_unlock;
	}

	ret = check_overlay_src(dev, put_image_rec, new_bo);
	if (ret != 0)
		goto out_unlock;
	params->format = put_image_rec->flags & ~I915_OVERLAY_FLAGS_MASK;
	params->stride_Y = put_image_rec->stride_Y;
	params->stride_UV = put_image_rec->stride_UV;
	params->offset_Y = put_image_rec->offset_Y;
	params->offset_U = put_image_rec->offset_U;
	params->offset_V = put_image_rec->offset_V;

	/* Check scaling after src size to prevent a divide-by-zero. */
	ret = check_overlay_scaling(params);
	if (ret != 0)
		goto out_unlock;

	ret = intel_overlay_do_put_image(overlay, new_bo, params);
	if (ret != 0)
		goto out_unlock;

	mutex_unlock(&dev->struct_mutex);
	mutex_unlock(&dev->mode_config.mutex);

	kfree(params);

	return 0;

out_unlock:
	mutex_unlock(&dev->struct_mutex);
	mutex_unlock(&dev->mode_config.mutex);
	drm_gem_object_unreference_unlocked(new_bo);
out_free:
	kfree(params);

	return ret;
}

static void update_reg_attrs(struct intel_overlay *overlay,
			     struct overlay_registers *regs)
{
	regs->OCLRC0 = (overlay->contrast << 18) | (overlay->brightness & 0xff);
	regs->OCLRC1 = overlay->saturation;
}

static bool check_gamma_bounds(u32 gamma1, u32 gamma2)
{
	int i;

	if (gamma1 & 0xff000000 || gamma2 & 0xff000000)
		return false;

	for (i = 0; i < 3; i++) {
		if (((gamma1 >> i*8) & 0xff) >= ((gamma2 >> i*8) & 0xff))
			return false;
	}

	return true;
}

static bool check_gamma5_errata(u32 gamma5)
{
	int i;

	for (i = 0; i < 3; i++) {
		if (((gamma5 >> i*8) & 0xff) == 0x80)
			return false;
	}

	return true;
}

static int check_gamma(struct drm_intel_overlay_attrs *attrs)
{
	if (!check_gamma_bounds(0, attrs->gamma0) ||
	    !check_gamma_bounds(attrs->gamma0, attrs->gamma1) ||
	    !check_gamma_bounds(attrs->gamma1, attrs->gamma2) ||
	    !check_gamma_bounds(attrs->gamma2, attrs->gamma3) ||
	    !check_gamma_bounds(attrs->gamma3, attrs->gamma4) ||
	    !check_gamma_bounds(attrs->gamma4, attrs->gamma5) ||
	    !check_gamma_bounds(attrs->gamma5, 0x00ffffff))
		return -EINVAL;

	if (!check_gamma5_errata(attrs->gamma5))
		return -EINVAL;

	return 0;
}

int intel_overlay_attrs(struct drm_device *dev, void *data,
                        struct drm_file *file_priv)
{
	struct drm_intel_overlay_attrs *attrs = data;
        drm_i915_private_t *dev_priv = dev->dev_private;
	struct intel_overlay *overlay;
	struct overlay_registers *regs;
	int ret;

	if (!dev_priv) {
		DRM_ERROR("called with no initialization\n");
		return -EINVAL;
	}

	overlay = dev_priv->overlay;
	if (!overlay) {
		DRM_DEBUG("userspace bug: no overlay\n");
		return -ENODEV;
	}

	mutex_lock(&dev->mode_config.mutex);
	mutex_lock(&dev->struct_mutex);

	ret = -EINVAL;
	if (!(attrs->flags & I915_OVERLAY_UPDATE_ATTRS)) {
		attrs->color_key  = overlay->color_key;
		attrs->brightness = overlay->brightness;
		attrs->contrast   = overlay->contrast;
		attrs->saturation = overlay->saturation;

		if (!IS_GEN2(dev)) {
			attrs->gamma0 = I915_READ(OGAMC0);
			attrs->gamma1 = I915_READ(OGAMC1);
			attrs->gamma2 = I915_READ(OGAMC2);
			attrs->gamma3 = I915_READ(OGAMC3);
			attrs->gamma4 = I915_READ(OGAMC4);
			attrs->gamma5 = I915_READ(OGAMC5);
		}
	} else {
		if (attrs->brightness < -128 || attrs->brightness > 127)
			goto out_unlock;
		if (attrs->contrast > 255)
			goto out_unlock;
		if (attrs->saturation > 1023)
			goto out_unlock;

		overlay->color_key  = attrs->color_key;
		overlay->brightness = attrs->brightness;
		overlay->contrast   = attrs->contrast;
		overlay->saturation = attrs->saturation;

		regs = intel_overlay_map_regs(overlay);
		if (!regs) {
			ret = -ENOMEM;
			goto out_unlock;
		}

		update_reg_attrs(overlay, regs);

		intel_overlay_unmap_regs(overlay, regs);

		if (attrs->flags & I915_OVERLAY_UPDATE_GAMMA) {
			if (IS_GEN2(dev))
				goto out_unlock;

			if (overlay->active) {
				ret = -EBUSY;
				goto out_unlock;
			}

			ret = check_gamma(attrs);
			if (ret)
				goto out_unlock;

			I915_WRITE(OGAMC0, attrs->gamma0);
			I915_WRITE(OGAMC1, attrs->gamma1);
			I915_WRITE(OGAMC2, attrs->gamma2);
			I915_WRITE(OGAMC3, attrs->gamma3);
			I915_WRITE(OGAMC4, attrs->gamma4);
			I915_WRITE(OGAMC5, attrs->gamma5);
		}
	}

	ret = 0;
out_unlock:
	mutex_unlock(&dev->struct_mutex);
	mutex_unlock(&dev->mode_config.mutex);

	return ret;
}

void intel_setup_overlay(struct drm_device *dev)
{
        drm_i915_private_t *dev_priv = dev->dev_private;
	struct intel_overlay *overlay;
	struct drm_gem_object *reg_bo;
	struct overlay_registers *regs;
	int ret;

	if (!HAS_OVERLAY(dev))
		return;

	overlay = kzalloc(sizeof(struct intel_overlay), GFP_KERNEL);
	if (!overlay)
		return;
	overlay->dev = dev;

	reg_bo = i915_gem_alloc_object(dev, PAGE_SIZE);
	if (!reg_bo)
		goto out_free;
	overlay->reg_bo = to_intel_bo(reg_bo);

	if (OVERLAY_NEEDS_PHYSICAL(dev)) {
		ret = i915_gem_attach_phys_object(dev, reg_bo,
						  I915_GEM_PHYS_OVERLAY_REGS,
						  PAGE_SIZE);
                if (ret) {
                        DRM_ERROR("failed to attach phys overlay regs\n");
                        goto out_free_bo;
                }
		overlay->flip_addr = overlay->reg_bo->phys_obj->handle->busaddr;
	} else {
		ret = i915_gem_object_pin(reg_bo, PAGE_SIZE);
		if (ret) {
                        DRM_ERROR("failed to pin overlay register bo\n");
                        goto out_free_bo;
                }
		overlay->flip_addr = overlay->reg_bo->gtt_offset;
<<<<<<< HEAD
	} else {
		ret = i915_gem_attach_phys_object(dev, reg_bo,
						  I915_GEM_PHYS_OVERLAY_REGS,
						  0);
                if (ret) {
                        DRM_ERROR("failed to attach phys overlay regs\n");
                        goto out_free_bo;
=======

		ret = i915_gem_object_set_to_gtt_domain(reg_bo, true);
		if (ret) {
                        DRM_ERROR("failed to move overlay register bo into the GTT\n");
                        goto out_unpin_bo;
>>>>>>> 45f53cc9
                }
	}

	/* init all values */
	overlay->color_key = 0x0101fe;
	overlay->brightness = -19;
	overlay->contrast = 75;
	overlay->saturation = 146;

	regs = intel_overlay_map_regs(overlay);
	if (!regs)
		goto out_free_bo;

	memset(regs, 0, sizeof(struct overlay_registers));
	update_polyphase_filter(regs);
	update_reg_attrs(overlay, regs);

	intel_overlay_unmap_regs(overlay, regs);

	dev_priv->overlay = overlay;
	DRM_INFO("initialized overlay support\n");
	return;

out_unpin_bo:
	i915_gem_object_unpin(reg_bo);
out_free_bo:
	drm_gem_object_unreference(reg_bo);
out_free:
	kfree(overlay);
	return;
}

void intel_cleanup_overlay(struct drm_device *dev)
{
	drm_i915_private_t *dev_priv = dev->dev_private;

	if (!dev_priv->overlay)
		return;

	/* The bo's should be free'd by the generic code already.
	 * Furthermore modesetting teardown happens beforehand so the
	 * hardware should be off already */
	BUG_ON(dev_priv->overlay->active);

	drm_gem_object_unreference_unlocked(&dev_priv->overlay->reg_bo->base);
	kfree(dev_priv->overlay);
}

#ifdef CONFIG_DEBUG_FS
#include <linux/seq_file.h>

struct intel_overlay_error_state {
	struct overlay_registers regs;
	unsigned long base;
	u32 dovsta;
	u32 isr;
};

static struct overlay_registers *
intel_overlay_map_regs_atomic(struct intel_overlay *overlay)
{
	drm_i915_private_t *dev_priv = overlay->dev->dev_private;
	struct overlay_registers *regs;

	if (OVERLAY_NEEDS_PHYSICAL(overlay->dev))
		regs = overlay->reg_bo->phys_obj->handle->vaddr;
	else
		regs = io_mapping_map_atomic_wc(dev_priv->mm.gtt_mapping,
						overlay->reg_bo->gtt_offset);

	return regs;
}

static void intel_overlay_unmap_regs_atomic(struct intel_overlay *overlay,
					    struct overlay_registers *regs)
{
	if (!OVERLAY_NEEDS_PHYSICAL(overlay->dev))
		io_mapping_unmap_atomic(regs);
}


struct intel_overlay_error_state *
intel_overlay_capture_error_state(struct drm_device *dev)
{
        drm_i915_private_t *dev_priv = dev->dev_private;
	struct intel_overlay *overlay = dev_priv->overlay;
	struct intel_overlay_error_state *error;
	struct overlay_registers __iomem *regs;

	if (!overlay || !overlay->active)
		return NULL;

<<<<<<< HEAD
		kfree(dev_priv->overlay);
	}
}

struct intel_overlay_error_state {
	struct overlay_registers regs;
	unsigned long base;
	u32 dovsta;
	u32 isr;
};

struct intel_overlay_error_state *
intel_overlay_capture_error_state(struct drm_device *dev)
{
        drm_i915_private_t *dev_priv = dev->dev_private;
	struct intel_overlay *overlay = dev_priv->overlay;
	struct intel_overlay_error_state *error;
	struct overlay_registers __iomem *regs;

	if (!overlay || !overlay->active)
		return NULL;

=======
>>>>>>> 45f53cc9
	error = kmalloc(sizeof(*error), GFP_ATOMIC);
	if (error == NULL)
		return NULL;

	error->dovsta = I915_READ(DOVSTA);
	error->isr = I915_READ(ISR);
<<<<<<< HEAD
	if (OVERLAY_NONPHYSICAL(overlay->dev))
		error->base = (long) overlay->reg_bo->gtt_offset;
	else
		error->base = (long) overlay->reg_bo->phys_obj->handle->vaddr;
=======
	if (OVERLAY_NEEDS_PHYSICAL(overlay->dev))
		error->base = (long) overlay->reg_bo->phys_obj->handle->vaddr;
	else
		error->base = (long) overlay->reg_bo->gtt_offset;
>>>>>>> 45f53cc9

	regs = intel_overlay_map_regs_atomic(overlay);
	if (!regs)
		goto err;

	memcpy_fromio(&error->regs, regs, sizeof(struct overlay_registers));
<<<<<<< HEAD
	intel_overlay_unmap_regs_atomic(overlay);
=======
	intel_overlay_unmap_regs_atomic(overlay, regs);
>>>>>>> 45f53cc9

	return error;

err:
	kfree(error);
	return NULL;
}

void
intel_overlay_print_error_state(struct seq_file *m, struct intel_overlay_error_state *error)
{
	seq_printf(m, "Overlay, status: 0x%08x, interrupt: 0x%08x\n",
		   error->dovsta, error->isr);
	seq_printf(m, "  Register file at 0x%08lx:\n",
		   error->base);

#define P(x) seq_printf(m, "    " #x ":	0x%08x\n", error->regs.x)
	P(OBUF_0Y);
	P(OBUF_1Y);
	P(OBUF_0U);
	P(OBUF_0V);
	P(OBUF_1U);
	P(OBUF_1V);
	P(OSTRIDE);
	P(YRGB_VPH);
	P(UV_VPH);
	P(HORZ_PH);
	P(INIT_PHS);
	P(DWINPOS);
	P(DWINSZ);
	P(SWIDTH);
	P(SWIDTHSW);
	P(SHEIGHT);
	P(YRGBSCALE);
	P(UVSCALE);
	P(OCLRC0);
	P(OCLRC1);
	P(DCLRKV);
	P(DCLRKM);
	P(SCLRKVH);
	P(SCLRKVL);
	P(SCLRKEN);
	P(OCONFIG);
	P(OCMD);
	P(OSTART_0Y);
	P(OSTART_1Y);
	P(OSTART_0U);
	P(OSTART_0V);
	P(OSTART_1U);
	P(OSTART_1V);
	P(OTILEOFF_0Y);
	P(OTILEOFF_1Y);
	P(OTILEOFF_0U);
	P(OTILEOFF_0V);
	P(OTILEOFF_1U);
	P(OTILEOFF_1V);
	P(FASTHSCALE);
	P(UVSCALEV);
#undef P
<<<<<<< HEAD
}
=======
}
#endif
>>>>>>> 45f53cc9
<|MERGE_RESOLUTION|>--- conflicted
+++ resolved
@@ -201,15 +201,8 @@
 		regs = io_mapping_map_wc(dev_priv->mm.gtt_mapping,
 					 overlay->reg_bo->gtt_offset);
 
-<<<<<<< HEAD
-	if (OVERLAY_NONPHYSICAL(overlay->dev)) {
-		regs = io_mapping_map_atomic_wc(dev_priv->mm.gtt_mapping,
-						overlay->reg_bo->gtt_offset,
-						KM_USER0);
-=======
 	return regs;
 }
->>>>>>> 45f53cc9
 
 static void intel_overlay_unmap_regs(struct intel_overlay *overlay,
 				     struct overlay_registers *regs)
@@ -248,10 +241,6 @@
 static int
 i830_activate_pipe_a(struct drm_device *dev)
 {
-<<<<<<< HEAD
-	if (OVERLAY_NONPHYSICAL(overlay->dev))
-		io_mapping_unmap_atomic(overlay->virt_addr, KM_USER0);
-=======
 	drm_i915_private_t *dev_priv = dev->dev_private;
 	struct intel_crtc *crtc;
 	struct drm_crtc_helper_funcs *crtc_funcs;
@@ -264,7 +253,6 @@
 	crtc = to_intel_crtc(dev_priv->pipe_to_crtc_mapping[0]);
 	if (crtc->dpms_mode == DRM_MODE_DPMS_ON)
 		return 0;
->>>>>>> 45f53cc9
 
 	/* most i8xx have pipe a forced on, so don't trust dpms mode */
 	if (I915_READ(PIPEACONF) & PIPECONF_ENABLE)
@@ -1413,21 +1401,11 @@
                         goto out_free_bo;
                 }
 		overlay->flip_addr = overlay->reg_bo->gtt_offset;
-<<<<<<< HEAD
-	} else {
-		ret = i915_gem_attach_phys_object(dev, reg_bo,
-						  I915_GEM_PHYS_OVERLAY_REGS,
-						  0);
-                if (ret) {
-                        DRM_ERROR("failed to attach phys overlay regs\n");
-                        goto out_free_bo;
-=======
 
 		ret = i915_gem_object_set_to_gtt_domain(reg_bo, true);
 		if (ret) {
                         DRM_ERROR("failed to move overlay register bo into the GTT\n");
                         goto out_unpin_bo;
->>>>>>> 45f53cc9
                 }
 	}
 
@@ -1520,59 +1498,23 @@
 	if (!overlay || !overlay->active)
 		return NULL;
 
-<<<<<<< HEAD
-		kfree(dev_priv->overlay);
-	}
-}
-
-struct intel_overlay_error_state {
-	struct overlay_registers regs;
-	unsigned long base;
-	u32 dovsta;
-	u32 isr;
-};
-
-struct intel_overlay_error_state *
-intel_overlay_capture_error_state(struct drm_device *dev)
-{
-        drm_i915_private_t *dev_priv = dev->dev_private;
-	struct intel_overlay *overlay = dev_priv->overlay;
-	struct intel_overlay_error_state *error;
-	struct overlay_registers __iomem *regs;
-
-	if (!overlay || !overlay->active)
-		return NULL;
-
-=======
->>>>>>> 45f53cc9
 	error = kmalloc(sizeof(*error), GFP_ATOMIC);
 	if (error == NULL)
 		return NULL;
 
 	error->dovsta = I915_READ(DOVSTA);
 	error->isr = I915_READ(ISR);
-<<<<<<< HEAD
-	if (OVERLAY_NONPHYSICAL(overlay->dev))
-		error->base = (long) overlay->reg_bo->gtt_offset;
-	else
-		error->base = (long) overlay->reg_bo->phys_obj->handle->vaddr;
-=======
 	if (OVERLAY_NEEDS_PHYSICAL(overlay->dev))
 		error->base = (long) overlay->reg_bo->phys_obj->handle->vaddr;
 	else
 		error->base = (long) overlay->reg_bo->gtt_offset;
->>>>>>> 45f53cc9
 
 	regs = intel_overlay_map_regs_atomic(overlay);
 	if (!regs)
 		goto err;
 
 	memcpy_fromio(&error->regs, regs, sizeof(struct overlay_registers));
-<<<<<<< HEAD
-	intel_overlay_unmap_regs_atomic(overlay);
-=======
 	intel_overlay_unmap_regs_atomic(overlay, regs);
->>>>>>> 45f53cc9
 
 	return error;
 
@@ -1632,9 +1574,5 @@
 	P(FASTHSCALE);
 	P(UVSCALEV);
 #undef P
-<<<<<<< HEAD
-}
-=======
-}
-#endif
->>>>>>> 45f53cc9
+}
+#endif