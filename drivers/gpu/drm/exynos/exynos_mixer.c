/*
 * Copyright (C) 2011 Samsung Electronics Co.Ltd
 * Authors:
 * Seung-Woo Kim <sw0312.kim@samsung.com>
 *	Inki Dae <inki.dae@samsung.com>
 *	Joonyoung Shim <jy0922.shim@samsung.com>
 *
 * Based on drivers/media/video/s5p-tv/mixer_reg.c
 *
 * This program is free software; you can redistribute  it and/or modify it
 * under  the terms of  the GNU General  Public License as published by the
 * Free Software Foundation;  either version 2 of the  License, or (at your
 * option) any later version.
 *
 */

#include <drm/drmP.h>

#include "regs-mixer.h"
#include "regs-vp.h"

#include <linux/kernel.h>
#include <linux/spinlock.h>
#include <linux/wait.h>
#include <linux/i2c.h>
#include <linux/module.h>
#include <linux/platform_device.h>
#include <linux/interrupt.h>
#include <linux/irq.h>
#include <linux/delay.h>
#include <linux/pm_runtime.h>
#include <linux/clk.h>
#include <linux/regulator/consumer.h>

#include <drm/exynos_drm.h>

#include "exynos_drm_drv.h"
#include "exynos_drm_crtc.h"
#include "exynos_drm_hdmi.h"
#include "exynos_drm_iommu.h"

#define get_mixer_context(dev)	platform_get_drvdata(to_platform_device(dev))

struct hdmi_win_data {
	dma_addr_t		dma_addr;
	dma_addr_t		chroma_dma_addr;
	uint32_t		pixel_format;
	unsigned int		bpp;
	unsigned int		crtc_x;
	unsigned int		crtc_y;
	unsigned int		crtc_width;
	unsigned int		crtc_height;
	unsigned int		fb_x;
	unsigned int		fb_y;
	unsigned int		fb_width;
	unsigned int		fb_height;
	unsigned int		src_width;
	unsigned int		src_height;
	unsigned int		mode_width;
	unsigned int		mode_height;
	unsigned int		scan_flags;
	bool			enabled;
	bool			resume;
};

struct mixer_resources {
	int			irq;
	void __iomem		*mixer_regs;
	void __iomem		*vp_regs;
	spinlock_t		reg_slock;
	struct clk		*mixer;
	struct clk		*vp;
	struct clk		*sclk_mixer;
	struct clk		*sclk_hdmi;
	struct clk		*sclk_dac;
};

enum mixer_version_id {
	MXR_VER_0_0_0_16,
	MXR_VER_16_0_33_0,
};

struct mixer_context {
	struct device		*dev;
	struct drm_device	*drm_dev;
	int			pipe;
	bool			interlace;
	bool			powered;
	bool			vp_enabled;
	u32			int_en;

	struct mutex		mixer_mutex;
	struct mixer_resources	mixer_res;
	struct hdmi_win_data	win_data[MIXER_WIN_NR];
	enum mixer_version_id	mxr_ver;
	void			*parent_ctx;
	wait_queue_head_t	wait_vsync_queue;
	atomic_t		wait_vsync_event;
};

struct mixer_drv_data {
	enum mixer_version_id	version;
	bool					is_vp_enabled;
};

static const u8 filter_y_horiz_tap8[] = {
	0,	-1,	-1,	-1,	-1,	-1,	-1,	-1,
	-1,	-1,	-1,	-1,	-1,	0,	0,	0,
	0,	2,	4,	5,	6,	6,	6,	6,
	6,	5,	5,	4,	3,	2,	1,	1,
	0,	-6,	-12,	-16,	-18,	-20,	-21,	-20,
	-20,	-18,	-16,	-13,	-10,	-8,	-5,	-2,
	127,	126,	125,	121,	114,	107,	99,	89,
	79,	68,	57,	46,	35,	25,	16,	8,
};

static const u8 filter_y_vert_tap4[] = {
	0,	-3,	-6,	-8,	-8,	-8,	-8,	-7,
	-6,	-5,	-4,	-3,	-2,	-1,	-1,	0,
	127,	126,	124,	118,	111,	102,	92,	81,
	70,	59,	48,	37,	27,	19,	11,	5,
	0,	5,	11,	19,	27,	37,	48,	59,
	70,	81,	92,	102,	111,	118,	124,	126,
	0,	0,	-1,	-1,	-2,	-3,	-4,	-5,
	-6,	-7,	-8,	-8,	-8,	-8,	-6,	-3,
};

static const u8 filter_cr_horiz_tap4[] = {
	0,	-3,	-6,	-8,	-8,	-8,	-8,	-7,
	-6,	-5,	-4,	-3,	-2,	-1,	-1,	0,
	127,	126,	124,	118,	111,	102,	92,	81,
	70,	59,	48,	37,	27,	19,	11,	5,
};

static inline u32 vp_reg_read(struct mixer_resources *res, u32 reg_id)
{
	return readl(res->vp_regs + reg_id);
}

static inline void vp_reg_write(struct mixer_resources *res, u32 reg_id,
				 u32 val)
{
	writel(val, res->vp_regs + reg_id);
}

static inline void vp_reg_writemask(struct mixer_resources *res, u32 reg_id,
				 u32 val, u32 mask)
{
	u32 old = vp_reg_read(res, reg_id);

	val = (val & mask) | (old & ~mask);
	writel(val, res->vp_regs + reg_id);
}

static inline u32 mixer_reg_read(struct mixer_resources *res, u32 reg_id)
{
	return readl(res->mixer_regs + reg_id);
}

static inline void mixer_reg_write(struct mixer_resources *res, u32 reg_id,
				 u32 val)
{
	writel(val, res->mixer_regs + reg_id);
}

static inline void mixer_reg_writemask(struct mixer_resources *res,
				 u32 reg_id, u32 val, u32 mask)
{
	u32 old = mixer_reg_read(res, reg_id);

	val = (val & mask) | (old & ~mask);
	writel(val, res->mixer_regs + reg_id);
}

static void mixer_regs_dump(struct mixer_context *ctx)
{
#define DUMPREG(reg_id) \
do { \
	DRM_DEBUG_KMS(#reg_id " = %08x\n", \
		(u32)readl(ctx->mixer_res.mixer_regs + reg_id)); \
} while (0)

	DUMPREG(MXR_STATUS);
	DUMPREG(MXR_CFG);
	DUMPREG(MXR_INT_EN);
	DUMPREG(MXR_INT_STATUS);

	DUMPREG(MXR_LAYER_CFG);
	DUMPREG(MXR_VIDEO_CFG);

	DUMPREG(MXR_GRAPHIC0_CFG);
	DUMPREG(MXR_GRAPHIC0_BASE);
	DUMPREG(MXR_GRAPHIC0_SPAN);
	DUMPREG(MXR_GRAPHIC0_WH);
	DUMPREG(MXR_GRAPHIC0_SXY);
	DUMPREG(MXR_GRAPHIC0_DXY);

	DUMPREG(MXR_GRAPHIC1_CFG);
	DUMPREG(MXR_GRAPHIC1_BASE);
	DUMPREG(MXR_GRAPHIC1_SPAN);
	DUMPREG(MXR_GRAPHIC1_WH);
	DUMPREG(MXR_GRAPHIC1_SXY);
	DUMPREG(MXR_GRAPHIC1_DXY);
#undef DUMPREG
}

static void vp_regs_dump(struct mixer_context *ctx)
{
#define DUMPREG(reg_id) \
do { \
	DRM_DEBUG_KMS(#reg_id " = %08x\n", \
		(u32) readl(ctx->mixer_res.vp_regs + reg_id)); \
} while (0)

	DUMPREG(VP_ENABLE);
	DUMPREG(VP_SRESET);
	DUMPREG(VP_SHADOW_UPDATE);
	DUMPREG(VP_FIELD_ID);
	DUMPREG(VP_MODE);
	DUMPREG(VP_IMG_SIZE_Y);
	DUMPREG(VP_IMG_SIZE_C);
	DUMPREG(VP_PER_RATE_CTRL);
	DUMPREG(VP_TOP_Y_PTR);
	DUMPREG(VP_BOT_Y_PTR);
	DUMPREG(VP_TOP_C_PTR);
	DUMPREG(VP_BOT_C_PTR);
	DUMPREG(VP_ENDIAN_MODE);
	DUMPREG(VP_SRC_H_POSITION);
	DUMPREG(VP_SRC_V_POSITION);
	DUMPREG(VP_SRC_WIDTH);
	DUMPREG(VP_SRC_HEIGHT);
	DUMPREG(VP_DST_H_POSITION);
	DUMPREG(VP_DST_V_POSITION);
	DUMPREG(VP_DST_WIDTH);
	DUMPREG(VP_DST_HEIGHT);
	DUMPREG(VP_H_RATIO);
	DUMPREG(VP_V_RATIO);

#undef DUMPREG
}

static inline void vp_filter_set(struct mixer_resources *res,
		int reg_id, const u8 *data, unsigned int size)
{
	/* assure 4-byte align */
	BUG_ON(size & 3);
	for (; size; size -= 4, reg_id += 4, data += 4) {
		u32 val = (data[0] << 24) |  (data[1] << 16) |
			(data[2] << 8) | data[3];
		vp_reg_write(res, reg_id, val);
	}
}

static void vp_default_filter(struct mixer_resources *res)
{
	vp_filter_set(res, VP_POLY8_Y0_LL,
		filter_y_horiz_tap8, sizeof(filter_y_horiz_tap8));
	vp_filter_set(res, VP_POLY4_Y0_LL,
		filter_y_vert_tap4, sizeof(filter_y_vert_tap4));
	vp_filter_set(res, VP_POLY4_C0_LL,
		filter_cr_horiz_tap4, sizeof(filter_cr_horiz_tap4));
}

static void mixer_vsync_set_update(struct mixer_context *ctx, bool enable)
{
	struct mixer_resources *res = &ctx->mixer_res;

	/* block update on vsync */
	mixer_reg_writemask(res, MXR_STATUS, enable ?
			MXR_STATUS_SYNC_ENABLE : 0, MXR_STATUS_SYNC_ENABLE);

	if (ctx->vp_enabled)
		vp_reg_write(res, VP_SHADOW_UPDATE, enable ?
			VP_SHADOW_UPDATE_ENABLE : 0);
}

static void mixer_cfg_scan(struct mixer_context *ctx, unsigned int height)
{
	struct mixer_resources *res = &ctx->mixer_res;
	u32 val;

	/* choosing between interlace and progressive mode */
	val = (ctx->interlace ? MXR_CFG_SCAN_INTERLACE :
				MXR_CFG_SCAN_PROGRASSIVE);

	/* choosing between porper HD and SD mode */
	if (height <= 480)
		val |= MXR_CFG_SCAN_NTSC | MXR_CFG_SCAN_SD;
	else if (height <= 576)
		val |= MXR_CFG_SCAN_PAL | MXR_CFG_SCAN_SD;
	else if (height <= 720)
		val |= MXR_CFG_SCAN_HD_720 | MXR_CFG_SCAN_HD;
	else if (height <= 1080)
		val |= MXR_CFG_SCAN_HD_1080 | MXR_CFG_SCAN_HD;
	else
		val |= MXR_CFG_SCAN_HD_720 | MXR_CFG_SCAN_HD;

	mixer_reg_writemask(res, MXR_CFG, val, MXR_CFG_SCAN_MASK);
}

static void mixer_cfg_rgb_fmt(struct mixer_context *ctx, unsigned int height)
{
	struct mixer_resources *res = &ctx->mixer_res;
	u32 val;

	if (height == 480) {
		val = MXR_CFG_RGB601_0_255;
	} else if (height == 576) {
		val = MXR_CFG_RGB601_0_255;
	} else if (height == 720) {
		val = MXR_CFG_RGB709_16_235;
		mixer_reg_write(res, MXR_CM_COEFF_Y,
				(1 << 30) | (94 << 20) | (314 << 10) |
				(32 << 0));
		mixer_reg_write(res, MXR_CM_COEFF_CB,
				(972 << 20) | (851 << 10) | (225 << 0));
		mixer_reg_write(res, MXR_CM_COEFF_CR,
				(225 << 20) | (820 << 10) | (1004 << 0));
	} else if (height == 1080) {
		val = MXR_CFG_RGB709_16_235;
		mixer_reg_write(res, MXR_CM_COEFF_Y,
				(1 << 30) | (94 << 20) | (314 << 10) |
				(32 << 0));
		mixer_reg_write(res, MXR_CM_COEFF_CB,
				(972 << 20) | (851 << 10) | (225 << 0));
		mixer_reg_write(res, MXR_CM_COEFF_CR,
				(225 << 20) | (820 << 10) | (1004 << 0));
	} else {
		val = MXR_CFG_RGB709_16_235;
		mixer_reg_write(res, MXR_CM_COEFF_Y,
				(1 << 30) | (94 << 20) | (314 << 10) |
				(32 << 0));
		mixer_reg_write(res, MXR_CM_COEFF_CB,
				(972 << 20) | (851 << 10) | (225 << 0));
		mixer_reg_write(res, MXR_CM_COEFF_CR,
				(225 << 20) | (820 << 10) | (1004 << 0));
	}

	mixer_reg_writemask(res, MXR_CFG, val, MXR_CFG_RGB_FMT_MASK);
}

static void mixer_cfg_layer(struct mixer_context *ctx, int win, bool enable)
{
	struct mixer_resources *res = &ctx->mixer_res;
	u32 val = enable ? ~0 : 0;

	switch (win) {
	case 0:
		mixer_reg_writemask(res, MXR_CFG, val, MXR_CFG_GRP0_ENABLE);
		break;
	case 1:
		mixer_reg_writemask(res, MXR_CFG, val, MXR_CFG_GRP1_ENABLE);
		break;
	case 2:
		if (ctx->vp_enabled) {
			vp_reg_writemask(res, VP_ENABLE, val, VP_ENABLE_ON);
			mixer_reg_writemask(res, MXR_CFG, val,
				MXR_CFG_VP_ENABLE);
		}
		break;
	}
}

static void mixer_run(struct mixer_context *ctx)
{
	struct mixer_resources *res = &ctx->mixer_res;

	mixer_reg_writemask(res, MXR_STATUS, ~0, MXR_STATUS_REG_RUN);

	mixer_regs_dump(ctx);
}

static void vp_video_buffer(struct mixer_context *ctx, int win)
{
	struct mixer_resources *res = &ctx->mixer_res;
	unsigned long flags;
	struct hdmi_win_data *win_data;
	unsigned int x_ratio, y_ratio;
	unsigned int buf_num;
	dma_addr_t luma_addr[2], chroma_addr[2];
	bool tiled_mode = false;
	bool crcb_mode = false;
	u32 val;

	win_data = &ctx->win_data[win];

	switch (win_data->pixel_format) {
	case DRM_FORMAT_NV12MT:
		tiled_mode = true;
	case DRM_FORMAT_NV12:
		crcb_mode = false;
		buf_num = 2;
		break;
	/* TODO: single buffer format NV12, NV21 */
	default:
		/* ignore pixel format at disable time */
		if (!win_data->dma_addr)
			break;

		DRM_ERROR("pixel format for vp is wrong [%d].\n",
				win_data->pixel_format);
		return;
	}

	/* scaling feature: (src << 16) / dst */
	x_ratio = (win_data->src_width << 16) / win_data->crtc_width;
	y_ratio = (win_data->src_height << 16) / win_data->crtc_height;

	if (buf_num == 2) {
		luma_addr[0] = win_data->dma_addr;
		chroma_addr[0] = win_data->chroma_dma_addr;
	} else {
		luma_addr[0] = win_data->dma_addr;
		chroma_addr[0] = win_data->dma_addr
			+ (win_data->fb_width * win_data->fb_height);
	}

	if (win_data->scan_flags & DRM_MODE_FLAG_INTERLACE) {
		ctx->interlace = true;
		if (tiled_mode) {
			luma_addr[1] = luma_addr[0] + 0x40;
			chroma_addr[1] = chroma_addr[0] + 0x40;
		} else {
			luma_addr[1] = luma_addr[0] + win_data->fb_width;
			chroma_addr[1] = chroma_addr[0] + win_data->fb_width;
		}
	} else {
		ctx->interlace = false;
		luma_addr[1] = 0;
		chroma_addr[1] = 0;
	}

	spin_lock_irqsave(&res->reg_slock, flags);
	mixer_vsync_set_update(ctx, false);

	/* interlace or progressive scan mode */
	val = (ctx->interlace ? ~0 : 0);
	vp_reg_writemask(res, VP_MODE, val, VP_MODE_LINE_SKIP);

	/* setup format */
	val = (crcb_mode ? VP_MODE_NV21 : VP_MODE_NV12);
	val |= (tiled_mode ? VP_MODE_MEM_TILED : VP_MODE_MEM_LINEAR);
	vp_reg_writemask(res, VP_MODE, val, VP_MODE_FMT_MASK);

	/* setting size of input image */
	vp_reg_write(res, VP_IMG_SIZE_Y, VP_IMG_HSIZE(win_data->fb_width) |
		VP_IMG_VSIZE(win_data->fb_height));
	/* chroma height has to reduced by 2 to avoid chroma distorions */
	vp_reg_write(res, VP_IMG_SIZE_C, VP_IMG_HSIZE(win_data->fb_width) |
		VP_IMG_VSIZE(win_data->fb_height / 2));

	vp_reg_write(res, VP_SRC_WIDTH, win_data->src_width);
	vp_reg_write(res, VP_SRC_HEIGHT, win_data->src_height);
	vp_reg_write(res, VP_SRC_H_POSITION,
			VP_SRC_H_POSITION_VAL(win_data->fb_x));
	vp_reg_write(res, VP_SRC_V_POSITION, win_data->fb_y);

	vp_reg_write(res, VP_DST_WIDTH, win_data->crtc_width);
	vp_reg_write(res, VP_DST_H_POSITION, win_data->crtc_x);
	if (ctx->interlace) {
		vp_reg_write(res, VP_DST_HEIGHT, win_data->crtc_height / 2);
		vp_reg_write(res, VP_DST_V_POSITION, win_data->crtc_y / 2);
	} else {
		vp_reg_write(res, VP_DST_HEIGHT, win_data->crtc_height);
		vp_reg_write(res, VP_DST_V_POSITION, win_data->crtc_y);
	}

	vp_reg_write(res, VP_H_RATIO, x_ratio);
	vp_reg_write(res, VP_V_RATIO, y_ratio);

	vp_reg_write(res, VP_ENDIAN_MODE, VP_ENDIAN_MODE_LITTLE);

	/* set buffer address to vp */
	vp_reg_write(res, VP_TOP_Y_PTR, luma_addr[0]);
	vp_reg_write(res, VP_BOT_Y_PTR, luma_addr[1]);
	vp_reg_write(res, VP_TOP_C_PTR, chroma_addr[0]);
	vp_reg_write(res, VP_BOT_C_PTR, chroma_addr[1]);

	mixer_cfg_scan(ctx, win_data->mode_height);
	mixer_cfg_rgb_fmt(ctx, win_data->mode_height);
	mixer_cfg_layer(ctx, win, true);
	mixer_run(ctx);

	mixer_vsync_set_update(ctx, true);
	spin_unlock_irqrestore(&res->reg_slock, flags);

	vp_regs_dump(ctx);
}

static void mixer_layer_update(struct mixer_context *ctx)
{
	struct mixer_resources *res = &ctx->mixer_res;
	u32 val;

	val = mixer_reg_read(res, MXR_CFG);

	/* allow one update per vsync only */
	if (!(val & MXR_CFG_LAYER_UPDATE_COUNT_MASK))
		mixer_reg_writemask(res, MXR_CFG, ~0, MXR_CFG_LAYER_UPDATE);
}

static void mixer_graph_buffer(struct mixer_context *ctx, int win)
{
	struct mixer_resources *res = &ctx->mixer_res;
	unsigned long flags;
	struct hdmi_win_data *win_data;
	unsigned int x_ratio, y_ratio;
	unsigned int src_x_offset, src_y_offset, dst_x_offset, dst_y_offset;
	dma_addr_t dma_addr;
	unsigned int fmt;
	u32 val;

	win_data = &ctx->win_data[win];

	#define RGB565 4
	#define ARGB1555 5
	#define ARGB4444 6
	#define ARGB8888 7

	switch (win_data->bpp) {
	case 16:
		fmt = ARGB4444;
		break;
	case 32:
		fmt = ARGB8888;
		break;
	default:
		fmt = ARGB8888;
	}

	/* 2x scaling feature */
	x_ratio = 0;
	y_ratio = 0;

	dst_x_offset = win_data->crtc_x;
	dst_y_offset = win_data->crtc_y;

	/* converting dma address base and source offset */
	dma_addr = win_data->dma_addr
		+ (win_data->fb_x * win_data->bpp >> 3)
		+ (win_data->fb_y * win_data->fb_width * win_data->bpp >> 3);
	src_x_offset = 0;
	src_y_offset = 0;

	if (win_data->scan_flags & DRM_MODE_FLAG_INTERLACE)
		ctx->interlace = true;
	else
		ctx->interlace = false;

	spin_lock_irqsave(&res->reg_slock, flags);
	mixer_vsync_set_update(ctx, false);

	/* setup format */
	mixer_reg_writemask(res, MXR_GRAPHIC_CFG(win),
		MXR_GRP_CFG_FORMAT_VAL(fmt), MXR_GRP_CFG_FORMAT_MASK);

	/* setup geometry */
	mixer_reg_write(res, MXR_GRAPHIC_SPAN(win), win_data->fb_width);

	val  = MXR_GRP_WH_WIDTH(win_data->crtc_width);
	val |= MXR_GRP_WH_HEIGHT(win_data->crtc_height);
	val |= MXR_GRP_WH_H_SCALE(x_ratio);
	val |= MXR_GRP_WH_V_SCALE(y_ratio);
	mixer_reg_write(res, MXR_GRAPHIC_WH(win), val);

	/* setup offsets in source image */
	val  = MXR_GRP_SXY_SX(src_x_offset);
	val |= MXR_GRP_SXY_SY(src_y_offset);
	mixer_reg_write(res, MXR_GRAPHIC_SXY(win), val);

	/* setup offsets in display image */
	val  = MXR_GRP_DXY_DX(dst_x_offset);
	val |= MXR_GRP_DXY_DY(dst_y_offset);
	mixer_reg_write(res, MXR_GRAPHIC_DXY(win), val);

	/* set buffer address to mixer */
	mixer_reg_write(res, MXR_GRAPHIC_BASE(win), dma_addr);

	mixer_cfg_scan(ctx, win_data->mode_height);
	mixer_cfg_rgb_fmt(ctx, win_data->mode_height);
	mixer_cfg_layer(ctx, win, true);

	/* layer update mandatory for mixer 16.0.33.0 */
	if (ctx->mxr_ver == MXR_VER_16_0_33_0)
		mixer_layer_update(ctx);

	mixer_run(ctx);

	mixer_vsync_set_update(ctx, true);
	spin_unlock_irqrestore(&res->reg_slock, flags);
}

static void vp_win_reset(struct mixer_context *ctx)
{
	struct mixer_resources *res = &ctx->mixer_res;
	int tries = 100;

	vp_reg_write(res, VP_SRESET, VP_SRESET_PROCESSING);
	for (tries = 100; tries; --tries) {
		/* waiting until VP_SRESET_PROCESSING is 0 */
		if (~vp_reg_read(res, VP_SRESET) & VP_SRESET_PROCESSING)
			break;
		usleep_range(10000, 12000);
	}
	WARN(tries == 0, "failed to reset Video Processor\n");
}

static void mixer_win_reset(struct mixer_context *ctx)
{
	struct mixer_resources *res = &ctx->mixer_res;
	unsigned long flags;
	u32 val; /* value stored to register */

	spin_lock_irqsave(&res->reg_slock, flags);
	mixer_vsync_set_update(ctx, false);

	mixer_reg_writemask(res, MXR_CFG, MXR_CFG_DST_HDMI, MXR_CFG_DST_MASK);

	/* set output in RGB888 mode */
	mixer_reg_writemask(res, MXR_CFG, MXR_CFG_OUT_RGB888, MXR_CFG_OUT_MASK);

	/* 16 beat burst in DMA */
	mixer_reg_writemask(res, MXR_STATUS, MXR_STATUS_16_BURST,
		MXR_STATUS_BURST_MASK);

	/* setting default layer priority: layer1 > layer0 > video
	 * because typical usage scenario would be
	 * layer1 - OSD
	 * layer0 - framebuffer
	 * video - video overlay
	 */
	val = MXR_LAYER_CFG_GRP1_VAL(3);
	val |= MXR_LAYER_CFG_GRP0_VAL(2);
	if (ctx->vp_enabled)
		val |= MXR_LAYER_CFG_VP_VAL(1);
	mixer_reg_write(res, MXR_LAYER_CFG, val);

	/* setting background color */
	mixer_reg_write(res, MXR_BG_COLOR0, 0x008080);
	mixer_reg_write(res, MXR_BG_COLOR1, 0x008080);
	mixer_reg_write(res, MXR_BG_COLOR2, 0x008080);

	/* setting graphical layers */
	val  = MXR_GRP_CFG_COLOR_KEY_DISABLE; /* no blank key */
	val |= MXR_GRP_CFG_WIN_BLEND_EN;
	val |= MXR_GRP_CFG_BLEND_PRE_MUL;
	val |= MXR_GRP_CFG_PIXEL_BLEND_EN;
	val |= MXR_GRP_CFG_ALPHA_VAL(0xff); /* non-transparent alpha */

	/* the same configuration for both layers */
	mixer_reg_write(res, MXR_GRAPHIC_CFG(0), val);
	mixer_reg_write(res, MXR_GRAPHIC_CFG(1), val);

	/* setting video layers */
	val = MXR_GRP_CFG_ALPHA_VAL(0);
	mixer_reg_write(res, MXR_VIDEO_CFG, val);

	if (ctx->vp_enabled) {
		/* configuration of Video Processor Registers */
		vp_win_reset(ctx);
		vp_default_filter(res);
	}

	/* disable all layers */
	mixer_reg_writemask(res, MXR_CFG, 0, MXR_CFG_GRP0_ENABLE);
	mixer_reg_writemask(res, MXR_CFG, 0, MXR_CFG_GRP1_ENABLE);
	if (ctx->vp_enabled)
		mixer_reg_writemask(res, MXR_CFG, 0, MXR_CFG_VP_ENABLE);

	mixer_vsync_set_update(ctx, true);
	spin_unlock_irqrestore(&res->reg_slock, flags);
}

static int mixer_iommu_on(void *ctx, bool enable)
{
	struct exynos_drm_hdmi_context *drm_hdmi_ctx;
	struct mixer_context *mdata = ctx;
	struct drm_device *drm_dev;

	drm_hdmi_ctx = mdata->parent_ctx;
	drm_dev = drm_hdmi_ctx->drm_dev;

	if (is_drm_iommu_supported(drm_dev)) {
		if (enable)
			return drm_iommu_attach_device(drm_dev, mdata->dev);

		drm_iommu_detach_device(drm_dev, mdata->dev);
	}
	return 0;
}

static int mixer_enable_vblank(void *ctx, int pipe)
{
	struct mixer_context *mixer_ctx = ctx;
	struct mixer_resources *res = &mixer_ctx->mixer_res;

	DRM_DEBUG_KMS("[%d] %s\n", __LINE__, __func__);

	mixer_ctx->pipe = pipe;

	/* enable vsync interrupt */
	mixer_reg_writemask(res, MXR_INT_EN, MXR_INT_EN_VSYNC,
			MXR_INT_EN_VSYNC);

	return 0;
}

static void mixer_disable_vblank(void *ctx)
{
	struct mixer_context *mixer_ctx = ctx;
	struct mixer_resources *res = &mixer_ctx->mixer_res;

	DRM_DEBUG_KMS("[%d] %s\n", __LINE__, __func__);

	/* disable vsync interrupt */
	mixer_reg_writemask(res, MXR_INT_EN, 0, MXR_INT_EN_VSYNC);
}

static void mixer_win_mode_set(void *ctx,
			      struct exynos_drm_overlay *overlay)
{
	struct mixer_context *mixer_ctx = ctx;
	struct hdmi_win_data *win_data;
	int win;

	DRM_DEBUG_KMS("[%d] %s\n", __LINE__, __func__);

	if (!overlay) {
		DRM_ERROR("overlay is NULL\n");
		return;
	}

	DRM_DEBUG_KMS("set [%d]x[%d] at (%d,%d) to [%d]x[%d] at (%d,%d)\n",
				 overlay->fb_width, overlay->fb_height,
				 overlay->fb_x, overlay->fb_y,
				 overlay->crtc_width, overlay->crtc_height,
				 overlay->crtc_x, overlay->crtc_y);

	win = overlay->zpos;
	if (win == DEFAULT_ZPOS)
		win = MIXER_DEFAULT_WIN;

	if (win < 0 || win > MIXER_WIN_NR) {
		DRM_ERROR("mixer window[%d] is wrong\n", win);
		return;
	}

	win_data = &mixer_ctx->win_data[win];

	win_data->dma_addr = overlay->dma_addr[0];
	win_data->chroma_dma_addr = overlay->dma_addr[1];
	win_data->pixel_format = overlay->pixel_format;
	win_data->bpp = overlay->bpp;

	win_data->crtc_x = overlay->crtc_x;
	win_data->crtc_y = overlay->crtc_y;
	win_data->crtc_width = overlay->crtc_width;
	win_data->crtc_height = overlay->crtc_height;

	win_data->fb_x = overlay->fb_x;
	win_data->fb_y = overlay->fb_y;
	win_data->fb_width = overlay->fb_width;
	win_data->fb_height = overlay->fb_height;
	win_data->src_width = overlay->src_width;
	win_data->src_height = overlay->src_height;

	win_data->mode_width = overlay->mode_width;
	win_data->mode_height = overlay->mode_height;

	win_data->scan_flags = overlay->scan_flag;
}

static void mixer_win_commit(void *ctx, int win)
{
	struct mixer_context *mixer_ctx = ctx;

	DRM_DEBUG_KMS("[%d] %s, win: %d\n", __LINE__, __func__, win);

	mutex_lock(&mixer_ctx->mixer_mutex);
	if (!mixer_ctx->powered) {
		mutex_unlock(&mixer_ctx->mixer_mutex);
		return;
	}
	mutex_unlock(&mixer_ctx->mixer_mutex);

	if (win > 1 && mixer_ctx->vp_enabled)
		vp_video_buffer(mixer_ctx, win);
	else
		mixer_graph_buffer(mixer_ctx, win);

	mixer_ctx->win_data[win].enabled = true;
}

static void mixer_win_disable(void *ctx, int win)
{
	struct mixer_context *mixer_ctx = ctx;
	struct mixer_resources *res = &mixer_ctx->mixer_res;
	unsigned long flags;

	DRM_DEBUG_KMS("[%d] %s, win: %d\n", __LINE__, __func__, win);

	mutex_lock(&mixer_ctx->mixer_mutex);
	if (!mixer_ctx->powered) {
		mutex_unlock(&mixer_ctx->mixer_mutex);
		mixer_ctx->win_data[win].resume = false;
		return;
	}
	mutex_unlock(&mixer_ctx->mixer_mutex);

	spin_lock_irqsave(&res->reg_slock, flags);
	mixer_vsync_set_update(mixer_ctx, false);

	mixer_cfg_layer(mixer_ctx, win, false);

	mixer_vsync_set_update(mixer_ctx, true);
	spin_unlock_irqrestore(&res->reg_slock, flags);

	mixer_ctx->win_data[win].enabled = false;
}

<<<<<<< HEAD
int mixer_check_timing(void *ctx, struct fb_videomode *timing)
=======
static int mixer_check_timing(void *ctx, struct fb_videomode *timing)
>>>>>>> 07961ac7
{
	struct mixer_context *mixer_ctx = ctx;
	u32 w, h;

	w = timing->xres;
	h = timing->yres;

	DRM_DEBUG_KMS("%s : xres=%d, yres=%d, refresh=%d, intl=%d\n",
		__func__, timing->xres, timing->yres,
		timing->refresh, (timing->vmode &
		FB_VMODE_INTERLACED) ? true : false);

	if (mixer_ctx->mxr_ver == MXR_VER_0_0_0_16)
		return 0;

	if ((w >= 464 && w <= 720 && h >= 261 && h <= 576) ||
		(w >= 1024 && w <= 1280 && h >= 576 && h <= 720) ||
		(w >= 1664 && w <= 1920 && h >= 936 && h <= 1080))
		return 0;

	return -EINVAL;
}
static void mixer_wait_for_vblank(void *ctx)
{
	struct mixer_context *mixer_ctx = ctx;

	mutex_lock(&mixer_ctx->mixer_mutex);
	if (!mixer_ctx->powered) {
		mutex_unlock(&mixer_ctx->mixer_mutex);
		return;
	}
	mutex_unlock(&mixer_ctx->mixer_mutex);

	atomic_set(&mixer_ctx->wait_vsync_event, 1);

	/*
	 * wait for MIXER to signal VSYNC interrupt or return after
	 * timeout which is set to 50ms (refresh rate of 20).
	 */
	if (!wait_event_timeout(mixer_ctx->wait_vsync_queue,
				!atomic_read(&mixer_ctx->wait_vsync_event),
				DRM_HZ/20))
		DRM_DEBUG_KMS("vblank wait timed out.\n");
}

static void mixer_window_suspend(struct mixer_context *ctx)
{
	struct hdmi_win_data *win_data;
	int i;

	for (i = 0; i < MIXER_WIN_NR; i++) {
		win_data = &ctx->win_data[i];
		win_data->resume = win_data->enabled;
		mixer_win_disable(ctx, i);
	}
	mixer_wait_for_vblank(ctx);
}

static void mixer_window_resume(struct mixer_context *ctx)
{
	struct hdmi_win_data *win_data;
	int i;

	for (i = 0; i < MIXER_WIN_NR; i++) {
		win_data = &ctx->win_data[i];
		win_data->enabled = win_data->resume;
		win_data->resume = false;
	}
}

static void mixer_poweron(struct mixer_context *ctx)
{
	struct mixer_resources *res = &ctx->mixer_res;

	DRM_DEBUG_KMS("[%d] %s\n", __LINE__, __func__);

	mutex_lock(&ctx->mixer_mutex);
	if (ctx->powered) {
		mutex_unlock(&ctx->mixer_mutex);
		return;
	}
	ctx->powered = true;
	mutex_unlock(&ctx->mixer_mutex);

	clk_enable(res->mixer);
	if (ctx->vp_enabled) {
		clk_enable(res->vp);
		clk_enable(res->sclk_mixer);
	}

	mixer_reg_write(res, MXR_INT_EN, ctx->int_en);
	mixer_win_reset(ctx);

	mixer_window_resume(ctx);
}

static void mixer_poweroff(struct mixer_context *ctx)
{
	struct mixer_resources *res = &ctx->mixer_res;

	DRM_DEBUG_KMS("[%d] %s\n", __LINE__, __func__);

	mutex_lock(&ctx->mixer_mutex);
	if (!ctx->powered)
		goto out;
	mutex_unlock(&ctx->mixer_mutex);

	mixer_window_suspend(ctx);

	ctx->int_en = mixer_reg_read(res, MXR_INT_EN);

	clk_disable(res->mixer);
	if (ctx->vp_enabled) {
		clk_disable(res->vp);
		clk_disable(res->sclk_mixer);
	}

	mutex_lock(&ctx->mixer_mutex);
	ctx->powered = false;

out:
	mutex_unlock(&ctx->mixer_mutex);
}

static void mixer_dpms(void *ctx, int mode)
{
	struct mixer_context *mixer_ctx = ctx;

	DRM_DEBUG_KMS("[%d] %s\n", __LINE__, __func__);

	switch (mode) {
	case DRM_MODE_DPMS_ON:
		if (pm_runtime_suspended(mixer_ctx->dev))
			pm_runtime_get_sync(mixer_ctx->dev);
		break;
	case DRM_MODE_DPMS_STANDBY:
	case DRM_MODE_DPMS_SUSPEND:
	case DRM_MODE_DPMS_OFF:
		if (!pm_runtime_suspended(mixer_ctx->dev))
			pm_runtime_put_sync(mixer_ctx->dev);
		break;
	default:
		DRM_DEBUG_KMS("unknown dpms mode: %d\n", mode);
		break;
	}
}

static struct exynos_mixer_ops mixer_ops = {
	/* manager */
	.iommu_on		= mixer_iommu_on,
	.enable_vblank		= mixer_enable_vblank,
	.disable_vblank		= mixer_disable_vblank,
	.wait_for_vblank	= mixer_wait_for_vblank,
	.dpms			= mixer_dpms,

	/* overlay */
	.win_mode_set		= mixer_win_mode_set,
	.win_commit		= mixer_win_commit,
	.win_disable		= mixer_win_disable,

	/* display */
	.check_timing		= mixer_check_timing,
};

static irqreturn_t mixer_irq_handler(int irq, void *arg)
{
	struct exynos_drm_hdmi_context *drm_hdmi_ctx = arg;
	struct mixer_context *ctx = drm_hdmi_ctx->ctx;
	struct mixer_resources *res = &ctx->mixer_res;
	u32 val, base, shadow;

	spin_lock(&res->reg_slock);

	/* read interrupt status for handling and clearing flags for VSYNC */
	val = mixer_reg_read(res, MXR_INT_STATUS);

	/* handling VSYNC */
	if (val & MXR_INT_STATUS_VSYNC) {
		/* interlace scan need to check shadow register */
		if (ctx->interlace) {
			base = mixer_reg_read(res, MXR_GRAPHIC_BASE(0));
			shadow = mixer_reg_read(res, MXR_GRAPHIC_BASE_S(0));
			if (base != shadow)
				goto out;

			base = mixer_reg_read(res, MXR_GRAPHIC_BASE(1));
			shadow = mixer_reg_read(res, MXR_GRAPHIC_BASE_S(1));
			if (base != shadow)
				goto out;
		}

		drm_handle_vblank(drm_hdmi_ctx->drm_dev, ctx->pipe);
		exynos_drm_crtc_finish_pageflip(drm_hdmi_ctx->drm_dev,
				ctx->pipe);

		/* set wait vsync event to zero and wake up queue. */
		if (atomic_read(&ctx->wait_vsync_event)) {
			atomic_set(&ctx->wait_vsync_event, 0);
			DRM_WAKEUP(&ctx->wait_vsync_queue);
		}
	}

out:
	/* clear interrupts */
	if (~val & MXR_INT_EN_VSYNC) {
		/* vsync interrupt use different bit for read and clear */
		val &= ~MXR_INT_EN_VSYNC;
		val |= MXR_INT_CLEAR_VSYNC;
	}
	mixer_reg_write(res, MXR_INT_STATUS, val);

	spin_unlock(&res->reg_slock);

	return IRQ_HANDLED;
}

static int mixer_resources_init(struct exynos_drm_hdmi_context *ctx,
				struct platform_device *pdev)
{
	struct mixer_context *mixer_ctx = ctx->ctx;
	struct device *dev = &pdev->dev;
	struct mixer_resources *mixer_res = &mixer_ctx->mixer_res;
	struct resource *res;
	int ret;

	spin_lock_init(&mixer_res->reg_slock);

	mixer_res->mixer = devm_clk_get(dev, "mixer");
	if (IS_ERR_OR_NULL(mixer_res->mixer)) {
		dev_err(dev, "failed to get clock 'mixer'\n");
		return -ENODEV;
	}

	mixer_res->sclk_hdmi = devm_clk_get(dev, "sclk_hdmi");
	if (IS_ERR_OR_NULL(mixer_res->sclk_hdmi)) {
		dev_err(dev, "failed to get clock 'sclk_hdmi'\n");
		return -ENODEV;
	}
	res = platform_get_resource(pdev, IORESOURCE_MEM, 0);
	if (res == NULL) {
		dev_err(dev, "get memory resource failed.\n");
		return -ENXIO;
	}

	mixer_res->mixer_regs = devm_ioremap(&pdev->dev, res->start,
							resource_size(res));
	if (mixer_res->mixer_regs == NULL) {
		dev_err(dev, "register mapping failed.\n");
		return -ENXIO;
	}

	res = platform_get_resource(pdev, IORESOURCE_IRQ, 0);
	if (res == NULL) {
		dev_err(dev, "get interrupt resource failed.\n");
		return -ENXIO;
	}

	ret = devm_request_irq(&pdev->dev, res->start, mixer_irq_handler,
							0, "drm_mixer", ctx);
	if (ret) {
		dev_err(dev, "request interrupt failed.\n");
		return ret;
	}
	mixer_res->irq = res->start;

	return 0;
}

static int vp_resources_init(struct exynos_drm_hdmi_context *ctx,
			     struct platform_device *pdev)
{
	struct mixer_context *mixer_ctx = ctx->ctx;
	struct device *dev = &pdev->dev;
	struct mixer_resources *mixer_res = &mixer_ctx->mixer_res;
	struct resource *res;

	mixer_res->vp = devm_clk_get(dev, "vp");
	if (IS_ERR_OR_NULL(mixer_res->vp)) {
		dev_err(dev, "failed to get clock 'vp'\n");
		return -ENODEV;
	}
	mixer_res->sclk_mixer = devm_clk_get(dev, "sclk_mixer");
	if (IS_ERR_OR_NULL(mixer_res->sclk_mixer)) {
		dev_err(dev, "failed to get clock 'sclk_mixer'\n");
		return -ENODEV;
	}
	mixer_res->sclk_dac = devm_clk_get(dev, "sclk_dac");
	if (IS_ERR_OR_NULL(mixer_res->sclk_dac)) {
		dev_err(dev, "failed to get clock 'sclk_dac'\n");
		return -ENODEV;
	}

	if (mixer_res->sclk_hdmi)
		clk_set_parent(mixer_res->sclk_mixer, mixer_res->sclk_hdmi);

	res = platform_get_resource(pdev, IORESOURCE_MEM, 1);
	if (res == NULL) {
		dev_err(dev, "get memory resource failed.\n");
		return -ENXIO;
	}

	mixer_res->vp_regs = devm_ioremap(&pdev->dev, res->start,
							resource_size(res));
	if (mixer_res->vp_regs == NULL) {
		dev_err(dev, "register mapping failed.\n");
		return -ENXIO;
	}

	return 0;
}

static struct mixer_drv_data exynos5_mxr_drv_data = {
	.version = MXR_VER_16_0_33_0,
	.is_vp_enabled = 0,
};

static struct mixer_drv_data exynos4_mxr_drv_data = {
	.version = MXR_VER_0_0_0_16,
	.is_vp_enabled = 1,
};

static struct platform_device_id mixer_driver_types[] = {
	{
		.name		= "s5p-mixer",
		.driver_data	= (unsigned long)&exynos4_mxr_drv_data,
	}, {
		.name		= "exynos5-mixer",
		.driver_data	= (unsigned long)&exynos5_mxr_drv_data,
	}, {
		/* end node */
	}
};

static struct of_device_id mixer_match_types[] = {
	{
		.compatible = "samsung,exynos5-mixer",
		.data	= &exynos5_mxr_drv_data,
	}, {
		/* end node */
	}
};

static int mixer_probe(struct platform_device *pdev)
{
	struct device *dev = &pdev->dev;
	struct exynos_drm_hdmi_context *drm_hdmi_ctx;
	struct mixer_context *ctx;
	struct mixer_drv_data *drv;
	int ret;

	dev_info(dev, "probe start\n");

	drm_hdmi_ctx = devm_kzalloc(&pdev->dev, sizeof(*drm_hdmi_ctx),
								GFP_KERNEL);
	if (!drm_hdmi_ctx) {
		DRM_ERROR("failed to allocate common hdmi context.\n");
		return -ENOMEM;
	}

	ctx = devm_kzalloc(&pdev->dev, sizeof(*ctx), GFP_KERNEL);
	if (!ctx) {
		DRM_ERROR("failed to alloc mixer context.\n");
		return -ENOMEM;
	}

	mutex_init(&ctx->mixer_mutex);

	if (dev->of_node) {
		const struct of_device_id *match;
		match = of_match_node(of_match_ptr(mixer_match_types),
							  pdev->dev.of_node);
		drv = (struct mixer_drv_data *)match->data;
	} else {
		drv = (struct mixer_drv_data *)
			platform_get_device_id(pdev)->driver_data;
	}

	ctx->dev = &pdev->dev;
	ctx->parent_ctx = (void *)drm_hdmi_ctx;
	drm_hdmi_ctx->ctx = (void *)ctx;
	ctx->vp_enabled = drv->is_vp_enabled;
	ctx->mxr_ver = drv->version;
	DRM_INIT_WAITQUEUE(&ctx->wait_vsync_queue);
	atomic_set(&ctx->wait_vsync_event, 0);

	platform_set_drvdata(pdev, drm_hdmi_ctx);

	/* acquire resources: regs, irqs, clocks */
	ret = mixer_resources_init(drm_hdmi_ctx, pdev);
	if (ret) {
		DRM_ERROR("mixer_resources_init failed\n");
		goto fail;
	}

	if (ctx->vp_enabled) {
		/* acquire vp resources: regs, irqs, clocks */
		ret = vp_resources_init(drm_hdmi_ctx, pdev);
		if (ret) {
			DRM_ERROR("vp_resources_init failed\n");
			goto fail;
		}
	}

	/* attach mixer driver to common hdmi. */
	exynos_mixer_drv_attach(drm_hdmi_ctx);

	/* register specific callback point to common hdmi. */
	exynos_mixer_ops_register(&mixer_ops);

	pm_runtime_enable(dev);

	return 0;


fail:
	dev_info(dev, "probe failed\n");
	return ret;
}

static int mixer_remove(struct platform_device *pdev)
{
	dev_info(&pdev->dev, "remove successful\n");

	pm_runtime_disable(&pdev->dev);

	return 0;
}

#ifdef CONFIG_PM_SLEEP
static int mixer_suspend(struct device *dev)
{
	struct exynos_drm_hdmi_context *drm_hdmi_ctx = get_mixer_context(dev);
	struct mixer_context *ctx = drm_hdmi_ctx->ctx;

	DRM_DEBUG_KMS("[%d] %s\n", __LINE__, __func__);

	if (pm_runtime_suspended(dev)) {
		DRM_DEBUG_KMS("%s : Already suspended\n", __func__);
		return 0;
	}

	mixer_poweroff(ctx);

	return 0;
}

static int mixer_resume(struct device *dev)
{
	struct exynos_drm_hdmi_context *drm_hdmi_ctx = get_mixer_context(dev);
	struct mixer_context *ctx = drm_hdmi_ctx->ctx;

	DRM_DEBUG_KMS("[%d] %s\n", __LINE__, __func__);

	if (!pm_runtime_suspended(dev)) {
		DRM_DEBUG_KMS("%s : Already resumed\n", __func__);
		return 0;
	}

	mixer_poweron(ctx);

	return 0;
}
#endif

#ifdef CONFIG_PM_RUNTIME
static int mixer_runtime_suspend(struct device *dev)
{
	struct exynos_drm_hdmi_context *drm_hdmi_ctx = get_mixer_context(dev);
	struct mixer_context *ctx = drm_hdmi_ctx->ctx;

	DRM_DEBUG_KMS("[%d] %s\n", __LINE__, __func__);

	mixer_poweroff(ctx);

	return 0;
}

static int mixer_runtime_resume(struct device *dev)
{
	struct exynos_drm_hdmi_context *drm_hdmi_ctx = get_mixer_context(dev);
	struct mixer_context *ctx = drm_hdmi_ctx->ctx;

	DRM_DEBUG_KMS("[%d] %s\n", __LINE__, __func__);

	mixer_poweron(ctx);

	return 0;
}
#endif

static const struct dev_pm_ops mixer_pm_ops = {
	SET_SYSTEM_SLEEP_PM_OPS(mixer_suspend, mixer_resume)
	SET_RUNTIME_PM_OPS(mixer_runtime_suspend, mixer_runtime_resume, NULL)
};

struct platform_driver mixer_driver = {
	.driver = {
		.name = "exynos-mixer",
		.owner = THIS_MODULE,
		.pm = &mixer_pm_ops,
		.of_match_table = mixer_match_types,
	},
	.probe = mixer_probe,
	.remove = mixer_remove,
	.id_table	= mixer_driver_types,
};<|MERGE_RESOLUTION|>--- conflicted
+++ resolved
@@ -818,11 +818,7 @@
 	mixer_ctx->win_data[win].enabled = false;
 }
 
-<<<<<<< HEAD
-int mixer_check_timing(void *ctx, struct fb_videomode *timing)
-=======
 static int mixer_check_timing(void *ctx, struct fb_videomode *timing)
->>>>>>> 07961ac7
 {
 	struct mixer_context *mixer_ctx = ctx;
 	u32 w, h;
