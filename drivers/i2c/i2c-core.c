--- conflicted
+++ resolved
@@ -196,132 +196,60 @@
 {
 	const struct dev_pm_ops *pm = dev->driver ? dev->driver->pm : NULL;
 
-<<<<<<< HEAD
-	if (pm) {
-		if (pm_runtime_suspended(dev))
-			return 0;
-		else
-			return pm->suspend ? pm->suspend(dev) : 0;
-	}
-
-	return i2c_legacy_suspend(dev, PMSG_SUSPEND);
-=======
 	if (pm)
 		return pm_generic_suspend(dev);
 	else
 		return i2c_legacy_suspend(dev, PMSG_SUSPEND);
->>>>>>> 3cbea436
 }
 
 static int i2c_device_pm_resume(struct device *dev)
 {
 	const struct dev_pm_ops *pm = dev->driver ? dev->driver->pm : NULL;
-<<<<<<< HEAD
-	int ret;
-
-	if (pm)
-		ret = pm->resume ? pm->resume(dev) : 0;
-	else
-		ret = i2c_legacy_resume(dev);
-
-	return ret;
-=======
 
 	if (pm)
 		return pm_generic_resume(dev);
 	else
 		return i2c_legacy_resume(dev);
->>>>>>> 3cbea436
 }
 
 static int i2c_device_pm_freeze(struct device *dev)
 {
 	const struct dev_pm_ops *pm = dev->driver ? dev->driver->pm : NULL;
 
-<<<<<<< HEAD
-	if (pm) {
-		if (pm_runtime_suspended(dev))
-			return 0;
-		else
-			return pm->freeze ? pm->freeze(dev) : 0;
-	}
-
-	return i2c_legacy_suspend(dev, PMSG_FREEZE);
-=======
 	if (pm)
 		return pm_generic_freeze(dev);
 	else
 		return i2c_legacy_suspend(dev, PMSG_FREEZE);
->>>>>>> 3cbea436
 }
 
 static int i2c_device_pm_thaw(struct device *dev)
 {
 	const struct dev_pm_ops *pm = dev->driver ? dev->driver->pm : NULL;
 
-<<<<<<< HEAD
-	if (pm) {
-		if (pm_runtime_suspended(dev))
-			return 0;
-		else
-			return pm->thaw ? pm->thaw(dev) : 0;
-	}
-
-	return i2c_legacy_resume(dev);
-=======
 	if (pm)
 		return pm_generic_thaw(dev);
 	else
 		return i2c_legacy_resume(dev);
->>>>>>> 3cbea436
 }
 
 static int i2c_device_pm_poweroff(struct device *dev)
 {
 	const struct dev_pm_ops *pm = dev->driver ? dev->driver->pm : NULL;
 
-<<<<<<< HEAD
-	if (pm) {
-		if (pm_runtime_suspended(dev))
-			return 0;
-		else
-			return pm->poweroff ? pm->poweroff(dev) : 0;
-	}
-
-	return i2c_legacy_suspend(dev, PMSG_HIBERNATE);
-=======
 	if (pm)
 		return pm_generic_poweroff(dev);
 	else
 		return i2c_legacy_suspend(dev, PMSG_HIBERNATE);
->>>>>>> 3cbea436
 }
 
 static int i2c_device_pm_restore(struct device *dev)
 {
 	const struct dev_pm_ops *pm = dev->driver ? dev->driver->pm : NULL;
-<<<<<<< HEAD
-	int ret;
-
-	if (pm)
-		ret = pm->restore ? pm->restore(dev) : 0;
-	else
-		ret = i2c_legacy_resume(dev);
-
-	if (!ret) {
-		pm_runtime_disable(dev);
-		pm_runtime_set_active(dev);
-		pm_runtime_enable(dev);
-	}
-
-	return ret;
-=======
 
 	if (pm)
 		return pm_generic_restore(dev);
 	else
 		return i2c_legacy_resume(dev);
->>>>>>> 3cbea436
 }
 #else /* !CONFIG_PM_SLEEP */
 #define i2c_device_pm_suspend	NULL
@@ -1426,11 +1354,7 @@
  *
  * Returns negative errno, or else the number of bytes written.
  */
-<<<<<<< HEAD
-int i2c_master_send(struct i2c_client *client, const char *buf, int count)
-=======
 int i2c_master_send(const struct i2c_client *client, const char *buf, int count)
->>>>>>> 3cbea436
 {
 	int ret;
 	struct i2c_adapter *adap = client->adapter;
@@ -1457,11 +1381,7 @@
  *
  * Returns negative errno, or else the number of bytes read.
  */
-<<<<<<< HEAD
-int i2c_master_recv(struct i2c_client *client, char *buf, int count)
-=======
 int i2c_master_recv(const struct i2c_client *client, char *buf, int count)
->>>>>>> 3cbea436
 {
 	struct i2c_adapter *adap = client->adapter;
 	struct i2c_msg msg;
