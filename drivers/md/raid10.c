--- conflicted
+++ resolved
@@ -295,11 +295,7 @@
  * Find the disk number which triggered given bio
  */
 static int find_bio_disk(struct r10conf *conf, struct r10bio *r10_bio,
-<<<<<<< HEAD
-			 struct bio *bio, int *slotp)
-=======
 			 struct bio *bio, int *slotp, int *replp)
->>>>>>> dcd6c922
 {
 	int slot;
 	int repl = 0;
@@ -328,10 +324,7 @@
 	int uptodate = test_bit(BIO_UPTODATE, &bio->bi_flags);
 	struct r10bio *r10_bio = bio->bi_private;
 	int slot, dev;
-<<<<<<< HEAD
-=======
 	struct md_rdev *rdev;
->>>>>>> dcd6c922
 	struct r10conf *conf = r10_bio->mddev->private;
 
 
@@ -403,12 +396,6 @@
 	int dev;
 	int dec_rdev = 1;
 	struct r10conf *conf = r10_bio->mddev->private;
-<<<<<<< HEAD
-	int slot;
-
-	dev = find_bio_disk(conf, r10_bio, bio, &slot);
-
-=======
 	int slot, repl;
 	struct md_rdev *rdev = NULL;
 
@@ -421,7 +408,6 @@
 		repl = 0;
 		rdev = conf->mirrors[dev].rdev;
 	}
->>>>>>> dcd6c922
 	/*
 	 * this branch is our 'one mirror IO has finished' event handler:
 	 */
@@ -626,24 +612,16 @@
  * FIXME: possibly should rethink readbalancing and do it differently
  * depending on near_copies / far_copies geometry.
  */
-<<<<<<< HEAD
-static int read_balance(struct r10conf *conf, struct r10bio *r10_bio, int *max_sectors)
-=======
 static struct md_rdev *read_balance(struct r10conf *conf,
 				    struct r10bio *r10_bio,
 				    int *max_sectors)
->>>>>>> dcd6c922
 {
 	const sector_t this_sector = r10_bio->sector;
 	int disk, slot;
 	int sectors = r10_bio->sectors;
 	int best_good_sectors;
 	sector_t new_distance, best_dist;
-<<<<<<< HEAD
-	struct md_rdev *rdev;
-=======
 	struct md_rdev *rdev, *best_rdev;
->>>>>>> dcd6c922
 	int do_balance;
 	int best_slot;
 
@@ -927,10 +905,6 @@
 static void make_request(struct mddev *mddev, struct bio * bio)
 {
 	struct r10conf *conf = mddev->private;
-<<<<<<< HEAD
-	struct mirror_info *mirror;
-=======
->>>>>>> dcd6c922
 	struct r10bio *r10_bio;
 	struct bio *read_bio;
 	int i;
@@ -1119,13 +1093,10 @@
 	for (i = 0;  i < conf->copies; i++) {
 		int d = r10_bio->devs[i].devnum;
 		struct md_rdev *rdev = rcu_dereference(conf->mirrors[d].rdev);
-<<<<<<< HEAD
-=======
 		struct md_rdev *rrdev = rcu_dereference(
 			conf->mirrors[d].replacement);
 		if (rdev == rrdev)
 			rrdev = NULL;
->>>>>>> dcd6c922
 		if (rdev && unlikely(test_bit(Blocked, &rdev->flags))) {
 			atomic_inc(&rdev->nr_pending);
 			blocked_rdev = rdev;
@@ -1265,8 +1236,6 @@
 		conf->pending_count++;
 		spin_unlock_irqrestore(&conf->device_lock, flags);
 
-<<<<<<< HEAD
-=======
 		if (!r10_bio->devs[i].repl_bio)
 			continue;
 
@@ -1293,7 +1262,6 @@
 		spin_unlock_irqrestore(&conf->device_lock, flags);
 	}
 
->>>>>>> dcd6c922
 	/* Don't remove the bias on 'remaining' (one_write_done) until
 	 * after checking if we need to go around again.
 	 */
@@ -1516,10 +1484,6 @@
 		struct mirror_info *p = &conf->mirrors[mirror];
 		if (p->recovery_disabled == mddev->recovery_disabled)
 			continue;
-<<<<<<< HEAD
-		if (p->rdev)
-			continue;
-=======
 		if (p->rdev) {
 			if (!test_bit(WantReplacement, &p->rdev->flags) ||
 			    p->replacement != NULL)
@@ -1539,7 +1503,6 @@
 			rcu_assign_pointer(p->replacement, rdev);
 			break;
 		}
->>>>>>> dcd6c922
 
 		disk_stack_limits(mddev->gendisk, rdev->bdev,
 				  rdev->data_offset << 9);
@@ -1570,14 +1533,6 @@
 	return err;
 }
 
-<<<<<<< HEAD
-static int raid10_remove_disk(struct mddev *mddev, int number)
-{
-	struct r10conf *conf = mddev->private;
-	int err = 0;
-	struct md_rdev *rdev;
-	struct mirror_info *p = conf->mirrors+ number;
-=======
 static int raid10_remove_disk(struct mddev *mddev, struct md_rdev *rdev)
 {
 	struct r10conf *conf = mddev->private;
@@ -1585,7 +1540,6 @@
 	int number = rdev->raid_disk;
 	struct md_rdev **rdevp;
 	struct mirror_info *p = conf->mirrors + number;
->>>>>>> dcd6c922
 
 	print_conf(conf);
 	if (rdev == p->rdev)
@@ -2332,11 +2286,7 @@
 	int slot = r10_bio->read_slot;
 	struct bio *bio;
 	struct r10conf *conf = mddev->private;
-<<<<<<< HEAD
-	struct md_rdev *rdev;
-=======
 	struct md_rdev *rdev = r10_bio->devs[slot].rdev;
->>>>>>> dcd6c922
 	char b[BDEVNAME_SIZE];
 	unsigned long do_sync;
 	int max_sectors;
