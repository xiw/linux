/*
 * Generic OPP Interface
 *
 * Copyright (C) 2009-2010 Texas Instruments Incorporated.
 *	Nishanth Menon
 *	Romit Dasgupta
 *	Kevin Hilman
 *
 * This program is free software; you can redistribute it and/or modify
 * it under the terms of the GNU General Public License version 2 as
 * published by the Free Software Foundation.
 */

#include <linux/kernel.h>
#include <linux/errno.h>
#include <linux/err.h>
#include <linux/init.h>
#include <linux/slab.h>
#include <linux/cpufreq.h>
#include <linux/list.h>
#include <linux/rculist.h>
#include <linux/rcupdate.h>
#include <linux/opp.h>

/*
 * Internal data structure organization with the OPP layer library is as
 * follows:
 * dev_opp_list (root)
 *	|- device 1 (represents voltage domain 1)
 *	|	|- opp 1 (availability, freq, voltage)
 *	|	|- opp 2 ..
 *	...	...
 *	|	`- opp n ..
 *	|- device 2 (represents the next voltage domain)
 *	...
 *	`- device m (represents mth voltage domain)
 * device 1, 2.. are represented by dev_opp structure while each opp
 * is represented by the opp structure.
 */

/**
 * struct opp - Generic OPP description structure
 * @node:	opp list node. The nodes are maintained throughout the lifetime
 *		of boot. It is expected only an optimal set of OPPs are
 *		added to the library by the SoC framework.
 *		RCU usage: opp list is traversed with RCU locks. node
 *		modification is possible realtime, hence the modifications
 *		are protected by the dev_opp_list_lock for integrity.
 *		IMPORTANT: the opp nodes should be maintained in increasing
 *		order.
 * @available:	true/false - marks if this OPP as available or not
 * @rate:	Frequency in hertz
 * @u_volt:	Nominal voltage in microvolts corresponding to this OPP
 * @dev_opp:	points back to the device_opp struct this opp belongs to
 *
 * This structure stores the OPP information for a given device.
 */
struct opp {
	struct list_head node;

	bool available;
	unsigned long rate;
	unsigned long u_volt;

	struct device_opp *dev_opp;
};

/**
 * struct device_opp - Device opp structure
 * @node:	list node - contains the devices with OPPs that
 *		have been registered. Nodes once added are not modified in this
 *		list.
 *		RCU usage: nodes are not modified in the list of device_opp,
 *		however addition is possible and is secured by dev_opp_list_lock
 * @dev:	device pointer
 * @head:	notifier head to notify the OPP availability changes.
 * @opp_list:	list of opps
 *
 * This is an internal data structure maintaining the link to opps attached to
 * a device. This structure is not meant to be shared to users as it is
 * meant for book keeping and private to OPP library
 */
struct device_opp {
	struct list_head node;

	struct device *dev;
	struct srcu_notifier_head head;
	struct list_head opp_list;
};

/*
 * The root of the list of all devices. All device_opp structures branch off
 * from here, with each device_opp containing the list of opp it supports in
 * various states of availability.
 */
static LIST_HEAD(dev_opp_list);
/* Lock to allow exclusive modification to the device and opp lists */
static DEFINE_MUTEX(dev_opp_list_lock);

/**
 * find_device_opp() - find device_opp struct using device pointer
 * @dev:	device pointer used to lookup device OPPs
 *
 * Search list of device OPPs for one containing matching device. Does a RCU
 * reader operation to grab the pointer needed.
 *
 * Returns pointer to 'struct device_opp' if found, otherwise -ENODEV or
 * -EINVAL based on type of error.
 *
 * Locking: This function must be called under rcu_read_lock(). device_opp
 * is a RCU protected pointer. This means that device_opp is valid as long
 * as we are under RCU lock.
 */
static struct device_opp *find_device_opp(struct device *dev)
{
	struct device_opp *tmp_dev_opp, *dev_opp = ERR_PTR(-ENODEV);

	if (unlikely(IS_ERR_OR_NULL(dev))) {
		pr_err("%s: Invalid parameters\n", __func__);
		return ERR_PTR(-EINVAL);
	}

	list_for_each_entry_rcu(tmp_dev_opp, &dev_opp_list, node) {
		if (tmp_dev_opp->dev == dev) {
			dev_opp = tmp_dev_opp;
			break;
		}
	}

	return dev_opp;
}

/**
 * opp_get_voltage() - Gets the voltage corresponding to an available opp
 * @opp:	opp for which voltage has to be returned for
 *
 * Return voltage in micro volt corresponding to the opp, else
 * return 0
 *
 * Locking: This function must be called under rcu_read_lock(). opp is a rcu
 * protected pointer. This means that opp which could have been fetched by
 * opp_find_freq_{exact,ceil,floor} functions is valid as long as we are
 * under RCU lock. The pointer returned by the opp_find_freq family must be
 * used in the same section as the usage of this function with the pointer
 * prior to unlocking with rcu_read_unlock() to maintain the integrity of the
 * pointer.
 */
unsigned long opp_get_voltage(struct opp *opp)
{
	struct opp *tmp_opp;
	unsigned long v = 0;

	tmp_opp = rcu_dereference(opp);
	if (unlikely(IS_ERR_OR_NULL(tmp_opp)) || !tmp_opp->available)
		pr_err("%s: Invalid parameters\n", __func__);
	else
		v = tmp_opp->u_volt;

	return v;
}

/**
 * opp_get_freq() - Gets the frequency corresponding to an available opp
 * @opp:	opp for which frequency has to be returned for
 *
 * Return frequency in hertz corresponding to the opp, else
 * return 0
 *
 * Locking: This function must be called under rcu_read_lock(). opp is a rcu
 * protected pointer. This means that opp which could have been fetched by
 * opp_find_freq_{exact,ceil,floor} functions is valid as long as we are
 * under RCU lock. The pointer returned by the opp_find_freq family must be
 * used in the same section as the usage of this function with the pointer
 * prior to unlocking with rcu_read_unlock() to maintain the integrity of the
 * pointer.
 */
unsigned long opp_get_freq(struct opp *opp)
{
	struct opp *tmp_opp;
	unsigned long f = 0;

	tmp_opp = rcu_dereference(opp);
	if (unlikely(IS_ERR_OR_NULL(tmp_opp)) || !tmp_opp->available)
		pr_err("%s: Invalid parameters\n", __func__);
	else
		f = tmp_opp->rate;

	return f;
}

/**
 * opp_get_opp_count() - Get number of opps available in the opp list
 * @dev:	device for which we do this operation
 *
 * This function returns the number of available opps if there are any,
 * else returns 0 if none or the corresponding error value.
 *
 * Locking: This function must be called under rcu_read_lock(). This function
 * internally references two RCU protected structures: device_opp and opp which
 * are safe as long as we are under a common RCU locked section.
 */
int opp_get_opp_count(struct device *dev)
{
	struct device_opp *dev_opp;
	struct opp *temp_opp;
	int count = 0;

	dev_opp = find_device_opp(dev);
	if (IS_ERR(dev_opp)) {
		int r = PTR_ERR(dev_opp);
		dev_err(dev, "%s: device OPP not found (%d)\n", __func__, r);
		return r;
	}

	list_for_each_entry_rcu(temp_opp, &dev_opp->opp_list, node) {
		if (temp_opp->available)
			count++;
	}

	return count;
}

/**
 * opp_find_freq_exact() - search for an exact frequency
 * @dev:		device for which we do this operation
 * @freq:		frequency to search for
 * @available:		true/false - match for available opp
 *
 * Searches for exact match in the opp list and returns pointer to the matching
 * opp if found, else returns ERR_PTR in case of error and should be handled
 * using IS_ERR.
 *
 * Note: available is a modifier for the search. if available=true, then the
 * match is for exact matching frequency and is available in the stored OPP
 * table. if false, the match is for exact frequency which is not available.
 *
 * This provides a mechanism to enable an opp which is not available currently
 * or the opposite as well.
 *
 * Locking: This function must be called under rcu_read_lock(). opp is a rcu
 * protected pointer. The reason for the same is that the opp pointer which is
 * returned will remain valid for use with opp_get_{voltage, freq} only while
 * under the locked area. The pointer returned must be used prior to unlocking
 * with rcu_read_unlock() to maintain the integrity of the pointer.
 */
struct opp *opp_find_freq_exact(struct device *dev, unsigned long freq,
				bool available)
{
	struct device_opp *dev_opp;
	struct opp *temp_opp, *opp = ERR_PTR(-ENODEV);

	dev_opp = find_device_opp(dev);
	if (IS_ERR(dev_opp)) {
		int r = PTR_ERR(dev_opp);
		dev_err(dev, "%s: device OPP not found (%d)\n", __func__, r);
		return ERR_PTR(r);
	}

	list_for_each_entry_rcu(temp_opp, &dev_opp->opp_list, node) {
		if (temp_opp->available == available &&
				temp_opp->rate == freq) {
			opp = temp_opp;
			break;
		}
	}

	return opp;
}

/**
 * opp_find_freq_ceil() - Search for an rounded ceil freq
 * @dev:	device for which we do this operation
 * @freq:	Start frequency
 *
 * Search for the matching ceil *available* OPP from a starting freq
 * for a device.
 *
 * Returns matching *opp and refreshes *freq accordingly, else returns
 * ERR_PTR in case of error and should be handled using IS_ERR.
 *
 * Locking: This function must be called under rcu_read_lock(). opp is a rcu
 * protected pointer. The reason for the same is that the opp pointer which is
 * returned will remain valid for use with opp_get_{voltage, freq} only while
 * under the locked area. The pointer returned must be used prior to unlocking
 * with rcu_read_unlock() to maintain the integrity of the pointer.
 */
struct opp *opp_find_freq_ceil(struct device *dev, unsigned long *freq)
{
	struct device_opp *dev_opp;
	struct opp *temp_opp, *opp = ERR_PTR(-ENODEV);

	if (!dev || !freq) {
		dev_err(dev, "%s: Invalid argument freq=%p\n", __func__, freq);
		return ERR_PTR(-EINVAL);
	}

	dev_opp = find_device_opp(dev);
	if (IS_ERR(dev_opp))
		return opp;

	list_for_each_entry_rcu(temp_opp, &dev_opp->opp_list, node) {
		if (temp_opp->available && temp_opp->rate >= *freq) {
			opp = temp_opp;
			*freq = opp->rate;
			break;
		}
	}

	return opp;
}

/**
 * opp_find_freq_floor() - Search for a rounded floor freq
 * @dev:	device for which we do this operation
 * @freq:	Start frequency
 *
 * Search for the matching floor *available* OPP from a starting freq
 * for a device.
 *
 * Returns matching *opp and refreshes *freq accordingly, else returns
 * ERR_PTR in case of error and should be handled using IS_ERR.
 *
 * Locking: This function must be called under rcu_read_lock(). opp is a rcu
 * protected pointer. The reason for the same is that the opp pointer which is
 * returned will remain valid for use with opp_get_{voltage, freq} only while
 * under the locked area. The pointer returned must be used prior to unlocking
 * with rcu_read_unlock() to maintain the integrity of the pointer.
 */
struct opp *opp_find_freq_floor(struct device *dev, unsigned long *freq)
{
	struct device_opp *dev_opp;
	struct opp *temp_opp, *opp = ERR_PTR(-ENODEV);

	if (!dev || !freq) {
		dev_err(dev, "%s: Invalid argument freq=%p\n", __func__, freq);
		return ERR_PTR(-EINVAL);
	}

	dev_opp = find_device_opp(dev);
	if (IS_ERR(dev_opp))
		return opp;

	list_for_each_entry_rcu(temp_opp, &dev_opp->opp_list, node) {
		if (temp_opp->available) {
			/* go to the next node, before choosing prev */
			if (temp_opp->rate > *freq)
				break;
			else
				opp = temp_opp;
		}
	}
	if (!IS_ERR(opp))
		*freq = opp->rate;

	return opp;
}

/**
 * opp_add()  - Add an OPP table from a table definitions
 * @dev:	device for which we do this operation
 * @freq:	Frequency in Hz for this OPP
 * @u_volt:	Voltage in uVolts for this OPP
 *
 * This function adds an opp definition to the opp list and returns status.
 * The opp is made available by default and it can be controlled using
 * opp_enable/disable functions.
 *
 * Locking: The internal device_opp and opp structures are RCU protected.
 * Hence this function internally uses RCU updater strategy with mutex locks
 * to keep the integrity of the internal data structures. Callers should ensure
 * that this function is *NOT* called under RCU protection or in contexts where
 * mutex cannot be locked.
 */
int opp_add(struct device *dev, unsigned long freq, unsigned long u_volt)
{
	struct device_opp *dev_opp = NULL;
	struct opp *opp, *new_opp;
	struct list_head *head;

	/* allocate new OPP node */
	new_opp = kzalloc(sizeof(struct opp), GFP_KERNEL);
	if (!new_opp) {
		dev_warn(dev, "%s: Unable to create new OPP node\n", __func__);
		return -ENOMEM;
	}

	/* Hold our list modification lock here */
	mutex_lock(&dev_opp_list_lock);

	/* Check for existing list for 'dev' */
	dev_opp = find_device_opp(dev);
	if (IS_ERR(dev_opp)) {
		/*
		 * Allocate a new device OPP table. In the infrequent case
		 * where a new device is needed to be added, we pay this
		 * penalty.
		 */
		dev_opp = kzalloc(sizeof(struct device_opp), GFP_KERNEL);
		if (!dev_opp) {
			mutex_unlock(&dev_opp_list_lock);
			kfree(new_opp);
			dev_warn(dev,
				"%s: Unable to create device OPP structure\n",
				__func__);
			return -ENOMEM;
		}

		dev_opp->dev = dev;
		srcu_init_notifier_head(&dev_opp->head);
		INIT_LIST_HEAD(&dev_opp->opp_list);

		/* Secure the device list modification */
		list_add_rcu(&dev_opp->node, &dev_opp_list);
	}

	/* populate the opp table */
	new_opp->dev_opp = dev_opp;
	new_opp->rate = freq;
	new_opp->u_volt = u_volt;
	new_opp->available = true;

	/* Insert new OPP in order of increasing frequency */
	head = &dev_opp->opp_list;
	list_for_each_entry_rcu(opp, &dev_opp->opp_list, node) {
		if (new_opp->rate < opp->rate)
			break;
		else
			head = &opp->node;
	}

	list_add_rcu(&new_opp->node, head);
	mutex_unlock(&dev_opp_list_lock);

	/*
	 * Notify the changes in the availability of the operable
	 * frequency/voltage list.
	 */
	srcu_notifier_call_chain(&dev_opp->head, OPP_EVENT_ADD, new_opp);
	return 0;
}

/**
 * opp_set_availability() - helper to set the availability of an opp
 * @dev:		device for which we do this operation
 * @freq:		OPP frequency to modify availability
 * @availability_req:	availability status requested for this opp
 *
 * Set the availability of an OPP with an RCU operation, opp_{enable,disable}
 * share a common logic which is isolated here.
 *
 * Returns -EINVAL for bad pointers, -ENOMEM if no memory available for the
 * copy operation, returns 0 if no modifcation was done OR modification was
 * successful.
 *
 * Locking: The internal device_opp and opp structures are RCU protected.
 * Hence this function internally uses RCU updater strategy with mutex locks to
 * keep the integrity of the internal data structures. Callers should ensure
 * that this function is *NOT* called under RCU protection or in contexts where
 * mutex locking or synchronize_rcu() blocking calls cannot be used.
 */
static int opp_set_availability(struct device *dev, unsigned long freq,
		bool availability_req)
{
	struct device_opp *tmp_dev_opp, *dev_opp = ERR_PTR(-ENODEV);
	struct opp *new_opp, *tmp_opp, *opp = ERR_PTR(-ENODEV);
	int r = 0;

	/* keep the node allocated */
	new_opp = kmalloc(sizeof(struct opp), GFP_KERNEL);
	if (!new_opp) {
		dev_warn(dev, "%s: Unable to create OPP\n", __func__);
		return -ENOMEM;
	}

	mutex_lock(&dev_opp_list_lock);

	/* Find the device_opp */
	list_for_each_entry(tmp_dev_opp, &dev_opp_list, node) {
		if (dev == tmp_dev_opp->dev) {
			dev_opp = tmp_dev_opp;
			break;
		}
	}
	if (IS_ERR(dev_opp)) {
		r = PTR_ERR(dev_opp);
		dev_warn(dev, "%s: Device OPP not found (%d)\n", __func__, r);
		goto unlock;
	}

	/* Do we have the frequency? */
	list_for_each_entry(tmp_opp, &dev_opp->opp_list, node) {
		if (tmp_opp->rate == freq) {
			opp = tmp_opp;
			break;
		}
	}
	if (IS_ERR(opp)) {
		r = PTR_ERR(opp);
		goto unlock;
	}

	/* Is update really needed? */
	if (opp->available == availability_req)
		goto unlock;
	/* copy the old data over */
	*new_opp = *opp;

	/* plug in new node */
	new_opp->available = availability_req;

	list_replace_rcu(&opp->node, &new_opp->node);
	mutex_unlock(&dev_opp_list_lock);
	synchronize_rcu();

	/* Notify the change of the OPP availability */
	if (availability_req)
		srcu_notifier_call_chain(&dev_opp->head, OPP_EVENT_ENABLE,
					 new_opp);
	else
		srcu_notifier_call_chain(&dev_opp->head, OPP_EVENT_DISABLE,
					 new_opp);

	/* clean up old opp */
	new_opp = opp;
	goto out;

unlock:
	mutex_unlock(&dev_opp_list_lock);
out:
	kfree(new_opp);
	return r;
}

/**
 * opp_enable() - Enable a specific OPP
 * @dev:	device for which we do this operation
 * @freq:	OPP frequency to enable
 *
 * Enables a provided opp. If the operation is valid, this returns 0, else the
 * corresponding error value. It is meant to be used for users an OPP available
 * after being temporarily made unavailable with opp_disable.
 *
 * Locking: The internal device_opp and opp structures are RCU protected.
 * Hence this function indirectly uses RCU and mutex locks to keep the
 * integrity of the internal data structures. Callers should ensure that
 * this function is *NOT* called under RCU protection or in contexts where
 * mutex locking or synchronize_rcu() blocking calls cannot be used.
 */
int opp_enable(struct device *dev, unsigned long freq)
{
	return opp_set_availability(dev, freq, true);
}

/**
 * opp_disable() - Disable a specific OPP
 * @dev:	device for which we do this operation
 * @freq:	OPP frequency to disable
 *
 * Disables a provided opp. If the operation is valid, this returns
 * 0, else the corresponding error value. It is meant to be a temporary
 * control by users to make this OPP not available until the circumstances are
 * right to make it available again (with a call to opp_enable).
 *
 * Locking: The internal device_opp and opp structures are RCU protected.
 * Hence this function indirectly uses RCU and mutex locks to keep the
 * integrity of the internal data structures. Callers should ensure that
 * this function is *NOT* called under RCU protection or in contexts where
 * mutex locking or synchronize_rcu() blocking calls cannot be used.
 */
int opp_disable(struct device *dev, unsigned long freq)
{
	return opp_set_availability(dev, freq, false);
}

#ifdef CONFIG_CPU_FREQ
/**
 * opp_init_cpufreq_table() - create a cpufreq table for a device
 * @dev:	device for which we do this operation
 * @table:	Cpufreq table returned back to caller
 *
 * Generate a cpufreq table for a provided device- this assumes that the
 * opp list is already initialized and ready for usage.
 *
 * This function allocates required memory for the cpufreq table. It is
 * expected that the caller does the required maintenance such as freeing
 * the table as required.
 *
 * Returns -EINVAL for bad pointers, -ENODEV if the device is not found, -ENOMEM
 * if no memory available for the operation (table is not populated), returns 0
 * if successful and table is populated.
 *
 * WARNING: It is  important for the callers to ensure refreshing their copy of
 * the table if any of the mentioned functions have been invoked in the interim.
 *
 * Locking: The internal device_opp and opp structures are RCU protected.
 * To simplify the logic, we pretend we are updater and hold relevant mutex here
 * Callers should ensure that this function is *NOT* called under RCU protection
 * or in contexts where mutex locking cannot be used.
 */
int opp_init_cpufreq_table(struct device *dev,
			    struct cpufreq_frequency_table **table)
{
	struct device_opp *dev_opp;
	struct opp *opp;
	struct cpufreq_frequency_table *freq_table;
	int i = 0;

	/* Pretend as if I am an updater */
	mutex_lock(&dev_opp_list_lock);

	dev_opp = find_device_opp(dev);
	if (IS_ERR(dev_opp)) {
		int r = PTR_ERR(dev_opp);
		mutex_unlock(&dev_opp_list_lock);
		dev_err(dev, "%s: Device OPP not found (%d)\n", __func__, r);
		return r;
	}

	freq_table = kzalloc(sizeof(struct cpufreq_frequency_table) *
			     (opp_get_opp_count(dev) + 1), GFP_KERNEL);
	if (!freq_table) {
		mutex_unlock(&dev_opp_list_lock);
		dev_warn(dev, "%s: Unable to allocate frequency table\n",
			__func__);
		return -ENOMEM;
	}

	list_for_each_entry(opp, &dev_opp->opp_list, node) {
		if (opp->available) {
			freq_table[i].index = i;
			freq_table[i].frequency = opp->rate / 1000;
			i++;
		}
	}
	mutex_unlock(&dev_opp_list_lock);

	freq_table[i].index = i;
	freq_table[i].frequency = CPUFREQ_TABLE_END;

	*table = &freq_table[0];

	return 0;
}

/**
 * opp_free_cpufreq_table() - free the cpufreq table
 * @dev:	device for which we do this operation
 * @table:	table to free
 *
 * Free up the table allocated by opp_init_cpufreq_table
 */
void opp_free_cpufreq_table(struct device *dev,
				struct cpufreq_frequency_table **table)
{
	if (!table)
		return;

	kfree(*table);
	*table = NULL;
}
#endif		/* CONFIG_CPU_FREQ */

/**
 * opp_get_notifier() - find notifier_head of the device with opp
 * @dev:	device pointer used to lookup device OPPs.
 */
struct srcu_notifier_head *opp_get_notifier(struct device *dev)
{
	struct device_opp *dev_opp = find_device_opp(dev);

	if (IS_ERR(dev_opp))
<<<<<<< HEAD
		return ERR_PTR(PTR_ERR(dev_opp)); /* matching type */
=======
		return ERR_CAST(dev_opp); /* matching type */
>>>>>>> dcd6c922

	return &dev_opp->head;
}<|MERGE_RESOLUTION|>--- conflicted
+++ resolved
@@ -669,11 +669,7 @@
 	struct device_opp *dev_opp = find_device_opp(dev);
 
 	if (IS_ERR(dev_opp))
-<<<<<<< HEAD
-		return ERR_PTR(PTR_ERR(dev_opp)); /* matching type */
-=======
 		return ERR_CAST(dev_opp); /* matching type */
->>>>>>> dcd6c922
 
 	return &dev_opp->head;
 }