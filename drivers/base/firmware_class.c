/*
 * firmware_class.c - Multi purpose firmware loading support
 *
 * Copyright (c) 2003 Manuel Estrada Sainz
 *
 * Please see Documentation/firmware_class/ for more information.
 *
 */

#include <linux/capability.h>
#include <linux/device.h>
#include <linux/module.h>
#include <linux/init.h>
#include <linux/timer.h>
#include <linux/vmalloc.h>
#include <linux/interrupt.h>
#include <linux/bitops.h>
#include <linux/mutex.h>
#include <linux/kthread.h>
#include <linux/highmem.h>
#include <linux/firmware.h>
#include <linux/slab.h>

#define to_dev(obj) container_of(obj, struct device, kobj)

MODULE_AUTHOR("Manuel Estrada Sainz");
MODULE_DESCRIPTION("Multi purpose firmware loading support");
MODULE_LICENSE("GPL");

/* Builtin firmware support */

#ifdef CONFIG_FW_LOADER

extern struct builtin_fw __start_builtin_fw[];
extern struct builtin_fw __end_builtin_fw[];

static bool fw_get_builtin_firmware(struct firmware *fw, const char *name)
{
	struct builtin_fw *b_fw;

	for (b_fw = __start_builtin_fw; b_fw != __end_builtin_fw; b_fw++) {
		if (strcmp(name, b_fw->name) == 0) {
			fw->size = b_fw->size;
			fw->data = b_fw->data;
			return true;
		}
	}

	return false;
}

static bool fw_is_builtin_firmware(const struct firmware *fw)
{
	struct builtin_fw *b_fw;

	for (b_fw = __start_builtin_fw; b_fw != __end_builtin_fw; b_fw++)
		if (fw->data == b_fw->data)
			return true;

	return false;
}

#else /* Module case - no builtin firmware support */

static inline bool fw_get_builtin_firmware(struct firmware *fw, const char *name)
{
	return false;
}

static inline bool fw_is_builtin_firmware(const struct firmware *fw)
{
	return false;
}
#endif

enum {
	FW_STATUS_LOADING,
	FW_STATUS_DONE,
	FW_STATUS_ABORT,
};

static int loading_timeout = 60;	/* In seconds */

/* fw_lock could be moved to 'struct firmware_priv' but since it is just
 * guarding for corner cases a global lock should be OK */
static DEFINE_MUTEX(fw_lock);

struct firmware_priv {
	struct completion completion;
	struct firmware *fw;
	unsigned long status;
	struct page **pages;
	int nr_pages;
	int page_array_size;
	struct timer_list timeout;
	struct device dev;
	bool nowait;
	char fw_id[];
};

static struct firmware_priv *to_firmware_priv(struct device *dev)
{
	return container_of(dev, struct firmware_priv, dev);
}

static void fw_load_abort(struct firmware_priv *fw_priv)
{
	set_bit(FW_STATUS_ABORT, &fw_priv->status);
	wmb();
	complete(&fw_priv->completion);
}

static ssize_t firmware_timeout_show(struct class *class,
				     struct class_attribute *attr,
				     char *buf)
{
	return sprintf(buf, "%d\n", loading_timeout);
}

/**
 * firmware_timeout_store - set number of seconds to wait for firmware
 * @class: device class pointer
 * @attr: device attribute pointer
 * @buf: buffer to scan for timeout value
 * @count: number of bytes in @buf
 *
 *	Sets the number of seconds to wait for the firmware.  Once
 *	this expires an error will be returned to the driver and no
 *	firmware will be provided.
 *
 *	Note: zero means 'wait forever'.
 **/
static ssize_t firmware_timeout_store(struct class *class,
				      struct class_attribute *attr,
				      const char *buf, size_t count)
{
	loading_timeout = simple_strtol(buf, NULL, 10);
	if (loading_timeout < 0)
		loading_timeout = 0;

	return count;
}

static struct class_attribute firmware_class_attrs[] = {
	__ATTR(timeout, S_IWUSR | S_IRUGO,
		firmware_timeout_show, firmware_timeout_store),
	__ATTR_NULL
};

static void fw_dev_release(struct device *dev)
{
	struct firmware_priv *fw_priv = to_firmware_priv(dev);
	int i;

	for (i = 0; i < fw_priv->nr_pages; i++)
		__free_page(fw_priv->pages[i]);
	kfree(fw_priv->pages);
	kfree(fw_priv);

	module_put(THIS_MODULE);
}

static int firmware_uevent(struct device *dev, struct kobj_uevent_env *env)
{
	struct firmware_priv *fw_priv = to_firmware_priv(dev);

	if (add_uevent_var(env, "FIRMWARE=%s", fw_priv->fw_id))
		return -ENOMEM;
	if (add_uevent_var(env, "TIMEOUT=%i", loading_timeout))
		return -ENOMEM;
	if (add_uevent_var(env, "ASYNC=%d", fw_priv->nowait))
		return -ENOMEM;

	return 0;
}

static struct class firmware_class = {
	.name		= "firmware",
	.class_attrs	= firmware_class_attrs,
	.dev_uevent	= firmware_uevent,
	.dev_release	= fw_dev_release,
};

static ssize_t firmware_loading_show(struct device *dev,
				     struct device_attribute *attr, char *buf)
{
	struct firmware_priv *fw_priv = to_firmware_priv(dev);
	int loading = test_bit(FW_STATUS_LOADING, &fw_priv->status);

	return sprintf(buf, "%d\n", loading);
}

static void firmware_free_data(const struct firmware *fw)
{
	int i;
	vunmap(fw->data);
	if (fw->pages) {
		for (i = 0; i < PFN_UP(fw->size); i++)
			__free_page(fw->pages[i]);
		kfree(fw->pages);
	}
}

/* Some architectures don't have PAGE_KERNEL_RO */
#ifndef PAGE_KERNEL_RO
#define PAGE_KERNEL_RO PAGE_KERNEL
#endif
/**
 * firmware_loading_store - set value in the 'loading' control file
 * @dev: device pointer
 * @attr: device attribute pointer
 * @buf: buffer to scan for loading control value
 * @count: number of bytes in @buf
 *
 *	The relevant values are:
 *
 *	 1: Start a load, discarding any previous partial load.
 *	 0: Conclude the load and hand the data to the driver code.
 *	-1: Conclude the load with an error and discard any written data.
 **/
static ssize_t firmware_loading_store(struct device *dev,
				      struct device_attribute *attr,
				      const char *buf, size_t count)
{
	struct firmware_priv *fw_priv = to_firmware_priv(dev);
	int loading = simple_strtol(buf, NULL, 10);
	int i;

	mutex_lock(&fw_lock);

	if (!fw_priv->fw)
		goto out;

	switch (loading) {
	case 1:
		firmware_free_data(fw_priv->fw);
		memset(fw_priv->fw, 0, sizeof(struct firmware));
		/* If the pages are not owned by 'struct firmware' */
		for (i = 0; i < fw_priv->nr_pages; i++)
			__free_page(fw_priv->pages[i]);
		kfree(fw_priv->pages);
		fw_priv->pages = NULL;
		fw_priv->page_array_size = 0;
		fw_priv->nr_pages = 0;
		set_bit(FW_STATUS_LOADING, &fw_priv->status);
		break;
	case 0:
		if (test_bit(FW_STATUS_LOADING, &fw_priv->status)) {
			vunmap(fw_priv->fw->data);
			fw_priv->fw->data = vmap(fw_priv->pages,
						 fw_priv->nr_pages,
						 0, PAGE_KERNEL_RO);
			if (!fw_priv->fw->data) {
				dev_err(dev, "%s: vmap() failed\n", __func__);
				goto err;
			}
			/* Pages are now owned by 'struct firmware' */
			fw_priv->fw->pages = fw_priv->pages;
			fw_priv->pages = NULL;

			fw_priv->page_array_size = 0;
			fw_priv->nr_pages = 0;
			complete(&fw_priv->completion);
			clear_bit(FW_STATUS_LOADING, &fw_priv->status);
			break;
		}
		/* fallthrough */
	default:
		dev_err(dev, "%s: unexpected value (%d)\n", __func__, loading);
		/* fallthrough */
	case -1:
	err:
		fw_load_abort(fw_priv);
		break;
	}
out:
	mutex_unlock(&fw_lock);
	return count;
}

static DEVICE_ATTR(loading, 0644, firmware_loading_show, firmware_loading_store);

static ssize_t firmware_data_read(struct file *filp, struct kobject *kobj,
				  struct bin_attribute *bin_attr,
				  char *buffer, loff_t offset, size_t count)
{
	struct device *dev = to_dev(kobj);
	struct firmware_priv *fw_priv = to_firmware_priv(dev);
	struct firmware *fw;
	ssize_t ret_count;

	mutex_lock(&fw_lock);
	fw = fw_priv->fw;
	if (!fw || test_bit(FW_STATUS_DONE, &fw_priv->status)) {
		ret_count = -ENODEV;
		goto out;
	}
	if (offset > fw->size) {
		ret_count = 0;
		goto out;
	}
	if (count > fw->size - offset)
		count = fw->size - offset;

	ret_count = count;

	while (count) {
		void *page_data;
		int page_nr = offset >> PAGE_SHIFT;
		int page_ofs = offset & (PAGE_SIZE-1);
		int page_cnt = min_t(size_t, PAGE_SIZE - page_ofs, count);

		page_data = kmap(fw_priv->pages[page_nr]);

		memcpy(buffer, page_data + page_ofs, page_cnt);

		kunmap(fw_priv->pages[page_nr]);
		buffer += page_cnt;
		offset += page_cnt;
		count -= page_cnt;
	}
out:
	mutex_unlock(&fw_lock);
	return ret_count;
}

static int fw_realloc_buffer(struct firmware_priv *fw_priv, int min_size)
{
	int pages_needed = ALIGN(min_size, PAGE_SIZE) >> PAGE_SHIFT;

	/* If the array of pages is too small, grow it... */
	if (fw_priv->page_array_size < pages_needed) {
		int new_array_size = max(pages_needed,
					 fw_priv->page_array_size * 2);
		struct page **new_pages;

		new_pages = kmalloc(new_array_size * sizeof(void *),
				    GFP_KERNEL);
		if (!new_pages) {
			fw_load_abort(fw_priv);
			return -ENOMEM;
		}
		memcpy(new_pages, fw_priv->pages,
		       fw_priv->page_array_size * sizeof(void *));
		memset(&new_pages[fw_priv->page_array_size], 0, sizeof(void *) *
		       (new_array_size - fw_priv->page_array_size));
		kfree(fw_priv->pages);
		fw_priv->pages = new_pages;
		fw_priv->page_array_size = new_array_size;
	}

	while (fw_priv->nr_pages < pages_needed) {
		fw_priv->pages[fw_priv->nr_pages] =
			alloc_page(GFP_KERNEL | __GFP_HIGHMEM);

		if (!fw_priv->pages[fw_priv->nr_pages]) {
			fw_load_abort(fw_priv);
			return -ENOMEM;
		}
		fw_priv->nr_pages++;
	}
	return 0;
}

/**
 * firmware_data_write - write method for firmware
 * @filp: open sysfs file
 * @kobj: kobject for the device
 * @bin_attr: bin_attr structure
 * @buffer: buffer being written
 * @offset: buffer offset for write in total data store area
 * @count: buffer size
 *
 *	Data written to the 'data' attribute will be later handed to
 *	the driver as a firmware image.
 **/
static ssize_t firmware_data_write(struct file *filp, struct kobject *kobj,
				   struct bin_attribute *bin_attr,
				   char *buffer, loff_t offset, size_t count)
{
	struct device *dev = to_dev(kobj);
	struct firmware_priv *fw_priv = to_firmware_priv(dev);
	struct firmware *fw;
	ssize_t retval;

	if (!capable(CAP_SYS_RAWIO))
		return -EPERM;

	mutex_lock(&fw_lock);
	fw = fw_priv->fw;
	if (!fw || test_bit(FW_STATUS_DONE, &fw_priv->status)) {
		retval = -ENODEV;
		goto out;
	}
	retval = fw_realloc_buffer(fw_priv, offset + count);
	if (retval)
		goto out;

	retval = count;

	while (count) {
		void *page_data;
		int page_nr = offset >> PAGE_SHIFT;
		int page_ofs = offset & (PAGE_SIZE - 1);
		int page_cnt = min_t(size_t, PAGE_SIZE - page_ofs, count);

		page_data = kmap(fw_priv->pages[page_nr]);

		memcpy(page_data + page_ofs, buffer, page_cnt);

		kunmap(fw_priv->pages[page_nr]);
		buffer += page_cnt;
		offset += page_cnt;
		count -= page_cnt;
	}

	fw->size = max_t(size_t, offset, fw->size);
out:
	mutex_unlock(&fw_lock);
	return retval;
}

static struct bin_attribute firmware_attr_data = {
	.attr = { .name = "data", .mode = 0644 },
	.size = 0,
	.read = firmware_data_read,
	.write = firmware_data_write,
};

static void firmware_class_timeout(u_long data)
{
	struct firmware_priv *fw_priv = (struct firmware_priv *) data;

	fw_load_abort(fw_priv);
}

static struct firmware_priv *
fw_create_instance(struct firmware *firmware, const char *fw_name,
		   struct device *device, bool uevent, bool nowait)
{
	struct firmware_priv *fw_priv;
	struct device *f_dev;
	int error;

	fw_priv = kzalloc(sizeof(*fw_priv) + strlen(fw_name) + 1 , GFP_KERNEL);
	if (!fw_priv) {
		dev_err(device, "%s: kmalloc failed\n", __func__);
		error = -ENOMEM;
		goto err_out;
	}

	fw_priv->fw = firmware;
	fw_priv->nowait = nowait;
	strcpy(fw_priv->fw_id, fw_name);
	init_completion(&fw_priv->completion);
	setup_timer(&fw_priv->timeout,
		    firmware_class_timeout, (u_long) fw_priv);

	f_dev = &fw_priv->dev;

	device_initialize(f_dev);
	dev_set_name(f_dev, "%s", dev_name(device));
	f_dev->parent = device;
	f_dev->class = &firmware_class;

	dev_set_uevent_suppress(f_dev, true);

	/* Need to pin this module until class device is destroyed */
	__module_get(THIS_MODULE);

	error = device_add(f_dev);
	if (error) {
		dev_err(device, "%s: device_register failed\n", __func__);
		goto err_put_dev;
	}

	error = device_create_bin_file(f_dev, &firmware_attr_data);
	if (error) {
		dev_err(device, "%s: sysfs_create_bin_file failed\n", __func__);
		goto err_del_dev;
	}

	error = device_create_file(f_dev, &dev_attr_loading);
	if (error) {
		dev_err(device, "%s: device_create_file failed\n", __func__);
		goto err_del_bin_attr;
	}

	if (uevent)
		dev_set_uevent_suppress(f_dev, false);

	return fw_priv;

err_del_bin_attr:
	device_remove_bin_file(f_dev, &firmware_attr_data);
err_del_dev:
	device_del(f_dev);
err_put_dev:
	put_device(f_dev);
err_out:
	return ERR_PTR(error);
}

static void fw_destroy_instance(struct firmware_priv *fw_priv)
{
	struct device *f_dev = &fw_priv->dev;

	device_remove_file(f_dev, &dev_attr_loading);
	device_remove_bin_file(f_dev, &firmware_attr_data);
	device_unregister(f_dev);
}

static int _request_firmware(const struct firmware **firmware_p,
			     const char *name, struct device *device,
			     bool uevent, bool nowait)
{
	struct firmware_priv *fw_priv;
	struct firmware *firmware;
	int retval = 0;

	if (!firmware_p)
		return -EINVAL;

	*firmware_p = firmware = kzalloc(sizeof(*firmware), GFP_KERNEL);
	if (!firmware) {
		dev_err(device, "%s: kmalloc(struct firmware) failed\n",
			__func__);
		retval = -ENOMEM;
		goto out;
	}

	if (fw_get_builtin_firmware(firmware, name)) {
		dev_dbg(device, "firmware: using built-in firmware %s\n", name);
		return 0;
	}

<<<<<<< HEAD
=======
	read_lock_usermodehelper();

>>>>>>> dcd6c922
	if (WARN_ON(usermodehelper_is_disabled())) {
		dev_err(device, "firmware: %s will not be loaded\n", name);
		retval = -EBUSY;
		goto out;
	}

	if (uevent)
		dev_dbg(device, "firmware: requesting %s\n", name);

	fw_priv = fw_create_instance(firmware, name, device, uevent, nowait);
	if (IS_ERR(fw_priv)) {
		retval = PTR_ERR(fw_priv);
		goto out;
	}

	if (uevent) {
		if (loading_timeout > 0)
			mod_timer(&fw_priv->timeout,
				  round_jiffies_up(jiffies +
						   loading_timeout * HZ));

		kobject_uevent(&fw_priv->dev.kobj, KOBJ_ADD);
	}

	wait_for_completion(&fw_priv->completion);

	set_bit(FW_STATUS_DONE, &fw_priv->status);
	del_timer_sync(&fw_priv->timeout);

	mutex_lock(&fw_lock);
	if (!fw_priv->fw->size || test_bit(FW_STATUS_ABORT, &fw_priv->status))
		retval = -ENOENT;
	fw_priv->fw = NULL;
	mutex_unlock(&fw_lock);

	fw_destroy_instance(fw_priv);

out:
	read_unlock_usermodehelper();

	if (retval) {
		release_firmware(firmware);
		*firmware_p = NULL;
	}

	return retval;
}

/**
 * request_firmware: - send firmware request and wait for it
 * @firmware_p: pointer to firmware image
 * @name: name of firmware file
 * @device: device for which firmware is being loaded
 *
 *      @firmware_p will be used to return a firmware image by the name
 *      of @name for device @device.
 *
 *      Should be called from user context where sleeping is allowed.
 *
 *      @name will be used as $FIRMWARE in the uevent environment and
 *      should be distinctive enough not to be confused with any other
 *      firmware image for this or any other device.
 **/
int
request_firmware(const struct firmware **firmware_p, const char *name,
                 struct device *device)
{
        return _request_firmware(firmware_p, name, device, true, false);
}

/**
 * release_firmware: - release the resource associated with a firmware image
 * @fw: firmware resource to release
 **/
void release_firmware(const struct firmware *fw)
{
	if (fw) {
		if (!fw_is_builtin_firmware(fw))
			firmware_free_data(fw);
		kfree(fw);
	}
}

/* Async support */
struct firmware_work {
	struct work_struct work;
	struct module *module;
	const char *name;
	struct device *device;
	void *context;
	void (*cont)(const struct firmware *fw, void *context);
	bool uevent;
};

static int request_firmware_work_func(void *arg)
{
	struct firmware_work *fw_work = arg;
	const struct firmware *fw;
	int ret;

	if (!arg) {
		WARN_ON(1);
		return 0;
	}

	ret = _request_firmware(&fw, fw_work->name, fw_work->device,
				fw_work->uevent, true);
	fw_work->cont(fw, fw_work->context);

	module_put(fw_work->module);
	kfree(fw_work);

	return ret;
}

/**
 * request_firmware_nowait - asynchronous version of request_firmware
 * @module: module requesting the firmware
 * @uevent: sends uevent to copy the firmware image if this flag
 *	is non-zero else the firmware copy must be done manually.
 * @name: name of firmware file
 * @device: device for which firmware is being loaded
 * @gfp: allocation flags
 * @context: will be passed over to @cont, and
 *	@fw may be %NULL if firmware request fails.
 * @cont: function will be called asynchronously when the firmware
 *	request is over.
 *
 *	Asynchronous variant of request_firmware() for user contexts where
 *	it is not possible to sleep for long time. It can't be called
 *	in atomic contexts.
 **/
int
request_firmware_nowait(
	struct module *module, bool uevent,
	const char *name, struct device *device, gfp_t gfp, void *context,
	void (*cont)(const struct firmware *fw, void *context))
{
	struct task_struct *task;
	struct firmware_work *fw_work;

	fw_work = kzalloc(sizeof (struct firmware_work), gfp);
	if (!fw_work)
		return -ENOMEM;

	fw_work->module = module;
	fw_work->name = name;
	fw_work->device = device;
	fw_work->context = context;
	fw_work->cont = cont;
	fw_work->uevent = uevent;

	if (!try_module_get(module)) {
		kfree(fw_work);
		return -EFAULT;
	}

	task = kthread_run(request_firmware_work_func, fw_work,
			    "firmware/%s", name);
	if (IS_ERR(task)) {
		fw_work->cont(NULL, fw_work->context);
		module_put(fw_work->module);
		kfree(fw_work);
		return PTR_ERR(task);
	}

	return 0;
}

static int __init firmware_class_init(void)
{
	return class_register(&firmware_class);
}

static void __exit firmware_class_exit(void)
{
	class_unregister(&firmware_class);
}

fs_initcall(firmware_class_init);
module_exit(firmware_class_exit);

EXPORT_SYMBOL(release_firmware);
EXPORT_SYMBOL(request_firmware);
EXPORT_SYMBOL(request_firmware_nowait);<|MERGE_RESOLUTION|>--- conflicted
+++ resolved
@@ -534,11 +534,8 @@
 		return 0;
 	}
 
-<<<<<<< HEAD
-=======
 	read_lock_usermodehelper();
 
->>>>>>> dcd6c922
 	if (WARN_ON(usermodehelper_is_disabled())) {
 		dev_err(device, "firmware: %s will not be loaded\n", name);
 		retval = -EBUSY;
