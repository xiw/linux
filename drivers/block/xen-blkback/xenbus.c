/*  Xenbus code for blkif backend
    Copyright (C) 2005 Rusty Russell <rusty@rustcorp.com.au>
    Copyright (C) 2005 XenSource Ltd

    This program is free software; you can redistribute it and/or modify
    it under the terms of the GNU General Public License as published by
    the Free Software Foundation; either version 2 of the License, or
    (at your option) any later version.

    This program is distributed in the hope that it will be useful,
    but WITHOUT ANY WARRANTY; without even the implied warranty of
    MERCHANTABILITY or FITNESS FOR A PARTICULAR PURPOSE.  See the
    GNU General Public License for more details.

*/

#include <stdarg.h>
#include <linux/module.h>
#include <linux/kthread.h>
#include <xen/events.h>
#include <xen/grant_table.h>
#include "common.h"

struct backend_info {
	struct xenbus_device	*dev;
	struct xen_blkif	*blkif;
	struct xenbus_watch	backend_watch;
	unsigned		major;
	unsigned		minor;
	char			*mode;
};

static struct kmem_cache *xen_blkif_cachep;
static void connect(struct backend_info *);
static int connect_ring(struct backend_info *);
static void backend_changed(struct xenbus_watch *, const char **,
			    unsigned int);

struct xenbus_device *xen_blkbk_xenbus(struct backend_info *be)
{
	return be->dev;
}

static int blkback_name(struct xen_blkif *blkif, char *buf)
{
	char *devpath, *devname;
	struct xenbus_device *dev = blkif->be->dev;

	devpath = xenbus_read(XBT_NIL, dev->nodename, "dev", NULL);
	if (IS_ERR(devpath))
		return PTR_ERR(devpath);

	devname = strstr(devpath, "/dev/");
	if (devname != NULL)
		devname += strlen("/dev/");
	else
		devname  = devpath;

	snprintf(buf, TASK_COMM_LEN, "blkback.%d.%s", blkif->domid, devname);
	kfree(devpath);

	return 0;
}

static void xen_update_blkif_status(struct xen_blkif *blkif)
{
	int err;
	char name[TASK_COMM_LEN];

	/* Not ready to connect? */
	if (!blkif->irq || !blkif->vbd.bdev)
		return;

	/* Already connected? */
	if (blkif->be->dev->state == XenbusStateConnected)
		return;

	/* Attempt to connect: exit if we fail to. */
	connect(blkif->be);
	if (blkif->be->dev->state != XenbusStateConnected)
		return;

	err = blkback_name(blkif, name);
	if (err) {
		xenbus_dev_error(blkif->be->dev, err, "get blkback dev name");
		return;
	}

	err = filemap_write_and_wait(blkif->vbd.bdev->bd_inode->i_mapping);
	if (err) {
		xenbus_dev_error(blkif->be->dev, err, "block flush");
		return;
	}
	invalidate_inode_pages2(blkif->vbd.bdev->bd_inode->i_mapping);

	blkif->xenblkd = kthread_run(xen_blkif_schedule, blkif, name);
	if (IS_ERR(blkif->xenblkd)) {
		err = PTR_ERR(blkif->xenblkd);
		blkif->xenblkd = NULL;
		xenbus_dev_error(blkif->be->dev, err, "start xenblkd");
	}
}

static struct xen_blkif *xen_blkif_alloc(domid_t domid)
{
	struct xen_blkif *blkif;

	blkif = kmem_cache_alloc(xen_blkif_cachep, GFP_KERNEL);
	if (!blkif)
		return ERR_PTR(-ENOMEM);

	memset(blkif, 0, sizeof(*blkif));
	blkif->domid = domid;
	spin_lock_init(&blkif->blk_ring_lock);
	atomic_set(&blkif->refcnt, 1);
	init_waitqueue_head(&blkif->wq);
	init_completion(&blkif->drain_complete);
	atomic_set(&blkif->drain, 0);
	blkif->st_print = jiffies;
	init_waitqueue_head(&blkif->waiting_to_free);

	return blkif;
}

static int xen_blkif_map(struct xen_blkif *blkif, unsigned long shared_page,
			 unsigned int evtchn)
{
	int err;

	/* Already connected through? */
	if (blkif->irq)
		return 0;

	err = xenbus_map_ring_valloc(blkif->be->dev, shared_page, &blkif->blk_ring);
	if (err < 0)
		return err;

	switch (blkif->blk_protocol) {
	case BLKIF_PROTOCOL_NATIVE:
	{
		struct blkif_sring *sring;
		sring = (struct blkif_sring *)blkif->blk_ring;
		BACK_RING_INIT(&blkif->blk_rings.native, sring, PAGE_SIZE);
		break;
	}
	case BLKIF_PROTOCOL_X86_32:
	{
		struct blkif_x86_32_sring *sring_x86_32;
		sring_x86_32 = (struct blkif_x86_32_sring *)blkif->blk_ring;
		BACK_RING_INIT(&blkif->blk_rings.x86_32, sring_x86_32, PAGE_SIZE);
		break;
	}
	case BLKIF_PROTOCOL_X86_64:
	{
		struct blkif_x86_64_sring *sring_x86_64;
		sring_x86_64 = (struct blkif_x86_64_sring *)blkif->blk_ring;
		BACK_RING_INIT(&blkif->blk_rings.x86_64, sring_x86_64, PAGE_SIZE);
		break;
	}
	default:
		BUG();
	}

	err = bind_interdomain_evtchn_to_irqhandler(blkif->domid, evtchn,
						    xen_blkif_be_int, 0,
						    "blkif-backend", blkif);
	if (err < 0) {
		xenbus_unmap_ring_vfree(blkif->be->dev, blkif->blk_ring);
		blkif->blk_rings.common.sring = NULL;
		return err;
	}
	blkif->irq = err;

	return 0;
}

static void xen_blkif_disconnect(struct xen_blkif *blkif)
{
	if (blkif->xenblkd) {
		kthread_stop(blkif->xenblkd);
		blkif->xenblkd = NULL;
	}

	atomic_dec(&blkif->refcnt);
	wait_event(blkif->waiting_to_free, atomic_read(&blkif->refcnt) == 0);
	atomic_inc(&blkif->refcnt);

	if (blkif->irq) {
		unbind_from_irqhandler(blkif->irq, blkif);
		blkif->irq = 0;
	}

	if (blkif->blk_rings.common.sring) {
		xenbus_unmap_ring_vfree(blkif->be->dev, blkif->blk_ring);
		blkif->blk_rings.common.sring = NULL;
	}
}

void xen_blkif_free(struct xen_blkif *blkif)
{
	if (!atomic_dec_and_test(&blkif->refcnt))
		BUG();
	kmem_cache_free(xen_blkif_cachep, blkif);
}

int __init xen_blkif_interface_init(void)
{
	xen_blkif_cachep = kmem_cache_create("blkif_cache",
					     sizeof(struct xen_blkif),
					     0, 0, NULL);
	if (!xen_blkif_cachep)
		return -ENOMEM;

	return 0;
}

/*
 *  sysfs interface for VBD I/O requests
 */

#define VBD_SHOW(name, format, args...)					\
	static ssize_t show_##name(struct device *_dev,			\
				   struct device_attribute *attr,	\
				   char *buf)				\
	{								\
		struct xenbus_device *dev = to_xenbus_device(_dev);	\
		struct backend_info *be = dev_get_drvdata(&dev->dev);	\
									\
		return sprintf(buf, format, ##args);			\
	}								\
	static DEVICE_ATTR(name, S_IRUGO, show_##name, NULL)

VBD_SHOW(oo_req,  "%d\n", be->blkif->st_oo_req);
VBD_SHOW(rd_req,  "%d\n", be->blkif->st_rd_req);
VBD_SHOW(wr_req,  "%d\n", be->blkif->st_wr_req);
VBD_SHOW(f_req,  "%d\n", be->blkif->st_f_req);
VBD_SHOW(ds_req,  "%d\n", be->blkif->st_ds_req);
VBD_SHOW(rd_sect, "%d\n", be->blkif->st_rd_sect);
VBD_SHOW(wr_sect, "%d\n", be->blkif->st_wr_sect);

static struct attribute *xen_vbdstat_attrs[] = {
	&dev_attr_oo_req.attr,
	&dev_attr_rd_req.attr,
	&dev_attr_wr_req.attr,
	&dev_attr_f_req.attr,
	&dev_attr_ds_req.attr,
	&dev_attr_rd_sect.attr,
	&dev_attr_wr_sect.attr,
	NULL
};

static struct attribute_group xen_vbdstat_group = {
	.name = "statistics",
	.attrs = xen_vbdstat_attrs,
};

VBD_SHOW(physical_device, "%x:%x\n", be->major, be->minor);
VBD_SHOW(mode, "%s\n", be->mode);

int xenvbd_sysfs_addif(struct xenbus_device *dev)
{
	int error;

	error = device_create_file(&dev->dev, &dev_attr_physical_device);
	if (error)
		goto fail1;

	error = device_create_file(&dev->dev, &dev_attr_mode);
	if (error)
		goto fail2;

	error = sysfs_create_group(&dev->dev.kobj, &xen_vbdstat_group);
	if (error)
		goto fail3;

	return 0;

fail3:	sysfs_remove_group(&dev->dev.kobj, &xen_vbdstat_group);
fail2:	device_remove_file(&dev->dev, &dev_attr_mode);
fail1:	device_remove_file(&dev->dev, &dev_attr_physical_device);
	return error;
}

void xenvbd_sysfs_delif(struct xenbus_device *dev)
{
	sysfs_remove_group(&dev->dev.kobj, &xen_vbdstat_group);
	device_remove_file(&dev->dev, &dev_attr_mode);
	device_remove_file(&dev->dev, &dev_attr_physical_device);
}


static void xen_vbd_free(struct xen_vbd *vbd)
{
	if (vbd->bdev)
		blkdev_put(vbd->bdev, vbd->readonly ? FMODE_READ : FMODE_WRITE);
	vbd->bdev = NULL;
}

static int xen_vbd_create(struct xen_blkif *blkif, blkif_vdev_t handle,
			  unsigned major, unsigned minor, int readonly,
			  int cdrom)
{
	struct xen_vbd *vbd;
	struct block_device *bdev;
	struct request_queue *q;

	vbd = &blkif->vbd;
	vbd->handle   = handle;
	vbd->readonly = readonly;
	vbd->type     = 0;

	vbd->pdevice  = MKDEV(major, minor);

	bdev = blkdev_get_by_dev(vbd->pdevice, vbd->readonly ?
				 FMODE_READ : FMODE_WRITE, NULL);

	if (IS_ERR(bdev)) {
		DPRINTK("xen_vbd_create: device %08x could not be opened.\n",
			vbd->pdevice);
		return -ENOENT;
	}

	vbd->bdev = bdev;
	if (vbd->bdev->bd_disk == NULL) {
		DPRINTK("xen_vbd_create: device %08x doesn't exist.\n",
			vbd->pdevice);
		xen_vbd_free(vbd);
		return -ENOENT;
	}
	vbd->size = vbd_sz(vbd);

	if (vbd->bdev->bd_disk->flags & GENHD_FL_CD || cdrom)
		vbd->type |= VDISK_CDROM;
	if (vbd->bdev->bd_disk->flags & GENHD_FL_REMOVABLE)
		vbd->type |= VDISK_REMOVABLE;

	q = bdev_get_queue(bdev);
	if (q && q->flush_flags)
		vbd->flush_support = true;

	if (q && blk_queue_secdiscard(q))
		vbd->discard_secure = true;

	DPRINTK("Successful creation of handle=%04x (dom=%u)\n",
		handle, blkif->domid);
	return 0;
}
static int xen_blkbk_remove(struct xenbus_device *dev)
{
	struct backend_info *be = dev_get_drvdata(&dev->dev);

	DPRINTK("");

	if (be->major || be->minor)
		xenvbd_sysfs_delif(dev);

	if (be->backend_watch.node) {
		unregister_xenbus_watch(&be->backend_watch);
		kfree(be->backend_watch.node);
		be->backend_watch.node = NULL;
	}

	if (be->blkif) {
		xen_blkif_disconnect(be->blkif);
		xen_vbd_free(&be->blkif->vbd);
		xen_blkif_free(be->blkif);
		be->blkif = NULL;
	}

	kfree(be);
	dev_set_drvdata(&dev->dev, NULL);
	return 0;
}

int xen_blkbk_flush_diskcache(struct xenbus_transaction xbt,
			      struct backend_info *be, int state)
{
	struct xenbus_device *dev = be->dev;
	int err;

	err = xenbus_printf(xbt, dev->nodename, "feature-flush-cache",
			    "%d", state);
	if (err)
		xenbus_dev_fatal(dev, err, "writing feature-flush-cache");

	return err;
}

int xen_blkbk_discard(struct xenbus_transaction xbt, struct backend_info *be)
{
	struct xenbus_device *dev = be->dev;
	struct xen_blkif *blkif = be->blkif;
	char *type;
	int err;
	int state = 0;

	type = xenbus_read(XBT_NIL, dev->nodename, "type", NULL);
	if (!IS_ERR(type)) {
		if (strncmp(type, "file", 4) == 0) {
			state = 1;
			blkif->blk_backend_type = BLKIF_BACKEND_FILE;
		}
		if (strncmp(type, "phy", 3) == 0) {
			struct block_device *bdev = be->blkif->vbd.bdev;
			struct request_queue *q = bdev_get_queue(bdev);
			if (blk_queue_discard(q)) {
				err = xenbus_printf(xbt, dev->nodename,
					"discard-granularity", "%u",
					q->limits.discard_granularity);
				if (err) {
					xenbus_dev_fatal(dev, err,
						"writing discard-granularity");
					goto kfree;
				}
				err = xenbus_printf(xbt, dev->nodename,
					"discard-alignment", "%u",
					q->limits.discard_alignment);
				if (err) {
					xenbus_dev_fatal(dev, err,
						"writing discard-alignment");
					goto kfree;
				}
				state = 1;
				blkif->blk_backend_type = BLKIF_BACKEND_PHY;
			}
<<<<<<< HEAD
=======
			/* Optional. */
			err = xenbus_printf(xbt, dev->nodename,
				"discard-secure", "%d",
				blkif->vbd.discard_secure);
			if (err) {
				xenbus_dev_fatal(dev, err,
					"writting discard-secure");
				goto kfree;
			}
>>>>>>> dcd6c922
		}
	} else {
		err = PTR_ERR(type);
		xenbus_dev_fatal(dev, err, "reading type");
		goto out;
	}

	err = xenbus_printf(xbt, dev->nodename, "feature-discard",
			    "%d", state);
	if (err)
		xenbus_dev_fatal(dev, err, "writing feature-discard");
kfree:
	kfree(type);
out:
	return err;
}
int xen_blkbk_barrier(struct xenbus_transaction xbt,
		      struct backend_info *be, int state)
{
	struct xenbus_device *dev = be->dev;
	int err;

	err = xenbus_printf(xbt, dev->nodename, "feature-barrier",
			    "%d", state);
	if (err)
		xenbus_dev_fatal(dev, err, "writing feature-barrier");

	return err;
}

/*
 * Entry point to this code when a new device is created.  Allocate the basic
 * structures, and watch the store waiting for the hotplug scripts to tell us
 * the device's physical major and minor numbers.  Switch to InitWait.
 */
static int xen_blkbk_probe(struct xenbus_device *dev,
			   const struct xenbus_device_id *id)
{
	int err;
	struct backend_info *be = kzalloc(sizeof(struct backend_info),
					  GFP_KERNEL);
	if (!be) {
		xenbus_dev_fatal(dev, -ENOMEM,
				 "allocating backend structure");
		return -ENOMEM;
	}
	be->dev = dev;
	dev_set_drvdata(&dev->dev, be);

	be->blkif = xen_blkif_alloc(dev->otherend_id);
	if (IS_ERR(be->blkif)) {
		err = PTR_ERR(be->blkif);
		be->blkif = NULL;
		xenbus_dev_fatal(dev, err, "creating block interface");
		goto fail;
	}

	/* setup back pointer */
	be->blkif->be = be;

	err = xenbus_watch_pathfmt(dev, &be->backend_watch, backend_changed,
				   "%s/%s", dev->nodename, "physical-device");
	if (err)
		goto fail;

	err = xenbus_switch_state(dev, XenbusStateInitWait);
	if (err)
		goto fail;

	return 0;

fail:
	DPRINTK("failed");
	xen_blkbk_remove(dev);
	return err;
}


/*
 * Callback received when the hotplug scripts have placed the physical-device
 * node.  Read it and the mode node, and create a vbd.  If the frontend is
 * ready, connect.
 */
static void backend_changed(struct xenbus_watch *watch,
			    const char **vec, unsigned int len)
{
	int err;
	unsigned major;
	unsigned minor;
	struct backend_info *be
		= container_of(watch, struct backend_info, backend_watch);
	struct xenbus_device *dev = be->dev;
	int cdrom = 0;
	char *device_type;

	DPRINTK("");

	err = xenbus_scanf(XBT_NIL, dev->nodename, "physical-device", "%x:%x",
			   &major, &minor);
	if (XENBUS_EXIST_ERR(err)) {
		/*
		 * Since this watch will fire once immediately after it is
		 * registered, we expect this.  Ignore it, and wait for the
		 * hotplug scripts.
		 */
		return;
	}
	if (err != 2) {
		xenbus_dev_fatal(dev, err, "reading physical-device");
		return;
	}

	if ((be->major || be->minor) &&
	    ((be->major != major) || (be->minor != minor))) {
		pr_warn(DRV_PFX "changing physical device (from %x:%x to %x:%x) not supported.\n",
			be->major, be->minor, major, minor);
		return;
	}

	be->mode = xenbus_read(XBT_NIL, dev->nodename, "mode", NULL);
	if (IS_ERR(be->mode)) {
		err = PTR_ERR(be->mode);
		be->mode = NULL;
		xenbus_dev_fatal(dev, err, "reading mode");
		return;
	}

	device_type = xenbus_read(XBT_NIL, dev->otherend, "device-type", NULL);
	if (!IS_ERR(device_type)) {
		cdrom = strcmp(device_type, "cdrom") == 0;
		kfree(device_type);
	}

	if (be->major == 0 && be->minor == 0) {
		/* Front end dir is a number, which is used as the handle. */

		char *p = strrchr(dev->otherend, '/') + 1;
		long handle;
		err = strict_strtoul(p, 0, &handle);
		if (err)
			return;

		be->major = major;
		be->minor = minor;

		err = xen_vbd_create(be->blkif, handle, major, minor,
				 (NULL == strchr(be->mode, 'w')), cdrom);
		if (err) {
			be->major = 0;
			be->minor = 0;
			xenbus_dev_fatal(dev, err, "creating vbd structure");
			return;
		}

		err = xenvbd_sysfs_addif(dev);
		if (err) {
			xen_vbd_free(&be->blkif->vbd);
			be->major = 0;
			be->minor = 0;
			xenbus_dev_fatal(dev, err, "creating sysfs entries");
			return;
		}

		/* We're potentially connected now */
		xen_update_blkif_status(be->blkif);
	}
}


/*
 * Callback received when the frontend's state changes.
 */
static void frontend_changed(struct xenbus_device *dev,
			     enum xenbus_state frontend_state)
{
	struct backend_info *be = dev_get_drvdata(&dev->dev);
	int err;

	DPRINTK("%s", xenbus_strstate(frontend_state));

	switch (frontend_state) {
	case XenbusStateInitialising:
		if (dev->state == XenbusStateClosed) {
			pr_info(DRV_PFX "%s: prepare for reconnect\n",
				dev->nodename);
			xenbus_switch_state(dev, XenbusStateInitWait);
		}
		break;

	case XenbusStateInitialised:
	case XenbusStateConnected:
		/*
		 * Ensure we connect even when two watches fire in
		 * close succession and we miss the intermediate value
		 * of frontend_state.
		 */
		if (dev->state == XenbusStateConnected)
			break;

		/*
		 * Enforce precondition before potential leak point.
		 * xen_blkif_disconnect() is idempotent.
		 */
		xen_blkif_disconnect(be->blkif);

		err = connect_ring(be);
		if (err)
			break;
		xen_update_blkif_status(be->blkif);
		break;

	case XenbusStateClosing:
		xenbus_switch_state(dev, XenbusStateClosing);
		break;

	case XenbusStateClosed:
		xen_blkif_disconnect(be->blkif);
		xenbus_switch_state(dev, XenbusStateClosed);
		if (xenbus_dev_is_online(dev))
			break;
		/* fall through if not online */
	case XenbusStateUnknown:
		/* implies xen_blkif_disconnect() via xen_blkbk_remove() */
		device_unregister(&dev->dev);
		break;

	default:
		xenbus_dev_fatal(dev, -EINVAL, "saw state %d at frontend",
				 frontend_state);
		break;
	}
}


/* ** Connection ** */


/*
 * Write the physical details regarding the block device to the store, and
 * switch to Connected state.
 */
static void connect(struct backend_info *be)
{
	struct xenbus_transaction xbt;
	int err;
	struct xenbus_device *dev = be->dev;

	DPRINTK("%s", dev->otherend);

	/* Supply the information about the device the frontend needs */
again:
	err = xenbus_transaction_start(&xbt);
	if (err) {
		xenbus_dev_fatal(dev, err, "starting transaction");
		return;
	}

	err = xen_blkbk_flush_diskcache(xbt, be, be->blkif->vbd.flush_support);
	if (err)
		goto abort;

	err = xen_blkbk_discard(xbt, be);

	/* If we can't advertise it is OK. */
	err = xen_blkbk_barrier(xbt, be, be->blkif->vbd.flush_support);

	err = xenbus_printf(xbt, dev->nodename, "sectors", "%llu",
			    (unsigned long long)vbd_sz(&be->blkif->vbd));
	if (err) {
		xenbus_dev_fatal(dev, err, "writing %s/sectors",
				 dev->nodename);
		goto abort;
	}

	/* FIXME: use a typename instead */
	err = xenbus_printf(xbt, dev->nodename, "info", "%u",
			    be->blkif->vbd.type |
			    (be->blkif->vbd.readonly ? VDISK_READONLY : 0));
	if (err) {
		xenbus_dev_fatal(dev, err, "writing %s/info",
				 dev->nodename);
		goto abort;
	}
	err = xenbus_printf(xbt, dev->nodename, "sector-size", "%lu",
			    (unsigned long)
			    bdev_logical_block_size(be->blkif->vbd.bdev));
	if (err) {
		xenbus_dev_fatal(dev, err, "writing %s/sector-size",
				 dev->nodename);
		goto abort;
	}

	err = xenbus_transaction_end(xbt, 0);
	if (err == -EAGAIN)
		goto again;
	if (err)
		xenbus_dev_fatal(dev, err, "ending transaction");

	err = xenbus_switch_state(dev, XenbusStateConnected);
	if (err)
		xenbus_dev_fatal(dev, err, "%s: switching to Connected state",
				 dev->nodename);

	return;
 abort:
	xenbus_transaction_end(xbt, 1);
}


static int connect_ring(struct backend_info *be)
{
	struct xenbus_device *dev = be->dev;
	unsigned long ring_ref;
	unsigned int evtchn;
	char protocol[64] = "";
	int err;

	DPRINTK("%s", dev->otherend);

	err = xenbus_gather(XBT_NIL, dev->otherend, "ring-ref", "%lu",
			    &ring_ref, "event-channel", "%u", &evtchn, NULL);
	if (err) {
		xenbus_dev_fatal(dev, err,
				 "reading %s/ring-ref and event-channel",
				 dev->otherend);
		return err;
	}

	be->blkif->blk_protocol = BLKIF_PROTOCOL_NATIVE;
	err = xenbus_gather(XBT_NIL, dev->otherend, "protocol",
			    "%63s", protocol, NULL);
	if (err)
		strcpy(protocol, "unspecified, assuming native");
	else if (0 == strcmp(protocol, XEN_IO_PROTO_ABI_NATIVE))
		be->blkif->blk_protocol = BLKIF_PROTOCOL_NATIVE;
	else if (0 == strcmp(protocol, XEN_IO_PROTO_ABI_X86_32))
		be->blkif->blk_protocol = BLKIF_PROTOCOL_X86_32;
	else if (0 == strcmp(protocol, XEN_IO_PROTO_ABI_X86_64))
		be->blkif->blk_protocol = BLKIF_PROTOCOL_X86_64;
	else {
		xenbus_dev_fatal(dev, err, "unknown fe protocol %s", protocol);
		return -1;
	}
	pr_info(DRV_PFX "ring-ref %ld, event-channel %d, protocol %d (%s)\n",
		ring_ref, evtchn, be->blkif->blk_protocol, protocol);

	/* Map the shared frame, irq etc. */
	err = xen_blkif_map(be->blkif, ring_ref, evtchn);
	if (err) {
		xenbus_dev_fatal(dev, err, "mapping ring-ref %lu port %u",
				 ring_ref, evtchn);
		return err;
	}

	return 0;
}


/* ** Driver Registration ** */


static const struct xenbus_device_id xen_blkbk_ids[] = {
	{ "vbd" },
	{ "" }
};


static DEFINE_XENBUS_DRIVER(xen_blkbk, ,
	.probe = xen_blkbk_probe,
	.remove = xen_blkbk_remove,
	.otherend_changed = frontend_changed
);


int xen_blkif_xenbus_init(void)
{
	return xenbus_register_backend(&xen_blkbk_driver);
}<|MERGE_RESOLUTION|>--- conflicted
+++ resolved
@@ -423,8 +423,6 @@
 				state = 1;
 				blkif->blk_backend_type = BLKIF_BACKEND_PHY;
 			}
-<<<<<<< HEAD
-=======
 			/* Optional. */
 			err = xenbus_printf(xbt, dev->nodename,
 				"discard-secure", "%d",
@@ -434,7 +432,6 @@
 					"writting discard-secure");
 				goto kfree;
 			}
->>>>>>> dcd6c922
 		}
 	} else {
 		err = PTR_ERR(type);
