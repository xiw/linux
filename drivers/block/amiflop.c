--- conflicted
+++ resolved
@@ -60,11 +60,7 @@
 #include <linux/hdreg.h>
 #include <linux/delay.h>
 #include <linux/init.h>
-<<<<<<< HEAD
-#include <linux/smp_lock.h>
-=======
 #include <linux/mutex.h>
->>>>>>> 45f53cc9
 #include <linux/amifdreg.h>
 #include <linux/amifd.h>
 #include <linux/buffer_head.h>
@@ -1546,15 +1542,9 @@
 {
 	int ret;
 
-<<<<<<< HEAD
-	lock_kernel();
-	ret = fd_locked_ioctl(bdev, mode, cmd, param);
-	unlock_kernel();
-=======
 	mutex_lock(&amiflop_mutex);
 	ret = fd_locked_ioctl(bdev, mode, cmd, param);
 	mutex_unlock(&amiflop_mutex);
->>>>>>> 45f53cc9
 
 	return ret;
 }
@@ -1601,19 +1591,11 @@
 	int old_dev;
 	unsigned long flags;
 
-<<<<<<< HEAD
-	lock_kernel();
-	old_dev = fd_device[drive];
-
-	if (fd_ref[drive] && old_dev != system) {
-		unlock_kernel();
-=======
 	mutex_lock(&amiflop_mutex);
 	old_dev = fd_device[drive];
 
 	if (fd_ref[drive] && old_dev != system) {
 		mutex_unlock(&amiflop_mutex);
->>>>>>> 45f53cc9
 		return -EBUSY;
 	}
 
@@ -1629,11 +1611,7 @@
 			rel_fdc();
 
 			if (wrprot) {
-<<<<<<< HEAD
-				unlock_kernel();
-=======
 				mutex_unlock(&amiflop_mutex);
->>>>>>> 45f53cc9
 				return -EROFS;
 			}
 		}
@@ -1652,11 +1630,7 @@
 	printk(KERN_INFO "fd%d: accessing %s-disk with %s-layout\n",drive,
 	       unit[drive].type->name, data_types[system].name);
 
-<<<<<<< HEAD
-	unlock_kernel();
-=======
 	mutex_unlock(&amiflop_mutex);
->>>>>>> 45f53cc9
 	return 0;
 }
 
@@ -1665,11 +1639,7 @@
 	struct amiga_floppy_struct *p = disk->private_data;
 	int drive = p - unit;
 
-<<<<<<< HEAD
-	lock_kernel();
-=======
 	mutex_lock(&amiflop_mutex);
->>>>>>> 45f53cc9
 	if (unit[drive].dirty == 1) {
 		del_timer (flush_track_timer + drive);
 		non_int_flush_track (drive);
@@ -1683,11 +1653,7 @@
 /* the mod_use counter is handled this way */
 	floppy_off (drive | 0x40000000);
 #endif
-<<<<<<< HEAD
-	unlock_kernel();
-=======
 	mutex_unlock(&amiflop_mutex);
->>>>>>> 45f53cc9
 	return 0;
 }
 
