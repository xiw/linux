--- conflicted
+++ resolved
@@ -4217,7 +4217,6 @@
 	dd->instance	= instance;
 	dd->pdev	= pdev;
 	dd->numa_node	= my_node;
-<<<<<<< HEAD
 
 	memset(dd->workq_name, 0, 32);
 	snprintf(dd->workq_name, 31, "mtipq%d", dd->instance);
@@ -4225,6 +4224,7 @@
 	dd->isr_workq = create_workqueue(dd->workq_name);
 	if (!dd->isr_workq) {
 		dev_warn(&pdev->dev, "Can't create wq %d\n", dd->instance);
+		rv = -ENOMEM;
 		goto block_initialize_err;
 	}
 
@@ -4273,64 +4273,6 @@
 			dev_info(&pdev->dev, "CPU %d: WQs %s\n", cpu, cpu_list);
 	}
 
-=======
-
-	memset(dd->workq_name, 0, 32);
-	snprintf(dd->workq_name, 31, "mtipq%d", dd->instance);
-
-	dd->isr_workq = create_workqueue(dd->workq_name);
-	if (!dd->isr_workq) {
-		dev_warn(&pdev->dev, "Can't create wq %d\n", dd->instance);
-		rv = -ENOMEM;
-		goto block_initialize_err;
-	}
-
-	memset(cpu_list, 0, sizeof(cpu_list));
-
-	node_mask = cpumask_of_node(dd->numa_node);
-	if (!cpumask_empty(node_mask)) {
-		for_each_cpu(cpu, node_mask)
-		{
-			snprintf(&cpu_list[j], 256 - j, "%d ", cpu);
-			j = strlen(cpu_list);
-		}
-
-		dev_info(&pdev->dev, "Node %d on package %d has %d cpu(s): %s\n",
-			dd->numa_node,
-			topology_physical_package_id(cpumask_first(node_mask)),
-			nr_cpus_node(dd->numa_node),
-			cpu_list);
-	} else
-		dev_dbg(&pdev->dev, "mtip32xx: node_mask empty\n");
-
-	dd->isr_binding = get_least_used_cpu_on_node(dd->numa_node);
-	dev_info(&pdev->dev, "Initial IRQ binding node:cpu %d:%d\n",
-		cpu_to_node(dd->isr_binding), dd->isr_binding);
-
-	/* first worker context always runs in ISR */
-	dd->work[0].cpu_binding = dd->isr_binding;
-	dd->work[1].cpu_binding = get_least_used_cpu_on_node(dd->numa_node);
-	dd->work[2].cpu_binding = get_least_used_cpu_on_node(dd->numa_node);
-	dd->work[3].cpu_binding = dd->work[0].cpu_binding;
-	dd->work[4].cpu_binding = dd->work[1].cpu_binding;
-	dd->work[5].cpu_binding = dd->work[2].cpu_binding;
-	dd->work[6].cpu_binding = dd->work[2].cpu_binding;
-	dd->work[7].cpu_binding = dd->work[1].cpu_binding;
-
-	/* Log the bindings */
-	for_each_present_cpu(cpu) {
-		memset(cpu_list, 0, sizeof(cpu_list));
-		for (i = 0, j = 0; i < MTIP_MAX_SLOT_GROUPS; i++) {
-			if (dd->work[i].cpu_binding == cpu) {
-				snprintf(&cpu_list[j], 256 - j, "%d ", i);
-				j = strlen(cpu_list);
-			}
-		}
-		if (j)
-			dev_info(&pdev->dev, "CPU %d: WQs %s\n", cpu, cpu_list);
-	}
-
->>>>>>> 07961ac7
 	INIT_WORK(&dd->work[0].work, mtip_workq_sdbf0);
 	INIT_WORK(&dd->work[1].work, mtip_workq_sdbf1);
 	INIT_WORK(&dd->work[2].work, mtip_workq_sdbf2);
@@ -4341,12 +4283,8 @@
 	INIT_WORK(&dd->work[7].work, mtip_workq_sdbf7);
 
 	pci_set_master(pdev);
-<<<<<<< HEAD
-	if (pci_enable_msi(pdev)) {
-=======
 	rv = pci_enable_msi(pdev);
 	if (rv) {
->>>>>>> 07961ac7
 		dev_warn(&pdev->dev,
 			"Unable to enable MSI interrupt.\n");
 		goto block_initialize_err;
