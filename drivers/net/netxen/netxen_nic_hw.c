/*
 * Copyright (C) 2003 - 2009 NetXen, Inc.
 * Copyright (C) 2009 - QLogic Corporation.
 * All rights reserved.
 *
 * This program is free software; you can redistribute it and/or
 * modify it under the terms of the GNU General Public License
 * as published by the Free Software Foundation; either version 2
 * of the License, or (at your option) any later version.
 *
 * This program is distributed in the hope that it will be useful, but
 * WITHOUT ANY WARRANTY; without even the implied warranty of
 * MERCHANTABILITY or FITNESS FOR A PARTICULAR PURPOSE.  See the
 * GNU General Public License for more details.
 *
 * You should have received a copy of the GNU General Public License
 * along with this program; if not, write to the Free Software
 * Foundation, Inc., 59 Temple Place - Suite 330, Boston,
 * MA  02111-1307, USA.
 *
 * The full GNU General Public License is included in this distribution
 * in the file called "COPYING".
 *
 */

#include <linux/slab.h>
#include "netxen_nic.h"
#include "netxen_nic_hw.h"

#include <net/ip.h>

#define MASK(n) ((1ULL<<(n))-1)
#define MN_WIN(addr) (((addr & 0x1fc0000) >> 1) | ((addr >> 25) & 0x3ff))
#define OCM_WIN(addr) (((addr & 0x1ff0000) >> 1) | ((addr >> 25) & 0x3ff))
#define MS_WIN(addr) (addr & 0x0ffc0000)

#define GET_MEM_OFFS_2M(addr) (addr & MASK(18))

#define CRB_BLK(off)	((off >> 20) & 0x3f)
#define CRB_SUBBLK(off)	((off >> 16) & 0xf)
#define CRB_WINDOW_2M	(0x130060)
#define CRB_HI(off)	((crb_hub_agt[CRB_BLK(off)] << 20) | ((off) & 0xf0000))
#define CRB_INDIRECT_2M	(0x1e0000UL)

static void netxen_nic_io_write_128M(struct netxen_adapter *adapter,
		void __iomem *addr, u32 data);
static u32 netxen_nic_io_read_128M(struct netxen_adapter *adapter,
		void __iomem *addr);

#ifndef readq
static inline u64 readq(void __iomem *addr)
{
	return readl(addr) | (((u64) readl(addr + 4)) << 32LL);
}
#endif

#ifndef writeq
static inline void writeq(u64 val, void __iomem *addr)
{
	writel(((u32) (val)), (addr));
	writel(((u32) (val >> 32)), (addr + 4));
}
#endif

#define PCI_OFFSET_FIRST_RANGE(adapter, off)    \
	((adapter)->ahw.pci_base0 + (off))
#define PCI_OFFSET_SECOND_RANGE(adapter, off)   \
	((adapter)->ahw.pci_base1 + (off) - SECOND_PAGE_GROUP_START)
#define PCI_OFFSET_THIRD_RANGE(adapter, off)    \
	((adapter)->ahw.pci_base2 + (off) - THIRD_PAGE_GROUP_START)

static void __iomem *pci_base_offset(struct netxen_adapter *adapter,
					    unsigned long off)
{
	if (ADDR_IN_RANGE(off, FIRST_PAGE_GROUP_START, FIRST_PAGE_GROUP_END))
		return PCI_OFFSET_FIRST_RANGE(adapter, off);

	if (ADDR_IN_RANGE(off, SECOND_PAGE_GROUP_START, SECOND_PAGE_GROUP_END))
		return PCI_OFFSET_SECOND_RANGE(adapter, off);

	if (ADDR_IN_RANGE(off, THIRD_PAGE_GROUP_START, THIRD_PAGE_GROUP_END))
		return PCI_OFFSET_THIRD_RANGE(adapter, off);

	return NULL;
}

static crb_128M_2M_block_map_t
crb_128M_2M_map[64] __cacheline_aligned_in_smp = {
    {{{0, 0,         0,         0} } },		/* 0: PCI */
    {{{1, 0x0100000, 0x0102000, 0x120000},	/* 1: PCIE */
	  {1, 0x0110000, 0x0120000, 0x130000},
	  {1, 0x0120000, 0x0122000, 0x124000},
	  {1, 0x0130000, 0x0132000, 0x126000},
	  {1, 0x0140000, 0x0142000, 0x128000},
	  {1, 0x0150000, 0x0152000, 0x12a000},
	  {1, 0x0160000, 0x0170000, 0x110000},
	  {1, 0x0170000, 0x0172000, 0x12e000},
	  {0, 0x0000000, 0x0000000, 0x000000},
	  {0, 0x0000000, 0x0000000, 0x000000},
	  {0, 0x0000000, 0x0000000, 0x000000},
	  {0, 0x0000000, 0x0000000, 0x000000},
	  {0, 0x0000000, 0x0000000, 0x000000},
	  {0, 0x0000000, 0x0000000, 0x000000},
	  {1, 0x01e0000, 0x01e0800, 0x122000},
	  {0, 0x0000000, 0x0000000, 0x000000} } },
	{{{1, 0x0200000, 0x0210000, 0x180000} } },/* 2: MN */
    {{{0, 0,         0,         0} } },	    /* 3: */
    {{{1, 0x0400000, 0x0401000, 0x169000} } },/* 4: P2NR1 */
    {{{1, 0x0500000, 0x0510000, 0x140000} } },/* 5: SRE   */
    {{{1, 0x0600000, 0x0610000, 0x1c0000} } },/* 6: NIU   */
    {{{1, 0x0700000, 0x0704000, 0x1b8000} } },/* 7: QM    */
    {{{1, 0x0800000, 0x0802000, 0x170000},  /* 8: SQM0  */
      {0, 0x0000000, 0x0000000, 0x000000},
      {0, 0x0000000, 0x0000000, 0x000000},
      {0, 0x0000000, 0x0000000, 0x000000},
      {0, 0x0000000, 0x0000000, 0x000000},
      {0, 0x0000000, 0x0000000, 0x000000},
      {0, 0x0000000, 0x0000000, 0x000000},
      {0, 0x0000000, 0x0000000, 0x000000},
      {0, 0x0000000, 0x0000000, 0x000000},
      {0, 0x0000000, 0x0000000, 0x000000},
      {0, 0x0000000, 0x0000000, 0x000000},
      {0, 0x0000000, 0x0000000, 0x000000},
      {0, 0x0000000, 0x0000000, 0x000000},
      {0, 0x0000000, 0x0000000, 0x000000},
      {0, 0x0000000, 0x0000000, 0x000000},
      {1, 0x08f0000, 0x08f2000, 0x172000} } },
    {{{1, 0x0900000, 0x0902000, 0x174000},	/* 9: SQM1*/
      {0, 0x0000000, 0x0000000, 0x000000},
      {0, 0x0000000, 0x0000000, 0x000000},
      {0, 0x0000000, 0x0000000, 0x000000},
      {0, 0x0000000, 0x0000000, 0x000000},
      {0, 0x0000000, 0x0000000, 0x000000},
      {0, 0x0000000, 0x0000000, 0x000000},
      {0, 0x0000000, 0x0000000, 0x000000},
      {0, 0x0000000, 0x0000000, 0x000000},
      {0, 0x0000000, 0x0000000, 0x000000},
      {0, 0x0000000, 0x0000000, 0x000000},
      {0, 0x0000000, 0x0000000, 0x000000},
      {0, 0x0000000, 0x0000000, 0x000000},
      {0, 0x0000000, 0x0000000, 0x000000},
      {0, 0x0000000, 0x0000000, 0x000000},
      {1, 0x09f0000, 0x09f2000, 0x176000} } },
    {{{0, 0x0a00000, 0x0a02000, 0x178000},	/* 10: SQM2*/
      {0, 0x0000000, 0x0000000, 0x000000},
      {0, 0x0000000, 0x0000000, 0x000000},
      {0, 0x0000000, 0x0000000, 0x000000},
      {0, 0x0000000, 0x0000000, 0x000000},
      {0, 0x0000000, 0x0000000, 0x000000},
      {0, 0x0000000, 0x0000000, 0x000000},
      {0, 0x0000000, 0x0000000, 0x000000},
      {0, 0x0000000, 0x0000000, 0x000000},
      {0, 0x0000000, 0x0000000, 0x000000},
      {0, 0x0000000, 0x0000000, 0x000000},
      {0, 0x0000000, 0x0000000, 0x000000},
      {0, 0x0000000, 0x0000000, 0x000000},
      {0, 0x0000000, 0x0000000, 0x000000},
      {0, 0x0000000, 0x0000000, 0x000000},
      {1, 0x0af0000, 0x0af2000, 0x17a000} } },
    {{{0, 0x0b00000, 0x0b02000, 0x17c000},	/* 11: SQM3*/
      {0, 0x0000000, 0x0000000, 0x000000},
      {0, 0x0000000, 0x0000000, 0x000000},
      {0, 0x0000000, 0x0000000, 0x000000},
      {0, 0x0000000, 0x0000000, 0x000000},
      {0, 0x0000000, 0x0000000, 0x000000},
      {0, 0x0000000, 0x0000000, 0x000000},
      {0, 0x0000000, 0x0000000, 0x000000},
      {0, 0x0000000, 0x0000000, 0x000000},
      {0, 0x0000000, 0x0000000, 0x000000},
      {0, 0x0000000, 0x0000000, 0x000000},
      {0, 0x0000000, 0x0000000, 0x000000},
      {0, 0x0000000, 0x0000000, 0x000000},
      {0, 0x0000000, 0x0000000, 0x000000},
      {0, 0x0000000, 0x0000000, 0x000000},
      {1, 0x0bf0000, 0x0bf2000, 0x17e000} } },
	{{{1, 0x0c00000, 0x0c04000, 0x1d4000} } },/* 12: I2Q */
	{{{1, 0x0d00000, 0x0d04000, 0x1a4000} } },/* 13: TMR */
	{{{1, 0x0e00000, 0x0e04000, 0x1a0000} } },/* 14: ROMUSB */
	{{{1, 0x0f00000, 0x0f01000, 0x164000} } },/* 15: PEG4 */
	{{{0, 0x1000000, 0x1004000, 0x1a8000} } },/* 16: XDMA */
	{{{1, 0x1100000, 0x1101000, 0x160000} } },/* 17: PEG0 */
	{{{1, 0x1200000, 0x1201000, 0x161000} } },/* 18: PEG1 */
	{{{1, 0x1300000, 0x1301000, 0x162000} } },/* 19: PEG2 */
	{{{1, 0x1400000, 0x1401000, 0x163000} } },/* 20: PEG3 */
	{{{1, 0x1500000, 0x1501000, 0x165000} } },/* 21: P2ND */
	{{{1, 0x1600000, 0x1601000, 0x166000} } },/* 22: P2NI */
	{{{0, 0,         0,         0} } },	/* 23: */
	{{{0, 0,         0,         0} } },	/* 24: */
	{{{0, 0,         0,         0} } },	/* 25: */
	{{{0, 0,         0,         0} } },	/* 26: */
	{{{0, 0,         0,         0} } },	/* 27: */
	{{{0, 0,         0,         0} } },	/* 28: */
	{{{1, 0x1d00000, 0x1d10000, 0x190000} } },/* 29: MS */
    {{{1, 0x1e00000, 0x1e01000, 0x16a000} } },/* 30: P2NR2 */
    {{{1, 0x1f00000, 0x1f10000, 0x150000} } },/* 31: EPG */
	{{{0} } },				/* 32: PCI */
	{{{1, 0x2100000, 0x2102000, 0x120000},	/* 33: PCIE */
	  {1, 0x2110000, 0x2120000, 0x130000},
	  {1, 0x2120000, 0x2122000, 0x124000},
	  {1, 0x2130000, 0x2132000, 0x126000},
	  {1, 0x2140000, 0x2142000, 0x128000},
	  {1, 0x2150000, 0x2152000, 0x12a000},
	  {1, 0x2160000, 0x2170000, 0x110000},
	  {1, 0x2170000, 0x2172000, 0x12e000},
	  {0, 0x0000000, 0x0000000, 0x000000},
	  {0, 0x0000000, 0x0000000, 0x000000},
	  {0, 0x0000000, 0x0000000, 0x000000},
	  {0, 0x0000000, 0x0000000, 0x000000},
	  {0, 0x0000000, 0x0000000, 0x000000},
	  {0, 0x0000000, 0x0000000, 0x000000},
	  {0, 0x0000000, 0x0000000, 0x000000},
	  {0, 0x0000000, 0x0000000, 0x000000} } },
	{{{1, 0x2200000, 0x2204000, 0x1b0000} } },/* 34: CAM */
	{{{0} } },				/* 35: */
	{{{0} } },				/* 36: */
	{{{0} } },				/* 37: */
	{{{0} } },				/* 38: */
	{{{0} } },				/* 39: */
	{{{1, 0x2800000, 0x2804000, 0x1a4000} } },/* 40: TMR */
	{{{1, 0x2900000, 0x2901000, 0x16b000} } },/* 41: P2NR3 */
	{{{1, 0x2a00000, 0x2a00400, 0x1ac400} } },/* 42: RPMX1 */
	{{{1, 0x2b00000, 0x2b00400, 0x1ac800} } },/* 43: RPMX2 */
	{{{1, 0x2c00000, 0x2c00400, 0x1acc00} } },/* 44: RPMX3 */
	{{{1, 0x2d00000, 0x2d00400, 0x1ad000} } },/* 45: RPMX4 */
	{{{1, 0x2e00000, 0x2e00400, 0x1ad400} } },/* 46: RPMX5 */
	{{{1, 0x2f00000, 0x2f00400, 0x1ad800} } },/* 47: RPMX6 */
	{{{1, 0x3000000, 0x3000400, 0x1adc00} } },/* 48: RPMX7 */
	{{{0, 0x3100000, 0x3104000, 0x1a8000} } },/* 49: XDMA */
	{{{1, 0x3200000, 0x3204000, 0x1d4000} } },/* 50: I2Q */
	{{{1, 0x3300000, 0x3304000, 0x1a0000} } },/* 51: ROMUSB */
	{{{0} } },				/* 52: */
	{{{1, 0x3500000, 0x3500400, 0x1ac000} } },/* 53: RPMX0 */
	{{{1, 0x3600000, 0x3600400, 0x1ae000} } },/* 54: RPMX8 */
	{{{1, 0x3700000, 0x3700400, 0x1ae400} } },/* 55: RPMX9 */
	{{{1, 0x3800000, 0x3804000, 0x1d0000} } },/* 56: OCM0 */
	{{{1, 0x3900000, 0x3904000, 0x1b4000} } },/* 57: CRYPTO */
	{{{1, 0x3a00000, 0x3a04000, 0x1d8000} } },/* 58: SMB */
	{{{0} } },				/* 59: I2C0 */
	{{{0} } },				/* 60: I2C1 */
	{{{1, 0x3d00000, 0x3d04000, 0x1d8000} } },/* 61: LPC */
	{{{1, 0x3e00000, 0x3e01000, 0x167000} } },/* 62: P2NC */
	{{{1, 0x3f00000, 0x3f01000, 0x168000} } }	/* 63: P2NR0 */
};

/*
 * top 12 bits of crb internal address (hub, agent)
 */
static unsigned crb_hub_agt[64] =
{
	0,
	NETXEN_HW_CRB_HUB_AGT_ADR_PS,
	NETXEN_HW_CRB_HUB_AGT_ADR_MN,
	NETXEN_HW_CRB_HUB_AGT_ADR_MS,
	0,
	NETXEN_HW_CRB_HUB_AGT_ADR_SRE,
	NETXEN_HW_CRB_HUB_AGT_ADR_NIU,
	NETXEN_HW_CRB_HUB_AGT_ADR_QMN,
	NETXEN_HW_CRB_HUB_AGT_ADR_SQN0,
	NETXEN_HW_CRB_HUB_AGT_ADR_SQN1,
	NETXEN_HW_CRB_HUB_AGT_ADR_SQN2,
	NETXEN_HW_CRB_HUB_AGT_ADR_SQN3,
	NETXEN_HW_CRB_HUB_AGT_ADR_I2Q,
	NETXEN_HW_CRB_HUB_AGT_ADR_TIMR,
	NETXEN_HW_CRB_HUB_AGT_ADR_ROMUSB,
	NETXEN_HW_CRB_HUB_AGT_ADR_PGN4,
	NETXEN_HW_CRB_HUB_AGT_ADR_XDMA,
	NETXEN_HW_CRB_HUB_AGT_ADR_PGN0,
	NETXEN_HW_CRB_HUB_AGT_ADR_PGN1,
	NETXEN_HW_CRB_HUB_AGT_ADR_PGN2,
	NETXEN_HW_CRB_HUB_AGT_ADR_PGN3,
	NETXEN_HW_CRB_HUB_AGT_ADR_PGND,
	NETXEN_HW_CRB_HUB_AGT_ADR_PGNI,
	NETXEN_HW_CRB_HUB_AGT_ADR_PGS0,
	NETXEN_HW_CRB_HUB_AGT_ADR_PGS1,
	NETXEN_HW_CRB_HUB_AGT_ADR_PGS2,
	NETXEN_HW_CRB_HUB_AGT_ADR_PGS3,
	0,
	NETXEN_HW_CRB_HUB_AGT_ADR_PGSI,
	NETXEN_HW_CRB_HUB_AGT_ADR_SN,
	0,
	NETXEN_HW_CRB_HUB_AGT_ADR_EG,
	0,
	NETXEN_HW_CRB_HUB_AGT_ADR_PS,
	NETXEN_HW_CRB_HUB_AGT_ADR_CAM,
	0,
	0,
	0,
	0,
	0,
	NETXEN_HW_CRB_HUB_AGT_ADR_TIMR,
	0,
	NETXEN_HW_CRB_HUB_AGT_ADR_RPMX1,
	NETXEN_HW_CRB_HUB_AGT_ADR_RPMX2,
	NETXEN_HW_CRB_HUB_AGT_ADR_RPMX3,
	NETXEN_HW_CRB_HUB_AGT_ADR_RPMX4,
	NETXEN_HW_CRB_HUB_AGT_ADR_RPMX5,
	NETXEN_HW_CRB_HUB_AGT_ADR_RPMX6,
	NETXEN_HW_CRB_HUB_AGT_ADR_RPMX7,
	NETXEN_HW_CRB_HUB_AGT_ADR_XDMA,
	NETXEN_HW_CRB_HUB_AGT_ADR_I2Q,
	NETXEN_HW_CRB_HUB_AGT_ADR_ROMUSB,
	0,
	NETXEN_HW_CRB_HUB_AGT_ADR_RPMX0,
	NETXEN_HW_CRB_HUB_AGT_ADR_RPMX8,
	NETXEN_HW_CRB_HUB_AGT_ADR_RPMX9,
	NETXEN_HW_CRB_HUB_AGT_ADR_OCM0,
	0,
	NETXEN_HW_CRB_HUB_AGT_ADR_SMB,
	NETXEN_HW_CRB_HUB_AGT_ADR_I2C0,
	NETXEN_HW_CRB_HUB_AGT_ADR_I2C1,
	0,
	NETXEN_HW_CRB_HUB_AGT_ADR_PGNC,
	0,
};

/*  PCI Windowing for DDR regions.  */

#define NETXEN_WINDOW_ONE 	0x2000000 /*CRB Window: bit 25 of CRB address */

#define NETXEN_PCIE_SEM_TIMEOUT	10000

static int netxen_nic_set_mtu_xgb(struct netxen_adapter *adapter, int new_mtu);

int
netxen_pcie_sem_lock(struct netxen_adapter *adapter, int sem, u32 id_reg)
{
	int done = 0, timeout = 0;

	while (!done) {
		done = NXRD32(adapter, NETXEN_PCIE_REG(PCIE_SEM_LOCK(sem)));
		if (done == 1)
			break;
		if (++timeout >= NETXEN_PCIE_SEM_TIMEOUT)
			return -EIO;
		msleep(1);
	}

	if (id_reg)
		NXWR32(adapter, id_reg, adapter->portnum);

	return 0;
}

void
netxen_pcie_sem_unlock(struct netxen_adapter *adapter, int sem)
{
	NXRD32(adapter, NETXEN_PCIE_REG(PCIE_SEM_UNLOCK(sem)));
}

static int netxen_niu_xg_init_port(struct netxen_adapter *adapter, int port)
{
	if (NX_IS_REVISION_P2(adapter->ahw.revision_id)) {
		NXWR32(adapter, NETXEN_NIU_XGE_CONFIG_1+(0x10000*port), 0x1447);
		NXWR32(adapter, NETXEN_NIU_XGE_CONFIG_0+(0x10000*port), 0x5);
	}

	return 0;
}

/* Disable an XG interface */
static int netxen_niu_disable_xg_port(struct netxen_adapter *adapter)
{
	__u32 mac_cfg;
	u32 port = adapter->physical_port;

	if (NX_IS_REVISION_P3(adapter->ahw.revision_id))
		return 0;

	if (port > NETXEN_NIU_MAX_XG_PORTS)
		return -EINVAL;

	mac_cfg = 0;
	if (NXWR32(adapter,
			NETXEN_NIU_XGE_CONFIG_0 + (0x10000 * port), mac_cfg))
		return -EIO;
	return 0;
}

#define NETXEN_UNICAST_ADDR(port, index) \
	(NETXEN_UNICAST_ADDR_BASE+(port*32)+(index*8))
#define NETXEN_MCAST_ADDR(port, index) \
	(NETXEN_MULTICAST_ADDR_BASE+(port*0x80)+(index*8))
#define MAC_HI(addr) \
	((addr[2] << 16) | (addr[1] << 8) | (addr[0]))
#define MAC_LO(addr) \
	((addr[5] << 16) | (addr[4] << 8) | (addr[3]))

static int netxen_p2_nic_set_promisc(struct netxen_adapter *adapter, u32 mode)
{
	u32 mac_cfg;
	u32 cnt = 0;
	__u32 reg = 0x0200;
	u32 port = adapter->physical_port;
	u16 board_type = adapter->ahw.board_type;

	if (port > NETXEN_NIU_MAX_XG_PORTS)
		return -EINVAL;

	mac_cfg = NXRD32(adapter, NETXEN_NIU_XGE_CONFIG_0 + (0x10000 * port));
	mac_cfg &= ~0x4;
	NXWR32(adapter, NETXEN_NIU_XGE_CONFIG_0 + (0x10000 * port), mac_cfg);

	if ((board_type == NETXEN_BRDTYPE_P2_SB31_10G_IMEZ) ||
			(board_type == NETXEN_BRDTYPE_P2_SB31_10G_HMEZ))
		reg = (0x20 << port);

	NXWR32(adapter, NETXEN_NIU_FRAME_COUNT_SELECT, reg);

	mdelay(10);

	while (NXRD32(adapter, NETXEN_NIU_FRAME_COUNT) && ++cnt < 20)
		mdelay(10);

	if (cnt < 20) {

		reg = NXRD32(adapter,
			NETXEN_NIU_XGE_CONFIG_1 + (0x10000 * port));

		if (mode == NETXEN_NIU_PROMISC_MODE)
			reg = (reg | 0x2000UL);
		else
			reg = (reg & ~0x2000UL);

		if (mode == NETXEN_NIU_ALLMULTI_MODE)
			reg = (reg | 0x1000UL);
		else
			reg = (reg & ~0x1000UL);

		NXWR32(adapter,
			NETXEN_NIU_XGE_CONFIG_1 + (0x10000 * port), reg);
	}

	mac_cfg |= 0x4;
	NXWR32(adapter, NETXEN_NIU_XGE_CONFIG_0 + (0x10000 * port), mac_cfg);

	return 0;
}

static int netxen_p2_nic_set_mac_addr(struct netxen_adapter *adapter, u8 *addr)
{
	u32 mac_hi, mac_lo;
	u32 reg_hi, reg_lo;

	u8 phy = adapter->physical_port;

	if (phy >= NETXEN_NIU_MAX_XG_PORTS)
		return -EINVAL;

	mac_lo = ((u32)addr[0] << 16) | ((u32)addr[1] << 24);
	mac_hi = addr[2] | ((u32)addr[3] << 8) |
		((u32)addr[4] << 16) | ((u32)addr[5] << 24);

	reg_lo = NETXEN_NIU_XGE_STATION_ADDR_0_1 + (0x10000 * phy);
	reg_hi = NETXEN_NIU_XGE_STATION_ADDR_0_HI + (0x10000 * phy);

	/* write twice to flush */
	if (NXWR32(adapter, reg_lo, mac_lo) || NXWR32(adapter, reg_hi, mac_hi))
		return -EIO;
	if (NXWR32(adapter, reg_lo, mac_lo) || NXWR32(adapter, reg_hi, mac_hi))
		return -EIO;

	return 0;
}

static int
netxen_nic_enable_mcast_filter(struct netxen_adapter *adapter)
{
	u32	val = 0;
	u16 port = adapter->physical_port;
	u8 *addr = adapter->mac_addr;

	if (adapter->mc_enabled)
		return 0;

	val = NXRD32(adapter, NETXEN_MAC_ADDR_CNTL_REG);
	val |= (1UL << (28+port));
	NXWR32(adapter, NETXEN_MAC_ADDR_CNTL_REG, val);

	/* add broadcast addr to filter */
	val = 0xffffff;
	NXWR32(adapter, NETXEN_UNICAST_ADDR(port, 0), val);
	NXWR32(adapter, NETXEN_UNICAST_ADDR(port, 0)+4, val);

	/* add station addr to filter */
	val = MAC_HI(addr);
	NXWR32(adapter, NETXEN_UNICAST_ADDR(port, 1), val);
	val = MAC_LO(addr);
	NXWR32(adapter, NETXEN_UNICAST_ADDR(port, 1)+4, val);

	adapter->mc_enabled = 1;
	return 0;
}

static int
netxen_nic_disable_mcast_filter(struct netxen_adapter *adapter)
{
	u32	val = 0;
	u16 port = adapter->physical_port;
	u8 *addr = adapter->mac_addr;

	if (!adapter->mc_enabled)
		return 0;

	val = NXRD32(adapter, NETXEN_MAC_ADDR_CNTL_REG);
	val &= ~(1UL << (28+port));
	NXWR32(adapter, NETXEN_MAC_ADDR_CNTL_REG, val);

	val = MAC_HI(addr);
	NXWR32(adapter, NETXEN_UNICAST_ADDR(port, 0), val);
	val = MAC_LO(addr);
	NXWR32(adapter, NETXEN_UNICAST_ADDR(port, 0)+4, val);

	NXWR32(adapter, NETXEN_UNICAST_ADDR(port, 1), 0);
	NXWR32(adapter, NETXEN_UNICAST_ADDR(port, 1)+4, 0);

	adapter->mc_enabled = 0;
	return 0;
}

static int
netxen_nic_set_mcast_addr(struct netxen_adapter *adapter,
		int index, u8 *addr)
{
	u32 hi = 0, lo = 0;
	u16 port = adapter->physical_port;

	lo = MAC_LO(addr);
	hi = MAC_HI(addr);

	NXWR32(adapter, NETXEN_MCAST_ADDR(port, index), hi);
	NXWR32(adapter, NETXEN_MCAST_ADDR(port, index)+4, lo);

	return 0;
}

static void netxen_p2_nic_set_multi(struct net_device *netdev)
{
	struct netxen_adapter *adapter = netdev_priv(netdev);
	struct netdev_hw_addr *ha;
	u8 null_addr[6];
	int i;

	memset(null_addr, 0, 6);

	if (netdev->flags & IFF_PROMISC) {

		adapter->set_promisc(adapter,
				NETXEN_NIU_PROMISC_MODE);

		/* Full promiscuous mode */
		netxen_nic_disable_mcast_filter(adapter);

		return;
	}

	if (netdev_mc_empty(netdev)) {
		adapter->set_promisc(adapter,
				NETXEN_NIU_NON_PROMISC_MODE);
		netxen_nic_disable_mcast_filter(adapter);
		return;
	}

	adapter->set_promisc(adapter, NETXEN_NIU_ALLMULTI_MODE);
	if (netdev->flags & IFF_ALLMULTI ||
			netdev_mc_count(netdev) > adapter->max_mc_count) {
		netxen_nic_disable_mcast_filter(adapter);
		return;
	}

	netxen_nic_enable_mcast_filter(adapter);

	i = 0;
	netdev_for_each_mc_addr(ha, netdev)
		netxen_nic_set_mcast_addr(adapter, i++, ha->addr);

	/* Clear out remaining addresses */
	while (i < adapter->max_mc_count)
		netxen_nic_set_mcast_addr(adapter, i++, null_addr);
}

static int
netxen_send_cmd_descs(struct netxen_adapter *adapter,
		struct cmd_desc_type0 *cmd_desc_arr, int nr_desc)
{
	u32 i, producer, consumer;
	struct netxen_cmd_buffer *pbuf;
	struct cmd_desc_type0 *cmd_desc;
	struct nx_host_tx_ring *tx_ring;

	i = 0;

	if (adapter->is_up != NETXEN_ADAPTER_UP_MAGIC)
		return -EIO;

	tx_ring = adapter->tx_ring;
	__netif_tx_lock_bh(tx_ring->txq);

	producer = tx_ring->producer;
	consumer = tx_ring->sw_consumer;

	if (nr_desc >= netxen_tx_avail(tx_ring)) {
		netif_tx_stop_queue(tx_ring->txq);
		smp_mb();
		if (netxen_tx_avail(tx_ring) > nr_desc) {
			if (netxen_tx_avail(tx_ring) > TX_STOP_THRESH)
				netif_tx_wake_queue(tx_ring->txq);
		} else {
			__netif_tx_unlock_bh(tx_ring->txq);
			return -EBUSY;
		}
	}

	do {
		cmd_desc = &cmd_desc_arr[i];

		pbuf = &tx_ring->cmd_buf_arr[producer];
		pbuf->skb = NULL;
		pbuf->frag_count = 0;

		memcpy(&tx_ring->desc_head[producer],
			&cmd_desc_arr[i], sizeof(struct cmd_desc_type0));

		producer = get_next_index(producer, tx_ring->num_desc);
		i++;

	} while (i != nr_desc);

	tx_ring->producer = producer;

	netxen_nic_update_cmd_producer(adapter, tx_ring);

	__netif_tx_unlock_bh(tx_ring->txq);

	return 0;
}

static int
nx_p3_sre_macaddr_change(struct netxen_adapter *adapter, u8 *addr, unsigned op)
{
	nx_nic_req_t req;
	nx_mac_req_t *mac_req;
	u64 word;

	memset(&req, 0, sizeof(nx_nic_req_t));
	req.qhdr = cpu_to_le64(NX_NIC_REQUEST << 23);

	word = NX_MAC_EVENT | ((u64)adapter->portnum << 16);
	req.req_hdr = cpu_to_le64(word);

	mac_req = (nx_mac_req_t *)&req.words[0];
	mac_req->op = op;
	memcpy(mac_req->mac_addr, addr, 6);

	return netxen_send_cmd_descs(adapter, (struct cmd_desc_type0 *)&req, 1);
}

static int nx_p3_nic_add_mac(struct netxen_adapter *adapter,
		const u8 *addr, struct list_head *del_list)
{
	struct list_head *head;
	nx_mac_list_t *cur;

	/* look up if already exists */
	list_for_each(head, del_list) {
		cur = list_entry(head, nx_mac_list_t, list);

		if (memcmp(addr, cur->mac_addr, ETH_ALEN) == 0) {
			list_move_tail(head, &adapter->mac_list);
			return 0;
		}
	}

	cur = kzalloc(sizeof(nx_mac_list_t), GFP_ATOMIC);
	if (cur == NULL) {
		printk(KERN_ERR "%s: failed to add mac address filter\n",
				adapter->netdev->name);
		return -ENOMEM;
	}
	memcpy(cur->mac_addr, addr, ETH_ALEN);
	list_add_tail(&cur->list, &adapter->mac_list);
	return nx_p3_sre_macaddr_change(adapter,
				cur->mac_addr, NETXEN_MAC_ADD);
}

static void netxen_p3_nic_set_multi(struct net_device *netdev)
{
	struct netxen_adapter *adapter = netdev_priv(netdev);
	struct netdev_hw_addr *ha;
<<<<<<< HEAD
	u8 bcast_addr[ETH_ALEN] = { 0xff, 0xff, 0xff, 0xff, 0xff, 0xff };
=======
	static const u8 bcast_addr[ETH_ALEN] = {
		0xff, 0xff, 0xff, 0xff, 0xff, 0xff
	};
>>>>>>> 3cbea436
	u32 mode = VPORT_MISS_MODE_DROP;
	LIST_HEAD(del_list);
	struct list_head *head;
	nx_mac_list_t *cur;

	if (adapter->is_up != NETXEN_ADAPTER_UP_MAGIC)
		return;

	list_splice_tail_init(&adapter->mac_list, &del_list);

	nx_p3_nic_add_mac(adapter, adapter->mac_addr, &del_list);
	nx_p3_nic_add_mac(adapter, bcast_addr, &del_list);

	if (netdev->flags & IFF_PROMISC) {
		mode = VPORT_MISS_MODE_ACCEPT_ALL;
		goto send_fw_cmd;
	}

	if ((netdev->flags & IFF_ALLMULTI) ||
			(netdev_mc_count(netdev) > adapter->max_mc_count)) {
		mode = VPORT_MISS_MODE_ACCEPT_MULTI;
		goto send_fw_cmd;
	}

	if (!netdev_mc_empty(netdev)) {
		netdev_for_each_mc_addr(ha, netdev)
			nx_p3_nic_add_mac(adapter, ha->addr, &del_list);
	}

send_fw_cmd:
	adapter->set_promisc(adapter, mode);
	head = &del_list;
	while (!list_empty(head)) {
		cur = list_entry(head->next, nx_mac_list_t, list);

		nx_p3_sre_macaddr_change(adapter,
				cur->mac_addr, NETXEN_MAC_DEL);
		list_del(&cur->list);
		kfree(cur);
	}
}

static int netxen_p3_nic_set_promisc(struct netxen_adapter *adapter, u32 mode)
{
	nx_nic_req_t req;
	u64 word;

	memset(&req, 0, sizeof(nx_nic_req_t));

	req.qhdr = cpu_to_le64(NX_HOST_REQUEST << 23);

	word = NX_NIC_H2C_OPCODE_PROXY_SET_VPORT_MISS_MODE |
			((u64)adapter->portnum << 16);
	req.req_hdr = cpu_to_le64(word);

	req.words[0] = cpu_to_le64(mode);

	return netxen_send_cmd_descs(adapter,
				(struct cmd_desc_type0 *)&req, 1);
}

void netxen_p3_free_mac_list(struct netxen_adapter *adapter)
{
	nx_mac_list_t *cur;
	struct list_head *head = &adapter->mac_list;

	while (!list_empty(head)) {
		cur = list_entry(head->next, nx_mac_list_t, list);
		nx_p3_sre_macaddr_change(adapter,
				cur->mac_addr, NETXEN_MAC_DEL);
		list_del(&cur->list);
		kfree(cur);
	}
}

static int netxen_p3_nic_set_mac_addr(struct netxen_adapter *adapter, u8 *addr)
{
	/* assuming caller has already copied new addr to netdev */
	netxen_p3_nic_set_multi(adapter->netdev);
	return 0;
}

#define	NETXEN_CONFIG_INTR_COALESCE	3

/*
 * Send the interrupt coalescing parameter set by ethtool to the card.
 */
int netxen_config_intr_coalesce(struct netxen_adapter *adapter)
{
	nx_nic_req_t req;
	u64 word[6];
	int rv, i;

	memset(&req, 0, sizeof(nx_nic_req_t));
	memset(word, 0, sizeof(word));

	req.qhdr = cpu_to_le64(NX_HOST_REQUEST << 23);

	word[0] = NETXEN_CONFIG_INTR_COALESCE | ((u64)adapter->portnum << 16);
	req.req_hdr = cpu_to_le64(word[0]);

	memcpy(&word[0], &adapter->coal, sizeof(adapter->coal));
	for (i = 0; i < 6; i++)
		req.words[i] = cpu_to_le64(word[i]);

	rv = netxen_send_cmd_descs(adapter, (struct cmd_desc_type0 *)&req, 1);
	if (rv != 0) {
		printk(KERN_ERR "ERROR. Could not send "
			"interrupt coalescing parameters\n");
	}

	return rv;
}

int netxen_config_hw_lro(struct netxen_adapter *adapter, int enable)
{
	nx_nic_req_t req;
	u64 word;
	int rv = 0;

	memset(&req, 0, sizeof(nx_nic_req_t));

	req.qhdr = cpu_to_le64(NX_HOST_REQUEST << 23);

	word = NX_NIC_H2C_OPCODE_CONFIG_HW_LRO | ((u64)adapter->portnum << 16);
	req.req_hdr = cpu_to_le64(word);

	req.words[0] = cpu_to_le64(enable);

	rv = netxen_send_cmd_descs(adapter, (struct cmd_desc_type0 *)&req, 1);
	if (rv != 0) {
		printk(KERN_ERR "ERROR. Could not send "
			"configure hw lro request\n");
	}

	return rv;
}

int netxen_config_bridged_mode(struct netxen_adapter *adapter, int enable)
{
	nx_nic_req_t req;
	u64 word;
	int rv = 0;

	if (!!(adapter->flags & NETXEN_NIC_BRIDGE_ENABLED) == enable)
		return rv;

	memset(&req, 0, sizeof(nx_nic_req_t));

	req.qhdr = cpu_to_le64(NX_HOST_REQUEST << 23);

	word = NX_NIC_H2C_OPCODE_CONFIG_BRIDGING |
		((u64)adapter->portnum << 16);
	req.req_hdr = cpu_to_le64(word);

	req.words[0] = cpu_to_le64(enable);

	rv = netxen_send_cmd_descs(adapter, (struct cmd_desc_type0 *)&req, 1);
	if (rv != 0) {
		printk(KERN_ERR "ERROR. Could not send "
				"configure bridge mode request\n");
	}

	adapter->flags ^= NETXEN_NIC_BRIDGE_ENABLED;

	return rv;
}


#define RSS_HASHTYPE_IP_TCP	0x3

int netxen_config_rss(struct netxen_adapter *adapter, int enable)
{
	nx_nic_req_t req;
	u64 word;
	int i, rv;

	static const u64 key[] = {
		0xbeac01fa6a42b73bULL, 0x8030f20c77cb2da3ULL,
		0xae7b30b4d0ca2bcbULL, 0x43a38fb04167253dULL,
		0x255b0ec26d5a56daULL
	};


	memset(&req, 0, sizeof(nx_nic_req_t));
	req.qhdr = cpu_to_le64(NX_HOST_REQUEST << 23);

	word = NX_NIC_H2C_OPCODE_CONFIG_RSS | ((u64)adapter->portnum << 16);
	req.req_hdr = cpu_to_le64(word);

	/*
	 * RSS request:
	 * bits 3-0: hash_method
	 *      5-4: hash_type_ipv4
	 *	7-6: hash_type_ipv6
	 *	  8: enable
	 *        9: use indirection table
	 *    47-10: reserved
	 *    63-48: indirection table mask
	 */
	word =  ((u64)(RSS_HASHTYPE_IP_TCP & 0x3) << 4) |
		((u64)(RSS_HASHTYPE_IP_TCP & 0x3) << 6) |
		((u64)(enable & 0x1) << 8) |
		((0x7ULL) << 48);
	req.words[0] = cpu_to_le64(word);
	for (i = 0; i < ARRAY_SIZE(key); i++)
		req.words[i+1] = cpu_to_le64(key[i]);


	rv = netxen_send_cmd_descs(adapter, (struct cmd_desc_type0 *)&req, 1);
	if (rv != 0) {
		printk(KERN_ERR "%s: could not configure RSS\n",
				adapter->netdev->name);
	}

	return rv;
}

int netxen_config_ipaddr(struct netxen_adapter *adapter, u32 ip, int cmd)
{
	nx_nic_req_t req;
	u64 word;
	int rv;

	memset(&req, 0, sizeof(nx_nic_req_t));
	req.qhdr = cpu_to_le64(NX_HOST_REQUEST << 23);

	word = NX_NIC_H2C_OPCODE_CONFIG_IPADDR | ((u64)adapter->portnum << 16);
	req.req_hdr = cpu_to_le64(word);

	req.words[0] = cpu_to_le64(cmd);
	req.words[1] = cpu_to_le64(ip);

	rv = netxen_send_cmd_descs(adapter, (struct cmd_desc_type0 *)&req, 1);
	if (rv != 0) {
		printk(KERN_ERR "%s: could not notify %s IP 0x%x reuqest\n",
				adapter->netdev->name,
				(cmd == NX_IP_UP) ? "Add" : "Remove", ip);
	}
	return rv;
}

int netxen_linkevent_request(struct netxen_adapter *adapter, int enable)
{
	nx_nic_req_t req;
	u64 word;
	int rv;

	memset(&req, 0, sizeof(nx_nic_req_t));
	req.qhdr = cpu_to_le64(NX_HOST_REQUEST << 23);

	word = NX_NIC_H2C_OPCODE_GET_LINKEVENT | ((u64)adapter->portnum << 16);
	req.req_hdr = cpu_to_le64(word);
	req.words[0] = cpu_to_le64(enable | (enable << 8));

	rv = netxen_send_cmd_descs(adapter, (struct cmd_desc_type0 *)&req, 1);
	if (rv != 0) {
		printk(KERN_ERR "%s: could not configure link notification\n",
				adapter->netdev->name);
	}

	return rv;
}

int netxen_send_lro_cleanup(struct netxen_adapter *adapter)
{
	nx_nic_req_t req;
	u64 word;
	int rv;

	memset(&req, 0, sizeof(nx_nic_req_t));
	req.qhdr = cpu_to_le64(NX_HOST_REQUEST << 23);

	word = NX_NIC_H2C_OPCODE_LRO_REQUEST |
		((u64)adapter->portnum << 16) |
		((u64)NX_NIC_LRO_REQUEST_CLEANUP << 56) ;

	req.req_hdr = cpu_to_le64(word);

	rv = netxen_send_cmd_descs(adapter, (struct cmd_desc_type0 *)&req, 1);
	if (rv != 0) {
		printk(KERN_ERR "%s: could not cleanup lro flows\n",
				adapter->netdev->name);
	}
	return rv;
}

/*
 * netxen_nic_change_mtu - Change the Maximum Transfer Unit
 * @returns 0 on success, negative on failure
 */

#define MTU_FUDGE_FACTOR	100

int netxen_nic_change_mtu(struct net_device *netdev, int mtu)
{
	struct netxen_adapter *adapter = netdev_priv(netdev);
	int max_mtu;
	int rc = 0;

	if (NX_IS_REVISION_P3(adapter->ahw.revision_id))
		max_mtu = P3_MAX_MTU;
	else
		max_mtu = P2_MAX_MTU;

	if (mtu > max_mtu) {
		printk(KERN_ERR "%s: mtu > %d bytes unsupported\n",
				netdev->name, max_mtu);
		return -EINVAL;
	}

	if (adapter->set_mtu)
		rc = adapter->set_mtu(adapter, mtu);

	if (!rc)
		netdev->mtu = mtu;

	return rc;
}

static int netxen_get_flash_block(struct netxen_adapter *adapter, int base,
				  int size, __le32 * buf)
{
	int i, v, addr;
	__le32 *ptr32;

	addr = base;
	ptr32 = buf;
	for (i = 0; i < size / sizeof(u32); i++) {
		if (netxen_rom_fast_read(adapter, addr, &v) == -1)
			return -1;
		*ptr32 = cpu_to_le32(v);
		ptr32++;
		addr += sizeof(u32);
	}
	if ((char *)buf + size > (char *)ptr32) {
		__le32 local;
		if (netxen_rom_fast_read(adapter, addr, &v) == -1)
			return -1;
		local = cpu_to_le32(v);
		memcpy(ptr32, &local, (char *)buf + size - (char *)ptr32);
	}

	return 0;
}

int netxen_get_flash_mac_addr(struct netxen_adapter *adapter, u64 *mac)
{
	__le32 *pmac = (__le32 *) mac;
	u32 offset;

	offset = NX_FW_MAC_ADDR_OFFSET + (adapter->portnum * sizeof(u64));

	if (netxen_get_flash_block(adapter, offset, sizeof(u64), pmac) == -1)
		return -1;

	if (*mac == cpu_to_le64(~0ULL)) {

		offset = NX_OLD_MAC_ADDR_OFFSET +
			(adapter->portnum * sizeof(u64));

		if (netxen_get_flash_block(adapter,
					offset, sizeof(u64), pmac) == -1)
			return -1;

		if (*mac == cpu_to_le64(~0ULL))
			return -1;
	}
	return 0;
}

int netxen_p3_get_mac_addr(struct netxen_adapter *adapter, u64 *mac)
{
	uint32_t crbaddr, mac_hi, mac_lo;
	int pci_func = adapter->ahw.pci_func;

	crbaddr = CRB_MAC_BLOCK_START +
		(4 * ((pci_func/2) * 3)) + (4 * (pci_func & 1));

	mac_lo = NXRD32(adapter, crbaddr);
	mac_hi = NXRD32(adapter, crbaddr+4);

	if (pci_func & 1)
		*mac = le64_to_cpu((mac_lo >> 16) | ((u64)mac_hi << 16));
	else
		*mac = le64_to_cpu((u64)mac_lo | ((u64)mac_hi << 32));

	return 0;
}

/*
 * Changes the CRB window to the specified window.
 */
static void
netxen_nic_pci_set_crbwindow_128M(struct netxen_adapter *adapter,
		u32 window)
{
	void __iomem *offset;
	int count = 10;
	u8 func = adapter->ahw.pci_func;

	if (adapter->ahw.crb_win == window)
		return;

	offset = PCI_OFFSET_SECOND_RANGE(adapter,
			NETXEN_PCIX_PH_REG(PCIE_CRB_WINDOW_REG(func)));

	writel(window, offset);
	do {
		if (window == readl(offset))
			break;

		if (printk_ratelimit())
			dev_warn(&adapter->pdev->dev,
					"failed to set CRB window to %d\n",
					(window == NETXEN_WINDOW_ONE));
		udelay(1);

	} while (--count > 0);

	if (count > 0)
		adapter->ahw.crb_win = window;
}

/*
 * Returns < 0 if off is not valid,
 *	 1 if window access is needed. 'off' is set to offset from
 *	   CRB space in 128M pci map
 *	 0 if no window access is needed. 'off' is set to 2M addr
 * In: 'off' is offset from base in 128M pci map
 */
static int
netxen_nic_pci_get_crb_addr_2M(struct netxen_adapter *adapter,
		ulong off, void __iomem **addr)
{
	crb_128M_2M_sub_block_map_t *m;


	if ((off >= NETXEN_CRB_MAX) || (off < NETXEN_PCI_CRBSPACE))
		return -EINVAL;

	off -= NETXEN_PCI_CRBSPACE;

	/*
	 * Try direct map
	 */
	m = &crb_128M_2M_map[CRB_BLK(off)].sub_block[CRB_SUBBLK(off)];

	if (m->valid && (m->start_128M <= off) && (m->end_128M > off)) {
		*addr = adapter->ahw.pci_base0 + m->start_2M +
			(off - m->start_128M);
		return 0;
	}

	/*
	 * Not in direct map, use crb window
	 */
	*addr = adapter->ahw.pci_base0 + CRB_INDIRECT_2M +
		(off & MASK(16));
	return 1;
}

/*
 * In: 'off' is offset from CRB space in 128M pci map
 * Out: 'off' is 2M pci map addr
 * side effect: lock crb window
 */
static void
netxen_nic_pci_set_crbwindow_2M(struct netxen_adapter *adapter, ulong off)
{
	u32 window;
	void __iomem *addr = adapter->ahw.pci_base0 + CRB_WINDOW_2M;

	off -= NETXEN_PCI_CRBSPACE;

	window = CRB_HI(off);

	writel(window, addr);
	if (readl(addr) != window) {
		if (printk_ratelimit())
			dev_warn(&adapter->pdev->dev,
				"failed to set CRB window to %d off 0x%lx\n",
				window, off);
	}
}

static void __iomem *
netxen_nic_map_indirect_address_128M(struct netxen_adapter *adapter,
		ulong win_off, void __iomem **mem_ptr)
{
	ulong off = win_off;
	void __iomem *addr;
	resource_size_t mem_base;

	if (ADDR_IN_WINDOW1(win_off))
		off = NETXEN_CRB_NORMAL(win_off);

	addr = pci_base_offset(adapter, off);
	if (addr)
		return addr;

	if (adapter->ahw.pci_len0 == 0)
		off -= NETXEN_PCI_CRBSPACE;

	mem_base = pci_resource_start(adapter->pdev, 0);
	*mem_ptr = ioremap(mem_base + (off & PAGE_MASK), PAGE_SIZE);
	if (*mem_ptr)
		addr = *mem_ptr + (off & (PAGE_SIZE - 1));

	return addr;
}

static int
netxen_nic_hw_write_wx_128M(struct netxen_adapter *adapter, ulong off, u32 data)
{
	unsigned long flags;
	void __iomem *addr, *mem_ptr = NULL;

	addr = netxen_nic_map_indirect_address_128M(adapter, off, &mem_ptr);
	if (!addr)
		return -EIO;

	if (ADDR_IN_WINDOW1(off)) { /* Window 1 */
		netxen_nic_io_write_128M(adapter, addr, data);
	} else {        /* Window 0 */
		write_lock_irqsave(&adapter->ahw.crb_lock, flags);
		netxen_nic_pci_set_crbwindow_128M(adapter, 0);
		writel(data, addr);
		netxen_nic_pci_set_crbwindow_128M(adapter,
				NETXEN_WINDOW_ONE);
		write_unlock_irqrestore(&adapter->ahw.crb_lock, flags);
	}

	if (mem_ptr)
		iounmap(mem_ptr);

	return 0;
}

static u32
netxen_nic_hw_read_wx_128M(struct netxen_adapter *adapter, ulong off)
{
	unsigned long flags;
	void __iomem *addr, *mem_ptr = NULL;
	u32 data;

	addr = netxen_nic_map_indirect_address_128M(adapter, off, &mem_ptr);
	if (!addr)
		return -EIO;

	if (ADDR_IN_WINDOW1(off)) { /* Window 1 */
		data = netxen_nic_io_read_128M(adapter, addr);
	} else {        /* Window 0 */
		write_lock_irqsave(&adapter->ahw.crb_lock, flags);
		netxen_nic_pci_set_crbwindow_128M(adapter, 0);
		data = readl(addr);
		netxen_nic_pci_set_crbwindow_128M(adapter,
				NETXEN_WINDOW_ONE);
		write_unlock_irqrestore(&adapter->ahw.crb_lock, flags);
	}

	if (mem_ptr)
		iounmap(mem_ptr);

	return data;
}

static int
netxen_nic_hw_write_wx_2M(struct netxen_adapter *adapter, ulong off, u32 data)
{
	unsigned long flags;
	int rv;
	void __iomem *addr = NULL;

	rv = netxen_nic_pci_get_crb_addr_2M(adapter, off, &addr);

	if (rv == 0) {
		writel(data, addr);
		return 0;
	}

	if (rv > 0) {
		/* indirect access */
		write_lock_irqsave(&adapter->ahw.crb_lock, flags);
		crb_win_lock(adapter);
		netxen_nic_pci_set_crbwindow_2M(adapter, off);
		writel(data, addr);
		crb_win_unlock(adapter);
		write_unlock_irqrestore(&adapter->ahw.crb_lock, flags);
		return 0;
	}

	dev_err(&adapter->pdev->dev,
			"%s: invalid offset: 0x%016lx\n", __func__, off);
	dump_stack();
	return -EIO;
}

static u32
netxen_nic_hw_read_wx_2M(struct netxen_adapter *adapter, ulong off)
{
	unsigned long flags;
	int rv;
	u32 data;
	void __iomem *addr = NULL;

	rv = netxen_nic_pci_get_crb_addr_2M(adapter, off, &addr);

	if (rv == 0)
		return readl(addr);

	if (rv > 0) {
		/* indirect access */
		write_lock_irqsave(&adapter->ahw.crb_lock, flags);
		crb_win_lock(adapter);
		netxen_nic_pci_set_crbwindow_2M(adapter, off);
		data = readl(addr);
		crb_win_unlock(adapter);
		write_unlock_irqrestore(&adapter->ahw.crb_lock, flags);
		return data;
	}

	dev_err(&adapter->pdev->dev,
			"%s: invalid offset: 0x%016lx\n", __func__, off);
	dump_stack();
	return -1;
}

/* window 1 registers only */
static void netxen_nic_io_write_128M(struct netxen_adapter *adapter,
		void __iomem *addr, u32 data)
{
	read_lock(&adapter->ahw.crb_lock);
	writel(data, addr);
	read_unlock(&adapter->ahw.crb_lock);
}

static u32 netxen_nic_io_read_128M(struct netxen_adapter *adapter,
		void __iomem *addr)
{
	u32 val;

	read_lock(&adapter->ahw.crb_lock);
	val = readl(addr);
	read_unlock(&adapter->ahw.crb_lock);

	return val;
}

static void netxen_nic_io_write_2M(struct netxen_adapter *adapter,
		void __iomem *addr, u32 data)
{
	writel(data, addr);
}

static u32 netxen_nic_io_read_2M(struct netxen_adapter *adapter,
		void __iomem *addr)
{
	return readl(addr);
}

void __iomem *
netxen_get_ioaddr(struct netxen_adapter *adapter, u32 offset)
{
	void __iomem *addr = NULL;

	if (NX_IS_REVISION_P2(adapter->ahw.revision_id)) {
		if ((offset < NETXEN_CRB_PCIX_HOST2) &&
				(offset > NETXEN_CRB_PCIX_HOST))
			addr = PCI_OFFSET_SECOND_RANGE(adapter, offset);
		else
			addr = NETXEN_CRB_NORMALIZE(adapter, offset);
	} else {
		WARN_ON(netxen_nic_pci_get_crb_addr_2M(adapter,
					offset, &addr));
	}

	return addr;
}

static int
netxen_nic_pci_set_window_128M(struct netxen_adapter *adapter,
		u64 addr, u32 *start)
{
	if (ADDR_IN_RANGE(addr, NETXEN_ADDR_OCM0, NETXEN_ADDR_OCM0_MAX)) {
		*start = (addr - NETXEN_ADDR_OCM0  + NETXEN_PCI_OCM0);
		return 0;
	} else if (ADDR_IN_RANGE(addr,
				NETXEN_ADDR_OCM1, NETXEN_ADDR_OCM1_MAX)) {
		*start = (addr - NETXEN_ADDR_OCM1 + NETXEN_PCI_OCM1);
		return 0;
	}

	return -EIO;
}

static int
netxen_nic_pci_set_window_2M(struct netxen_adapter *adapter,
		u64 addr, u32 *start)
{
	u32 window;

	window = OCM_WIN(addr);

	writel(window, adapter->ahw.ocm_win_crb);
	/* read back to flush */
	readl(adapter->ahw.ocm_win_crb);

	adapter->ahw.ocm_win = window;
	*start = NETXEN_PCI_OCM0_2M + GET_MEM_OFFS_2M(addr);
	return 0;
}

static int
netxen_nic_pci_mem_access_direct(struct netxen_adapter *adapter, u64 off,
		u64 *data, int op)
{
	void __iomem *addr, *mem_ptr = NULL;
	resource_size_t mem_base;
	int ret;
	u32 start;

	spin_lock(&adapter->ahw.mem_lock);

	ret = adapter->pci_set_window(adapter, off, &start);
	if (ret != 0)
		goto unlock;

	if (NX_IS_REVISION_P3(adapter->ahw.revision_id)) {
		addr = adapter->ahw.pci_base0 + start;
	} else {
		addr = pci_base_offset(adapter, start);
		if (addr)
			goto noremap;

		mem_base = pci_resource_start(adapter->pdev, 0) +
					(start & PAGE_MASK);
		mem_ptr = ioremap(mem_base, PAGE_SIZE);
		if (mem_ptr == NULL) {
			ret = -EIO;
			goto unlock;
		}

		addr = mem_ptr + (start & (PAGE_SIZE-1));
	}
noremap:
	if (op == 0)	/* read */
		*data = readq(addr);
	else		/* write */
		writeq(*data, addr);

unlock:
	spin_unlock(&adapter->ahw.mem_lock);

	if (mem_ptr)
		iounmap(mem_ptr);
	return ret;
}

void
netxen_pci_camqm_read_2M(struct netxen_adapter *adapter, u64 off, u64 *data)
{
	void __iomem *addr = adapter->ahw.pci_base0 +
		NETXEN_PCI_CAMQM_2M_BASE + (off - NETXEN_PCI_CAMQM);

	spin_lock(&adapter->ahw.mem_lock);
	*data = readq(addr);
	spin_unlock(&adapter->ahw.mem_lock);
}

void
netxen_pci_camqm_write_2M(struct netxen_adapter *adapter, u64 off, u64 data)
{
	void __iomem *addr = adapter->ahw.pci_base0 +
		NETXEN_PCI_CAMQM_2M_BASE + (off - NETXEN_PCI_CAMQM);

	spin_lock(&adapter->ahw.mem_lock);
	writeq(data, addr);
	spin_unlock(&adapter->ahw.mem_lock);
}

#define MAX_CTL_CHECK   1000

static int
netxen_nic_pci_mem_write_128M(struct netxen_adapter *adapter,
		u64 off, u64 data)
{
	int j, ret;
	u32 temp, off_lo, off_hi, addr_hi, data_hi, data_lo;
	void __iomem *mem_crb;

	/* Only 64-bit aligned access */
	if (off & 7)
		return -EIO;

	/* P2 has different SIU and MIU test agent base addr */
	if (ADDR_IN_RANGE(off, NETXEN_ADDR_QDR_NET,
				NETXEN_ADDR_QDR_NET_MAX_P2)) {
		mem_crb = pci_base_offset(adapter,
				NETXEN_CRB_QDR_NET+SIU_TEST_AGT_BASE);
		addr_hi = SIU_TEST_AGT_ADDR_HI;
		data_lo = SIU_TEST_AGT_WRDATA_LO;
		data_hi = SIU_TEST_AGT_WRDATA_HI;
		off_lo = off & SIU_TEST_AGT_ADDR_MASK;
		off_hi = SIU_TEST_AGT_UPPER_ADDR(off);
		goto correct;
	}

	if (ADDR_IN_RANGE(off, NETXEN_ADDR_DDR_NET, NETXEN_ADDR_DDR_NET_MAX)) {
		mem_crb = pci_base_offset(adapter,
				NETXEN_CRB_DDR_NET+MIU_TEST_AGT_BASE);
		addr_hi = MIU_TEST_AGT_ADDR_HI;
		data_lo = MIU_TEST_AGT_WRDATA_LO;
		data_hi = MIU_TEST_AGT_WRDATA_HI;
		off_lo = off & MIU_TEST_AGT_ADDR_MASK;
		off_hi = 0;
		goto correct;
	}

	if (ADDR_IN_RANGE(off, NETXEN_ADDR_OCM0, NETXEN_ADDR_OCM0_MAX) ||
		ADDR_IN_RANGE(off, NETXEN_ADDR_OCM1, NETXEN_ADDR_OCM1_MAX)) {
		if (adapter->ahw.pci_len0 != 0) {
			return netxen_nic_pci_mem_access_direct(adapter,
					off, &data, 1);
		}
	}

	return -EIO;

correct:
	spin_lock(&adapter->ahw.mem_lock);
	netxen_nic_pci_set_crbwindow_128M(adapter, 0);

	writel(off_lo, (mem_crb + MIU_TEST_AGT_ADDR_LO));
	writel(off_hi, (mem_crb + addr_hi));
	writel(data & 0xffffffff, (mem_crb + data_lo));
	writel((data >> 32) & 0xffffffff, (mem_crb + data_hi));
	writel((TA_CTL_ENABLE | TA_CTL_WRITE), (mem_crb + TEST_AGT_CTRL));
	writel((TA_CTL_START | TA_CTL_ENABLE | TA_CTL_WRITE),
			(mem_crb + TEST_AGT_CTRL));

	for (j = 0; j < MAX_CTL_CHECK; j++) {
		temp = readl((mem_crb + TEST_AGT_CTRL));
		if ((temp & TA_CTL_BUSY) == 0)
			break;
	}

	if (j >= MAX_CTL_CHECK) {
		if (printk_ratelimit())
			dev_err(&adapter->pdev->dev,
					"failed to write through agent\n");
		ret = -EIO;
	} else
		ret = 0;

	netxen_nic_pci_set_crbwindow_128M(adapter, NETXEN_WINDOW_ONE);
	spin_unlock(&adapter->ahw.mem_lock);
	return ret;
}

static int
netxen_nic_pci_mem_read_128M(struct netxen_adapter *adapter,
		u64 off, u64 *data)
{
	int j, ret;
	u32 temp, off_lo, off_hi, addr_hi, data_hi, data_lo;
	u64 val;
	void __iomem *mem_crb;

	/* Only 64-bit aligned access */
	if (off & 7)
		return -EIO;

	/* P2 has different SIU and MIU test agent base addr */
	if (ADDR_IN_RANGE(off, NETXEN_ADDR_QDR_NET,
				NETXEN_ADDR_QDR_NET_MAX_P2)) {
		mem_crb = pci_base_offset(adapter,
				NETXEN_CRB_QDR_NET+SIU_TEST_AGT_BASE);
		addr_hi = SIU_TEST_AGT_ADDR_HI;
		data_lo = SIU_TEST_AGT_RDDATA_LO;
		data_hi = SIU_TEST_AGT_RDDATA_HI;
		off_lo = off & SIU_TEST_AGT_ADDR_MASK;
		off_hi = SIU_TEST_AGT_UPPER_ADDR(off);
		goto correct;
	}

	if (ADDR_IN_RANGE(off, NETXEN_ADDR_DDR_NET, NETXEN_ADDR_DDR_NET_MAX)) {
		mem_crb = pci_base_offset(adapter,
				NETXEN_CRB_DDR_NET+MIU_TEST_AGT_BASE);
		addr_hi = MIU_TEST_AGT_ADDR_HI;
		data_lo = MIU_TEST_AGT_RDDATA_LO;
		data_hi = MIU_TEST_AGT_RDDATA_HI;
		off_lo = off & MIU_TEST_AGT_ADDR_MASK;
		off_hi = 0;
		goto correct;
	}

	if (ADDR_IN_RANGE(off, NETXEN_ADDR_OCM0, NETXEN_ADDR_OCM0_MAX) ||
		ADDR_IN_RANGE(off, NETXEN_ADDR_OCM1, NETXEN_ADDR_OCM1_MAX)) {
		if (adapter->ahw.pci_len0 != 0) {
			return netxen_nic_pci_mem_access_direct(adapter,
					off, data, 0);
		}
	}

	return -EIO;

correct:
	spin_lock(&adapter->ahw.mem_lock);
	netxen_nic_pci_set_crbwindow_128M(adapter, 0);

	writel(off_lo, (mem_crb + MIU_TEST_AGT_ADDR_LO));
	writel(off_hi, (mem_crb + addr_hi));
	writel(TA_CTL_ENABLE, (mem_crb + TEST_AGT_CTRL));
	writel((TA_CTL_START|TA_CTL_ENABLE), (mem_crb + TEST_AGT_CTRL));

	for (j = 0; j < MAX_CTL_CHECK; j++) {
		temp = readl(mem_crb + TEST_AGT_CTRL);
		if ((temp & TA_CTL_BUSY) == 0)
			break;
	}

	if (j >= MAX_CTL_CHECK) {
		if (printk_ratelimit())
			dev_err(&adapter->pdev->dev,
					"failed to read through agent\n");
		ret = -EIO;
	} else {

		temp = readl(mem_crb + data_hi);
		val = ((u64)temp << 32);
		val |= readl(mem_crb + data_lo);
		*data = val;
		ret = 0;
	}

	netxen_nic_pci_set_crbwindow_128M(adapter, NETXEN_WINDOW_ONE);
	spin_unlock(&adapter->ahw.mem_lock);

	return ret;
}

static int
netxen_nic_pci_mem_write_2M(struct netxen_adapter *adapter,
		u64 off, u64 data)
{
	int j, ret;
	u32 temp, off8;
	void __iomem *mem_crb;

	/* Only 64-bit aligned access */
	if (off & 7)
		return -EIO;

	/* P3 onward, test agent base for MIU and SIU is same */
	if (ADDR_IN_RANGE(off, NETXEN_ADDR_QDR_NET,
				NETXEN_ADDR_QDR_NET_MAX_P3)) {
		mem_crb = netxen_get_ioaddr(adapter,
				NETXEN_CRB_QDR_NET+MIU_TEST_AGT_BASE);
		goto correct;
	}

	if (ADDR_IN_RANGE(off, NETXEN_ADDR_DDR_NET, NETXEN_ADDR_DDR_NET_MAX)) {
		mem_crb = netxen_get_ioaddr(adapter,
				NETXEN_CRB_DDR_NET+MIU_TEST_AGT_BASE);
		goto correct;
	}

	if (ADDR_IN_RANGE(off, NETXEN_ADDR_OCM0, NETXEN_ADDR_OCM0_MAX))
		return netxen_nic_pci_mem_access_direct(adapter, off, &data, 1);

	return -EIO;

correct:
	off8 = off & 0xfffffff8;

	spin_lock(&adapter->ahw.mem_lock);

	writel(off8, (mem_crb + MIU_TEST_AGT_ADDR_LO));
	writel(0, (mem_crb + MIU_TEST_AGT_ADDR_HI));

	writel(data & 0xffffffff,
			mem_crb + MIU_TEST_AGT_WRDATA_LO);
	writel((data >> 32) & 0xffffffff,
			mem_crb + MIU_TEST_AGT_WRDATA_HI);

	writel((TA_CTL_ENABLE | TA_CTL_WRITE), (mem_crb + TEST_AGT_CTRL));
	writel((TA_CTL_START | TA_CTL_ENABLE | TA_CTL_WRITE),
			(mem_crb + TEST_AGT_CTRL));

	for (j = 0; j < MAX_CTL_CHECK; j++) {
		temp = readl(mem_crb + TEST_AGT_CTRL);
		if ((temp & TA_CTL_BUSY) == 0)
			break;
	}

	if (j >= MAX_CTL_CHECK) {
		if (printk_ratelimit())
			dev_err(&adapter->pdev->dev,
					"failed to write through agent\n");
		ret = -EIO;
	} else
		ret = 0;

	spin_unlock(&adapter->ahw.mem_lock);

	return ret;
}

static int
netxen_nic_pci_mem_read_2M(struct netxen_adapter *adapter,
		u64 off, u64 *data)
{
	int j, ret;
	u32 temp, off8;
	u64 val;
	void __iomem *mem_crb;

	/* Only 64-bit aligned access */
	if (off & 7)
		return -EIO;

	/* P3 onward, test agent base for MIU and SIU is same */
	if (ADDR_IN_RANGE(off, NETXEN_ADDR_QDR_NET,
				NETXEN_ADDR_QDR_NET_MAX_P3)) {
		mem_crb = netxen_get_ioaddr(adapter,
				NETXEN_CRB_QDR_NET+MIU_TEST_AGT_BASE);
		goto correct;
	}

	if (ADDR_IN_RANGE(off, NETXEN_ADDR_DDR_NET, NETXEN_ADDR_DDR_NET_MAX)) {
		mem_crb = netxen_get_ioaddr(adapter,
				NETXEN_CRB_DDR_NET+MIU_TEST_AGT_BASE);
		goto correct;
	}

	if (ADDR_IN_RANGE(off, NETXEN_ADDR_OCM0, NETXEN_ADDR_OCM0_MAX)) {
		return netxen_nic_pci_mem_access_direct(adapter,
				off, data, 0);
	}

	return -EIO;

correct:
	off8 = off & 0xfffffff8;

	spin_lock(&adapter->ahw.mem_lock);

	writel(off8, (mem_crb + MIU_TEST_AGT_ADDR_LO));
	writel(0, (mem_crb + MIU_TEST_AGT_ADDR_HI));
	writel(TA_CTL_ENABLE, (mem_crb + TEST_AGT_CTRL));
	writel((TA_CTL_START | TA_CTL_ENABLE), (mem_crb + TEST_AGT_CTRL));

	for (j = 0; j < MAX_CTL_CHECK; j++) {
		temp = readl(mem_crb + TEST_AGT_CTRL);
		if ((temp & TA_CTL_BUSY) == 0)
			break;
	}

	if (j >= MAX_CTL_CHECK) {
		if (printk_ratelimit())
			dev_err(&adapter->pdev->dev,
					"failed to read through agent\n");
		ret = -EIO;
	} else {
		val = (u64)(readl(mem_crb + MIU_TEST_AGT_RDDATA_HI)) << 32;
		val |= readl(mem_crb + MIU_TEST_AGT_RDDATA_LO);
		*data = val;
		ret = 0;
	}

	spin_unlock(&adapter->ahw.mem_lock);

	return ret;
}

void
netxen_setup_hwops(struct netxen_adapter *adapter)
{
	adapter->init_port = netxen_niu_xg_init_port;
	adapter->stop_port = netxen_niu_disable_xg_port;

	if (NX_IS_REVISION_P2(adapter->ahw.revision_id)) {
		adapter->crb_read = netxen_nic_hw_read_wx_128M,
		adapter->crb_write = netxen_nic_hw_write_wx_128M,
		adapter->pci_set_window = netxen_nic_pci_set_window_128M,
		adapter->pci_mem_read = netxen_nic_pci_mem_read_128M,
		adapter->pci_mem_write = netxen_nic_pci_mem_write_128M,
		adapter->io_read = netxen_nic_io_read_128M,
		adapter->io_write = netxen_nic_io_write_128M,

		adapter->macaddr_set = netxen_p2_nic_set_mac_addr;
		adapter->set_multi = netxen_p2_nic_set_multi;
		adapter->set_mtu = netxen_nic_set_mtu_xgb;
		adapter->set_promisc = netxen_p2_nic_set_promisc;

	} else {
		adapter->crb_read = netxen_nic_hw_read_wx_2M,
		adapter->crb_write = netxen_nic_hw_write_wx_2M,
		adapter->pci_set_window = netxen_nic_pci_set_window_2M,
		adapter->pci_mem_read = netxen_nic_pci_mem_read_2M,
		adapter->pci_mem_write = netxen_nic_pci_mem_write_2M,
		adapter->io_read = netxen_nic_io_read_2M,
		adapter->io_write = netxen_nic_io_write_2M,

		adapter->set_mtu = nx_fw_cmd_set_mtu;
		adapter->set_promisc = netxen_p3_nic_set_promisc;
		adapter->macaddr_set = netxen_p3_nic_set_mac_addr;
		adapter->set_multi = netxen_p3_nic_set_multi;

		adapter->phy_read = nx_fw_cmd_query_phy;
		adapter->phy_write = nx_fw_cmd_set_phy;
	}
}

int netxen_nic_get_board_info(struct netxen_adapter *adapter)
{
	int offset, board_type, magic;
	struct pci_dev *pdev = adapter->pdev;

	offset = NX_FW_MAGIC_OFFSET;
	if (netxen_rom_fast_read(adapter, offset, &magic))
		return -EIO;

	if (magic != NETXEN_BDINFO_MAGIC) {
		dev_err(&pdev->dev, "invalid board config, magic=%08x\n",
			magic);
		return -EIO;
	}

	offset = NX_BRDTYPE_OFFSET;
	if (netxen_rom_fast_read(adapter, offset, &board_type))
		return -EIO;

	if (board_type == NETXEN_BRDTYPE_P3_4_GB_MM) {
		u32 gpio = NXRD32(adapter, NETXEN_ROMUSB_GLB_PAD_GPIO_I);
		if ((gpio & 0x8000) == 0)
			board_type = NETXEN_BRDTYPE_P3_10G_TP;
	}

	adapter->ahw.board_type = board_type;

	switch (board_type) {
	case NETXEN_BRDTYPE_P2_SB35_4G:
		adapter->ahw.port_type = NETXEN_NIC_GBE;
		break;
	case NETXEN_BRDTYPE_P2_SB31_10G:
	case NETXEN_BRDTYPE_P2_SB31_10G_IMEZ:
	case NETXEN_BRDTYPE_P2_SB31_10G_HMEZ:
	case NETXEN_BRDTYPE_P2_SB31_10G_CX4:
	case NETXEN_BRDTYPE_P3_HMEZ:
	case NETXEN_BRDTYPE_P3_XG_LOM:
	case NETXEN_BRDTYPE_P3_10G_CX4:
	case NETXEN_BRDTYPE_P3_10G_CX4_LP:
	case NETXEN_BRDTYPE_P3_IMEZ:
	case NETXEN_BRDTYPE_P3_10G_SFP_PLUS:
	case NETXEN_BRDTYPE_P3_10G_SFP_CT:
	case NETXEN_BRDTYPE_P3_10G_SFP_QT:
	case NETXEN_BRDTYPE_P3_10G_XFP:
	case NETXEN_BRDTYPE_P3_10000_BASE_T:
		adapter->ahw.port_type = NETXEN_NIC_XGBE;
		break;
	case NETXEN_BRDTYPE_P1_BD:
	case NETXEN_BRDTYPE_P1_SB:
	case NETXEN_BRDTYPE_P1_SMAX:
	case NETXEN_BRDTYPE_P1_SOCK:
	case NETXEN_BRDTYPE_P3_REF_QG:
	case NETXEN_BRDTYPE_P3_4_GB:
	case NETXEN_BRDTYPE_P3_4_GB_MM:
		adapter->ahw.port_type = NETXEN_NIC_GBE;
		break;
	case NETXEN_BRDTYPE_P3_10G_TP:
		adapter->ahw.port_type = (adapter->portnum < 2) ?
			NETXEN_NIC_XGBE : NETXEN_NIC_GBE;
		break;
	default:
		dev_err(&pdev->dev, "unknown board type %x\n", board_type);
		adapter->ahw.port_type = NETXEN_NIC_XGBE;
		break;
	}

	return 0;
}

/* NIU access sections */
static int netxen_nic_set_mtu_xgb(struct netxen_adapter *adapter, int new_mtu)
{
	new_mtu += MTU_FUDGE_FACTOR;
	if (adapter->physical_port == 0)
		NXWR32(adapter, NETXEN_NIU_XGE_MAX_FRAME_SIZE, new_mtu);
	else
		NXWR32(adapter, NETXEN_NIU_XG1_MAX_FRAME_SIZE, new_mtu);
	return 0;
}

void netxen_nic_set_link_parameters(struct netxen_adapter *adapter)
{
	__u32 status;
	__u32 autoneg;
	__u32 port_mode;

	if (!netif_carrier_ok(adapter->netdev)) {
		adapter->link_speed   = 0;
		adapter->link_duplex  = -1;
		adapter->link_autoneg = AUTONEG_ENABLE;
		return;
	}

	if (adapter->ahw.port_type == NETXEN_NIC_GBE) {
		port_mode = NXRD32(adapter, NETXEN_PORT_MODE_ADDR);
		if (port_mode == NETXEN_PORT_MODE_802_3_AP) {
			adapter->link_speed   = SPEED_1000;
			adapter->link_duplex  = DUPLEX_FULL;
			adapter->link_autoneg = AUTONEG_DISABLE;
			return;
		}

		if (adapter->phy_read &&
		    adapter->phy_read(adapter,
				      NETXEN_NIU_GB_MII_MGMT_ADDR_PHY_STATUS,
				      &status) == 0) {
			if (netxen_get_phy_link(status)) {
				switch (netxen_get_phy_speed(status)) {
				case 0:
					adapter->link_speed = SPEED_10;
					break;
				case 1:
					adapter->link_speed = SPEED_100;
					break;
				case 2:
					adapter->link_speed = SPEED_1000;
					break;
				default:
					adapter->link_speed = 0;
					break;
				}
				switch (netxen_get_phy_duplex(status)) {
				case 0:
					adapter->link_duplex = DUPLEX_HALF;
					break;
				case 1:
					adapter->link_duplex = DUPLEX_FULL;
					break;
				default:
					adapter->link_duplex = -1;
					break;
				}
				if (adapter->phy_read &&
				    adapter->phy_read(adapter,
						      NETXEN_NIU_GB_MII_MGMT_ADDR_AUTONEG,
						      &autoneg) != 0)
					adapter->link_autoneg = autoneg;
			} else
				goto link_down;
		} else {
		      link_down:
			adapter->link_speed = 0;
			adapter->link_duplex = -1;
		}
	}
}

int
netxen_nic_wol_supported(struct netxen_adapter *adapter)
{
	u32 wol_cfg;

	if (NX_IS_REVISION_P2(adapter->ahw.revision_id))
		return 0;

	wol_cfg = NXRD32(adapter, NETXEN_WOL_CONFIG_NV);
	if (wol_cfg & (1UL << adapter->portnum)) {
		wol_cfg = NXRD32(adapter, NETXEN_WOL_CONFIG);
		if (wol_cfg & (1 << adapter->portnum))
			return 1;
	}

	return 0;
}<|MERGE_RESOLUTION|>--- conflicted
+++ resolved
@@ -686,13 +686,9 @@
 {
 	struct netxen_adapter *adapter = netdev_priv(netdev);
 	struct netdev_hw_addr *ha;
-<<<<<<< HEAD
-	u8 bcast_addr[ETH_ALEN] = { 0xff, 0xff, 0xff, 0xff, 0xff, 0xff };
-=======
 	static const u8 bcast_addr[ETH_ALEN] = {
 		0xff, 0xff, 0xff, 0xff, 0xff, 0xff
 	};
->>>>>>> 3cbea436
 	u32 mode = VPORT_MISS_MODE_DROP;
 	LIST_HEAD(del_list);
 	struct list_head *head;
