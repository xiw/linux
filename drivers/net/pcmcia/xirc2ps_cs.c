/* [xirc2ps_cs.c wk 03.11.99] (1.40 1999/11/18 00:06:03)
 * Xircom CreditCard Ethernet Adapter IIps driver
 * Xircom Realport 10/100 (RE-100) driver 
 *
 * This driver supports various Xircom CreditCard Ethernet adapters
 * including the CE2, CE IIps, RE-10, CEM28, CEM33, CE33, CEM56,
 * CE3-100, CE3B, RE-100, REM10BT, and REM56G-100.
 *
 * 2000-09-24 <psheer@icon.co.za> The Xircom CE3B-100 may not
 * autodetect the media properly. In this case use the
 * if_port=1 (for 10BaseT) or if_port=4 (for 100BaseT) options
 * to force the media type.
 * 
 * Written originally by Werner Koch based on David Hinds' skeleton of the
 * PCMCIA driver.
 *
 * Copyright (c) 1997,1998 Werner Koch (dd9jn)
 *
 * This driver is free software; you can redistribute it and/or modify
 * it under the terms of the GNU General Public License as published by
 * the Free Software Foundation; either version 2 of the License, or
 * (at your option) any later version.
 *
 * It is distributed in the hope that it will be useful,
 * but WITHOUT ANY WARRANTY; without even the implied warranty of
 * MERCHANTABILITY or FITNESS FOR A PARTICULAR PURPOSE.  See the
 * GNU General Public License for more details.
 *
 * You should have received a copy of the GNU General Public License
 * along with this program; if not, write to the Free Software
 * Foundation, Inc., 59 Temple Place - Suite 330, Boston, MA 02111-1307, USA
 *
 *
 * ALTERNATIVELY, this driver may be distributed under the terms of
 * the following license, in which case the provisions of this license
 * are required INSTEAD OF the GNU General Public License.  (This clause
 * is necessary due to a potential bad interaction between the GPL and
 * the restrictions contained in a BSD-style copyright.)
 *
 * Redistribution and use in source and binary forms, with or without
 * modification, are permitted provided that the following conditions
 * are met:
 * 1. Redistributions of source code must retain the above copyright
 *    notice, and the entire permission notice in its entirety,
 *    including the disclaimer of warranties.
 * 2. Redistributions in binary form must reproduce the above copyright
 *    notice, this list of conditions and the following disclaimer in the
 *    documentation and/or other materials provided with the distribution.
 * 3. The name of the author may not be used to endorse or promote
 *    products derived from this software without specific prior
 *    written permission.
 *
 * THIS SOFTWARE IS PROVIDED ``AS IS'' AND ANY EXPRESS OR IMPLIED
 * WARRANTIES, INCLUDING, BUT NOT LIMITED TO, THE IMPLIED WARRANTIES
 * OF MERCHANTABILITY AND FITNESS FOR A PARTICULAR PURPOSE ARE
 * DISCLAIMED.  IN NO EVENT SHALL THE AUTHOR BE LIABLE FOR ANY DIRECT,
 * INDIRECT, INCIDENTAL, SPECIAL, EXEMPLARY, OR CONSEQUENTIAL DAMAGES
 * (INCLUDING, BUT NOT LIMITED TO, PROCUREMENT OF SUBSTITUTE GOODS OR
 * SERVICES; LOSS OF USE, DATA, OR PROFITS; OR BUSINESS INTERRUPTION)
 * HOWEVER CAUSED AND ON ANY THEORY OF LIABILITY, WHETHER IN CONTRACT,
 * STRICT LIABILITY, OR TORT (INCLUDING NEGLIGENCE OR OTHERWISE)
 * ARISING IN ANY WAY OUT OF THE USE OF THIS SOFTWARE, EVEN IF ADVISED
 * OF THE POSSIBILITY OF SUCH DAMAGE.
 */

#define pr_fmt(fmt) KBUILD_MODNAME ": " fmt

#include <linux/module.h>
#include <linux/kernel.h>
#include <linux/init.h>
#include <linux/ptrace.h>
#include <linux/slab.h>
#include <linux/string.h>
#include <linux/timer.h>
#include <linux/interrupt.h>
#include <linux/in.h>
#include <linux/delay.h>
#include <linux/ethtool.h>
#include <linux/netdevice.h>
#include <linux/etherdevice.h>
#include <linux/skbuff.h>
#include <linux/if_arp.h>
#include <linux/ioport.h>
#include <linux/bitops.h>
#include <linux/mii.h>

<<<<<<< HEAD
#include <pcmcia/cs.h>
=======
>>>>>>> 45f53cc9
#include <pcmcia/cistpl.h>
#include <pcmcia/cisreg.h>
#include <pcmcia/ciscode.h>

#include <asm/io.h>
#include <asm/system.h>
#include <asm/uaccess.h>

#ifndef MANFID_COMPAQ
  #define MANFID_COMPAQ 	   0x0138
  #define MANFID_COMPAQ2	   0x0183  /* is this correct? */
#endif

#include <pcmcia/ds.h>

/* Time in jiffies before concluding Tx hung */
#define TX_TIMEOUT	((400*HZ)/1000)

/****************
 * Some constants used to access the hardware
 */

/* Register offsets and value constans */
#define XIRCREG_CR  0	/* Command register (wr) */
enum xirc_cr {
    TransmitPacket = 0x01,
    SoftReset = 0x02,
    EnableIntr = 0x04,
    ForceIntr  = 0x08,
    ClearTxFIFO = 0x10,
    ClearRxOvrun = 0x20,
    RestartTx	 = 0x40
};
#define XIRCREG_ESR 0	/* Ethernet status register (rd) */
enum xirc_esr {
    FullPktRcvd = 0x01, /* full packet in receive buffer */
    PktRejected = 0x04, /* a packet has been rejected */
    TxPktPend = 0x08,	/* TX Packet Pending */
    IncorPolarity = 0x10,
    MediaSelect = 0x20	/* set if TP, clear if AUI */
};
#define XIRCREG_PR  1	/* Page Register select */
#define XIRCREG_EDP 4	/* Ethernet Data Port Register */
#define XIRCREG_ISR 6	/* Ethernet Interrupt Status Register */
enum xirc_isr {
    TxBufOvr = 0x01,	/* TX Buffer Overflow */
    PktTxed  = 0x02,	/* Packet Transmitted */
    MACIntr  = 0x04,	/* MAC Interrupt occurred */
    TxResGrant = 0x08,	/* Tx Reservation Granted */
    RxFullPkt = 0x20,	/* Rx Full Packet */
    RxPktRej  = 0x40,	/* Rx Packet Rejected */
    ForcedIntr= 0x80	/* Forced Interrupt */
};
#define XIRCREG1_IMR0 12 /* Ethernet Interrupt Mask Register (on page 1)*/
#define XIRCREG1_IMR1 13
#define XIRCREG0_TSO  8  /* Transmit Space Open Register (on page 0)*/
#define XIRCREG0_TRS  10 /* Transmit reservation Size Register (page 0)*/
#define XIRCREG0_DO   12 /* Data Offset Register (page 0) (wr) */
#define XIRCREG0_RSR  12 /* Receive Status Register (page 0) (rd) */
enum xirc_rsr {
    PhyPkt = 0x01,	/* set:physical packet, clear: multicast packet */
    BrdcstPkt = 0x02,	/* set if it is a broadcast packet */
    PktTooLong = 0x04,	/* set if packet length > 1518 */
    AlignErr = 0x10,	/* incorrect CRC and last octet not complete */
    CRCErr = 0x20,	/* incorrect CRC and last octet is complete */
    PktRxOk = 0x80	/* received ok */
};
#define XIRCREG0_PTR 13 /* packets transmitted register (rd) */
#define XIRCREG0_RBC 14 /* receive byte count regsister (rd) */
#define XIRCREG1_ECR 14 /* ethernet configurationn register */
enum xirc_ecr {
    FullDuplex = 0x04,	/* enable full duplex mode */
    LongTPMode = 0x08,	/* adjust for longer lengths of TP cable */
    DisablePolCor = 0x10,/* disable auto polarity correction */
    DisableLinkPulse = 0x20, /* disable link pulse generation */
    DisableAutoTx = 0x40, /* disable auto-transmit */
};
#define XIRCREG2_RBS 8	/* receive buffer start register */
#define XIRCREG2_LED 10 /* LED Configuration register */
/* values for the leds:    Bits 2-0 for led 1
 *  0 disabled		   Bits 5-3 for led 2
 *  1 collision
 *  2 noncollision
 *  3 link_detected
 *  4 incor_polarity
 *  5 jabber
 *  6 auto_assertion
 *  7 rx_tx_activity
 */
#define XIRCREG2_MSR 12 /* Mohawk specific register */

#define XIRCREG4_GPR0 8 /* General Purpose Register 0 */
#define XIRCREG4_GPR1 9 /* General Purpose Register 1 */
#define XIRCREG2_GPR2 13 /* General Purpose Register 2 (page2!)*/
#define XIRCREG4_BOV 10 /* Bonding Version Register */
#define XIRCREG4_LMA 12 /* Local Memory Address Register */
#define XIRCREG4_LMD 14 /* Local Memory Data Port */
/* MAC register can only by accessed with 8 bit operations */
#define XIRCREG40_CMD0 8    /* Command Register (wr) */
enum xirc_cmd { 	    /* Commands */
    Transmit = 0x01,
    EnableRecv = 0x04,
    DisableRecv = 0x08,
    Abort = 0x10,
    Online = 0x20,
    IntrAck = 0x40,
    Offline = 0x80
};
#define XIRCREG5_RHSA0	10  /* Rx Host Start Address */
#define XIRCREG40_RXST0 9   /* Receive Status Register */
#define XIRCREG40_TXST0 11  /* Transmit Status Register 0 */
#define XIRCREG40_TXST1 12  /* Transmit Status Register 10 */
#define XIRCREG40_RMASK0 13  /* Receive Mask Register */
#define XIRCREG40_TMASK0 14  /* Transmit Mask Register 0 */
#define XIRCREG40_TMASK1 15  /* Transmit Mask Register 0 */
#define XIRCREG42_SWC0	8   /* Software Configuration 0 */
#define XIRCREG42_SWC1	9   /* Software Configuration 1 */
#define XIRCREG42_BOC	10  /* Back-Off Configuration */
#define XIRCREG44_TDR0	8   /* Time Domain Reflectometry 0 */
#define XIRCREG44_TDR1	9   /* Time Domain Reflectometry 1 */
#define XIRCREG44_RXBC_LO 10 /* Rx Byte Count 0 (rd) */
#define XIRCREG44_RXBC_HI 11 /* Rx Byte Count 1 (rd) */
#define XIRCREG45_REV	 15 /* Revision Register (rd) */
#define XIRCREG50_IA	8   /* Individual Address (8-13) */

static const char *if_names[] = { "Auto", "10BaseT", "10Base2", "AUI", "100BaseT" };

/* card types */
#define XIR_UNKNOWN  0	/* unknown: not supported */
#define XIR_CE	     1	/* (prodid 1) different hardware: not supported */
#define XIR_CE2      2	/* (prodid 2) */
#define XIR_CE3      3	/* (prodid 3) */
#define XIR_CEM      4	/* (prodid 1) different hardware: not supported */
#define XIR_CEM2     5	/* (prodid 2) */
#define XIR_CEM3     6	/* (prodid 3) */
#define XIR_CEM33    7	/* (prodid 4) */
#define XIR_CEM56M   8	/* (prodid 5) */
#define XIR_CEM56    9	/* (prodid 6) */
#define XIR_CM28    10	/* (prodid 3) modem only: not supported here */
#define XIR_CM33    11	/* (prodid 4) modem only: not supported here */
#define XIR_CM56    12	/* (prodid 5) modem only: not supported here */
#define XIR_CG	    13	/* (prodid 1) GSM modem only: not supported */
#define XIR_CBE     14	/* (prodid 1) cardbus ethernet: not supported */
/*====================================================================*/

/* Module parameters */

MODULE_DESCRIPTION("Xircom PCMCIA ethernet driver");
MODULE_LICENSE("Dual MPL/GPL");

#define INT_MODULE_PARM(n, v) static int n = v; module_param(n, int, 0)

INT_MODULE_PARM(if_port,	0);
INT_MODULE_PARM(full_duplex,	0);
INT_MODULE_PARM(do_sound, 	1);
INT_MODULE_PARM(lockup_hack,	0);  /* anti lockup hack */

/*====================================================================*/

/* We do not process more than these number of bytes during one
 * interrupt. (Of course we receive complete packets, so this is not
 * an exact value).
 * Something between 2000..22000; first value gives best interrupt latency,
 * the second enables the usage of the complete on-chip buffer. We use the
 * high value as the initial value.
 */
static unsigned maxrx_bytes = 22000;

/* MII management prototypes */
static void mii_idle(unsigned int ioaddr);
static void mii_putbit(unsigned int ioaddr, unsigned data);
static int  mii_getbit(unsigned int ioaddr);
static void mii_wbits(unsigned int ioaddr, unsigned data, int len);
static unsigned mii_rd(unsigned int ioaddr, u_char phyaddr, u_char phyreg);
static void mii_wr(unsigned int ioaddr, u_char phyaddr, u_char phyreg,
		   unsigned data, int len);

static int has_ce2_string(struct pcmcia_device * link);
static int xirc2ps_config(struct pcmcia_device * link);
static void xirc2ps_release(struct pcmcia_device * link);
static void xirc2ps_detach(struct pcmcia_device *p_dev);

static irqreturn_t xirc2ps_interrupt(int irq, void *dev_id);

typedef struct local_info_t {
	struct net_device	*dev;
	struct pcmcia_device	*p_dev;

    int card_type;
    int probe_port;
    int silicon; /* silicon revision. 0=old CE2, 1=Scipper, 4=Mohawk */
    int mohawk;  /* a CE3 type card */
    int dingo;	 /* a CEM56 type card */
    int new_mii; /* has full 10baseT/100baseT MII */
    int modem;	 /* is a multi function card (i.e with a modem) */
    void __iomem *dingo_ccr; /* only used for CEM56 cards */
    unsigned last_ptr_value; /* last packets transmitted value */
    const char *manf_str;
    struct work_struct tx_timeout_task;
} local_info_t;

/****************
 * Some more prototypes
 */
static netdev_tx_t do_start_xmit(struct sk_buff *skb,
				       struct net_device *dev);
static void xirc_tx_timeout(struct net_device *dev);
static void xirc2ps_tx_timeout_task(struct work_struct *work);
static void set_addresses(struct net_device *dev);
static void set_multicast_list(struct net_device *dev);
static int set_card_type(struct pcmcia_device *link);
static int do_config(struct net_device *dev, struct ifmap *map);
static int do_open(struct net_device *dev);
static int do_ioctl(struct net_device *dev, struct ifreq *rq, int cmd);
static const struct ethtool_ops netdev_ethtool_ops;
static void hardreset(struct net_device *dev);
static void do_reset(struct net_device *dev, int full);
static int init_mii(struct net_device *dev);
static void do_powerdown(struct net_device *dev);
static int do_stop(struct net_device *dev);

/*=============== Helper functions =========================*/
#define SelectPage(pgnr)   outb((pgnr), ioaddr + XIRCREG_PR)
#define GetByte(reg)	   ((unsigned)inb(ioaddr + (reg)))
#define GetWord(reg)	   ((unsigned)inw(ioaddr + (reg)))
#define PutByte(reg,value) outb((value), ioaddr+(reg))
#define PutWord(reg,value) outw((value), ioaddr+(reg))

/*====== Functions used for debugging =================================*/
#if 0 /* reading regs may change system status */
static void
PrintRegisters(struct net_device *dev)
{
    unsigned int ioaddr = dev->base_addr;

    if (pc_debug > 1) {
	int i, page;

	printk(KERN_DEBUG pr_fmt("Register  common: "));
	for (i = 0; i < 8; i++)
	    pr_cont(" %2.2x", GetByte(i));
	pr_cont("\n");
	for (page = 0; page <= 8; page++) {
	    printk(KERN_DEBUG pr_fmt("Register page %2x: "), page);
	    SelectPage(page);
	    for (i = 8; i < 16; i++)
		pr_cont(" %2.2x", GetByte(i));
	    pr_cont("\n");
	}
	for (page=0x40 ; page <= 0x5f; page++) {
		if (page == 0x43 || (page >= 0x46 && page <= 0x4f) ||
		    (page >= 0x51 && page <=0x5e))
			continue;
	    printk(KERN_DEBUG pr_fmt("Register page %2x: "), page);
	    SelectPage(page);
	    for (i = 8; i < 16; i++)
		pr_cont(" %2.2x", GetByte(i));
	    pr_cont("\n");
	}
    }
}
#endif /* 0 */

/*============== MII Management functions ===============*/

/****************
 * Turn around for read
 */
static void
mii_idle(unsigned int ioaddr)
{
    PutByte(XIRCREG2_GPR2, 0x04|0); /* drive MDCK low */
    udelay(1);
    PutByte(XIRCREG2_GPR2, 0x04|1); /* and drive MDCK high */
    udelay(1);
}

/****************
 * Write a bit to MDI/O
 */
static void
mii_putbit(unsigned int ioaddr, unsigned data)
{
  #if 1
    if (data) {
	PutByte(XIRCREG2_GPR2, 0x0c|2|0); /* set MDIO */
	udelay(1);
	PutByte(XIRCREG2_GPR2, 0x0c|2|1); /* and drive MDCK high */
	udelay(1);
    } else {
	PutByte(XIRCREG2_GPR2, 0x0c|0|0); /* clear MDIO */
	udelay(1);
	PutByte(XIRCREG2_GPR2, 0x0c|0|1); /* and drive MDCK high */
	udelay(1);
    }
  #else
    if (data) {
	PutWord(XIRCREG2_GPR2-1, 0x0e0e);
	udelay(1);
	PutWord(XIRCREG2_GPR2-1, 0x0f0f);
	udelay(1);
    } else {
	PutWord(XIRCREG2_GPR2-1, 0x0c0c);
	udelay(1);
	PutWord(XIRCREG2_GPR2-1, 0x0d0d);
	udelay(1);
    }
  #endif
}

/****************
 * Get a bit from MDI/O
 */
static int
mii_getbit(unsigned int ioaddr)
{
    unsigned d;

    PutByte(XIRCREG2_GPR2, 4|0); /* drive MDCK low */
    udelay(1);
    d = GetByte(XIRCREG2_GPR2); /* read MDIO */
    PutByte(XIRCREG2_GPR2, 4|1); /* drive MDCK high again */
    udelay(1);
    return d & 0x20; /* read MDIO */
}

static void
mii_wbits(unsigned int ioaddr, unsigned data, int len)
{
    unsigned m = 1 << (len-1);
    for (; m; m >>= 1)
	mii_putbit(ioaddr, data & m);
}

static unsigned
mii_rd(unsigned int ioaddr,	u_char phyaddr, u_char phyreg)
{
    int i;
    unsigned data=0, m;

    SelectPage(2);
    for (i=0; i < 32; i++)		/* 32 bit preamble */
	mii_putbit(ioaddr, 1);
    mii_wbits(ioaddr, 0x06, 4); 	/* Start and opcode for read */
    mii_wbits(ioaddr, phyaddr, 5);	/* PHY address to be accessed */
    mii_wbits(ioaddr, phyreg, 5);	/* PHY register to read */
    mii_idle(ioaddr);			/* turn around */
    mii_getbit(ioaddr);

    for (m = 1<<15; m; m >>= 1)
	if (mii_getbit(ioaddr))
	    data |= m;
    mii_idle(ioaddr);
    return data;
}

static void
mii_wr(unsigned int ioaddr, u_char phyaddr, u_char phyreg, unsigned data,
       int len)
{
    int i;

    SelectPage(2);
    for (i=0; i < 32; i++)		/* 32 bit preamble */
	mii_putbit(ioaddr, 1);
    mii_wbits(ioaddr, 0x05, 4); 	/* Start and opcode for write */
    mii_wbits(ioaddr, phyaddr, 5);	/* PHY address to be accessed */
    mii_wbits(ioaddr, phyreg, 5);	/* PHY Register to write */
    mii_putbit(ioaddr, 1);		/* turn around */
    mii_putbit(ioaddr, 0);
    mii_wbits(ioaddr, data, len);	/* And write the data */
    mii_idle(ioaddr);
}

/*============= Main bulk of functions	=========================*/

static const struct net_device_ops netdev_ops = {
	.ndo_open		= do_open,
	.ndo_stop		= do_stop,
	.ndo_start_xmit		= do_start_xmit,
	.ndo_tx_timeout 	= xirc_tx_timeout,
	.ndo_set_config		= do_config,
	.ndo_do_ioctl		= do_ioctl,
	.ndo_set_multicast_list	= set_multicast_list,
	.ndo_change_mtu		= eth_change_mtu,
	.ndo_set_mac_address 	= eth_mac_addr,
	.ndo_validate_addr	= eth_validate_addr,
};

static int
xirc2ps_probe(struct pcmcia_device *link)
{
    struct net_device *dev;
    local_info_t *local;

    dev_dbg(&link->dev, "attach()\n");

    /* Allocate the device structure */
    dev = alloc_etherdev(sizeof(local_info_t));
    if (!dev)
	    return -ENOMEM;
    local = netdev_priv(dev);
    local->dev = dev;
    local->p_dev = link;
    link->priv = dev;

    /* General socket configuration */
    link->config_index = 1;

    /* Fill in card specific entries */
    dev->netdev_ops = &netdev_ops;
    dev->ethtool_ops = &netdev_ethtool_ops;
    dev->watchdog_timeo = TX_TIMEOUT;
    INIT_WORK(&local->tx_timeout_task, xirc2ps_tx_timeout_task);

    return xirc2ps_config(link);
} /* xirc2ps_attach */

static void
xirc2ps_detach(struct pcmcia_device *link)
{
    struct net_device *dev = link->priv;

    dev_dbg(&link->dev, "detach\n");

    unregister_netdev(dev);

    xirc2ps_release(link);

    free_netdev(dev);
} /* xirc2ps_detach */

/****************
 * Detect the type of the card. s is the buffer with the data of tuple 0x20
 * Returns: 0 := not supported
 *		       mediaid=11 and prodid=47
 * Media-Id bits:
 *  Ethernet	    0x01
 *  Tokenring	    0x02
 *  Arcnet	    0x04
 *  Wireless	    0x08
 *  Modem	    0x10
 *  GSM only	    0x20
 * Prod-Id bits:
 *  Pocket	    0x10
 *  External	    0x20
 *  Creditcard	    0x40
 *  Cardbus	    0x80
 *
 */
static int
set_card_type(struct pcmcia_device *link)
{
    struct net_device *dev = link->priv;
    local_info_t *local = netdev_priv(dev);
    u8 *buf;
    unsigned int cisrev, mediaid, prodid;
    size_t len;

    len = pcmcia_get_tuple(link, CISTPL_MANFID, &buf);
    if (len < 5) {
	    dev_err(&link->dev, "invalid CIS -- sorry\n");
	    return 0;
    }

    cisrev = buf[2];
    mediaid = buf[3];
    prodid = buf[4];

    dev_dbg(&link->dev, "cisrev=%02x mediaid=%02x prodid=%02x\n",
	  cisrev, mediaid, prodid);

    local->mohawk = 0;
    local->dingo = 0;
    local->modem = 0;
    local->card_type = XIR_UNKNOWN;
    if (!(prodid & 0x40)) {
	pr_notice("Oops: Not a creditcard\n");
	return 0;
    }
    if (!(mediaid & 0x01)) {
	pr_notice("Not an Ethernet card\n");
	return 0;
    }
    if (mediaid & 0x10) {
	local->modem = 1;
	switch(prodid & 15) {
	  case 1: local->card_type = XIR_CEM   ; break;
	  case 2: local->card_type = XIR_CEM2  ; break;
	  case 3: local->card_type = XIR_CEM3  ; break;
	  case 4: local->card_type = XIR_CEM33 ; break;
	  case 5: local->card_type = XIR_CEM56M;
		  local->mohawk = 1;
		  break;
	  case 6:
	  case 7: /* 7 is the RealPort 10/56 */
		  local->card_type = XIR_CEM56 ;
		  local->mohawk = 1;
		  local->dingo = 1;
		  break;
	}
    } else {
	switch(prodid & 15) {
	  case 1: local->card_type = has_ce2_string(link)? XIR_CE2 : XIR_CE ;
		  break;
	  case 2: local->card_type = XIR_CE2; break;
	  case 3: local->card_type = XIR_CE3;
		  local->mohawk = 1;
		  break;
	}
    }
    if (local->card_type == XIR_CE || local->card_type == XIR_CEM) {
	pr_notice("Sorry, this is an old CE card\n");
	return 0;
    }
    if (local->card_type == XIR_UNKNOWN)
	pr_notice("unknown card (mediaid=%02x prodid=%02x)\n", mediaid, prodid);

    return 1;
}

/****************
 * There are some CE2 cards out which claim to be a CE card.
 * This function looks for a "CE2" in the 3rd version field.
 * Returns: true if this is a CE2
 */
static int
has_ce2_string(struct pcmcia_device * p_dev)
{
	if (p_dev->prod_id[2] && strstr(p_dev->prod_id[2], "CE2"))
		return 1;
	return 0;
}

static int
xirc2ps_config_modem(struct pcmcia_device *p_dev, void *priv_data)
{
	unsigned int ioaddr;

<<<<<<< HEAD
	if (cf->io.nwin > 0  &&  (cf->io.win[0].base & 0xf) == 8) {
		for (ioaddr = 0x300; ioaddr < 0x400; ioaddr += 0x10) {
			p_dev->resource[1]->start = cf->io.win[0].base;
			p_dev->resource[0]->start = ioaddr;
			if (!pcmcia_request_io(p_dev))
				return 0;
		}
=======
	if ((p_dev->resource[0]->start & 0xf) == 8)
		return -ENODEV;

	p_dev->resource[0]->end = 16;
	p_dev->resource[1]->end = 8;
	p_dev->resource[0]->flags &= ~IO_DATA_PATH_WIDTH;
	p_dev->resource[0]->flags |= IO_DATA_PATH_WIDTH_16;
	p_dev->resource[1]->flags &= ~IO_DATA_PATH_WIDTH;
	p_dev->resource[1]->flags |= IO_DATA_PATH_WIDTH_8;
	p_dev->io_lines = 10;

	p_dev->resource[1]->start = p_dev->resource[0]->start;
	for (ioaddr = 0x300; ioaddr < 0x400; ioaddr += 0x10) {
		p_dev->resource[0]->start = ioaddr;
		if (!pcmcia_request_io(p_dev))
			return 0;
>>>>>>> 45f53cc9
	}
	return -ENODEV;
}

static int
xirc2ps_config_check(struct pcmcia_device *p_dev, void *priv_data)
{
	int *pass = priv_data;
	resource_size_t tmp = p_dev->resource[1]->start;

<<<<<<< HEAD
	if (cf->io.nwin > 0 && (cf->io.win[0].base & 0xf) == 8) {
		p_dev->resource[1]->start = cf->io.win[0].base;
		p_dev->resource[0]->start = p_dev->resource[1]->start
			+ (*pass ? (cf->index & 0x20 ? -24:8)
			   : (cf->index & 0x20 ?   8:-24));
		if (!pcmcia_request_io(p_dev))
			return 0;
	}
	return -ENODEV;
=======
	tmp += (*pass ? (p_dev->config_index & 0x20 ? -24 : 8)
		: (p_dev->config_index & 0x20 ?   8 : -24));

	if ((p_dev->resource[0]->start & 0xf) == 8)
		return -ENODEV;
>>>>>>> 45f53cc9

	p_dev->resource[0]->end = 18;
	p_dev->resource[1]->end = 8;
	p_dev->resource[0]->flags &= ~IO_DATA_PATH_WIDTH;
	p_dev->resource[0]->flags |= IO_DATA_PATH_WIDTH_16;
	p_dev->resource[1]->flags &= ~IO_DATA_PATH_WIDTH;
	p_dev->resource[1]->flags |= IO_DATA_PATH_WIDTH_8;
	p_dev->io_lines = 10;

	p_dev->resource[1]->start = p_dev->resource[0]->start;
	p_dev->resource[0]->start = tmp;
	return pcmcia_request_io(p_dev);
}


static int pcmcia_get_mac_ce(struct pcmcia_device *p_dev,
			     tuple_t *tuple,
			     void *priv)
{
	struct net_device *dev = priv;
	int i;

	if (tuple->TupleDataLen != 13)
		return -EINVAL;
	if ((tuple->TupleData[0] != 2) || (tuple->TupleData[1] != 1) ||
		(tuple->TupleData[2] != 6))
		return -EINVAL;
	/* another try	(James Lehmer's CE2 version 4.1)*/
	for (i = 2; i < 6; i++)
		dev->dev_addr[i] = tuple->TupleData[i+2];
	return 0;
};


static int
xirc2ps_config(struct pcmcia_device * link)
{
    struct net_device *dev = link->priv;
    local_info_t *local = netdev_priv(dev);
    unsigned int ioaddr;
    int err;
    u8 *buf;
    size_t len;

    local->dingo_ccr = NULL;

    dev_dbg(&link->dev, "config\n");

    /* Is this a valid	card */
    if (link->has_manf_id == 0) {
	pr_notice("manfid not found in CIS\n");
	goto failure;
    }

    switch (link->manf_id) {
      case MANFID_XIRCOM:
	local->manf_str = "Xircom";
	break;
      case MANFID_ACCTON:
	local->manf_str = "Accton";
	break;
      case MANFID_COMPAQ:
      case MANFID_COMPAQ2:
	local->manf_str = "Compaq";
	break;
      case MANFID_INTEL:
	local->manf_str = "Intel";
	break;
      case MANFID_TOSHIBA:
	local->manf_str = "Toshiba";
	break;
      default:
	pr_notice("Unknown Card Manufacturer ID: 0x%04x\n",
		  (unsigned)link->manf_id);
	goto failure;
    }
    dev_dbg(&link->dev, "found %s card\n", local->manf_str);

    if (!set_card_type(link)) {
	pr_notice("this card is not supported\n");
	goto failure;
    }

    /* get the ethernet address from the CIS */
    err = pcmcia_get_mac_from_cis(link, dev);

    /* not found: try to get the node-id from tuple 0x89 */
    if (err) {
	    len = pcmcia_get_tuple(link, 0x89, &buf);
	    /* data layout looks like tuple 0x22 */
	    if (buf && len == 8) {
		    if (*buf == CISTPL_FUNCE_LAN_NODE_ID) {
			    int i;
			    for (i = 2; i < 6; i++)
				    dev->dev_addr[i] = buf[i+2];
		    } else
			    err = -1;
	    }
	    kfree(buf);
    }

    if (err)
	err = pcmcia_loop_tuple(link, CISTPL_FUNCE, pcmcia_get_mac_ce, dev);

    if (err) {
	pr_notice("node-id not found in CIS\n");
	goto failure;
    }

<<<<<<< HEAD
    link->resource[0]->flags |= IO_DATA_PATH_WIDTH_16;
    link->io_lines = 10;
=======
>>>>>>> 45f53cc9
    if (local->modem) {
	int pass;
	link->config_flags |= CONF_AUTO_SET_IO;

<<<<<<< HEAD
	if (do_sound) {
	    link->conf.Attributes |= CONF_ENABLE_SPKR;
	    link->conf.Status |= CCSR_AUDIO_ENA;
	}
	link->resource[1]->end = 8;
	link->resource[1]->flags |= IO_DATA_PATH_WIDTH_8;
	if (local->dingo) {
	    /* Take the Modem IO port from the CIS and scan for a free
	     * Ethernet port */
	    link->resource[0]->end = 16; /* no Mako stuff anymore */
	    if (!pcmcia_loop_config(link, xirc2ps_config_modem, NULL))
		    goto port_found;
	} else {
	    link->resource[0]->end = 18;
=======
	if (local->dingo) {
	    /* Take the Modem IO port from the CIS and scan for a free
	     * Ethernet port */
	    if (!pcmcia_loop_config(link, xirc2ps_config_modem, NULL))
		    goto port_found;
	} else {
>>>>>>> 45f53cc9
	    /* We do 2 passes here: The first one uses the regular mapping and
	     * the second tries again, thereby considering that the 32 ports are
	     * mirrored every 32 bytes. Actually we use a mirrored port for
	     * the Mako if (on the first pass) the COR bit 5 is set.
	     */
	    for (pass=0; pass < 2; pass++)
		    if (!pcmcia_loop_config(link, xirc2ps_config_check,
						    &pass))
			    goto port_found;
	    /* if special option:
	     * try to configure as Ethernet only.
	     * .... */
	}
	pr_notice("no ports available\n");
    } else {
<<<<<<< HEAD
	link->resource[0]->end = 16;
=======
	link->io_lines = 10;
	link->resource[0]->end = 16;
	link->resource[0]->flags |= IO_DATA_PATH_WIDTH_16;
>>>>>>> 45f53cc9
	for (ioaddr = 0x300; ioaddr < 0x400; ioaddr += 0x10) {
	    link->resource[0]->start = ioaddr;
	    if (!(err = pcmcia_request_io(link)))
		goto port_found;
	}
	link->resource[0]->start = 0; /* let CS decide */
	if ((err = pcmcia_request_io(link)))
	    goto config_error;
    }
  port_found:
    if (err)
	 goto config_error;

    /****************
     * Now allocate an interrupt line.	Note that this does not
     * actually assign a handler to the interrupt.
     */
    if ((err=pcmcia_request_irq(link, xirc2ps_interrupt)))
	goto config_error;

    link->config_flags |= CONF_ENABLE_IRQ;
    if (do_sound)
	    link->config_flags |= CONF_ENABLE_SPKR;

    if ((err = pcmcia_enable_device(link)))
	goto config_error;

    if (local->dingo) {
<<<<<<< HEAD
	win_req_t req;

=======
>>>>>>> 45f53cc9
	/* Reset the modem's BAR to the correct value
	 * This is necessary because in the RequestConfiguration call,
	 * the base address of the ethernet port (BasePort1) is written
	 * to the BAR registers of the modem.
	 */
	err = pcmcia_write_config_byte(link, CISREG_IOBASE_0, (u8)
				link->resource[1]->start & 0xff);
	if (err)
	    goto config_error;

	err = pcmcia_write_config_byte(link, CISREG_IOBASE_1,
				(link->resource[1]->start >> 8) & 0xff);
	if (err)
	    goto config_error;

	/* There is no config entry for the Ethernet part which
	 * is at 0x0800. So we allocate a window into the attribute
	 * memory and write direct to the CIS registers
	 */
	link->resource[2]->flags = WIN_DATA_WIDTH_8 | WIN_MEMORY_TYPE_AM |
					WIN_ENABLE;
	link->resource[2]->start = link->resource[2]->end = 0;
	if ((err = pcmcia_request_window(link, link->resource[2], 0)))
	    goto config_error;

<<<<<<< HEAD
	local->dingo_ccr = ioremap(req.Base,0x1000) + 0x0800;
	if ((err = pcmcia_map_mem_page(link, link->win, 0)))
=======
	local->dingo_ccr = ioremap(link->resource[2]->start, 0x1000) + 0x0800;
	if ((err = pcmcia_map_mem_page(link, link->resource[2], 0)))
>>>>>>> 45f53cc9
	    goto config_error;

	/* Setup the CCRs; there are no infos in the CIS about the Ethernet
	 * part.
	 */
	writeb(0x47, local->dingo_ccr + CISREG_COR);
	ioaddr = link->resource[0]->start;
	writeb(ioaddr & 0xff	  , local->dingo_ccr + CISREG_IOBASE_0);
	writeb((ioaddr >> 8)&0xff , local->dingo_ccr + CISREG_IOBASE_1);

      #if 0
	{
	    u_char tmp;
	    pr_info("ECOR:");
	    for (i=0; i < 7; i++) {
		tmp = readb(local->dingo_ccr + i*2);
		pr_cont(" %02x", tmp);
	    }
	    pr_cont("\n");
	    pr_info("DCOR:");
	    for (i=0; i < 4; i++) {
		tmp = readb(local->dingo_ccr + 0x20 + i*2);
		pr_cont(" %02x", tmp);
	    }
	    pr_cont("\n");
	    pr_info("SCOR:");
	    for (i=0; i < 10; i++) {
		tmp = readb(local->dingo_ccr + 0x40 + i*2);
		pr_cont(" %02x", tmp);
	    }
	    pr_cont("\n");
	}
      #endif

	writeb(0x01, local->dingo_ccr + 0x20);
	writeb(0x0c, local->dingo_ccr + 0x22);
	writeb(0x00, local->dingo_ccr + 0x24);
	writeb(0x00, local->dingo_ccr + 0x26);
	writeb(0x00, local->dingo_ccr + 0x28);
    }

    /* The if_port symbol can be set when the module is loaded */
    local->probe_port=0;
    if (!if_port) {
	local->probe_port = dev->if_port = 1;
    } else if ((if_port >= 1 && if_port <= 2) ||
	       (local->mohawk && if_port==4))
	dev->if_port = if_port;
    else
	pr_notice("invalid if_port requested\n");

    /* we can now register the device with the net subsystem */
    dev->irq = link->irq;
    dev->base_addr = link->resource[0]->start;

    if (local->dingo)
	do_reset(dev, 1); /* a kludge to make the cem56 work */

    SET_NETDEV_DEV(dev, &link->dev);

    if ((err=register_netdev(dev))) {
	pr_notice("register_netdev() failed\n");
	goto config_error;
    }

    /* give some infos about the hardware */
    netdev_info(dev, "%s: port %#3lx, irq %d, hwaddr %pM\n",
		local->manf_str, (u_long)dev->base_addr, (int)dev->irq,
		dev->dev_addr);

    return 0;

  config_error:
    xirc2ps_release(link);
    return -ENODEV;

  failure:
    return -ENODEV;
} /* xirc2ps_config */

static void
xirc2ps_release(struct pcmcia_device *link)
{
	dev_dbg(&link->dev, "release\n");

	if (link->resource[2]->end) {
		struct net_device *dev = link->priv;
		local_info_t *local = netdev_priv(dev);
		if (local->dingo)
			iounmap(local->dingo_ccr - 0x0800);
	}
	pcmcia_disable_device(link);
} /* xirc2ps_release */

/*====================================================================*/


static int xirc2ps_suspend(struct pcmcia_device *link)
{
	struct net_device *dev = link->priv;

	if (link->open) {
		netif_device_detach(dev);
		do_powerdown(dev);
	}

	return 0;
}

static int xirc2ps_resume(struct pcmcia_device *link)
{
	struct net_device *dev = link->priv;

	if (link->open) {
		do_reset(dev,1);
		netif_device_attach(dev);
	}

	return 0;
}


/*====================================================================*/

/****************
 * This is the Interrupt service route.
 */
static irqreturn_t
xirc2ps_interrupt(int irq, void *dev_id)
{
    struct net_device *dev = (struct net_device *)dev_id;
    local_info_t *lp = netdev_priv(dev);
    unsigned int ioaddr;
    u_char saved_page;
    unsigned bytes_rcvd;
    unsigned int_status, eth_status, rx_status, tx_status;
    unsigned rsr, pktlen;
    ulong start_ticks = jiffies; /* fixme: jiffies rollover every 497 days
				  * is this something to worry about?
				  * -- on a laptop?
				  */

    if (!netif_device_present(dev))
	return IRQ_HANDLED;

    ioaddr = dev->base_addr;
    if (lp->mohawk) { /* must disable the interrupt */
	PutByte(XIRCREG_CR, 0);
    }

    pr_debug("%s: interrupt %d at %#x.\n", dev->name, irq, ioaddr);

    saved_page = GetByte(XIRCREG_PR);
    /* Read the ISR to see whats the cause for the interrupt.
     * This also clears the interrupt flags on CE2 cards
     */
    int_status = GetByte(XIRCREG_ISR);
    bytes_rcvd = 0;
  loop_entry:
    if (int_status == 0xff) { /* card may be ejected */
	pr_debug("%s: interrupt %d for dead card\n", dev->name, irq);
	goto leave;
    }
    eth_status = GetByte(XIRCREG_ESR);

    SelectPage(0x40);
    rx_status  = GetByte(XIRCREG40_RXST0);
    PutByte(XIRCREG40_RXST0, (~rx_status & 0xff));
    tx_status = GetByte(XIRCREG40_TXST0);
    tx_status |= GetByte(XIRCREG40_TXST1) << 8;
    PutByte(XIRCREG40_TXST0, 0);
    PutByte(XIRCREG40_TXST1, 0);

    pr_debug("%s: ISR=%#2.2x ESR=%#2.2x RSR=%#2.2x TSR=%#4.4x\n",
	  dev->name, int_status, eth_status, rx_status, tx_status);

    /***** receive section ******/
    SelectPage(0);
    while (eth_status & FullPktRcvd) {
	rsr = GetByte(XIRCREG0_RSR);
	if (bytes_rcvd > maxrx_bytes && (rsr & PktRxOk)) {
	    /* too many bytes received during this int, drop the rest of the
	     * packets */
	    dev->stats.rx_dropped++;
	    pr_debug("%s: RX drop, too much done\n", dev->name);
	} else if (rsr & PktRxOk) {
	    struct sk_buff *skb;

	    pktlen = GetWord(XIRCREG0_RBC);
	    bytes_rcvd += pktlen;

	    pr_debug("rsr=%#02x packet_length=%u\n", rsr, pktlen);

	    skb = dev_alloc_skb(pktlen+3); /* 1 extra so we can use insw */
	    if (!skb) {
		pr_notice("low memory, packet dropped (size=%u)\n", pktlen);
		dev->stats.rx_dropped++;
	    } else { /* okay get the packet */
		skb_reserve(skb, 2);
		if (lp->silicon == 0 ) { /* work around a hardware bug */
		    unsigned rhsa; /* receive start address */

		    SelectPage(5);
		    rhsa = GetWord(XIRCREG5_RHSA0);
		    SelectPage(0);
		    rhsa += 3; /* skip control infos */
		    if (rhsa >= 0x8000)
			rhsa = 0;
		    if (rhsa + pktlen > 0x8000) {
			unsigned i;
			u_char *buf = skb_put(skb, pktlen);
			for (i=0; i < pktlen ; i++, rhsa++) {
			    buf[i] = GetByte(XIRCREG_EDP);
			    if (rhsa == 0x8000) {
				rhsa = 0;
				i--;
			    }
			}
		    } else {
			insw(ioaddr+XIRCREG_EDP,
				skb_put(skb, pktlen), (pktlen+1)>>1);
		    }
		}
	      #if 0
		else if (lp->mohawk) {
		    /* To use this 32 bit access we should use
		     * a manual optimized loop
		     * Also the words are swapped, we can get more
		     * performance by using 32 bit access and swapping
		     * the words in a register. Will need this for cardbus
		     *
		     * Note: don't forget to change the ALLOC_SKB to .. +3
		     */
		    unsigned i;
		    u_long *p = skb_put(skb, pktlen);
		    register u_long a;
		    unsigned int edpreg = ioaddr+XIRCREG_EDP-2;
		    for (i=0; i < len ; i += 4, p++) {
			a = inl(edpreg);
			__asm__("rorl $16,%0\n\t"
				:"=q" (a)
				: "0" (a));
			*p = a;
		    }
		}
	      #endif
		else {
		    insw(ioaddr+XIRCREG_EDP, skb_put(skb, pktlen),
			    (pktlen+1)>>1);
		}
		skb->protocol = eth_type_trans(skb, dev);
		netif_rx(skb);
		dev->stats.rx_packets++;
		dev->stats.rx_bytes += pktlen;
		if (!(rsr & PhyPkt))
		    dev->stats.multicast++;
	    }
	} else { /* bad packet */
	    pr_debug("rsr=%#02x\n", rsr);
	}
	if (rsr & PktTooLong) {
	    dev->stats.rx_frame_errors++;
	    pr_debug("%s: Packet too long\n", dev->name);
	}
	if (rsr & CRCErr) {
	    dev->stats.rx_crc_errors++;
	    pr_debug("%s: CRC error\n", dev->name);
	}
	if (rsr & AlignErr) {
	    dev->stats.rx_fifo_errors++; /* okay ? */
	    pr_debug("%s: Alignment error\n", dev->name);
	}

	/* clear the received/dropped/error packet */
	PutWord(XIRCREG0_DO, 0x8000); /* issue cmd: skip_rx_packet */

	/* get the new ethernet status */
	eth_status = GetByte(XIRCREG_ESR);
    }
    if (rx_status & 0x10) { /* Receive overrun */
	dev->stats.rx_over_errors++;
	PutByte(XIRCREG_CR, ClearRxOvrun);
	pr_debug("receive overrun cleared\n");
    }

    /***** transmit section ******/
    if (int_status & PktTxed) {
	unsigned n, nn;

	n = lp->last_ptr_value;
	nn = GetByte(XIRCREG0_PTR);
	lp->last_ptr_value = nn;
	if (nn < n) /* rollover */
	    dev->stats.tx_packets += 256 - n;
	else if (n == nn) { /* happens sometimes - don't know why */
	    pr_debug("PTR not changed?\n");
	} else
	    dev->stats.tx_packets += lp->last_ptr_value - n;
	netif_wake_queue(dev);
    }
    if (tx_status & 0x0002) {	/* Execessive collissions */
	pr_debug("tx restarted due to execssive collissions\n");
	PutByte(XIRCREG_CR, RestartTx);  /* restart transmitter process */
    }
    if (tx_status & 0x0040)
	dev->stats.tx_aborted_errors++;

    /* recalculate our work chunk so that we limit the duration of this
     * ISR to about 1/10 of a second.
     * Calculate only if we received a reasonable amount of bytes.
     */
    if (bytes_rcvd > 1000) {
	u_long duration = jiffies - start_ticks;

	if (duration >= HZ/10) { /* if more than about 1/10 second */
	    maxrx_bytes = (bytes_rcvd * (HZ/10)) / duration;
	    if (maxrx_bytes < 2000)
		maxrx_bytes = 2000;
	    else if (maxrx_bytes > 22000)
		maxrx_bytes = 22000;
	    pr_debug("set maxrx=%u (rcvd=%u ticks=%lu)\n",
		  maxrx_bytes, bytes_rcvd, duration);
	} else if (!duration && maxrx_bytes < 22000) {
	    /* now much faster */
	    maxrx_bytes += 2000;
	    if (maxrx_bytes > 22000)
		maxrx_bytes = 22000;
	    pr_debug("set maxrx=%u\n", maxrx_bytes);
	}
    }

  leave:
    if (lockup_hack) {
	if (int_status != 0xff && (int_status = GetByte(XIRCREG_ISR)) != 0)
	    goto loop_entry;
    }
    SelectPage(saved_page);
    PutByte(XIRCREG_CR, EnableIntr);  /* re-enable interrupts */
    /* Instead of dropping packets during a receive, we could
     * force an interrupt with this command:
     *	  PutByte(XIRCREG_CR, EnableIntr|ForceIntr);
     */
    return IRQ_HANDLED;
} /* xirc2ps_interrupt */

/*====================================================================*/

static void
xirc2ps_tx_timeout_task(struct work_struct *work)
{
	local_info_t *local =
		container_of(work, local_info_t, tx_timeout_task);
	struct net_device *dev = local->dev;
    /* reset the card */
    do_reset(dev,1);
    dev->trans_start = jiffies; /* prevent tx timeout */
    netif_wake_queue(dev);
}

static void
xirc_tx_timeout(struct net_device *dev)
{
    local_info_t *lp = netdev_priv(dev);
    dev->stats.tx_errors++;
    netdev_notice(dev, "transmit timed out\n");
    schedule_work(&lp->tx_timeout_task);
}

static netdev_tx_t
do_start_xmit(struct sk_buff *skb, struct net_device *dev)
{
    local_info_t *lp = netdev_priv(dev);
    unsigned int ioaddr = dev->base_addr;
    int okay;
    unsigned freespace;
    unsigned pktlen = skb->len;

    pr_debug("do_start_xmit(skb=%p, dev=%p) len=%u\n",
	  skb, dev, pktlen);


    /* adjust the packet length to min. required
     * and hope that the buffer is large enough
     * to provide some random data.
     * fixme: For Mohawk we can change this by sending
     * a larger packetlen than we actually have; the chip will
     * pad this in his buffer with random bytes
     */
    if (pktlen < ETH_ZLEN)
    {
        if (skb_padto(skb, ETH_ZLEN))
        	return NETDEV_TX_OK;
	pktlen = ETH_ZLEN;
    }

    netif_stop_queue(dev);
    SelectPage(0);
    PutWord(XIRCREG0_TRS, (u_short)pktlen+2);
    freespace = GetWord(XIRCREG0_TSO);
    okay = freespace & 0x8000;
    freespace &= 0x7fff;
    /* TRS doesn't work - (indeed it is eliminated with sil-rev 1) */
    okay = pktlen +2 < freespace;
    pr_debug("%s: avail. tx space=%u%s\n",
	  dev->name, freespace, okay ? " (okay)":" (not enough)");
    if (!okay) { /* not enough space */
	return NETDEV_TX_BUSY;  /* upper layer may decide to requeue this packet */
    }
    /* send the packet */
    PutWord(XIRCREG_EDP, (u_short)pktlen);
    outsw(ioaddr+XIRCREG_EDP, skb->data, pktlen>>1);
    if (pktlen & 1)
	PutByte(XIRCREG_EDP, skb->data[pktlen-1]);

    if (lp->mohawk)
	PutByte(XIRCREG_CR, TransmitPacket|EnableIntr);

    dev_kfree_skb (skb);
    dev->stats.tx_bytes += pktlen;
    netif_start_queue(dev);
    return NETDEV_TX_OK;
}

struct set_address_info {
	int reg_nr;
	int page_nr;
	int mohawk;
	unsigned int ioaddr;
};

static void set_address(struct set_address_info *sa_info, char *addr)
{
	unsigned int ioaddr = sa_info->ioaddr;
	int i;

	for (i = 0; i < 6; i++) {
		if (sa_info->reg_nr > 15) {
			sa_info->reg_nr = 8;
			sa_info->page_nr++;
			SelectPage(sa_info->page_nr);
		}
		if (sa_info->mohawk)
			PutByte(sa_info->reg_nr++, addr[5 - i]);
		else
			PutByte(sa_info->reg_nr++, addr[i]);
	}
}

/****************
 * Set all addresses: This first one is the individual address,
 * the next 9 addresses are taken from the multicast list and
 * the rest is filled with the individual address.
 */
static void set_addresses(struct net_device *dev)
{
	unsigned int ioaddr = dev->base_addr;
	local_info_t *lp = netdev_priv(dev);
	struct netdev_hw_addr *ha;
	struct set_address_info sa_info;
	int i;

	/*
	 * Setup the info structure so that by first set_address call it will do
	 * SelectPage with the right page number. Hence these ones here.
	 */
	sa_info.reg_nr = 15 + 1;
	sa_info.page_nr = 0x50 - 1;
	sa_info.mohawk = lp->mohawk;
	sa_info.ioaddr = ioaddr;

	set_address(&sa_info, dev->dev_addr);
	i = 0;
	netdev_for_each_mc_addr(ha, dev) {
		if (i++ == 9)
			break;
		set_address(&sa_info, ha->addr);
	}
	while (i++ < 9)
		set_address(&sa_info, dev->dev_addr);
	SelectPage(0);
}

/****************
 * Set or clear the multicast filter for this adaptor.
 * We can filter up to 9 addresses, if more are requested we set
 * multicast promiscuous mode.
 */

static void
set_multicast_list(struct net_device *dev)
{
    unsigned int ioaddr = dev->base_addr;
    unsigned value;

    SelectPage(0x42);
    value = GetByte(XIRCREG42_SWC1) & 0xC0;

    if (dev->flags & IFF_PROMISC) { /* snoop */
	PutByte(XIRCREG42_SWC1, value | 0x06); /* set MPE and PME */
    } else if (netdev_mc_count(dev) > 9 || (dev->flags & IFF_ALLMULTI)) {
	PutByte(XIRCREG42_SWC1, value | 0x02); /* set MPE */
    } else if (!netdev_mc_empty(dev)) {
	/* the chip can filter 9 addresses perfectly */
	PutByte(XIRCREG42_SWC1, value | 0x01);
	SelectPage(0x40);
	PutByte(XIRCREG40_CMD0, Offline);
	set_addresses(dev);
	SelectPage(0x40);
	PutByte(XIRCREG40_CMD0, EnableRecv | Online);
    } else { /* standard usage */
	PutByte(XIRCREG42_SWC1, value | 0x00);
    }
    SelectPage(0);
}

static int
do_config(struct net_device *dev, struct ifmap *map)
{
    local_info_t *local = netdev_priv(dev);

    pr_debug("do_config(%p)\n", dev);
    if (map->port != 255 && map->port != dev->if_port) {
	if (map->port > 4)
	    return -EINVAL;
	if (!map->port) {
	    local->probe_port = 1;
	    dev->if_port = 1;
	} else {
	    local->probe_port = 0;
	    dev->if_port = map->port;
	}
	netdev_info(dev, "switching to %s port\n", if_names[dev->if_port]);
	do_reset(dev,1);  /* not the fine way :-) */
    }
    return 0;
}

/****************
 * Open the driver
 */
static int
do_open(struct net_device *dev)
{
    local_info_t *lp = netdev_priv(dev);
    struct pcmcia_device *link = lp->p_dev;

    dev_dbg(&link->dev, "do_open(%p)\n", dev);

    /* Check that the PCMCIA card is still here. */
    /* Physical device present signature. */
    if (!pcmcia_dev_present(link))
	return -ENODEV;

    /* okay */
    link->open++;

    netif_start_queue(dev);
    do_reset(dev,1);

    return 0;
}

static void netdev_get_drvinfo(struct net_device *dev,
			       struct ethtool_drvinfo *info)
{
	strcpy(info->driver, "xirc2ps_cs");
	sprintf(info->bus_info, "PCMCIA 0x%lx", dev->base_addr);
}

static const struct ethtool_ops netdev_ethtool_ops = {
	.get_drvinfo		= netdev_get_drvinfo,
};

static int
do_ioctl(struct net_device *dev, struct ifreq *rq, int cmd)
{
    local_info_t *local = netdev_priv(dev);
    unsigned int ioaddr = dev->base_addr;
    struct mii_ioctl_data *data = if_mii(rq);

    pr_debug("%s: ioctl(%-.6s, %#04x) %04x %04x %04x %04x\n",
	  dev->name, rq->ifr_ifrn.ifrn_name, cmd,
	  data->phy_id, data->reg_num, data->val_in, data->val_out);

    if (!local->mohawk)
	return -EOPNOTSUPP;

    switch(cmd) {
      case SIOCGMIIPHY:		/* Get the address of the PHY in use. */
	data->phy_id = 0;	/* we have only this address */
	/* fall through */
      case SIOCGMIIREG:		/* Read the specified MII register. */
	data->val_out = mii_rd(ioaddr, data->phy_id & 0x1f,
			       data->reg_num & 0x1f);
	break;
      case SIOCSMIIREG:		/* Write the specified MII register */
	mii_wr(ioaddr, data->phy_id & 0x1f, data->reg_num & 0x1f, data->val_in,
	       16);
	break;
      default:
	return -EOPNOTSUPP;
    }
    return 0;
}

static void
hardreset(struct net_device *dev)
{
    local_info_t *local = netdev_priv(dev);
    unsigned int ioaddr = dev->base_addr;

    SelectPage(4);
    udelay(1);
    PutByte(XIRCREG4_GPR1, 0);	     /* clear bit 0: power down */
    msleep(40);				     /* wait 40 msec */
    if (local->mohawk)
	PutByte(XIRCREG4_GPR1, 1);	 /* set bit 0: power up */
    else
	PutByte(XIRCREG4_GPR1, 1 | 4);	 /* set bit 0: power up, bit 2: AIC */
    msleep(20);			     /* wait 20 msec */
}

static void
do_reset(struct net_device *dev, int full)
{
    local_info_t *local = netdev_priv(dev);
    unsigned int ioaddr = dev->base_addr;
    unsigned value;

    pr_debug("%s: do_reset(%p,%d)\n", dev? dev->name:"eth?", dev, full);

    hardreset(dev);
    PutByte(XIRCREG_CR, SoftReset); /* set */
    msleep(20);			     /* wait 20 msec */
    PutByte(XIRCREG_CR, 0);	     /* clear */
    msleep(40);			     /* wait 40 msec */
    if (local->mohawk) {
	SelectPage(4);
	/* set pin GP1 and GP2 to output  (0x0c)
	 * set GP1 to low to power up the ML6692 (0x00)
	 * set GP2 to high to power up the 10Mhz chip  (0x02)
	 */
	PutByte(XIRCREG4_GPR0, 0x0e);
    }

    /* give the circuits some time to power up */
    msleep(500);			/* about 500ms */

    local->last_ptr_value = 0;
    local->silicon = local->mohawk ? (GetByte(XIRCREG4_BOV) & 0x70) >> 4
				   : (GetByte(XIRCREG4_BOV) & 0x30) >> 4;

    if (local->probe_port) {
	if (!local->mohawk) {
	    SelectPage(4);
	    PutByte(XIRCREG4_GPR0, 4);
	    local->probe_port = 0;
	}
    } else if (dev->if_port == 2) { /* enable 10Base2 */
	SelectPage(0x42);
	PutByte(XIRCREG42_SWC1, 0xC0);
    } else { /* enable 10BaseT */
	SelectPage(0x42);
	PutByte(XIRCREG42_SWC1, 0x80);
    }
    msleep(40);			     /* wait 40 msec to let it complete */

  #if 0
    {
	SelectPage(0);
	value = GetByte(XIRCREG_ESR);	 /* read the ESR */
	pr_debug("%s: ESR is: %#02x\n", dev->name, value);
    }
  #endif

    /* setup the ECR */
    SelectPage(1);
    PutByte(XIRCREG1_IMR0, 0xff); /* allow all ints */
    PutByte(XIRCREG1_IMR1, 1	); /* and Set TxUnderrunDetect */
    value = GetByte(XIRCREG1_ECR);
  #if 0
    if (local->mohawk)
	value |= DisableLinkPulse;
    PutByte(XIRCREG1_ECR, value);
  #endif
    pr_debug("%s: ECR is: %#02x\n", dev->name, value);

    SelectPage(0x42);
    PutByte(XIRCREG42_SWC0, 0x20); /* disable source insertion */

    if (local->silicon != 1) {
	/* set the local memory dividing line.
	 * The comments in the sample code say that this is only
	 * settable with the scipper version 2 which is revision 0.
	 * Always for CE3 cards
	 */
	SelectPage(2);
	PutWord(XIRCREG2_RBS, 0x2000);
    }

    if (full)
	set_addresses(dev);

    /* Hardware workaround:
     * The receive byte pointer after reset is off by 1 so we need
     * to move the offset pointer back to 0.
     */
    SelectPage(0);
    PutWord(XIRCREG0_DO, 0x2000); /* change offset command, off=0 */

    /* setup MAC IMRs and clear status registers */
    SelectPage(0x40);		     /* Bit 7 ... bit 0 */
    PutByte(XIRCREG40_RMASK0, 0xff); /* ROK, RAB, rsv, RO, CRC, AE, PTL, MP */
    PutByte(XIRCREG40_TMASK0, 0xff); /* TOK, TAB, SQE, LL, TU, JAB, EXC, CRS */
    PutByte(XIRCREG40_TMASK1, 0xb0); /* rsv, rsv, PTD, EXT, rsv,rsv,rsv, rsv*/
    PutByte(XIRCREG40_RXST0,  0x00); /* ROK, RAB, REN, RO, CRC, AE, PTL, MP */
    PutByte(XIRCREG40_TXST0,  0x00); /* TOK, TAB, SQE, LL, TU, JAB, EXC, CRS */
    PutByte(XIRCREG40_TXST1,  0x00); /* TEN, rsv, PTD, EXT, retry_counter:4  */

    if (full && local->mohawk && init_mii(dev)) {
	if (dev->if_port == 4 || local->dingo || local->new_mii) {
	    netdev_info(dev, "MII selected\n");
	    SelectPage(2);
	    PutByte(XIRCREG2_MSR, GetByte(XIRCREG2_MSR) | 0x08);
	    msleep(20);
	} else {
	    netdev_info(dev, "MII detected; using 10mbs\n");
	    SelectPage(0x42);
	    if (dev->if_port == 2) /* enable 10Base2 */
		PutByte(XIRCREG42_SWC1, 0xC0);
	    else  /* enable 10BaseT */
		PutByte(XIRCREG42_SWC1, 0x80);
	    msleep(40);			/* wait 40 msec to let it complete */
	}
	if (full_duplex)
	    PutByte(XIRCREG1_ECR, GetByte(XIRCREG1_ECR | FullDuplex));
    } else {  /* No MII */
	SelectPage(0);
	value = GetByte(XIRCREG_ESR);	 /* read the ESR */
	dev->if_port = (value & MediaSelect) ? 1 : 2;
    }

    /* configure the LEDs */
    SelectPage(2);
    if (dev->if_port == 1 || dev->if_port == 4) /* TP: Link and Activity */
	PutByte(XIRCREG2_LED, 0x3b);
    else			      /* Coax: Not-Collision and Activity */
	PutByte(XIRCREG2_LED, 0x3a);

    if (local->dingo)
	PutByte(0x0b, 0x04); /* 100 Mbit LED */

    /* enable receiver and put the mac online */
    if (full) {
	set_multicast_list(dev);
	SelectPage(0x40);
	PutByte(XIRCREG40_CMD0, EnableRecv | Online);
    }

    /* setup Ethernet IMR and enable interrupts */
    SelectPage(1);
    PutByte(XIRCREG1_IMR0, 0xff);
    udelay(1);
    SelectPage(0);
    PutByte(XIRCREG_CR, EnableIntr);
    if (local->modem && !local->dingo) { /* do some magic */
	if (!(GetByte(0x10) & 0x01))
	    PutByte(0x10, 0x11); /* unmask master-int bit */
    }

    if (full)
	netdev_info(dev, "media %s, silicon revision %d\n",
		    if_names[dev->if_port], local->silicon);
    /* We should switch back to page 0 to avoid a bug in revision 0
     * where regs with offset below 8 can't be read after an access
     * to the MAC registers */
    SelectPage(0);
}

/****************
 * Initialize the Media-Independent-Interface
 * Returns: True if we have a good MII
 */
static int
init_mii(struct net_device *dev)
{
    local_info_t *local = netdev_priv(dev);
    unsigned int ioaddr = dev->base_addr;
    unsigned control, status, linkpartner;
    int i;

    if (if_port == 4 || if_port == 1) { /* force 100BaseT or 10BaseT */
	dev->if_port = if_port;
	local->probe_port = 0;
	return 1;
    }

    status = mii_rd(ioaddr,  0, 1);
    if ((status & 0xff00) != 0x7800)
	return 0; /* No MII */

    local->new_mii = (mii_rd(ioaddr, 0, 2) != 0xffff);
    
    if (local->probe_port)
	control = 0x1000; /* auto neg */
    else if (dev->if_port == 4)
	control = 0x2000; /* no auto neg, 100mbs mode */
    else
	control = 0x0000; /* no auto neg, 10mbs mode */
    mii_wr(ioaddr,  0, 0, control, 16);
    udelay(100);
    control = mii_rd(ioaddr, 0, 0);

    if (control & 0x0400) {
	netdev_notice(dev, "can't take PHY out of isolation mode\n");
	local->probe_port = 0;
	return 0;
    }

    if (local->probe_port) {
	/* according to the DP83840A specs the auto negotiation process
	 * may take up to 3.5 sec, so we use this also for our ML6692
	 * Fixme: Better to use a timer here!
	 */
	for (i=0; i < 35; i++) {
	    msleep(100);	 /* wait 100 msec */
	    status = mii_rd(ioaddr,  0, 1);
	    if ((status & 0x0020) && (status & 0x0004))
		break;
	}

	if (!(status & 0x0020)) {
	    netdev_info(dev, "autonegotiation failed; using 10mbs\n");
	    if (!local->new_mii) {
		control = 0x0000;
		mii_wr(ioaddr,  0, 0, control, 16);
		udelay(100);
		SelectPage(0);
		dev->if_port = (GetByte(XIRCREG_ESR) & MediaSelect) ? 1 : 2;
	    }
	} else {
	    linkpartner = mii_rd(ioaddr, 0, 5);
	    netdev_info(dev, "MII link partner: %04x\n", linkpartner);
	    if (linkpartner & 0x0080) {
		dev->if_port = 4;
	    } else
		dev->if_port = 1;
	}
    }

    return 1;
}

static void
do_powerdown(struct net_device *dev)
{

    unsigned int ioaddr = dev->base_addr;

    pr_debug("do_powerdown(%p)\n", dev);

    SelectPage(4);
    PutByte(XIRCREG4_GPR1, 0);	     /* clear bit 0: power down */
    SelectPage(0);
}

static int
do_stop(struct net_device *dev)
{
    unsigned int ioaddr = dev->base_addr;
    local_info_t *lp = netdev_priv(dev);
    struct pcmcia_device *link = lp->p_dev;

    dev_dbg(&link->dev, "do_stop(%p)\n", dev);

    if (!link)
	return -ENODEV;

    netif_stop_queue(dev);

    SelectPage(0);
    PutByte(XIRCREG_CR, 0);  /* disable interrupts */
    SelectPage(0x01);
    PutByte(XIRCREG1_IMR0, 0x00); /* forbid all ints */
    SelectPage(4);
    PutByte(XIRCREG4_GPR1, 0);	/* clear bit 0: power down */
    SelectPage(0);

    link->open--;
    return 0;
}

static struct pcmcia_device_id xirc2ps_ids[] = {
	PCMCIA_PFC_DEVICE_MANF_CARD(0, 0x0089, 0x110a),
	PCMCIA_PFC_DEVICE_MANF_CARD(0, 0x0138, 0x110a),
	PCMCIA_PFC_DEVICE_PROD_ID13(0, "Xircom", "CEM28", 0x2e3ee845, 0x0ea978ea),
	PCMCIA_PFC_DEVICE_PROD_ID13(0, "Xircom", "CEM33", 0x2e3ee845, 0x80609023),
	PCMCIA_PFC_DEVICE_PROD_ID13(0, "Xircom", "CEM56", 0x2e3ee845, 0xa650c32a),
	PCMCIA_PFC_DEVICE_PROD_ID13(0, "Xircom", "REM10", 0x2e3ee845, 0x76df1d29),
	PCMCIA_PFC_DEVICE_PROD_ID13(0, "Xircom", "XEM5600", 0x2e3ee845, 0xf1403719),
	PCMCIA_PFC_DEVICE_PROD_ID12(0, "Xircom", "CreditCard Ethernet+Modem II", 0x2e3ee845, 0xeca401bf),
	PCMCIA_DEVICE_MANF_CARD(0x01bf, 0x010a),
	PCMCIA_DEVICE_PROD_ID13("Toshiba Information Systems", "TPCENET", 0x1b3b94fe, 0xf381c1a2),
	PCMCIA_DEVICE_PROD_ID13("Xircom", "CE3-10/100", 0x2e3ee845, 0x0ec0ac37),
	PCMCIA_DEVICE_PROD_ID13("Xircom", "PS-CE2-10", 0x2e3ee845, 0x947d9073),
	PCMCIA_DEVICE_PROD_ID13("Xircom", "R2E-100BTX", 0x2e3ee845, 0x2464a6e3),
	PCMCIA_DEVICE_PROD_ID13("Xircom", "RE-10", 0x2e3ee845, 0x3e08d609),
	PCMCIA_DEVICE_PROD_ID13("Xircom", "XE2000", 0x2e3ee845, 0xf7188e46),
	PCMCIA_DEVICE_PROD_ID12("Compaq", "Ethernet LAN Card", 0x54f7c49c, 0x9fd2f0a2),
	PCMCIA_DEVICE_PROD_ID12("Compaq", "Netelligent 10/100 PC Card", 0x54f7c49c, 0xefe96769),
	PCMCIA_DEVICE_PROD_ID12("Intel", "EtherExpress(TM) PRO/100 PC Card Mobile Adapter16", 0x816cc815, 0x174397db),
	PCMCIA_DEVICE_PROD_ID12("Toshiba", "10/100 Ethernet PC Card", 0x44a09d9c, 0xb44deecf),
	/* also matches CFE-10 cards! */
	/* PCMCIA_DEVICE_MANF_CARD(0x0105, 0x010a), */
	PCMCIA_DEVICE_NULL,
};
MODULE_DEVICE_TABLE(pcmcia, xirc2ps_ids);


static struct pcmcia_driver xirc2ps_cs_driver = {
	.owner		= THIS_MODULE,
	.name		= "xirc2ps_cs",
	.probe		= xirc2ps_probe,
	.remove		= xirc2ps_detach,
	.id_table       = xirc2ps_ids,
	.suspend	= xirc2ps_suspend,
	.resume		= xirc2ps_resume,
};

static int __init
init_xirc2ps_cs(void)
{
	return pcmcia_register_driver(&xirc2ps_cs_driver);
}

static void __exit
exit_xirc2ps_cs(void)
{
	pcmcia_unregister_driver(&xirc2ps_cs_driver);
}

module_init(init_xirc2ps_cs);
module_exit(exit_xirc2ps_cs);

#ifndef MODULE
static int __init setup_xirc2ps_cs(char *str)
{
	/* if_port, full_duplex, do_sound, lockup_hack
	 */
	int ints[10] = { -1 };

	str = get_options(str, 9, ints);

#define MAYBE_SET(X,Y) if (ints[0] >= Y && ints[Y] != -1) { X = ints[Y]; }
	MAYBE_SET(if_port, 3);
	MAYBE_SET(full_duplex, 4);
	MAYBE_SET(do_sound, 5);
	MAYBE_SET(lockup_hack, 6);
#undef  MAYBE_SET

	return 1;
}

__setup("xirc2ps_cs=", setup_xirc2ps_cs);
#endif<|MERGE_RESOLUTION|>--- conflicted
+++ resolved
@@ -84,10 +84,6 @@
 #include <linux/bitops.h>
 #include <linux/mii.h>
 
-<<<<<<< HEAD
-#include <pcmcia/cs.h>
-=======
->>>>>>> 45f53cc9
 #include <pcmcia/cistpl.h>
 #include <pcmcia/cisreg.h>
 #include <pcmcia/ciscode.h>
@@ -627,15 +623,6 @@
 {
 	unsigned int ioaddr;
 
-<<<<<<< HEAD
-	if (cf->io.nwin > 0  &&  (cf->io.win[0].base & 0xf) == 8) {
-		for (ioaddr = 0x300; ioaddr < 0x400; ioaddr += 0x10) {
-			p_dev->resource[1]->start = cf->io.win[0].base;
-			p_dev->resource[0]->start = ioaddr;
-			if (!pcmcia_request_io(p_dev))
-				return 0;
-		}
-=======
 	if ((p_dev->resource[0]->start & 0xf) == 8)
 		return -ENODEV;
 
@@ -652,7 +639,6 @@
 		p_dev->resource[0]->start = ioaddr;
 		if (!pcmcia_request_io(p_dev))
 			return 0;
->>>>>>> 45f53cc9
 	}
 	return -ENODEV;
 }
@@ -663,23 +649,11 @@
 	int *pass = priv_data;
 	resource_size_t tmp = p_dev->resource[1]->start;
 
-<<<<<<< HEAD
-	if (cf->io.nwin > 0 && (cf->io.win[0].base & 0xf) == 8) {
-		p_dev->resource[1]->start = cf->io.win[0].base;
-		p_dev->resource[0]->start = p_dev->resource[1]->start
-			+ (*pass ? (cf->index & 0x20 ? -24:8)
-			   : (cf->index & 0x20 ?   8:-24));
-		if (!pcmcia_request_io(p_dev))
-			return 0;
-	}
-	return -ENODEV;
-=======
 	tmp += (*pass ? (p_dev->config_index & 0x20 ? -24 : 8)
 		: (p_dev->config_index & 0x20 ?   8 : -24));
 
 	if ((p_dev->resource[0]->start & 0xf) == 8)
 		return -ENODEV;
->>>>>>> 45f53cc9
 
 	p_dev->resource[0]->end = 18;
 	p_dev->resource[1]->end = 8;
@@ -789,38 +763,16 @@
 	goto failure;
     }
 
-<<<<<<< HEAD
-    link->resource[0]->flags |= IO_DATA_PATH_WIDTH_16;
-    link->io_lines = 10;
-=======
->>>>>>> 45f53cc9
     if (local->modem) {
 	int pass;
 	link->config_flags |= CONF_AUTO_SET_IO;
 
-<<<<<<< HEAD
-	if (do_sound) {
-	    link->conf.Attributes |= CONF_ENABLE_SPKR;
-	    link->conf.Status |= CCSR_AUDIO_ENA;
-	}
-	link->resource[1]->end = 8;
-	link->resource[1]->flags |= IO_DATA_PATH_WIDTH_8;
-	if (local->dingo) {
-	    /* Take the Modem IO port from the CIS and scan for a free
-	     * Ethernet port */
-	    link->resource[0]->end = 16; /* no Mako stuff anymore */
-	    if (!pcmcia_loop_config(link, xirc2ps_config_modem, NULL))
-		    goto port_found;
-	} else {
-	    link->resource[0]->end = 18;
-=======
 	if (local->dingo) {
 	    /* Take the Modem IO port from the CIS and scan for a free
 	     * Ethernet port */
 	    if (!pcmcia_loop_config(link, xirc2ps_config_modem, NULL))
 		    goto port_found;
 	} else {
->>>>>>> 45f53cc9
 	    /* We do 2 passes here: The first one uses the regular mapping and
 	     * the second tries again, thereby considering that the 32 ports are
 	     * mirrored every 32 bytes. Actually we use a mirrored port for
@@ -836,13 +788,9 @@
 	}
 	pr_notice("no ports available\n");
     } else {
-<<<<<<< HEAD
-	link->resource[0]->end = 16;
-=======
 	link->io_lines = 10;
 	link->resource[0]->end = 16;
 	link->resource[0]->flags |= IO_DATA_PATH_WIDTH_16;
->>>>>>> 45f53cc9
 	for (ioaddr = 0x300; ioaddr < 0x400; ioaddr += 0x10) {
 	    link->resource[0]->start = ioaddr;
 	    if (!(err = pcmcia_request_io(link)))
@@ -871,11 +819,6 @@
 	goto config_error;
 
     if (local->dingo) {
-<<<<<<< HEAD
-	win_req_t req;
-
-=======
->>>>>>> 45f53cc9
 	/* Reset the modem's BAR to the correct value
 	 * This is necessary because in the RequestConfiguration call,
 	 * the base address of the ethernet port (BasePort1) is written
@@ -901,13 +844,8 @@
 	if ((err = pcmcia_request_window(link, link->resource[2], 0)))
 	    goto config_error;
 
-<<<<<<< HEAD
-	local->dingo_ccr = ioremap(req.Base,0x1000) + 0x0800;
-	if ((err = pcmcia_map_mem_page(link, link->win, 0)))
-=======
 	local->dingo_ccr = ioremap(link->resource[2]->start, 0x1000) + 0x0800;
 	if ((err = pcmcia_map_mem_page(link, link->resource[2], 0)))
->>>>>>> 45f53cc9
 	    goto config_error;
 
 	/* Setup the CCRs; there are no infos in the CIS about the Ethernet
