--- conflicted
+++ resolved
@@ -6042,24 +6042,19 @@
 	rmb();
 	bnx2x_init_rx_rings(bp);
 	bnx2x_init_tx_rings(bp);
-<<<<<<< HEAD
 
 	if (IS_PF(bp)) {
 		/* Initialize MOD_ABS interrupts */
 		bnx2x_init_mod_abs_int(bp, &bp->link_vars, bp->common.chip_id,
 				       bp->common.shmem_base,
 				       bp->common.shmem2_base, BP_PORT(bp));
-=======
-	if (IS_VF(bp)) {
-		bnx2x_memset_stats(bp);
-		return;
-	}
->>>>>>> b807a3d6
 
 		/* initialize the default status block and sp ring */
 		bnx2x_init_def_sb(bp);
 		bnx2x_update_dsb_idx(bp);
 		bnx2x_init_sp_ring(bp);
+	} else {
+		bnx2x_memset_stats(bp);
 	}
 }
 
