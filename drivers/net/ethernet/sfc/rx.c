--- conflicted
+++ resolved
@@ -215,11 +215,7 @@
 		rx_buf = efx_rx_buffer(rx_queue, index);
 		rx_buf->dma_addr = dma_addr + EFX_PAGE_IP_ALIGN;
 		rx_buf->u.page = page;
-<<<<<<< HEAD
-		rx_buf->page_offset = page_offset;
-=======
 		rx_buf->page_offset = page_offset + EFX_PAGE_IP_ALIGN;
->>>>>>> a937536b
 		rx_buf->len = efx->rx_buffer_len - EFX_PAGE_IP_ALIGN;
 		rx_buf->flags = EFX_RX_BUF_PAGE;
 		++rx_queue->added_count;
