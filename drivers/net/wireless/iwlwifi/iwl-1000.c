--- conflicted
+++ resolved
@@ -265,11 +265,7 @@
 	.support_ct_kill_exit = true,
 	.plcp_delta_threshold = IWL_MAX_PLCP_ERR_EXT_LONG_THRESHOLD_DEF,
 	.chain_noise_scale = 1000,
-<<<<<<< HEAD
-	.monitor_recover_period = IWL_MONITORING_PERIOD,
-=======
 	.monitor_recover_period = IWL_DEF_MONITORING_PERIOD,
->>>>>>> 062c1825
 	.max_event_log_size = 128,
 	.ucode_tracing = true,
 	.sensitivity_calib_by_driver = true,
@@ -301,11 +297,7 @@
 	.support_ct_kill_exit = true,
 	.plcp_delta_threshold = IWL_MAX_PLCP_ERR_EXT_LONG_THRESHOLD_DEF,
 	.chain_noise_scale = 1000,
-<<<<<<< HEAD
-	.monitor_recover_period = IWL_MONITORING_PERIOD,
-=======
 	.monitor_recover_period = IWL_DEF_MONITORING_PERIOD,
->>>>>>> 062c1825
 	.max_event_log_size = 128,
 	.ucode_tracing = true,
 	.sensitivity_calib_by_driver = true,
