/******************************************************************************
 *
 * GPL LICENSE SUMMARY
 *
 * Copyright(c) 2008 - 2010 Intel Corporation. All rights reserved.
 *
 * This program is free software; you can redistribute it and/or modify
 * it under the terms of version 2 of the GNU General Public License as
 * published by the Free Software Foundation.
 *
 * This program is distributed in the hope that it will be useful, but
 * WITHOUT ANY WARRANTY; without even the implied warranty of
 * MERCHANTABILITY or FITNESS FOR A PARTICULAR PURPOSE.  See the GNU
 * General Public License for more details.
 *
 * You should have received a copy of the GNU General Public License
 * along with this program; if not, write to the Free Software
 * Foundation, Inc., 51 Franklin Street, Fifth Floor, Boston, MA 02110,
 * USA
 *
 * The full GNU General Public License is included in this distribution
 * in the file called LICENSE.GPL.
 *
 * Contact Information:
 *  Intel Linux Wireless <ilw@linux.intel.com>
 * Intel Corporation, 5200 N.E. Elam Young Parkway, Hillsboro, OR 97124-6497
 *
 *****************************************************************************/

#include <linux/kernel.h>
#include <linux/module.h>
#include <linux/init.h>
#include <linux/sched.h>

#include "iwl-dev.h"
#include "iwl-core.h"
#include "iwl-io.h"
#include "iwl-agn.h"

<<<<<<< HEAD
int iwlagn_send_rxon_assoc(struct iwl_priv *priv)
=======
int iwlagn_send_rxon_assoc(struct iwl_priv *priv,
			   struct iwl_rxon_context *ctx)
>>>>>>> 45f53cc9
{
	int ret = 0;
	struct iwl5000_rxon_assoc_cmd rxon_assoc;
	const struct iwl_rxon_cmd *rxon1 = &ctx->staging;
	const struct iwl_rxon_cmd *rxon2 = &ctx->active;

	if ((rxon1->flags == rxon2->flags) &&
	    (rxon1->filter_flags == rxon2->filter_flags) &&
	    (rxon1->cck_basic_rates == rxon2->cck_basic_rates) &&
	    (rxon1->ofdm_ht_single_stream_basic_rates ==
	     rxon2->ofdm_ht_single_stream_basic_rates) &&
	    (rxon1->ofdm_ht_dual_stream_basic_rates ==
	     rxon2->ofdm_ht_dual_stream_basic_rates) &&
	    (rxon1->ofdm_ht_triple_stream_basic_rates ==
	     rxon2->ofdm_ht_triple_stream_basic_rates) &&
	    (rxon1->acquisition_data == rxon2->acquisition_data) &&
	    (rxon1->rx_chain == rxon2->rx_chain) &&
	    (rxon1->ofdm_basic_rates == rxon2->ofdm_basic_rates)) {
		IWL_DEBUG_INFO(priv, "Using current RXON_ASSOC.  Not resending.\n");
		return 0;
	}

	rxon_assoc.flags = ctx->staging.flags;
	rxon_assoc.filter_flags = ctx->staging.filter_flags;
	rxon_assoc.ofdm_basic_rates = ctx->staging.ofdm_basic_rates;
	rxon_assoc.cck_basic_rates = ctx->staging.cck_basic_rates;
	rxon_assoc.reserved1 = 0;
	rxon_assoc.reserved2 = 0;
	rxon_assoc.reserved3 = 0;
	rxon_assoc.ofdm_ht_single_stream_basic_rates =
	    ctx->staging.ofdm_ht_single_stream_basic_rates;
	rxon_assoc.ofdm_ht_dual_stream_basic_rates =
	    ctx->staging.ofdm_ht_dual_stream_basic_rates;
	rxon_assoc.rx_chain_select_flags = ctx->staging.rx_chain;
	rxon_assoc.ofdm_ht_triple_stream_basic_rates =
		 ctx->staging.ofdm_ht_triple_stream_basic_rates;
	rxon_assoc.acquisition_data = ctx->staging.acquisition_data;

	ret = iwl_send_cmd_pdu_async(priv, ctx->rxon_assoc_cmd,
				     sizeof(rxon_assoc), &rxon_assoc, NULL);
	if (ret)
		return ret;

	return ret;
}

int iwlagn_send_tx_ant_config(struct iwl_priv *priv, u8 valid_tx_ant)
{
	struct iwl_tx_ant_config_cmd tx_ant_cmd = {
	  .valid = cpu_to_le32(valid_tx_ant),
	};

	if (IWL_UCODE_API(priv->ucode_ver) > 1) {
		IWL_DEBUG_HC(priv, "select valid tx ant: %u\n", valid_tx_ant);
		return iwl_send_cmd_pdu(priv, TX_ANT_CONFIGURATION_CMD,
					sizeof(struct iwl_tx_ant_config_cmd),
					&tx_ant_cmd);
	} else {
		IWL_DEBUG_HC(priv, "TX_ANT_CONFIGURATION_CMD not supported\n");
		return -EOPNOTSUPP;
	}
}

/* Currently this is the superset of everything */
static u16 iwlagn_get_hcmd_size(u8 cmd_id, u16 len)
{
	return len;
}

static u16 iwlagn_build_addsta_hcmd(const struct iwl_addsta_cmd *cmd, u8 *data)
{
	u16 size = (u16)sizeof(struct iwl_addsta_cmd);
	struct iwl_addsta_cmd *addsta = (struct iwl_addsta_cmd *)data;
	memcpy(addsta, cmd, size);
	/* resrved in 5000 */
	addsta->rate_n_flags = cpu_to_le16(0);
	return size;
}

static void iwlagn_gain_computation(struct iwl_priv *priv,
		u32 average_noise[NUM_RX_CHAINS],
		u16 min_average_noise_antenna_i,
		u32 min_average_noise,
		u8 default_chain)
{
	int i;
	s32 delta_g;
	struct iwl_chain_noise_data *data = &priv->chain_noise_data;

	/*
	 * Find Gain Code for the chains based on "default chain"
	 */
	for (i = default_chain + 1; i < NUM_RX_CHAINS; i++) {
		if ((data->disconn_array[i])) {
			data->delta_gain_code[i] = 0;
			continue;
		}

		delta_g = (priv->cfg->base_params->chain_noise_scale *
			((s32)average_noise[default_chain] -
			(s32)average_noise[i])) / 1500;

		/* bound gain by 2 bits value max, 3rd bit is sign */
		data->delta_gain_code[i] =
			min(abs(delta_g), (long) CHAIN_NOISE_MAX_DELTA_GAIN_CODE);

		if (delta_g < 0)
			/*
			 * set negative sign ...
			 * note to Intel developers:  This is uCode API format,
			 *   not the format of any internal device registers.
			 *   Do not change this format for e.g. 6050 or similar
			 *   devices.  Change format only if more resolution
			 *   (i.e. more than 2 bits magnitude) is needed.
			 */
			data->delta_gain_code[i] |= (1 << 2);
	}

	IWL_DEBUG_CALIB(priv, "Delta gains: ANT_B = %d  ANT_C = %d\n",
			data->delta_gain_code[1], data->delta_gain_code[2]);

	if (!data->radio_write) {
		struct iwl_calib_chain_noise_gain_cmd cmd;

		memset(&cmd, 0, sizeof(cmd));

		cmd.hdr.op_code = priv->_agn.phy_calib_chain_noise_gain_cmd;
		cmd.hdr.first_group = 0;
		cmd.hdr.groups_num = 1;
		cmd.hdr.data_valid = 1;
		cmd.delta_gain_1 = data->delta_gain_code[1];
		cmd.delta_gain_2 = data->delta_gain_code[2];
		iwl_send_cmd_pdu_async(priv, REPLY_PHY_CALIBRATION_CMD,
			sizeof(cmd), &cmd, NULL);

		data->radio_write = 1;
		data->state = IWL_CHAIN_NOISE_CALIBRATED;
	}
}

static void iwlagn_chain_noise_reset(struct iwl_priv *priv)
{
	struct iwl_chain_noise_data *data = &priv->chain_noise_data;
	int ret;

	if ((data->state == IWL_CHAIN_NOISE_ALIVE) &&
<<<<<<< HEAD
	     iwl_is_associated(priv)) {
=======
	    iwl_is_any_associated(priv)) {
>>>>>>> 45f53cc9
		struct iwl_calib_chain_noise_reset_cmd cmd;

		/* clear data for chain noise calibration algorithm */
		data->chain_noise_a = 0;
		data->chain_noise_b = 0;
		data->chain_noise_c = 0;
		data->chain_signal_a = 0;
		data->chain_signal_b = 0;
		data->chain_signal_c = 0;
		data->beacon_count = 0;

		memset(&cmd, 0, sizeof(cmd));
		cmd.hdr.op_code = priv->_agn.phy_calib_chain_noise_reset_cmd;
		cmd.hdr.first_group = 0;
		cmd.hdr.groups_num = 1;
		cmd.hdr.data_valid = 1;
		ret = iwl_send_cmd_pdu(priv, REPLY_PHY_CALIBRATION_CMD,
					sizeof(cmd), &cmd);
		if (ret)
			IWL_ERR(priv,
				"Could not send REPLY_PHY_CALIBRATION_CMD\n");
		data->state = IWL_CHAIN_NOISE_ACCUMULATE;
		IWL_DEBUG_CALIB(priv, "Run chain_noise_calibrate\n");
	}
}

static void iwlagn_tx_cmd_protection(struct iwl_priv *priv,
				     struct ieee80211_tx_info *info,
				     __le16 fc, __le32 *tx_flags)
{
	if (info->control.rates[0].flags & IEEE80211_TX_RC_USE_RTS_CTS ||
	    info->control.rates[0].flags & IEEE80211_TX_RC_USE_CTS_PROTECT) {
		*tx_flags |= TX_CMD_FLG_PROT_REQUIRE_MSK;
		return;
	}

<<<<<<< HEAD
	if (priv->cfg->use_rts_for_aggregation &&
=======
	if (priv->cfg->ht_params &&
	    priv->cfg->ht_params->use_rts_for_aggregation &&
>>>>>>> 45f53cc9
	    info->flags & IEEE80211_TX_CTL_AMPDU) {
		*tx_flags |= TX_CMD_FLG_PROT_REQUIRE_MSK;
		return;
	}
}

/* Calc max signal level (dBm) among 3 possible receivers */
static int iwlagn_calc_rssi(struct iwl_priv *priv,
			     struct iwl_rx_phy_res *rx_resp)
{
	/* data from PHY/DSP regarding signal strength, etc.,
	 *   contents are always there, not configurable by host
	 */
	struct iwlagn_non_cfg_phy *ncphy =
		(struct iwlagn_non_cfg_phy *)rx_resp->non_cfg_phy_buf;
	u32 val, rssi_a, rssi_b, rssi_c, max_rssi;
	u8 agc;

	val  = le32_to_cpu(ncphy->non_cfg_phy[IWLAGN_RX_RES_AGC_IDX]);
	agc = (val & IWLAGN_OFDM_AGC_MSK) >> IWLAGN_OFDM_AGC_BIT_POS;

	/* Find max rssi among 3 possible receivers.
	 * These values are measured by the digital signal processor (DSP).
	 * They should stay fairly constant even as the signal strength varies,
	 *   if the radio's automatic gain control (AGC) is working right.
	 * AGC value (see below) will provide the "interesting" info.
	 */
	val = le32_to_cpu(ncphy->non_cfg_phy[IWLAGN_RX_RES_RSSI_AB_IDX]);
	rssi_a = (val & IWLAGN_OFDM_RSSI_INBAND_A_BITMSK) >>
		IWLAGN_OFDM_RSSI_A_BIT_POS;
	rssi_b = (val & IWLAGN_OFDM_RSSI_INBAND_B_BITMSK) >>
		IWLAGN_OFDM_RSSI_B_BIT_POS;
	val = le32_to_cpu(ncphy->non_cfg_phy[IWLAGN_RX_RES_RSSI_C_IDX]);
	rssi_c = (val & IWLAGN_OFDM_RSSI_INBAND_C_BITMSK) >>
		IWLAGN_OFDM_RSSI_C_BIT_POS;

	max_rssi = max_t(u32, rssi_a, rssi_b);
	max_rssi = max_t(u32, max_rssi, rssi_c);

	IWL_DEBUG_STATS(priv, "Rssi In A %d B %d C %d Max %d AGC dB %d\n",
		rssi_a, rssi_b, rssi_c, max_rssi, agc);

	/* dBm = max_rssi dB - agc dB - constant.
	 * Higher AGC (higher radio gain) means lower signal. */
	return max_rssi - agc - IWLAGN_RSSI_OFFSET;
}

static int iwlagn_set_pan_params(struct iwl_priv *priv)
{
	struct iwl_wipan_params_cmd cmd;
	struct iwl_rxon_context *ctx_bss, *ctx_pan;
	int slot0 = 300, slot1 = 0;
	int ret;

	if (priv->valid_contexts == BIT(IWL_RXON_CTX_BSS))
		return 0;

	BUILD_BUG_ON(NUM_IWL_RXON_CTX != 2);

	lockdep_assert_held(&priv->mutex);

	ctx_bss = &priv->contexts[IWL_RXON_CTX_BSS];
	ctx_pan = &priv->contexts[IWL_RXON_CTX_PAN];

	/*
	 * If the PAN context is inactive, then we don't need
	 * to update the PAN parameters, the last thing we'll
	 * have done before it goes inactive is making the PAN
	 * parameters be WLAN-only.
	 */
	if (!ctx_pan->is_active)
		return 0;

	memset(&cmd, 0, sizeof(cmd));

	/* only 2 slots are currently allowed */
	cmd.num_slots = 2;

	cmd.slots[0].type = 0; /* BSS */
	cmd.slots[1].type = 1; /* PAN */

	if (ctx_bss->vif && ctx_pan->vif) {
		int bcnint = ctx_pan->vif->bss_conf.beacon_int;

		/* should be set, but seems unused?? */
		cmd.flags |= cpu_to_le16(IWL_WIPAN_PARAMS_FLG_SLOTTED_MODE);

		if (ctx_pan->vif->type == NL80211_IFTYPE_AP &&
		    bcnint &&
		    bcnint != ctx_bss->vif->bss_conf.beacon_int) {
			IWL_ERR(priv,
				"beacon intervals don't match (%d, %d)\n",
				ctx_bss->vif->bss_conf.beacon_int,
				ctx_pan->vif->bss_conf.beacon_int);
		} else
			bcnint = max_t(int, bcnint,
				       ctx_bss->vif->bss_conf.beacon_int);
		if (!bcnint)
			bcnint = DEFAULT_BEACON_INTERVAL;
		slot0 = bcnint / 2;
		slot1 = bcnint - slot0;

		if (test_bit(STATUS_SCAN_HW, &priv->status) ||
		    (!ctx_bss->vif->bss_conf.idle &&
		     !ctx_bss->vif->bss_conf.assoc)) {
			slot0 = bcnint * 3 - 20;
			slot1 = 20;
		} else if (!ctx_pan->vif->bss_conf.idle &&
                           !ctx_pan->vif->bss_conf.assoc) {
			slot1 = bcnint * 3 - 20;
			slot0 = 20;
		}
	} else if (ctx_pan->vif) {
		slot0 = 0;
		slot1 = max_t(int, 1, ctx_pan->vif->bss_conf.dtim_period) *
					ctx_pan->vif->bss_conf.beacon_int;
		slot1 = max_t(int, DEFAULT_BEACON_INTERVAL, slot1);

		if (test_bit(STATUS_SCAN_HW, &priv->status)) {
			slot0 = slot1 * 3 - 20;
			slot1 = 20;
		}
	}

	cmd.slots[0].width = cpu_to_le16(slot0);
	cmd.slots[1].width = cpu_to_le16(slot1);

	ret = iwl_send_cmd_pdu(priv, REPLY_WIPAN_PARAMS, sizeof(cmd), &cmd);
	if (ret)
		IWL_ERR(priv, "Error setting PAN parameters (%d)\n", ret);

	return ret;
}

struct iwl_hcmd_ops iwlagn_hcmd = {
	.rxon_assoc = iwlagn_send_rxon_assoc,
	.commit_rxon = iwlagn_commit_rxon,
	.set_rxon_chain = iwlagn_set_rxon_chain,
	.set_tx_ant = iwlagn_send_tx_ant_config,
	.send_bt_config = iwl_send_bt_config,
	.set_pan_params = iwlagn_set_pan_params,
};

struct iwl_hcmd_ops iwlagn_bt_hcmd = {
	.rxon_assoc = iwlagn_send_rxon_assoc,
	.commit_rxon = iwlagn_commit_rxon,
	.set_rxon_chain = iwlagn_set_rxon_chain,
	.set_tx_ant = iwlagn_send_tx_ant_config,
	.send_bt_config = iwlagn_send_advance_bt_config,
	.set_pan_params = iwlagn_set_pan_params,
};

struct iwl_hcmd_utils_ops iwlagn_hcmd_utils = {
	.get_hcmd_size = iwlagn_get_hcmd_size,
	.build_addsta_hcmd = iwlagn_build_addsta_hcmd,
	.gain_computation = iwlagn_gain_computation,
	.chain_noise_reset = iwlagn_chain_noise_reset,
	.tx_cmd_protection = iwlagn_tx_cmd_protection,
	.calc_rssi = iwlagn_calc_rssi,
	.request_scan = iwlagn_request_scan,
	.post_scan = iwlagn_post_scan,
};<|MERGE_RESOLUTION|>--- conflicted
+++ resolved
@@ -37,12 +37,8 @@
 #include "iwl-io.h"
 #include "iwl-agn.h"
 
-<<<<<<< HEAD
-int iwlagn_send_rxon_assoc(struct iwl_priv *priv)
-=======
 int iwlagn_send_rxon_assoc(struct iwl_priv *priv,
 			   struct iwl_rxon_context *ctx)
->>>>>>> 45f53cc9
 {
 	int ret = 0;
 	struct iwl5000_rxon_assoc_cmd rxon_assoc;
@@ -189,11 +185,7 @@
 	int ret;
 
 	if ((data->state == IWL_CHAIN_NOISE_ALIVE) &&
-<<<<<<< HEAD
-	     iwl_is_associated(priv)) {
-=======
 	    iwl_is_any_associated(priv)) {
->>>>>>> 45f53cc9
 		struct iwl_calib_chain_noise_reset_cmd cmd;
 
 		/* clear data for chain noise calibration algorithm */
@@ -230,12 +222,8 @@
 		return;
 	}
 
-<<<<<<< HEAD
-	if (priv->cfg->use_rts_for_aggregation &&
-=======
 	if (priv->cfg->ht_params &&
 	    priv->cfg->ht_params->use_rts_for_aggregation &&
->>>>>>> 45f53cc9
 	    info->flags & IEEE80211_TX_CTL_AMPDU) {
 		*tx_flags |= TX_CMD_FLG_PROT_REQUIRE_MSK;
 		return;
