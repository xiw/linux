/******************************************************************************
 *
 * Copyright(c) 2003 - 2010 Intel Corporation. All rights reserved.
 *
 * Portions of this file are derived from the ipw3945 project, as well
 * as portions of the ieee80211 subsystem header files.
 *
 * This program is free software; you can redistribute it and/or modify it
 * under the terms of version 2 of the GNU General Public License as
 * published by the Free Software Foundation.
 *
 * This program is distributed in the hope that it will be useful, but WITHOUT
 * ANY WARRANTY; without even the implied warranty of MERCHANTABILITY or
 * FITNESS FOR A PARTICULAR PURPOSE.  See the GNU General Public License for
 * more details.
 *
 * You should have received a copy of the GNU General Public License along with
 * this program; if not, write to the Free Software Foundation, Inc.,
 * 51 Franklin Street, Fifth Floor, Boston, MA 02110, USA
 *
 * The full GNU General Public License is included in this distribution in the
 * file called LICENSE.
 *
 * Contact Information:
 *  Intel Linux Wireless <ilw@linux.intel.com>
 * Intel Corporation, 5200 N.E. Elam Young Parkway, Hillsboro, OR 97124-6497
 *
 *****************************************************************************/
#ifndef __iwl_sta_h__
#define __iwl_sta_h__

#include "iwl-dev.h"

#define HW_KEY_DYNAMIC 0
#define HW_KEY_DEFAULT 1

#define IWL_STA_DRIVER_ACTIVE BIT(0) /* driver entry is active */
#define IWL_STA_UCODE_ACTIVE  BIT(1) /* ucode entry is active */
#define IWL_STA_UCODE_INPROGRESS  BIT(2) /* ucode entry is in process of
					    being activated */
#define IWL_STA_LOCAL BIT(3) /* station state not directed by mac80211;
				(this is for the IBSS BSSID stations) */
#define IWL_STA_BCAST BIT(4) /* this station is the special bcast station */


int iwl_remove_default_wep_key(struct iwl_priv *priv,
			       struct ieee80211_key_conf *key);
int iwl_set_default_wep_key(struct iwl_priv *priv,
			    struct ieee80211_key_conf *key);
int iwl_restore_default_wep_keys(struct iwl_priv *priv);
int iwl_set_dynamic_key(struct iwl_priv *priv,
			struct ieee80211_key_conf *key, u8 sta_id);
int iwl_remove_dynamic_key(struct iwl_priv *priv,
			   struct ieee80211_key_conf *key, u8 sta_id);
void iwl_update_tkip_key(struct iwl_priv *priv,
			struct ieee80211_key_conf *keyconf,
			struct ieee80211_sta *sta, u32 iv32, u16 *phase1key);

void iwl_restore_stations(struct iwl_priv *priv);
void iwl_clear_ucode_stations(struct iwl_priv *priv);
int iwl_alloc_bcast_station(struct iwl_priv *priv, bool init_lq);
void iwl_dealloc_bcast_station(struct iwl_priv *priv);
int iwl_get_free_ucode_key_index(struct iwl_priv *priv);
int iwl_send_add_sta(struct iwl_priv *priv,
		     struct iwl_addsta_cmd *sta, u8 flags);
int iwl_add_bssid_station(struct iwl_priv *priv, const u8 *addr, bool init_rs,
			  u8 *sta_id_r);
int iwl_add_station_common(struct iwl_priv *priv, const u8 *addr,
				  bool is_ap,
				  struct ieee80211_sta_ht_cap *ht_info,
				  u8 *sta_id_r);
int iwl_remove_station(struct iwl_priv *priv, const u8 sta_id,
		       const u8 *addr);
int iwl_mac_sta_remove(struct ieee80211_hw *hw, struct ieee80211_vif *vif,
		       struct ieee80211_sta *sta);
void iwl_sta_tx_modify_enable_tid(struct iwl_priv *priv, int sta_id, int tid);
int iwl_sta_rx_agg_start(struct iwl_priv *priv, struct ieee80211_sta *sta,
			 int tid, u16 ssn);
int iwl_sta_rx_agg_stop(struct iwl_priv *priv, struct ieee80211_sta *sta,
			int tid);
void iwl_sta_modify_ps_wake(struct iwl_priv *priv, int sta_id);
void iwl_sta_modify_sleep_tx_count(struct iwl_priv *priv, int sta_id, int cnt);

/**
 * iwl_clear_driver_stations - clear knowledge of all stations from driver
 * @priv: iwl priv struct
 *
 * This is called during iwl_down() to make sure that in the case
 * we're coming there from a hardware restart mac80211 will be
 * able to reconfigure stations -- if we're getting there in the
 * normal down flow then the stations will already be cleared.
 */
static inline void iwl_clear_driver_stations(struct iwl_priv *priv)
{
	unsigned long flags;

	spin_lock_irqsave(&priv->sta_lock, flags);
	memset(priv->stations, 0, sizeof(priv->stations));
	priv->num_stations = 0;
<<<<<<< HEAD
=======

	/*
	 * Remove all key information that is not stored as part of station
	 * information since mac80211 may not have had a
	 * chance to remove all the keys. When device is reconfigured by
	 * mac80211 after an error all keys will be reconfigured.
	 */
	priv->ucode_key_table = 0;
	priv->key_mapping_key = 0;
	memset(priv->wep_keys, 0, sizeof(priv->wep_keys));

>>>>>>> 772320e8
	spin_unlock_irqrestore(&priv->sta_lock, flags);
}

static inline int iwl_sta_id(struct ieee80211_sta *sta)
{
	if (WARN_ON(!sta))
		return IWL_INVALID_STATION;

	return ((struct iwl_station_priv_common *)sta->drv_priv)->sta_id;
}
#endif /* __iwl_sta_h__ */<|MERGE_RESOLUTION|>--- conflicted
+++ resolved
@@ -97,8 +97,6 @@
 	spin_lock_irqsave(&priv->sta_lock, flags);
 	memset(priv->stations, 0, sizeof(priv->stations));
 	priv->num_stations = 0;
-<<<<<<< HEAD
-=======
 
 	/*
 	 * Remove all key information that is not stored as part of station
@@ -110,7 +108,6 @@
 	priv->key_mapping_key = 0;
 	memset(priv->wep_keys, 0, sizeof(priv->wep_keys));
 
->>>>>>> 772320e8
 	spin_unlock_irqrestore(&priv->sta_lock, flags);
 }
 
