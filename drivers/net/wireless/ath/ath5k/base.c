--- conflicted
+++ resolved
@@ -1610,7 +1610,6 @@
 	ret = ath5k_hw_reset_tx_queue(ah, sc->bhalq); /* push to h/w */
 	if (ret)
 		goto err;
-<<<<<<< HEAD
 
 	/* reconfigure cabq with ready time to 80% of beacon_interval */
 	ret = ath5k_hw_get_tx_queueprops(ah, AR5K_TX_QUEUE_ID_CAB, &qi);
@@ -1622,19 +1621,6 @@
 	if (ret)
 		goto err;
 
-=======
-
-	/* reconfigure cabq with ready time to 80% of beacon_interval */
-	ret = ath5k_hw_get_tx_queueprops(ah, AR5K_TX_QUEUE_ID_CAB, &qi);
-	if (ret)
-		goto err;
-
-	qi.tqi_ready_time = (sc->bintval * 80) / 100;
-	ret = ath5k_hw_set_tx_queueprops(ah, AR5K_TX_QUEUE_ID_CAB, &qi);
-	if (ret)
-		goto err;
-
->>>>>>> 062c1825
 	ret = ath5k_hw_reset_tx_queue(ah, AR5K_TX_QUEUE_ID_CAB);
 err:
 	return ret;
@@ -2103,7 +2089,6 @@
 			sc->stats.rxerr_proc++;
 			break;
 		}
-<<<<<<< HEAD
 
 		if (ath5k_receive_frame_ok(sc, &rs)) {
 			next_skb = ath5k_rx_skb_alloc(sc, &next_skb_addr);
@@ -2115,19 +2100,6 @@
 			if (!next_skb)
 				goto next;
 
-=======
-
-		if (ath5k_receive_frame_ok(sc, &rs)) {
-			next_skb = ath5k_rx_skb_alloc(sc, &next_skb_addr);
-
-			/*
-			 * If we can't replace bf->skb with a new skb under
-			 * memory pressure, just skip this packet
-			 */
-			if (!next_skb)
-				goto next;
-
->>>>>>> 062c1825
 			pci_unmap_single(sc->pdev, bf->skbaddr,
 					 common->rx_bufsize,
 					 PCI_DMA_FROMDEVICE);
@@ -2894,19 +2866,11 @@
 		ath5k_hw_update_noise_floor(ah);
 		ieee80211_wake_queues(sc->hw);
 	}
-<<<<<<< HEAD
 
 	ah->ah_cal_mask &= ~AR5K_CALIBRATION_FULL;
 }
 
 
-=======
-
-	ah->ah_cal_mask &= ~AR5K_CALIBRATION_FULL;
-}
-
-
->>>>>>> 062c1825
 static void
 ath5k_tasklet_ani(unsigned long data)
 {
