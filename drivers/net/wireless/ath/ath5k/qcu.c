--- conflicted
+++ resolved
@@ -23,8 +23,6 @@
 #include "ath5k.h"
 #include "reg.h"
 #include "debug.h"
-<<<<<<< HEAD
-=======
 #include <linux/log2.h>
 
 /**
@@ -48,7 +46,6 @@
  * the DCU it goes to PCU for further processing and then to PHY for
  * the actual transmission.
  */
->>>>>>> dcd6c922
 
 
 /******************\
