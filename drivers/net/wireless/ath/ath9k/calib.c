/*
 * Copyright (c) 2008-2009 Atheros Communications Inc.
 *
 * Permission to use, copy, modify, and/or distribute this software for any
 * purpose with or without fee is hereby granted, provided that the above
 * copyright notice and this permission notice appear in all copies.
 *
 * THE SOFTWARE IS PROVIDED "AS IS" AND THE AUTHOR DISCLAIMS ALL WARRANTIES
 * WITH REGARD TO THIS SOFTWARE INCLUDING ALL IMPLIED WARRANTIES OF
 * MERCHANTABILITY AND FITNESS. IN NO EVENT SHALL THE AUTHOR BE LIABLE FOR
 * ANY SPECIAL, DIRECT, INDIRECT, OR CONSEQUENTIAL DAMAGES OR ANY DAMAGES
 * WHATSOEVER RESULTING FROM LOSS OF USE, DATA OR PROFITS, WHETHER IN AN
 * ACTION OF CONTRACT, NEGLIGENCE OR OTHER TORTIOUS ACTION, ARISING OUT OF
 * OR IN CONNECTION WITH THE USE OR PERFORMANCE OF THIS SOFTWARE.
 */

#include "hw.h"
#include "hw-ops.h"

/* Common calibration code */

<<<<<<< HEAD
/* We can tune this as we go by monitoring really low values */
#define ATH9K_NF_TOO_LOW	-60
=======
#define ATH9K_NF_TOO_HIGH	-60
>>>>>>> 45f53cc9

static int16_t ath9k_hw_get_nf_hist_mid(int16_t *nfCalBuffer)
{
	int16_t nfval;
	int16_t sort[ATH9K_NF_CAL_HIST_MAX];
	int i, j;

	for (i = 0; i < ATH9K_NF_CAL_HIST_MAX; i++)
		sort[i] = nfCalBuffer[i];

	for (i = 0; i < ATH9K_NF_CAL_HIST_MAX - 1; i++) {
		for (j = 1; j < ATH9K_NF_CAL_HIST_MAX - i; j++) {
			if (sort[j] > sort[j - 1]) {
				nfval = sort[j];
				sort[j] = sort[j - 1];
				sort[j - 1] = nfval;
			}
		}
	}
	nfval = sort[(ATH9K_NF_CAL_HIST_MAX - 1) >> 1];

	return nfval;
}

static struct ath_nf_limits *ath9k_hw_get_nf_limits(struct ath_hw *ah,
						    struct ath9k_channel *chan)
{
	struct ath_nf_limits *limit;

	if (!chan || IS_CHAN_2GHZ(chan))
		limit = &ah->nf_2g;
	else
		limit = &ah->nf_5g;

	return limit;
}

static s16 ath9k_hw_get_default_nf(struct ath_hw *ah,
				   struct ath9k_channel *chan)
{
	return ath9k_hw_get_nf_limits(ah, chan)->nominal;
}


static void ath9k_hw_update_nfcal_hist_buffer(struct ath_hw *ah,
					      struct ath9k_hw_cal_data *cal,
					      int16_t *nfarray)
{
	struct ath_common *common = ath9k_hw_common(ah);
	struct ath_nf_limits *limit;
	struct ath9k_nfcal_hist *h;
	bool high_nf_mid = false;
	int i;

	h = cal->nfCalHist;
	limit = ath9k_hw_get_nf_limits(ah, ah->curchan);

	for (i = 0; i < NUM_NF_READINGS; i++) {
		h[i].nfCalBuffer[h[i].currIndex] = nfarray[i];

		if (++h[i].currIndex >= ATH9K_NF_CAL_HIST_MAX)
			h[i].currIndex = 0;

		if (h[i].invalidNFcount > 0) {
			h[i].invalidNFcount--;
			h[i].privNF = nfarray[i];
		} else {
			h[i].privNF =
				ath9k_hw_get_nf_hist_mid(h[i].nfCalBuffer);
		}

		if (!h[i].privNF)
			continue;

		if (h[i].privNF > limit->max) {
			high_nf_mid = true;

			ath_print(common, ATH_DBG_CALIBRATE,
				  "NFmid[%d] (%d) > MAX (%d), %s\n",
				  i, h[i].privNF, limit->max,
				  (cal->nfcal_interference ?
				   "not corrected (due to interference)" :
				   "correcting to MAX"));

			/*
			 * Normally we limit the average noise floor by the
			 * hardware specific maximum here. However if we have
			 * encountered stuck beacons because of interference,
			 * we bypass this limit here in order to better deal
			 * with our environment.
			 */
			if (!cal->nfcal_interference)
				h[i].privNF = limit->max;
		}
	}

	/*
	 * If the noise floor seems normal for all chains, assume that
	 * there is no significant interference in the environment anymore.
	 * Re-enable the enforcement of the NF maximum again.
	 */
	if (!high_nf_mid)
		cal->nfcal_interference = false;
}

static bool ath9k_hw_get_nf_thresh(struct ath_hw *ah,
				   enum ieee80211_band band,
				   int16_t *nft)
{
	switch (band) {
	case IEEE80211_BAND_5GHZ:
		*nft = (int8_t)ah->eep_ops->get_eeprom(ah, EEP_NFTHRESH_5);
		break;
	case IEEE80211_BAND_2GHZ:
		*nft = (int8_t)ah->eep_ops->get_eeprom(ah, EEP_NFTHRESH_2);
		break;
	default:
		BUG_ON(1);
		return false;
	}

	return true;
}

void ath9k_hw_reset_calibration(struct ath_hw *ah,
				struct ath9k_cal_list *currCal)
{
	int i;

	ath9k_hw_setup_calibration(ah, currCal);

	currCal->calState = CAL_RUNNING;

	for (i = 0; i < AR5416_MAX_CHAINS; i++) {
		ah->meas0.sign[i] = 0;
		ah->meas1.sign[i] = 0;
		ah->meas2.sign[i] = 0;
		ah->meas3.sign[i] = 0;
	}

	ah->cal_samples = 0;
}

static s16 ath9k_hw_get_default_nf(struct ath_hw *ah,
				   struct ath9k_channel *chan)
{
	struct ath_nf_limits *limit;

	if (!chan || IS_CHAN_2GHZ(chan))
		limit = &ah->nf_2g;
	else
		limit = &ah->nf_5g;

	return limit->nominal;
}

/* This is done for the currently configured channel */
bool ath9k_hw_reset_calvalid(struct ath_hw *ah)
{
	struct ath_common *common = ath9k_hw_common(ah);
	struct ieee80211_conf *conf = &common->hw->conf;
	struct ath9k_cal_list *currCal = ah->cal_list_curr;

	if (!ah->caldata)
		return true;

	if (!AR_SREV_9100(ah) && !AR_SREV_9160_10_OR_LATER(ah))
		return true;

	if (currCal == NULL)
		return true;

	if (currCal->calState != CAL_DONE) {
		ath_print(common, ATH_DBG_CALIBRATE,
			  "Calibration state incorrect, %d\n",
			  currCal->calState);
		return true;
	}

	if (!(ah->supp_cals & currCal->calData->calType))
		return true;

	ath_print(common, ATH_DBG_CALIBRATE,
		  "Resetting Cal %d state for channel %u\n",
		  currCal->calData->calType, conf->channel->center_freq);

	ah->caldata->CalValid &= ~currCal->calData->calType;
	currCal->calState = CAL_WAITING;

	return false;
}
EXPORT_SYMBOL(ath9k_hw_reset_calvalid);

void ath9k_hw_start_nfcal(struct ath_hw *ah, bool update)
{
	if (ah->caldata)
		ah->caldata->nfcal_pending = true;

	REG_SET_BIT(ah, AR_PHY_AGC_CONTROL,
		    AR_PHY_AGC_CONTROL_ENABLE_NF);

	if (update)
		REG_CLR_BIT(ah, AR_PHY_AGC_CONTROL,
<<<<<<< HEAD
=======
		    AR_PHY_AGC_CONTROL_NO_UPDATE_NF);
	else
		REG_SET_BIT(ah, AR_PHY_AGC_CONTROL,
		    AR_PHY_AGC_CONTROL_NO_UPDATE_NF);

	REG_SET_BIT(ah, AR_PHY_AGC_CONTROL, AR_PHY_AGC_CONTROL_NF);
}

void ath9k_hw_loadnf(struct ath_hw *ah, struct ath9k_channel *chan)
{
	struct ath9k_nfcal_hist *h = NULL;
	unsigned i, j;
	int32_t val;
	u8 chainmask = (ah->rxchainmask << 3) | ah->rxchainmask;
	struct ath_common *common = ath9k_hw_common(ah);
	s16 default_nf = ath9k_hw_get_default_nf(ah, chan);

	if (ah->caldata)
		h = ah->caldata->nfCalHist;

	for (i = 0; i < NUM_NF_READINGS; i++) {
		if (chainmask & (1 << i)) {
			s16 nfval;

			if (h)
				nfval = h[i].privNF;
			else
				nfval = default_nf;

			val = REG_READ(ah, ah->nf_regs[i]);
			val &= 0xFFFFFE00;
			val |= (((u32) nfval << 1) & 0x1ff);
			REG_WRITE(ah, ah->nf_regs[i], val);
		}
	}

	/*
	 * Load software filtered NF value into baseband internal minCCApwr
	 * variable.
	 */
	REG_CLR_BIT(ah, AR_PHY_AGC_CONTROL,
		    AR_PHY_AGC_CONTROL_ENABLE_NF);
	REG_CLR_BIT(ah, AR_PHY_AGC_CONTROL,
>>>>>>> 45f53cc9
		    AR_PHY_AGC_CONTROL_NO_UPDATE_NF);
	else
		REG_SET_BIT(ah, AR_PHY_AGC_CONTROL,
		    AR_PHY_AGC_CONTROL_NO_UPDATE_NF);

	REG_SET_BIT(ah, AR_PHY_AGC_CONTROL, AR_PHY_AGC_CONTROL_NF);

	/*
	 * Wait for load to complete, should be fast, a few 10s of us.
	 * The max delay was changed from an original 250us to 10000us
	 * since 250us often results in NF load timeout and causes deaf
	 * condition during stress testing 12/12/2009
	 */
	for (j = 0; j < 1000; j++) {
		if ((REG_READ(ah, AR_PHY_AGC_CONTROL) &
		     AR_PHY_AGC_CONTROL_NF) == 0)
			break;
		udelay(10);
	}

	/*
	 * We timed out waiting for the noisefloor to load, probably due to an
	 * in-progress rx. Simply return here and allow the load plenty of time
	 * to complete before the next calibration interval.  We need to avoid
	 * trying to load -50 (which happens below) while the previous load is
	 * still in progress as this can cause rx deafness. Instead by returning
	 * here, the baseband nf cal will just be capped by our present
	 * noisefloor until the next calibration timer.
	 */
	if (j == 1000) {
		ath_print(common, ATH_DBG_ANY, "Timeout while waiting for nf "
			  "to load: AR_PHY_AGC_CONTROL=0x%x\n",
			  REG_READ(ah, AR_PHY_AGC_CONTROL));
		return;
	}

	/*
	 * Restore maxCCAPower register parameter again so that we're not capped
	 * by the median we just loaded.  This will be initial (and max) value
	 * of next noise floor calibration the baseband does.
	 */
	ENABLE_REGWRITE_BUFFER(ah);
	for (i = 0; i < NUM_NF_READINGS; i++) {
		if (chainmask & (1 << i)) {
			val = REG_READ(ah, ah->nf_regs[i]);
			val &= 0xFFFFFE00;
			val |= (((u32) (-50) << 1) & 0x1ff);
			REG_WRITE(ah, ah->nf_regs[i], val);
		}
	}
	REGWRITE_BUFFER_FLUSH(ah);
}

<<<<<<< HEAD
void ath9k_hw_loadnf(struct ath_hw *ah, struct ath9k_channel *chan)
{
	struct ath9k_nfcal_hist *h = NULL;
	unsigned i, j;
	int32_t val;
	u8 chainmask = (ah->rxchainmask << 3) | ah->rxchainmask;
	struct ath_common *common = ath9k_hw_common(ah);
	s16 default_nf = ath9k_hw_get_default_nf(ah, chan);

	if (ah->caldata)
		h = ah->caldata->nfCalHist;

	for (i = 0; i < NUM_NF_READINGS; i++) {
		if (chainmask & (1 << i)) {
			s16 nfval;

			if (h)
				nfval = h[i].privNF;
			else
				nfval = default_nf;

			val = REG_READ(ah, ah->nf_regs[i]);
			val &= 0xFFFFFE00;
			val |= (((u32) nfval << 1) & 0x1ff);
			REG_WRITE(ah, ah->nf_regs[i], val);
		}
	}

	/*
	 * Load software filtered NF value into baseband internal minCCApwr
	 * variable.
	 */
	REG_CLR_BIT(ah, AR_PHY_AGC_CONTROL,
		    AR_PHY_AGC_CONTROL_ENABLE_NF);
	REG_CLR_BIT(ah, AR_PHY_AGC_CONTROL,
		    AR_PHY_AGC_CONTROL_NO_UPDATE_NF);
	REG_SET_BIT(ah, AR_PHY_AGC_CONTROL, AR_PHY_AGC_CONTROL_NF);

	/*
	 * Wait for load to complete, should be fast, a few 10s of us.
	 * The max delay was changed from an original 250us to 10000us
	 * since 250us often results in NF load timeout and causes deaf
	 * condition during stress testing 12/12/2009
	 */
	for (j = 0; j < 1000; j++) {
		if ((REG_READ(ah, AR_PHY_AGC_CONTROL) &
		     AR_PHY_AGC_CONTROL_NF) == 0)
			break;
		udelay(10);
	}

	/*
	 * We timed out waiting for the noisefloor to load, probably due to an
	 * in-progress rx. Simply return here and allow the load plenty of time
	 * to complete before the next calibration interval.  We need to avoid
	 * trying to load -50 (which happens below) while the previous load is
	 * still in progress as this can cause rx deafness. Instead by returning
	 * here, the baseband nf cal will just be capped by our present
	 * noisefloor until the next calibration timer.
	 */
	if (j == 1000) {
		ath_print(common, ATH_DBG_ANY, "Timeout while waiting for nf "
			  "to load: AR_PHY_AGC_CONTROL=0x%x\n",
			  REG_READ(ah, AR_PHY_AGC_CONTROL));
		return;
	}

	/*
	 * Restore maxCCAPower register parameter again so that we're not capped
	 * by the median we just loaded.  This will be initial (and max) value
	 * of next noise floor calibration the baseband does.
	 */
	ENABLE_REGWRITE_BUFFER(ah);
	for (i = 0; i < NUM_NF_READINGS; i++) {
		if (chainmask & (1 << i)) {
			val = REG_READ(ah, ah->nf_regs[i]);
			val &= 0xFFFFFE00;
			val |= (((u32) (-50) << 1) & 0x1ff);
			REG_WRITE(ah, ah->nf_regs[i], val);
		}
	}
	REGWRITE_BUFFER_FLUSH(ah);
	DISABLE_REGWRITE_BUFFER(ah);
}

=======
>>>>>>> 45f53cc9

static void ath9k_hw_nf_sanitize(struct ath_hw *ah, s16 *nf)
{
	struct ath_common *common = ath9k_hw_common(ah);
	struct ath_nf_limits *limit;
	int i;

	if (IS_CHAN_2GHZ(ah->curchan))
		limit = &ah->nf_2g;
	else
		limit = &ah->nf_5g;

	for (i = 0; i < NUM_NF_READINGS; i++) {
		if (!nf[i])
			continue;

		ath_print(common, ATH_DBG_CALIBRATE,
			  "NF calibrated [%s] [chain %d] is %d\n",
			  (i >= 3 ? "ext" : "ctl"), i % 3, nf[i]);

<<<<<<< HEAD
		if (nf[i] > limit->max) {
			ath_print(common, ATH_DBG_CALIBRATE,
				  "NF[%d] (%d) > MAX (%d), correcting to MAX",
				  i, nf[i], limit->max);
=======
		if (nf[i] > ATH9K_NF_TOO_HIGH) {
			ath_print(common, ATH_DBG_CALIBRATE,
				  "NF[%d] (%d) > MAX (%d), correcting to MAX",
				  i, nf[i], ATH9K_NF_TOO_HIGH);
>>>>>>> 45f53cc9
			nf[i] = limit->max;
		} else if (nf[i] < limit->min) {
			ath_print(common, ATH_DBG_CALIBRATE,
				  "NF[%d] (%d) < MIN (%d), correcting to NOM",
				  i, nf[i], limit->min);
			nf[i] = limit->nominal;
		}
	}
}

bool ath9k_hw_getnf(struct ath_hw *ah, struct ath9k_channel *chan)
{
	struct ath_common *common = ath9k_hw_common(ah);
	int16_t nf, nfThresh;
	int16_t nfarray[NUM_NF_READINGS] = { 0 };
	struct ath9k_nfcal_hist *h;
	struct ieee80211_channel *c = chan->chan;
	struct ath9k_hw_cal_data *caldata = ah->caldata;
<<<<<<< HEAD

	if (!caldata)
		return false;
=======
>>>>>>> 45f53cc9

	chan->channelFlags &= (~CHANNEL_CW_INT);
	if (REG_READ(ah, AR_PHY_AGC_CONTROL) & AR_PHY_AGC_CONTROL_NF) {
		ath_print(common, ATH_DBG_CALIBRATE,
			  "NF did not complete in calibration window\n");
<<<<<<< HEAD
		nf = 0;
		caldata->rawNoiseFloor = nf;
		return false;
	} else {
		ath9k_hw_do_getnf(ah, nfarray);
		ath9k_hw_nf_sanitize(ah, nfarray);
		nf = nfarray[0];
		if (ath9k_hw_get_nf_thresh(ah, c->band, &nfThresh)
		    && nf > nfThresh) {
			ath_print(common, ATH_DBG_CALIBRATE,
				  "noise floor failed detected; "
				  "detected %d, threshold %d\n",
				  nf, nfThresh);
			chan->channelFlags |= CHANNEL_CW_INT;
		}
	}

	h = caldata->nfCalHist;
	caldata->nfcal_pending = false;
	ath9k_hw_update_nfcal_hist_buffer(h, nfarray);
	caldata->rawNoiseFloor = h[0].privNF;
=======
		return false;
	}

	ath9k_hw_do_getnf(ah, nfarray);
	ath9k_hw_nf_sanitize(ah, nfarray);
	nf = nfarray[0];
	if (ath9k_hw_get_nf_thresh(ah, c->band, &nfThresh)
	    && nf > nfThresh) {
		ath_print(common, ATH_DBG_CALIBRATE,
			  "noise floor failed detected; "
			  "detected %d, threshold %d\n",
			  nf, nfThresh);
		chan->channelFlags |= CHANNEL_CW_INT;
	}

	if (!caldata) {
		chan->noisefloor = nf;
		return false;
	}

	h = caldata->nfCalHist;
	caldata->nfcal_pending = false;
	ath9k_hw_update_nfcal_hist_buffer(ah, caldata, nfarray);
	chan->noisefloor = h[0].privNF;
>>>>>>> 45f53cc9
	return true;
}

void ath9k_init_nfcal_hist_buffer(struct ath_hw *ah,
				  struct ath9k_channel *chan)
{
	struct ath9k_nfcal_hist *h;
	s16 default_nf;
	int i, j;

	if (!ah->caldata)
		return;

	h = ah->caldata->nfCalHist;
	default_nf = ath9k_hw_get_default_nf(ah, chan);
	for (i = 0; i < NUM_NF_READINGS; i++) {
		h[i].currIndex = 0;
		h[i].privNF = default_nf;
		h[i].invalidNFcount = AR_PHY_CCA_FILTERWINDOW_LENGTH;
		for (j = 0; j < ATH9K_NF_CAL_HIST_MAX; j++) {
			h[i].nfCalBuffer[j] = default_nf;
		}
	}
}

s16 ath9k_hw_getchan_noise(struct ath_hw *ah, struct ath9k_channel *chan)
{
<<<<<<< HEAD
	if (!ah->caldata || !ah->caldata->rawNoiseFloor)
		return ath9k_hw_get_default_nf(ah, chan);

	return ah->caldata->rawNoiseFloor;
=======
	if (!ah->curchan || !ah->curchan->noisefloor)
		return ath9k_hw_get_default_nf(ah, chan);

	return ah->curchan->noisefloor;
}
EXPORT_SYMBOL(ath9k_hw_getchan_noise);

void ath9k_hw_bstuck_nfcal(struct ath_hw *ah)
{
	struct ath9k_hw_cal_data *caldata = ah->caldata;

	if (unlikely(!caldata))
		return;

	/*
	 * If beacons are stuck, the most likely cause is interference.
	 * Triggering a noise floor calibration at this point helps the
	 * hardware adapt to a noisy environment much faster.
	 * To ensure that we recover from stuck beacons quickly, let
	 * the baseband update the internal NF value itself, similar to
	 * what is being done after a full reset.
	 */
	if (!caldata->nfcal_pending)
		ath9k_hw_start_nfcal(ah, true);
	else if (!(REG_READ(ah, AR_PHY_AGC_CONTROL) & AR_PHY_AGC_CONTROL_NF))
		ath9k_hw_getnf(ah, ah->curchan);

	caldata->nfcal_interference = true;
>>>>>>> 45f53cc9
}
EXPORT_SYMBOL(ath9k_hw_bstuck_nfcal);
<|MERGE_RESOLUTION|>--- conflicted
+++ resolved
@@ -19,12 +19,7 @@
 
 /* Common calibration code */
 
-<<<<<<< HEAD
-/* We can tune this as we go by monitoring really low values */
-#define ATH9K_NF_TOO_LOW	-60
-=======
 #define ATH9K_NF_TOO_HIGH	-60
->>>>>>> 45f53cc9
 
 static int16_t ath9k_hw_get_nf_hist_mid(int16_t *nfCalBuffer)
 {
@@ -168,19 +163,6 @@
 	ah->cal_samples = 0;
 }
 
-static s16 ath9k_hw_get_default_nf(struct ath_hw *ah,
-				   struct ath9k_channel *chan)
-{
-	struct ath_nf_limits *limit;
-
-	if (!chan || IS_CHAN_2GHZ(chan))
-		limit = &ah->nf_2g;
-	else
-		limit = &ah->nf_5g;
-
-	return limit->nominal;
-}
-
 /* This is done for the currently configured channel */
 bool ath9k_hw_reset_calvalid(struct ath_hw *ah)
 {
@@ -228,8 +210,6 @@
 
 	if (update)
 		REG_CLR_BIT(ah, AR_PHY_AGC_CONTROL,
-<<<<<<< HEAD
-=======
 		    AR_PHY_AGC_CONTROL_NO_UPDATE_NF);
 	else
 		REG_SET_BIT(ah, AR_PHY_AGC_CONTROL,
@@ -273,12 +253,7 @@
 	REG_CLR_BIT(ah, AR_PHY_AGC_CONTROL,
 		    AR_PHY_AGC_CONTROL_ENABLE_NF);
 	REG_CLR_BIT(ah, AR_PHY_AGC_CONTROL,
->>>>>>> 45f53cc9
 		    AR_PHY_AGC_CONTROL_NO_UPDATE_NF);
-	else
-		REG_SET_BIT(ah, AR_PHY_AGC_CONTROL,
-		    AR_PHY_AGC_CONTROL_NO_UPDATE_NF);
-
 	REG_SET_BIT(ah, AR_PHY_AGC_CONTROL, AR_PHY_AGC_CONTROL_NF);
 
 	/*
@@ -327,94 +302,6 @@
 	REGWRITE_BUFFER_FLUSH(ah);
 }
 
-<<<<<<< HEAD
-void ath9k_hw_loadnf(struct ath_hw *ah, struct ath9k_channel *chan)
-{
-	struct ath9k_nfcal_hist *h = NULL;
-	unsigned i, j;
-	int32_t val;
-	u8 chainmask = (ah->rxchainmask << 3) | ah->rxchainmask;
-	struct ath_common *common = ath9k_hw_common(ah);
-	s16 default_nf = ath9k_hw_get_default_nf(ah, chan);
-
-	if (ah->caldata)
-		h = ah->caldata->nfCalHist;
-
-	for (i = 0; i < NUM_NF_READINGS; i++) {
-		if (chainmask & (1 << i)) {
-			s16 nfval;
-
-			if (h)
-				nfval = h[i].privNF;
-			else
-				nfval = default_nf;
-
-			val = REG_READ(ah, ah->nf_regs[i]);
-			val &= 0xFFFFFE00;
-			val |= (((u32) nfval << 1) & 0x1ff);
-			REG_WRITE(ah, ah->nf_regs[i], val);
-		}
-	}
-
-	/*
-	 * Load software filtered NF value into baseband internal minCCApwr
-	 * variable.
-	 */
-	REG_CLR_BIT(ah, AR_PHY_AGC_CONTROL,
-		    AR_PHY_AGC_CONTROL_ENABLE_NF);
-	REG_CLR_BIT(ah, AR_PHY_AGC_CONTROL,
-		    AR_PHY_AGC_CONTROL_NO_UPDATE_NF);
-	REG_SET_BIT(ah, AR_PHY_AGC_CONTROL, AR_PHY_AGC_CONTROL_NF);
-
-	/*
-	 * Wait for load to complete, should be fast, a few 10s of us.
-	 * The max delay was changed from an original 250us to 10000us
-	 * since 250us often results in NF load timeout and causes deaf
-	 * condition during stress testing 12/12/2009
-	 */
-	for (j = 0; j < 1000; j++) {
-		if ((REG_READ(ah, AR_PHY_AGC_CONTROL) &
-		     AR_PHY_AGC_CONTROL_NF) == 0)
-			break;
-		udelay(10);
-	}
-
-	/*
-	 * We timed out waiting for the noisefloor to load, probably due to an
-	 * in-progress rx. Simply return here and allow the load plenty of time
-	 * to complete before the next calibration interval.  We need to avoid
-	 * trying to load -50 (which happens below) while the previous load is
-	 * still in progress as this can cause rx deafness. Instead by returning
-	 * here, the baseband nf cal will just be capped by our present
-	 * noisefloor until the next calibration timer.
-	 */
-	if (j == 1000) {
-		ath_print(common, ATH_DBG_ANY, "Timeout while waiting for nf "
-			  "to load: AR_PHY_AGC_CONTROL=0x%x\n",
-			  REG_READ(ah, AR_PHY_AGC_CONTROL));
-		return;
-	}
-
-	/*
-	 * Restore maxCCAPower register parameter again so that we're not capped
-	 * by the median we just loaded.  This will be initial (and max) value
-	 * of next noise floor calibration the baseband does.
-	 */
-	ENABLE_REGWRITE_BUFFER(ah);
-	for (i = 0; i < NUM_NF_READINGS; i++) {
-		if (chainmask & (1 << i)) {
-			val = REG_READ(ah, ah->nf_regs[i]);
-			val &= 0xFFFFFE00;
-			val |= (((u32) (-50) << 1) & 0x1ff);
-			REG_WRITE(ah, ah->nf_regs[i], val);
-		}
-	}
-	REGWRITE_BUFFER_FLUSH(ah);
-	DISABLE_REGWRITE_BUFFER(ah);
-}
-
-=======
->>>>>>> 45f53cc9
 
 static void ath9k_hw_nf_sanitize(struct ath_hw *ah, s16 *nf)
 {
@@ -435,17 +322,10 @@
 			  "NF calibrated [%s] [chain %d] is %d\n",
 			  (i >= 3 ? "ext" : "ctl"), i % 3, nf[i]);
 
-<<<<<<< HEAD
-		if (nf[i] > limit->max) {
-			ath_print(common, ATH_DBG_CALIBRATE,
-				  "NF[%d] (%d) > MAX (%d), correcting to MAX",
-				  i, nf[i], limit->max);
-=======
 		if (nf[i] > ATH9K_NF_TOO_HIGH) {
 			ath_print(common, ATH_DBG_CALIBRATE,
 				  "NF[%d] (%d) > MAX (%d), correcting to MAX",
 				  i, nf[i], ATH9K_NF_TOO_HIGH);
->>>>>>> 45f53cc9
 			nf[i] = limit->max;
 		} else if (nf[i] < limit->min) {
 			ath_print(common, ATH_DBG_CALIBRATE,
@@ -464,40 +344,11 @@
 	struct ath9k_nfcal_hist *h;
 	struct ieee80211_channel *c = chan->chan;
 	struct ath9k_hw_cal_data *caldata = ah->caldata;
-<<<<<<< HEAD
-
-	if (!caldata)
-		return false;
-=======
->>>>>>> 45f53cc9
 
 	chan->channelFlags &= (~CHANNEL_CW_INT);
 	if (REG_READ(ah, AR_PHY_AGC_CONTROL) & AR_PHY_AGC_CONTROL_NF) {
 		ath_print(common, ATH_DBG_CALIBRATE,
 			  "NF did not complete in calibration window\n");
-<<<<<<< HEAD
-		nf = 0;
-		caldata->rawNoiseFloor = nf;
-		return false;
-	} else {
-		ath9k_hw_do_getnf(ah, nfarray);
-		ath9k_hw_nf_sanitize(ah, nfarray);
-		nf = nfarray[0];
-		if (ath9k_hw_get_nf_thresh(ah, c->band, &nfThresh)
-		    && nf > nfThresh) {
-			ath_print(common, ATH_DBG_CALIBRATE,
-				  "noise floor failed detected; "
-				  "detected %d, threshold %d\n",
-				  nf, nfThresh);
-			chan->channelFlags |= CHANNEL_CW_INT;
-		}
-	}
-
-	h = caldata->nfCalHist;
-	caldata->nfcal_pending = false;
-	ath9k_hw_update_nfcal_hist_buffer(h, nfarray);
-	caldata->rawNoiseFloor = h[0].privNF;
-=======
 		return false;
 	}
 
@@ -522,7 +373,6 @@
 	caldata->nfcal_pending = false;
 	ath9k_hw_update_nfcal_hist_buffer(ah, caldata, nfarray);
 	chan->noisefloor = h[0].privNF;
->>>>>>> 45f53cc9
 	return true;
 }
 
@@ -550,12 +400,6 @@
 
 s16 ath9k_hw_getchan_noise(struct ath_hw *ah, struct ath9k_channel *chan)
 {
-<<<<<<< HEAD
-	if (!ah->caldata || !ah->caldata->rawNoiseFloor)
-		return ath9k_hw_get_default_nf(ah, chan);
-
-	return ah->caldata->rawNoiseFloor;
-=======
 	if (!ah->curchan || !ah->curchan->noisefloor)
 		return ath9k_hw_get_default_nf(ah, chan);
 
@@ -584,6 +428,5 @@
 		ath9k_hw_getnf(ah, ah->curchan);
 
 	caldata->nfcal_interference = true;
->>>>>>> 45f53cc9
 }
 EXPORT_SYMBOL(ath9k_hw_bstuck_nfcal);
