--- conflicted
+++ resolved
@@ -245,11 +245,7 @@
 {
 	int i;
 
-<<<<<<< HEAD
-	wiphy_debug(ar->hw->wiphy, "qos queue stats\n");
-=======
 	wiphy_debug(ar->hw->wiphy, "QoS queue stats\n");
->>>>>>> 062c1825
 
 	for (i = 0; i < __AR9170_NUM_TXQ; i++)
 		wiphy_debug(ar->hw->wiphy,
@@ -391,11 +387,7 @@
 		if (mac && compare_ether_addr(ieee80211_get_DA(hdr), mac)) {
 #ifdef AR9170_QUEUE_DEBUG
 			wiphy_debug(ar->hw->wiphy,
-<<<<<<< HEAD
-				    "skip frame => da %pm != %pm\n",
-=======
 				    "skip frame => DA %pM != %pM\n",
->>>>>>> 062c1825
 				    mac, ieee80211_get_DA(hdr));
 			ar9170_print_txheader(ar, skb);
 #endif /* AR9170_QUEUE_DEBUG */
