/*
	Copyright (C) 2010 Willow Garage <http://www.willowgarage.com>
	Copyright (C) 2010 Ivo van Doorn <IvDoorn@gmail.com>
	Copyright (C) 2009 Bartlomiej Zolnierkiewicz

	This program is free software; you can redistribute it and/or modify
	it under the terms of the GNU General Public License as published by
	the Free Software Foundation; either version 2 of the License, or
	(at your option) any later version.

	This program is distributed in the hope that it will be useful,
	but WITHOUT ANY WARRANTY; without even the implied warranty of
	MERCHANTABILITY or FITNESS FOR A PARTICULAR PURPOSE. See the
	GNU General Public License for more details.

	You should have received a copy of the GNU General Public License
	along with this program; if not, write to the
	Free Software Foundation, Inc.,
	59 Temple Place - Suite 330, Boston, MA 02111-1307, USA.
 */

#ifndef RT2800LIB_H
#define RT2800LIB_H

struct rt2800_ops {
	void (*register_read)(struct rt2x00_dev *rt2x00dev,
			      const unsigned int offset, u32 *value);
	void (*register_read_lock)(struct rt2x00_dev *rt2x00dev,
				   const unsigned int offset, u32 *value);
	void (*register_write)(struct rt2x00_dev *rt2x00dev,
			       const unsigned int offset, u32 value);
	void (*register_write_lock)(struct rt2x00_dev *rt2x00dev,
				    const unsigned int offset, u32 value);

	void (*register_multiread)(struct rt2x00_dev *rt2x00dev,
				   const unsigned int offset,
				   void *value, const u32 length);
	void (*register_multiwrite)(struct rt2x00_dev *rt2x00dev,
				    const unsigned int offset,
				    const void *value, const u32 length);

	int (*regbusy_read)(struct rt2x00_dev *rt2x00dev,
			    const unsigned int offset,
			    const struct rt2x00_field32 field, u32 *reg);

	int (*drv_write_firmware)(struct rt2x00_dev *rt2x00dev,
				  const u8 *data, const size_t len);
	int (*drv_init_registers)(struct rt2x00_dev *rt2x00dev);
	__le32 *(*drv_get_txwi)(struct queue_entry *entry);
};

static inline void rt2800_register_read(struct rt2x00_dev *rt2x00dev,
					const unsigned int offset,
					u32 *value)
{
	const struct rt2800_ops *rt2800ops = rt2x00dev->ops->drv;

	rt2800ops->register_read(rt2x00dev, offset, value);
}

static inline void rt2800_register_read_lock(struct rt2x00_dev *rt2x00dev,
					     const unsigned int offset,
					     u32 *value)
{
	const struct rt2800_ops *rt2800ops = rt2x00dev->ops->drv;

	rt2800ops->register_read_lock(rt2x00dev, offset, value);
}

static inline void rt2800_register_write(struct rt2x00_dev *rt2x00dev,
					 const unsigned int offset,
					 u32 value)
{
	const struct rt2800_ops *rt2800ops = rt2x00dev->ops->drv;

	rt2800ops->register_write(rt2x00dev, offset, value);
}

static inline void rt2800_register_write_lock(struct rt2x00_dev *rt2x00dev,
					      const unsigned int offset,
					      u32 value)
{
	const struct rt2800_ops *rt2800ops = rt2x00dev->ops->drv;

	rt2800ops->register_write_lock(rt2x00dev, offset, value);
}

static inline void rt2800_register_multiread(struct rt2x00_dev *rt2x00dev,
					     const unsigned int offset,
					     void *value, const u32 length)
{
	const struct rt2800_ops *rt2800ops = rt2x00dev->ops->drv;

	rt2800ops->register_multiread(rt2x00dev, offset, value, length);
}

static inline void rt2800_register_multiwrite(struct rt2x00_dev *rt2x00dev,
					      const unsigned int offset,
					      const void *value,
					      const u32 length)
{
	const struct rt2800_ops *rt2800ops = rt2x00dev->ops->drv;

	rt2800ops->register_multiwrite(rt2x00dev, offset, value, length);
}

static inline int rt2800_regbusy_read(struct rt2x00_dev *rt2x00dev,
				      const unsigned int offset,
				      const struct rt2x00_field32 field,
				      u32 *reg)
{
	const struct rt2800_ops *rt2800ops = rt2x00dev->ops->drv;

	return rt2800ops->regbusy_read(rt2x00dev, offset, field, reg);
}

static inline int rt2800_drv_write_firmware(struct rt2x00_dev *rt2x00dev,
					    const u8 *data, const size_t len)
{
	const struct rt2800_ops *rt2800ops = rt2x00dev->ops->drv;

	return rt2800ops->drv_write_firmware(rt2x00dev, data, len);
}

static inline int rt2800_drv_init_registers(struct rt2x00_dev *rt2x00dev)
{
	const struct rt2800_ops *rt2800ops = rt2x00dev->ops->drv;

	return rt2800ops->drv_init_registers(rt2x00dev);
}

static inline __le32 *rt2800_drv_get_txwi(struct queue_entry *entry)
{
	const struct rt2800_ops *rt2800ops = entry->queue->rt2x00dev->ops->drv;

	return rt2800ops->drv_get_txwi(entry);
}

void rt2800_mcu_request(struct rt2x00_dev *rt2x00dev,
			const u8 command, const u8 token,
			const u8 arg0, const u8 arg1);

int rt2800_wait_csr_ready(struct rt2x00_dev *rt2x00dev);
int rt2800_wait_wpdma_ready(struct rt2x00_dev *rt2x00dev);

int rt2800_check_firmware(struct rt2x00_dev *rt2x00dev,
			  const u8 *data, const size_t len);
int rt2800_load_firmware(struct rt2x00_dev *rt2x00dev,
			 const u8 *data, const size_t len);

void rt2800_write_tx_data(struct queue_entry *entry,
			  struct txentry_desc *txdesc);
void rt2800_process_rxwi(struct queue_entry *entry, struct rxdone_entry_desc *txdesc);

void rt2800_txdone(struct rt2x00_dev *rt2x00dev);
void rt2800_txdone_entry(struct queue_entry *entry, u32 status);

void rt2800_write_beacon(struct queue_entry *entry, struct txentry_desc *txdesc);

extern const struct rt2x00debug rt2800_rt2x00debug;

int rt2800_rfkill_poll(struct rt2x00_dev *rt2x00dev);
int rt2800_config_shared_key(struct rt2x00_dev *rt2x00dev,
			     struct rt2x00lib_crypto *crypto,
			     struct ieee80211_key_conf *key);
int rt2800_config_pairwise_key(struct rt2x00_dev *rt2x00dev,
			       struct rt2x00lib_crypto *crypto,
			       struct ieee80211_key_conf *key);
void rt2800_config_filter(struct rt2x00_dev *rt2x00dev,
			  const unsigned int filter_flags);
void rt2800_config_intf(struct rt2x00_dev *rt2x00dev, struct rt2x00_intf *intf,
			struct rt2x00intf_conf *conf, const unsigned int flags);
void rt2800_config_erp(struct rt2x00_dev *rt2x00dev, struct rt2x00lib_erp *erp,
		       u32 changed);
void rt2800_config_ant(struct rt2x00_dev *rt2x00dev, struct antenna_setup *ant);
void rt2800_config(struct rt2x00_dev *rt2x00dev,
		   struct rt2x00lib_conf *libconf,
		   const unsigned int flags);
void rt2800_link_stats(struct rt2x00_dev *rt2x00dev, struct link_qual *qual);
void rt2800_reset_tuner(struct rt2x00_dev *rt2x00dev, struct link_qual *qual);
void rt2800_link_tuner(struct rt2x00_dev *rt2x00dev, struct link_qual *qual,
		       const u32 count);

int rt2800_enable_radio(struct rt2x00_dev *rt2x00dev);
void rt2800_disable_radio(struct rt2x00_dev *rt2x00dev);

int rt2800_efuse_detect(struct rt2x00_dev *rt2x00dev);
void rt2800_read_eeprom_efuse(struct rt2x00_dev *rt2x00dev);
int rt2800_validate_eeprom(struct rt2x00_dev *rt2x00dev);
int rt2800_init_eeprom(struct rt2x00_dev *rt2x00dev);
int rt2800_probe_hw_mode(struct rt2x00_dev *rt2x00dev);

void rt2800_get_tkip_seq(struct ieee80211_hw *hw, u8 hw_key_idx, u32 *iv32,
			 u16 *iv16);
int rt2800_set_rts_threshold(struct ieee80211_hw *hw, u32 value);
int rt2800_conf_tx(struct ieee80211_hw *hw, u16 queue_idx,
		   const struct ieee80211_tx_queue_params *params);
u64 rt2800_get_tsf(struct ieee80211_hw *hw);
int rt2800_ampdu_action(struct ieee80211_hw *hw, struct ieee80211_vif *vif,
			enum ieee80211_ampdu_mlme_action action,
			struct ieee80211_sta *sta, u16 tid, u16 *ssn);
<<<<<<< HEAD
=======
int rt2800_get_survey(struct ieee80211_hw *hw, int idx,
		      struct survey_info *survey);
>>>>>>> 3cbea436

#endif /* RT2800LIB_H */<|MERGE_RESOLUTION|>--- conflicted
+++ resolved
@@ -199,10 +199,7 @@
 int rt2800_ampdu_action(struct ieee80211_hw *hw, struct ieee80211_vif *vif,
 			enum ieee80211_ampdu_mlme_action action,
 			struct ieee80211_sta *sta, u16 tid, u16 *ssn);
-<<<<<<< HEAD
-=======
 int rt2800_get_survey(struct ieee80211_hw *hw, int idx,
 		      struct survey_info *survey);
->>>>>>> 3cbea436
 
 #endif /* RT2800LIB_H */