--- conflicted
+++ resolved
@@ -36,17 +36,6 @@
 int wl1271_cmd_radio_parms(struct wl1271 *wl);
 int wl128x_cmd_radio_parms(struct wl1271 *wl);
 int wl1271_cmd_ext_radio_parms(struct wl1271 *wl);
-<<<<<<< HEAD
-int wl12xx_cmd_role_enable(struct wl1271 *wl, u8 role_type, u8 *role_id);
-int wl12xx_cmd_role_disable(struct wl1271 *wl, u8 *role_id);
-int wl12xx_cmd_role_start_dev(struct wl1271 *wl);
-int wl12xx_cmd_role_stop_dev(struct wl1271 *wl);
-int wl12xx_cmd_role_start_sta(struct wl1271 *wl);
-int wl12xx_cmd_role_stop_sta(struct wl1271 *wl);
-int wl12xx_cmd_role_start_ap(struct wl1271 *wl);
-int wl12xx_cmd_role_stop_ap(struct wl1271 *wl);
-int wl12xx_cmd_role_start_ibss(struct wl1271 *wl);
-=======
 int wl12xx_cmd_role_enable(struct wl1271 *wl, u8 *addr, u8 role_type,
 			   u8 *role_id);
 int wl12xx_cmd_role_disable(struct wl1271 *wl, u8 *role_id);
@@ -57,7 +46,6 @@
 int wl12xx_cmd_role_start_ibss(struct wl1271 *wl, struct wl12xx_vif *wlvif);
 int wl12xx_start_dev(struct wl1271 *wl, struct wl12xx_vif *wlvif);
 int wl12xx_stop_dev(struct wl1271 *wl, struct wl12xx_vif *wlvif);
->>>>>>> dcd6c922
 int wl1271_cmd_test(struct wl1271 *wl, void *buf, size_t buf_len, u8 answer);
 int wl1271_cmd_interrogate(struct wl1271 *wl, u16 id, void *buf, size_t len);
 int wl1271_cmd_configure(struct wl1271 *wl, u16 id, void *buf, size_t len);
@@ -77,13 +65,6 @@
 struct sk_buff *wl1271_cmd_build_ap_probe_req(struct wl1271 *wl,
 					      struct wl12xx_vif *wlvif,
 					      struct sk_buff *skb);
-<<<<<<< HEAD
-int wl1271_cmd_build_arp_rsp(struct wl1271 *wl, __be32 ip_addr);
-int wl1271_build_qos_null_data(struct wl1271 *wl);
-int wl1271_cmd_build_klv_null_data(struct wl1271 *wl);
-int wl12xx_cmd_set_default_wep_key(struct wl1271 *wl, u8 id, u8 hlid);
-int wl1271_cmd_set_sta_key(struct wl1271 *wl, u16 action, u8 id, u8 key_type,
-=======
 int wl1271_cmd_build_arp_rsp(struct wl1271 *wl, struct wl12xx_vif *wlvif,
 			     __be32 ip_addr);
 int wl1271_build_qos_null_data(struct wl1271 *wl, struct ieee80211_vif *vif);
@@ -92,7 +73,6 @@
 int wl12xx_cmd_set_default_wep_key(struct wl1271 *wl, u8 id, u8 hlid);
 int wl1271_cmd_set_sta_key(struct wl1271 *wl, struct wl12xx_vif *wlvif,
 			   u16 action, u8 id, u8 key_type,
->>>>>>> dcd6c922
 			   u8 key_size, const u8 *key, const u8 *addr,
 			   u32 tx_seq_32, u16 tx_seq_16);
 int wl1271_cmd_set_ap_key(struct wl1271 *wl, struct wl12xx_vif *wlvif,
@@ -100,16 +80,10 @@
 			  u8 key_size, const u8 *key, u8 hlid, u32 tx_seq_32,
 			  u16 tx_seq_16);
 int wl12xx_cmd_set_peer_state(struct wl1271 *wl, u8 hlid);
-<<<<<<< HEAD
-int wl12xx_roc(struct wl1271 *wl, u8 role_id);
-int wl12xx_croc(struct wl1271 *wl, u8 role_id);
-int wl12xx_cmd_add_peer(struct wl1271 *wl, struct ieee80211_sta *sta, u8 hlid);
-=======
 int wl12xx_roc(struct wl1271 *wl, struct wl12xx_vif *wlvif, u8 role_id);
 int wl12xx_croc(struct wl1271 *wl, u8 role_id);
 int wl12xx_cmd_add_peer(struct wl1271 *wl, struct wl12xx_vif *wlvif,
 			struct ieee80211_sta *sta, u8 hlid);
->>>>>>> dcd6c922
 int wl12xx_cmd_remove_peer(struct wl1271 *wl, u8 hlid);
 int wl12xx_cmd_config_fwlog(struct wl1271 *wl);
 int wl12xx_cmd_start_fwlog(struct wl1271 *wl);
@@ -117,12 +91,9 @@
 int wl12xx_cmd_channel_switch(struct wl1271 *wl,
 			      struct ieee80211_channel_switch *ch_switch);
 int wl12xx_cmd_stop_channel_switch(struct wl1271 *wl);
-<<<<<<< HEAD
-=======
 int wl12xx_allocate_link(struct wl1271 *wl, struct wl12xx_vif *wlvif,
 			 u8 *hlid);
 void wl12xx_free_link(struct wl1271 *wl, struct wl12xx_vif *wlvif, u8 *hlid);
->>>>>>> dcd6c922
 
 enum wl1271_commands {
 	CMD_INTERROGATE     = 1,    /*use this to read information elements*/
