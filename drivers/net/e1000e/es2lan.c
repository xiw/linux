--- conflicted
+++ resolved
@@ -1,11 +1,7 @@
 /*******************************************************************************
 
   Intel PRO/1000 Linux driver
-<<<<<<< HEAD
-  Copyright(c) 1999 - 2010 Intel Corporation.
-=======
   Copyright(c) 1999 - 2011 Intel Corporation.
->>>>>>> 3cbea436
 
   This program is free software; you can redistribute it and/or modify it
   under the terms and conditions of the GNU General Public License,
