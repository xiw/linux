--- conflicted
+++ resolved
@@ -62,14 +62,6 @@
 	VHOST_NET_VQ_RX = 0,
 	VHOST_NET_VQ_TX = 1,
 	VHOST_NET_VQ_MAX = 2,
-};
-
-<<<<<<< HEAD
-=======
-enum vhost_net_poll_state {
-	VHOST_NET_POLL_DISABLED = 0,
-	VHOST_NET_POLL_STARTED = 1,
-	VHOST_NET_POLL_STOPPED = 2,
 };
 
 struct vhost_ubuf_ref {
@@ -98,7 +90,6 @@
 	struct vhost_ubuf_ref *ubufs;
 };
 
->>>>>>> 6713ce9d
 struct vhost_net {
 	struct vhost_dev dev;
 	struct vhost_net_virtqueue vqs[VHOST_NET_VQ_MAX];
@@ -346,15 +337,8 @@
 	mutex_lock(&vq->mutex);
 	vhost_disable_notify(&net->dev, vq);
 
-<<<<<<< HEAD
-	hdr_size = vq->vhost_hlen;
-	zcopy = vq->ubufs;
-=======
-	if (wmem < sock->sk->sk_sndbuf / 2)
-		tx_poll_stop(net);
 	hdr_size = nvq->vhost_hlen;
 	zcopy = nvq->ubufs;
->>>>>>> 6713ce9d
 
 	for (;;) {
 		/* Release DMAs done buffers first */
@@ -375,20 +359,11 @@
 			/* If more outstanding DMAs, queue the work.
 			 * Handle upend_idx wrap around
 			 */
-<<<<<<< HEAD
-			num_pends = likely(vq->upend_idx >= vq->done_idx) ?
-				    (vq->upend_idx - vq->done_idx) :
-				    (vq->upend_idx + UIO_MAXIOV - vq->done_idx);
-			if (unlikely(num_pends > VHOST_MAX_PEND))
-=======
 			num_pends = likely(nvq->upend_idx >= nvq->done_idx) ?
 				    (nvq->upend_idx - nvq->done_idx) :
 				    (nvq->upend_idx + UIO_MAXIOV -
 				     nvq->done_idx);
-			if (unlikely(num_pends > VHOST_MAX_PEND)) {
-				tx_poll_start(net, sock);
-				set_bit(SOCK_ASYNC_NOSPACE, &sock->flags);
->>>>>>> 6713ce9d
+			if (unlikely(num_pends > VHOST_MAX_PEND))
 				break;
 			if (unlikely(vhost_enable_notify(&net->dev, vq))) {
 				vhost_disable_notify(&net->dev, vq);
@@ -741,38 +716,29 @@
 static void vhost_net_disable_vq(struct vhost_net *n,
 				 struct vhost_virtqueue *vq)
 {
-	struct vhost_poll *poll = n->poll + (vq - n->vqs);
+	struct vhost_net_virtqueue *vnq;
+	struct vhost_poll *poll;
+
 	if (!vq->private_data)
 		return;
-<<<<<<< HEAD
+	vnq = container_of(vq, struct vhost_net_virtqueue, vq);
+	poll = n->poll + (vnq - n->vqs);
 	vhost_poll_stop(poll);
-=======
-	if (vq == &n->vqs[VHOST_NET_VQ_TX].vq) {
-		tx_poll_stop(n);
-		n->tx_poll_state = VHOST_NET_POLL_DISABLED;
-	} else
-		vhost_poll_stop(n->poll + VHOST_NET_VQ_RX);
->>>>>>> 6713ce9d
 }
 
 static int vhost_net_enable_vq(struct vhost_net *n,
 				struct vhost_virtqueue *vq)
 {
-	struct vhost_poll *poll = n->poll + (vq - n->vqs);
+	struct vhost_net_virtqueue *vnq;
+	struct vhost_poll *poll;
 	struct socket *sock;
 
 	sock = rcu_dereference_protected(vq->private_data,
 					 lockdep_is_held(&vq->mutex));
 	if (!sock)
 		return 0;
-<<<<<<< HEAD
-=======
-	if (vq == &n->vqs[VHOST_NET_VQ_TX].vq) {
-		n->tx_poll_state = VHOST_NET_POLL_STOPPED;
-		ret = tx_poll_start(n, sock);
-	} else
-		ret = vhost_poll_start(n->poll + VHOST_NET_VQ_RX, sock->file);
->>>>>>> 6713ce9d
+	vnq = container_of(vq, struct vhost_net_virtqueue, vq);
+	poll = n->poll + (vnq - n->vqs);
 
 	return vhost_poll_start(poll, sock->file);
 }
