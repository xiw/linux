/*
 *  Driver for 8250/16550-type serial ports
 *
 *  Based on drivers/char/serial.c, by Linus Torvalds, Theodore Ts'o.
 *
 *  Copyright (C) 2001 Russell King.
 *
 * This program is free software; you can redistribute it and/or modify
 * it under the terms of the GNU General Public License as published by
 * the Free Software Foundation; either version 2 of the License, or
 * (at your option) any later version.
 *
 * A note about mapbase / membase
 *
 *  mapbase is the physical address of the IO port.
 *  membase is an 'ioremapped' cookie.
 */

#if defined(CONFIG_SERIAL_8250_CONSOLE) && defined(CONFIG_MAGIC_SYSRQ)
#define SUPPORT_SYSRQ
#endif

#include <linux/module.h>
#include <linux/moduleparam.h>
#include <linux/ioport.h>
#include <linux/init.h>
#include <linux/console.h>
#include <linux/sysrq.h>
#include <linux/delay.h>
#include <linux/platform_device.h>
#include <linux/tty.h>
#include <linux/ratelimit.h>
#include <linux/tty_flip.h>
#include <linux/serial_reg.h>
#include <linux/serial_core.h>
#include <linux/serial.h>
#include <linux/serial_8250.h>
#include <linux/nmi.h>
#include <linux/mutex.h>
#include <linux/slab.h>

#include <asm/io.h>
#include <asm/irq.h>

#include "8250.h"

#ifdef CONFIG_SPARC
#include "suncore.h"
#endif

/*
 * Configuration:
 *   share_irqs - whether we pass IRQF_SHARED to request_irq().  This option
 *                is unsafe when used on edge-triggered interrupts.
 */
static unsigned int share_irqs = SERIAL8250_SHARE_IRQS;

static unsigned int nr_uarts = CONFIG_SERIAL_8250_RUNTIME_UARTS;

static struct uart_driver serial8250_reg;

static int serial_index(struct uart_port *port)
{
	return (serial8250_reg.minor - 64) + port->line;
}

static unsigned int skip_txen_test; /* force skip of txen test at init time */

/*
 * Debugging.
 */
#if 0
#define DEBUG_AUTOCONF(fmt...)	printk(fmt)
#else
#define DEBUG_AUTOCONF(fmt...)	do { } while (0)
#endif

#if 0
#define DEBUG_INTR(fmt...)	printk(fmt)
#else
#define DEBUG_INTR(fmt...)	do { } while (0)
#endif

#define PASS_LIMIT	512

#define BOTH_EMPTY 	(UART_LSR_TEMT | UART_LSR_THRE)


/*
 * We default to IRQ0 for the "no irq" hack.   Some
 * machine types want others as well - they're free
 * to redefine this in their header file.
 */
#define is_real_interrupt(irq)	((irq) != 0)

#ifdef CONFIG_SERIAL_8250_DETECT_IRQ
#define CONFIG_SERIAL_DETECT_IRQ 1
#endif
#ifdef CONFIG_SERIAL_8250_MANY_PORTS
#define CONFIG_SERIAL_MANY_PORTS 1
#endif

/*
 * HUB6 is always on.  This will be removed once the header
 * files have been cleaned.
 */
#define CONFIG_HUB6 1

#include <asm/serial.h>
/*
 * SERIAL_PORT_DFNS tells us about built-in ports that have no
 * standard enumeration mechanism.   Platforms that can find all
 * serial ports via mechanisms like ACPI or PCI need not supply it.
 */
#ifndef SERIAL_PORT_DFNS
#define SERIAL_PORT_DFNS
#endif

static const struct old_serial_port old_serial_port[] = {
	SERIAL_PORT_DFNS /* defined in asm/serial.h */
};

#define UART_NR	CONFIG_SERIAL_8250_NR_UARTS

#ifdef CONFIG_SERIAL_8250_RSA

#define PORT_RSA_MAX 4
static unsigned long probe_rsa[PORT_RSA_MAX];
static unsigned int probe_rsa_count;
#endif /* CONFIG_SERIAL_8250_RSA  */

struct irq_info {
	struct			hlist_node node;
	int			irq;
	spinlock_t		lock;	/* Protects list not the hash */
	struct list_head	*head;
};

#define NR_IRQ_HASH		32	/* Can be adjusted later */
static struct hlist_head irq_lists[NR_IRQ_HASH];
static DEFINE_MUTEX(hash_mutex);	/* Used to walk the hash */

/*
 * Here we define the default xmit fifo size used for each type of UART.
 */
static const struct serial8250_config uart_config[] = {
	[PORT_UNKNOWN] = {
		.name		= "unknown",
		.fifo_size	= 1,
		.tx_loadsz	= 1,
	},
	[PORT_8250] = {
		.name		= "8250",
		.fifo_size	= 1,
		.tx_loadsz	= 1,
	},
	[PORT_16450] = {
		.name		= "16450",
		.fifo_size	= 1,
		.tx_loadsz	= 1,
	},
	[PORT_16550] = {
		.name		= "16550",
		.fifo_size	= 1,
		.tx_loadsz	= 1,
	},
	[PORT_16550A] = {
		.name		= "16550A",
		.fifo_size	= 16,
		.tx_loadsz	= 16,
		.fcr		= UART_FCR_ENABLE_FIFO | UART_FCR_R_TRIG_10,
		.flags		= UART_CAP_FIFO,
	},
	[PORT_CIRRUS] = {
		.name		= "Cirrus",
		.fifo_size	= 1,
		.tx_loadsz	= 1,
	},
	[PORT_16650] = {
		.name		= "ST16650",
		.fifo_size	= 1,
		.tx_loadsz	= 1,
		.flags		= UART_CAP_FIFO | UART_CAP_EFR | UART_CAP_SLEEP,
	},
	[PORT_16650V2] = {
		.name		= "ST16650V2",
		.fifo_size	= 32,
		.tx_loadsz	= 16,
		.fcr		= UART_FCR_ENABLE_FIFO | UART_FCR_R_TRIG_01 |
				  UART_FCR_T_TRIG_00,
		.flags		= UART_CAP_FIFO | UART_CAP_EFR | UART_CAP_SLEEP,
	},
	[PORT_16750] = {
		.name		= "TI16750",
		.fifo_size	= 64,
		.tx_loadsz	= 64,
		.fcr		= UART_FCR_ENABLE_FIFO | UART_FCR_R_TRIG_10 |
				  UART_FCR7_64BYTE,
		.flags		= UART_CAP_FIFO | UART_CAP_SLEEP | UART_CAP_AFE,
	},
	[PORT_STARTECH] = {
		.name		= "Startech",
		.fifo_size	= 1,
		.tx_loadsz	= 1,
	},
	[PORT_16C950] = {
		.name		= "16C950/954",
		.fifo_size	= 128,
		.tx_loadsz	= 128,
		.fcr		= UART_FCR_ENABLE_FIFO | UART_FCR_R_TRIG_10,
		/* UART_CAP_EFR breaks billionon CF bluetooth card. */
		.flags		= UART_CAP_FIFO | UART_CAP_SLEEP,
	},
	[PORT_16654] = {
		.name		= "ST16654",
		.fifo_size	= 64,
		.tx_loadsz	= 32,
		.fcr		= UART_FCR_ENABLE_FIFO | UART_FCR_R_TRIG_01 |
				  UART_FCR_T_TRIG_10,
		.flags		= UART_CAP_FIFO | UART_CAP_EFR | UART_CAP_SLEEP,
	},
	[PORT_16850] = {
		.name		= "XR16850",
		.fifo_size	= 128,
		.tx_loadsz	= 128,
		.fcr		= UART_FCR_ENABLE_FIFO | UART_FCR_R_TRIG_10,
		.flags		= UART_CAP_FIFO | UART_CAP_EFR | UART_CAP_SLEEP,
	},
	[PORT_RSA] = {
		.name		= "RSA",
		.fifo_size	= 2048,
		.tx_loadsz	= 2048,
		.fcr		= UART_FCR_ENABLE_FIFO | UART_FCR_R_TRIG_11,
		.flags		= UART_CAP_FIFO,
	},
	[PORT_NS16550A] = {
		.name		= "NS16550A",
		.fifo_size	= 16,
		.tx_loadsz	= 16,
		.fcr		= UART_FCR_ENABLE_FIFO | UART_FCR_R_TRIG_10,
		.flags		= UART_CAP_FIFO | UART_NATSEMI,
	},
	[PORT_XSCALE] = {
		.name		= "XScale",
		.fifo_size	= 32,
		.tx_loadsz	= 32,
		.fcr		= UART_FCR_ENABLE_FIFO | UART_FCR_R_TRIG_10,
		.flags		= UART_CAP_FIFO | UART_CAP_UUE | UART_CAP_RTOIE,
	},
	[PORT_RM9000] = {
		.name		= "RM9000",
		.fifo_size	= 16,
		.tx_loadsz	= 16,
		.fcr		= UART_FCR_ENABLE_FIFO | UART_FCR_R_TRIG_10,
		.flags		= UART_CAP_FIFO,
	},
	[PORT_OCTEON] = {
		.name		= "OCTEON",
		.fifo_size	= 64,
		.tx_loadsz	= 64,
		.fcr		= UART_FCR_ENABLE_FIFO | UART_FCR_R_TRIG_10,
		.flags		= UART_CAP_FIFO,
	},
	[PORT_AR7] = {
		.name		= "AR7",
		.fifo_size	= 16,
		.tx_loadsz	= 16,
		.fcr		= UART_FCR_ENABLE_FIFO | UART_FCR_R_TRIG_00,
		.flags		= UART_CAP_FIFO | UART_CAP_AFE,
	},
	[PORT_U6_16550A] = {
		.name		= "U6_16550A",
		.fifo_size	= 64,
		.tx_loadsz	= 64,
		.fcr		= UART_FCR_ENABLE_FIFO | UART_FCR_R_TRIG_10,
		.flags		= UART_CAP_FIFO | UART_CAP_AFE,
	},
	[PORT_TEGRA] = {
		.name		= "Tegra",
		.fifo_size	= 32,
		.tx_loadsz	= 8,
		.fcr		= UART_FCR_ENABLE_FIFO | UART_FCR_R_TRIG_01 |
				  UART_FCR_T_TRIG_01,
		.flags		= UART_CAP_FIFO | UART_CAP_RTOIE,
	},
	[PORT_XR17D15X] = {
		.name		= "XR17D15X",
		.fifo_size	= 64,
		.tx_loadsz	= 64,
		.fcr		= UART_FCR_ENABLE_FIFO | UART_FCR_R_TRIG_10,
		.flags		= UART_CAP_FIFO | UART_CAP_AFE | UART_CAP_EFR,
	},
};

#if defined(CONFIG_MIPS_ALCHEMY)

/* Au1x00 UART hardware has a weird register layout */
static const u8 au_io_in_map[] = {
	[UART_RX]  = 0,
	[UART_IER] = 2,
	[UART_IIR] = 3,
	[UART_LCR] = 5,
	[UART_MCR] = 6,
	[UART_LSR] = 7,
	[UART_MSR] = 8,
};

static const u8 au_io_out_map[] = {
	[UART_TX]  = 1,
	[UART_IER] = 2,
	[UART_FCR] = 4,
	[UART_LCR] = 5,
	[UART_MCR] = 6,
};

/* sane hardware needs no mapping */
static inline int map_8250_in_reg(struct uart_port *p, int offset)
{
	if (p->iotype != UPIO_AU)
		return offset;
	return au_io_in_map[offset];
}

static inline int map_8250_out_reg(struct uart_port *p, int offset)
{
	if (p->iotype != UPIO_AU)
		return offset;
	return au_io_out_map[offset];
}

#elif defined(CONFIG_SERIAL_8250_RM9K)

static const u8
	regmap_in[8] = {
		[UART_RX]	= 0x00,
		[UART_IER]	= 0x0c,
		[UART_IIR]	= 0x14,
		[UART_LCR]	= 0x1c,
		[UART_MCR]	= 0x20,
		[UART_LSR]	= 0x24,
		[UART_MSR]	= 0x28,
		[UART_SCR]	= 0x2c
	},
	regmap_out[8] = {
		[UART_TX] 	= 0x04,
		[UART_IER]	= 0x0c,
		[UART_FCR]	= 0x18,
		[UART_LCR]	= 0x1c,
		[UART_MCR]	= 0x20,
		[UART_LSR]	= 0x24,
		[UART_MSR]	= 0x28,
		[UART_SCR]	= 0x2c
	};

static inline int map_8250_in_reg(struct uart_port *p, int offset)
{
	if (p->iotype != UPIO_RM9000)
		return offset;
	return regmap_in[offset];
}

static inline int map_8250_out_reg(struct uart_port *p, int offset)
{
	if (p->iotype != UPIO_RM9000)
		return offset;
	return regmap_out[offset];
}

#else

/* sane hardware needs no mapping */
#define map_8250_in_reg(up, offset) (offset)
#define map_8250_out_reg(up, offset) (offset)

#endif

static unsigned int hub6_serial_in(struct uart_port *p, int offset)
{
	offset = map_8250_in_reg(p, offset) << p->regshift;
	outb(p->hub6 - 1 + offset, p->iobase);
	return inb(p->iobase + 1);
}

static void hub6_serial_out(struct uart_port *p, int offset, int value)
{
	offset = map_8250_out_reg(p, offset) << p->regshift;
	outb(p->hub6 - 1 + offset, p->iobase);
	outb(value, p->iobase + 1);
}

static unsigned int mem_serial_in(struct uart_port *p, int offset)
{
	offset = map_8250_in_reg(p, offset) << p->regshift;
	return readb(p->membase + offset);
}

static void mem_serial_out(struct uart_port *p, int offset, int value)
{
	offset = map_8250_out_reg(p, offset) << p->regshift;
	writeb(value, p->membase + offset);
}

static void mem32_serial_out(struct uart_port *p, int offset, int value)
{
	offset = map_8250_out_reg(p, offset) << p->regshift;
	writel(value, p->membase + offset);
}

static unsigned int mem32_serial_in(struct uart_port *p, int offset)
{
	offset = map_8250_in_reg(p, offset) << p->regshift;
	return readl(p->membase + offset);
}

static unsigned int au_serial_in(struct uart_port *p, int offset)
{
	offset = map_8250_in_reg(p, offset) << p->regshift;
	return __raw_readl(p->membase + offset);
}

static void au_serial_out(struct uart_port *p, int offset, int value)
{
	offset = map_8250_out_reg(p, offset) << p->regshift;
	__raw_writel(value, p->membase + offset);
}

static unsigned int io_serial_in(struct uart_port *p, int offset)
{
	offset = map_8250_in_reg(p, offset) << p->regshift;
	return inb(p->iobase + offset);
}

static void io_serial_out(struct uart_port *p, int offset, int value)
{
	offset = map_8250_out_reg(p, offset) << p->regshift;
	outb(value, p->iobase + offset);
}

static int serial8250_default_handle_irq(struct uart_port *port);

static void set_io_from_upio(struct uart_port *p)
{
	struct uart_8250_port *up =
		container_of(p, struct uart_8250_port, port);
	switch (p->iotype) {
	case UPIO_HUB6:
		p->serial_in = hub6_serial_in;
		p->serial_out = hub6_serial_out;
		break;

	case UPIO_MEM:
		p->serial_in = mem_serial_in;
		p->serial_out = mem_serial_out;
		break;

	case UPIO_RM9000:
	case UPIO_MEM32:
		p->serial_in = mem32_serial_in;
		p->serial_out = mem32_serial_out;
		break;

	case UPIO_AU:
		p->serial_in = au_serial_in;
		p->serial_out = au_serial_out;
		break;

	default:
		p->serial_in = io_serial_in;
		p->serial_out = io_serial_out;
		break;
	}
	/* Remember loaded iotype */
	up->cur_iotype = p->iotype;
	p->handle_irq = serial8250_default_handle_irq;
}

static void
serial_out_sync(struct uart_8250_port *up, int offset, int value)
{
	struct uart_port *p = &up->port;
	switch (p->iotype) {
	case UPIO_MEM:
	case UPIO_MEM32:
	case UPIO_AU:
		p->serial_out(p, offset, value);
		p->serial_in(p, UART_LCR);	/* safe, no side-effects */
		break;
	default:
		p->serial_out(p, offset, value);
	}
}

#define serial_in(up, offset)		\
	(up->port.serial_in(&(up)->port, (offset)))
#define serial_out(up, offset, value)	\
	(up->port.serial_out(&(up)->port, (offset), (value)))
/*
 * We used to support using pause I/O for certain machines.  We
 * haven't supported this for a while, but just in case it's badly
 * needed for certain old 386 machines, I've left these #define's
 * in....
 */
#define serial_inp(up, offset)		serial_in(up, offset)
#define serial_outp(up, offset, value)	serial_out(up, offset, value)

/* Uart divisor latch read */
static inline int _serial_dl_read(struct uart_8250_port *up)
{
	return serial_inp(up, UART_DLL) | serial_inp(up, UART_DLM) << 8;
}

/* Uart divisor latch write */
static inline void _serial_dl_write(struct uart_8250_port *up, int value)
{
	serial_outp(up, UART_DLL, value & 0xff);
	serial_outp(up, UART_DLM, value >> 8 & 0xff);
}

#if defined(CONFIG_MIPS_ALCHEMY)
/* Au1x00 haven't got a standard divisor latch */
static int serial_dl_read(struct uart_8250_port *up)
{
	if (up->port.iotype == UPIO_AU)
		return __raw_readl(up->port.membase + 0x28);
	else
		return _serial_dl_read(up);
}

static void serial_dl_write(struct uart_8250_port *up, int value)
{
	if (up->port.iotype == UPIO_AU)
		__raw_writel(value, up->port.membase + 0x28);
	else
		_serial_dl_write(up, value);
}
#elif defined(CONFIG_SERIAL_8250_RM9K)
static int serial_dl_read(struct uart_8250_port *up)
{
	return	(up->port.iotype == UPIO_RM9000) ?
		(((__raw_readl(up->port.membase + 0x10) << 8) |
		(__raw_readl(up->port.membase + 0x08) & 0xff)) & 0xffff) :
		_serial_dl_read(up);
}

static void serial_dl_write(struct uart_8250_port *up, int value)
{
	if (up->port.iotype == UPIO_RM9000) {
		__raw_writel(value, up->port.membase + 0x08);
		__raw_writel(value >> 8, up->port.membase + 0x10);
	} else {
		_serial_dl_write(up, value);
	}
}
#else
#define serial_dl_read(up) _serial_dl_read(up)
#define serial_dl_write(up, value) _serial_dl_write(up, value)
#endif

/*
 * For the 16C950
 */
static void serial_icr_write(struct uart_8250_port *up, int offset, int value)
{
	serial_out(up, UART_SCR, offset);
	serial_out(up, UART_ICR, value);
}

static unsigned int serial_icr_read(struct uart_8250_port *up, int offset)
{
	unsigned int value;

	serial_icr_write(up, UART_ACR, up->acr | UART_ACR_ICRRD);
	serial_out(up, UART_SCR, offset);
	value = serial_in(up, UART_ICR);
	serial_icr_write(up, UART_ACR, up->acr);

	return value;
}

/*
 * FIFO support.
 */
static void serial8250_clear_fifos(struct uart_8250_port *p)
{
	if (p->capabilities & UART_CAP_FIFO) {
		serial_outp(p, UART_FCR, UART_FCR_ENABLE_FIFO);
		serial_outp(p, UART_FCR, UART_FCR_ENABLE_FIFO |
			       UART_FCR_CLEAR_RCVR | UART_FCR_CLEAR_XMIT);
		serial_outp(p, UART_FCR, 0);
	}
}

/*
 * IER sleep support.  UARTs which have EFRs need the "extended
 * capability" bit enabled.  Note that on XR16C850s, we need to
 * reset LCR to write to IER.
 */
static void serial8250_set_sleep(struct uart_8250_port *p, int sleep)
{
	if (p->capabilities & UART_CAP_SLEEP) {
		if (p->capabilities & UART_CAP_EFR) {
			serial_outp(p, UART_LCR, UART_LCR_CONF_MODE_B);
			serial_outp(p, UART_EFR, UART_EFR_ECB);
			serial_outp(p, UART_LCR, 0);
		}
		serial_outp(p, UART_IER, sleep ? UART_IERX_SLEEP : 0);
		if (p->capabilities & UART_CAP_EFR) {
			serial_outp(p, UART_LCR, UART_LCR_CONF_MODE_B);
			serial_outp(p, UART_EFR, 0);
			serial_outp(p, UART_LCR, 0);
		}
	}
}

#ifdef CONFIG_SERIAL_8250_RSA
/*
 * Attempts to turn on the RSA FIFO.  Returns zero on failure.
 * We set the port uart clock rate if we succeed.
 */
static int __enable_rsa(struct uart_8250_port *up)
{
	unsigned char mode;
	int result;

	mode = serial_inp(up, UART_RSA_MSR);
	result = mode & UART_RSA_MSR_FIFO;

	if (!result) {
		serial_outp(up, UART_RSA_MSR, mode | UART_RSA_MSR_FIFO);
		mode = serial_inp(up, UART_RSA_MSR);
		result = mode & UART_RSA_MSR_FIFO;
	}

	if (result)
		up->port.uartclk = SERIAL_RSA_BAUD_BASE * 16;

	return result;
}

static void enable_rsa(struct uart_8250_port *up)
{
	if (up->port.type == PORT_RSA) {
		if (up->port.uartclk != SERIAL_RSA_BAUD_BASE * 16) {
			spin_lock_irq(&up->port.lock);
			__enable_rsa(up);
			spin_unlock_irq(&up->port.lock);
		}
		if (up->port.uartclk == SERIAL_RSA_BAUD_BASE * 16)
			serial_outp(up, UART_RSA_FRR, 0);
	}
}

/*
 * Attempts to turn off the RSA FIFO.  Returns zero on failure.
 * It is unknown why interrupts were disabled in here.  However,
 * the caller is expected to preserve this behaviour by grabbing
 * the spinlock before calling this function.
 */
static void disable_rsa(struct uart_8250_port *up)
{
	unsigned char mode;
	int result;

	if (up->port.type == PORT_RSA &&
	    up->port.uartclk == SERIAL_RSA_BAUD_BASE * 16) {
		spin_lock_irq(&up->port.lock);

		mode = serial_inp(up, UART_RSA_MSR);
		result = !(mode & UART_RSA_MSR_FIFO);

		if (!result) {
			serial_outp(up, UART_RSA_MSR, mode & ~UART_RSA_MSR_FIFO);
			mode = serial_inp(up, UART_RSA_MSR);
			result = !(mode & UART_RSA_MSR_FIFO);
		}

		if (result)
			up->port.uartclk = SERIAL_RSA_BAUD_BASE_LO * 16;
		spin_unlock_irq(&up->port.lock);
	}
}
#endif /* CONFIG_SERIAL_8250_RSA */

/*
 * This is a quickie test to see how big the FIFO is.
 * It doesn't work at all the time, more's the pity.
 */
static int size_fifo(struct uart_8250_port *up)
{
	unsigned char old_fcr, old_mcr, old_lcr;
	unsigned short old_dl;
	int count;

	old_lcr = serial_inp(up, UART_LCR);
	serial_outp(up, UART_LCR, 0);
	old_fcr = serial_inp(up, UART_FCR);
	old_mcr = serial_inp(up, UART_MCR);
	serial_outp(up, UART_FCR, UART_FCR_ENABLE_FIFO |
		    UART_FCR_CLEAR_RCVR | UART_FCR_CLEAR_XMIT);
	serial_outp(up, UART_MCR, UART_MCR_LOOP);
	serial_outp(up, UART_LCR, UART_LCR_CONF_MODE_A);
	old_dl = serial_dl_read(up);
	serial_dl_write(up, 0x0001);
	serial_outp(up, UART_LCR, 0x03);
	for (count = 0; count < 256; count++)
		serial_outp(up, UART_TX, count);
	mdelay(20);/* FIXME - schedule_timeout */
	for (count = 0; (serial_inp(up, UART_LSR) & UART_LSR_DR) &&
	     (count < 256); count++)
		serial_inp(up, UART_RX);
	serial_outp(up, UART_FCR, old_fcr);
	serial_outp(up, UART_MCR, old_mcr);
	serial_outp(up, UART_LCR, UART_LCR_CONF_MODE_A);
	serial_dl_write(up, old_dl);
	serial_outp(up, UART_LCR, old_lcr);

	return count;
}

/*
 * Read UART ID using the divisor method - set DLL and DLM to zero
 * and the revision will be in DLL and device type in DLM.  We
 * preserve the device state across this.
 */
static unsigned int autoconfig_read_divisor_id(struct uart_8250_port *p)
{
	unsigned char old_dll, old_dlm, old_lcr;
	unsigned int id;

	old_lcr = serial_inp(p, UART_LCR);
	serial_outp(p, UART_LCR, UART_LCR_CONF_MODE_A);

	old_dll = serial_inp(p, UART_DLL);
	old_dlm = serial_inp(p, UART_DLM);

	serial_outp(p, UART_DLL, 0);
	serial_outp(p, UART_DLM, 0);

	id = serial_inp(p, UART_DLL) | serial_inp(p, UART_DLM) << 8;

	serial_outp(p, UART_DLL, old_dll);
	serial_outp(p, UART_DLM, old_dlm);
	serial_outp(p, UART_LCR, old_lcr);

	return id;
}

/*
 * This is a helper routine to autodetect StarTech/Exar/Oxsemi UART's.
 * When this function is called we know it is at least a StarTech
 * 16650 V2, but it might be one of several StarTech UARTs, or one of
 * its clones.  (We treat the broken original StarTech 16650 V1 as a
 * 16550, and why not?  Startech doesn't seem to even acknowledge its
 * existence.)
 *
 * What evil have men's minds wrought...
 */
static void autoconfig_has_efr(struct uart_8250_port *up)
{
	unsigned int id1, id2, id3, rev;

	/*
	 * Everything with an EFR has SLEEP
	 */
	up->capabilities |= UART_CAP_EFR | UART_CAP_SLEEP;

	/*
	 * First we check to see if it's an Oxford Semiconductor UART.
	 *
	 * If we have to do this here because some non-National
	 * Semiconductor clone chips lock up if you try writing to the
	 * LSR register (which serial_icr_read does)
	 */

	/*
	 * Check for Oxford Semiconductor 16C950.
	 *
	 * EFR [4] must be set else this test fails.
	 *
	 * This shouldn't be necessary, but Mike Hudson (Exoray@isys.ca)
	 * claims that it's needed for 952 dual UART's (which are not
	 * recommended for new designs).
	 */
	up->acr = 0;
	serial_out(up, UART_LCR, UART_LCR_CONF_MODE_B);
	serial_out(up, UART_EFR, UART_EFR_ECB);
	serial_out(up, UART_LCR, 0x00);
	id1 = serial_icr_read(up, UART_ID1);
	id2 = serial_icr_read(up, UART_ID2);
	id3 = serial_icr_read(up, UART_ID3);
	rev = serial_icr_read(up, UART_REV);

	DEBUG_AUTOCONF("950id=%02x:%02x:%02x:%02x ", id1, id2, id3, rev);

	if (id1 == 0x16 && id2 == 0xC9 &&
	    (id3 == 0x50 || id3 == 0x52 || id3 == 0x54)) {
		up->port.type = PORT_16C950;

		/*
		 * Enable work around for the Oxford Semiconductor 952 rev B
		 * chip which causes it to seriously miscalculate baud rates
		 * when DLL is 0.
		 */
		if (id3 == 0x52 && rev == 0x01)
			up->bugs |= UART_BUG_QUOT;
		return;
	}

	/*
	 * We check for a XR16C850 by setting DLL and DLM to 0, and then
	 * reading back DLL and DLM.  The chip type depends on the DLM
	 * value read back:
	 *  0x10 - XR16C850 and the DLL contains the chip revision.
	 *  0x12 - XR16C2850.
	 *  0x14 - XR16C854.
	 */
	id1 = autoconfig_read_divisor_id(up);
	DEBUG_AUTOCONF("850id=%04x ", id1);

	id2 = id1 >> 8;
	if (id2 == 0x10 || id2 == 0x12 || id2 == 0x14) {
		up->port.type = PORT_16850;
		return;
	}

	/*
	 * It wasn't an XR16C850.
	 *
	 * We distinguish between the '654 and the '650 by counting
	 * how many bytes are in the FIFO.  I'm using this for now,
	 * since that's the technique that was sent to me in the
	 * serial driver update, but I'm not convinced this works.
	 * I've had problems doing this in the past.  -TYT
	 */
	if (size_fifo(up) == 64)
		up->port.type = PORT_16654;
	else
		up->port.type = PORT_16650V2;
}

/*
 * We detected a chip without a FIFO.  Only two fall into
 * this category - the original 8250 and the 16450.  The
 * 16450 has a scratch register (accessible with LCR=0)
 */
static void autoconfig_8250(struct uart_8250_port *up)
{
	unsigned char scratch, status1, status2;

	up->port.type = PORT_8250;

	scratch = serial_in(up, UART_SCR);
	serial_outp(up, UART_SCR, 0xa5);
	status1 = serial_in(up, UART_SCR);
	serial_outp(up, UART_SCR, 0x5a);
	status2 = serial_in(up, UART_SCR);
	serial_outp(up, UART_SCR, scratch);

	if (status1 == 0xa5 && status2 == 0x5a)
		up->port.type = PORT_16450;
}

static int broken_efr(struct uart_8250_port *up)
{
	/*
	 * Exar ST16C2550 "A2" devices incorrectly detect as
	 * having an EFR, and report an ID of 0x0201.  See
	 * http://linux.derkeiler.com/Mailing-Lists/Kernel/2004-11/4812.html 
	 */
	if (autoconfig_read_divisor_id(up) == 0x0201 && size_fifo(up) == 16)
		return 1;

	return 0;
}

static inline int ns16550a_goto_highspeed(struct uart_8250_port *up)
{
	unsigned char status;

	status = serial_in(up, 0x04); /* EXCR2 */
#define PRESL(x) ((x) & 0x30)
	if (PRESL(status) == 0x10) {
		/* already in high speed mode */
		return 0;
	} else {
		status &= ~0xB0; /* Disable LOCK, mask out PRESL[01] */
		status |= 0x10;  /* 1.625 divisor for baud_base --> 921600 */
		serial_outp(up, 0x04, status);
	}
	return 1;
}

/*
 * We know that the chip has FIFOs.  Does it have an EFR?  The
 * EFR is located in the same register position as the IIR and
 * we know the top two bits of the IIR are currently set.  The
 * EFR should contain zero.  Try to read the EFR.
 */
static void autoconfig_16550a(struct uart_8250_port *up)
{
	unsigned char status1, status2;
	unsigned int iersave;

	up->port.type = PORT_16550A;
	up->capabilities |= UART_CAP_FIFO;

	/*
	 * Check for presence of the EFR when DLAB is set.
	 * Only ST16C650V1 UARTs pass this test.
	 */
	serial_outp(up, UART_LCR, UART_LCR_CONF_MODE_A);
	if (serial_in(up, UART_EFR) == 0) {
		serial_outp(up, UART_EFR, 0xA8);
		if (serial_in(up, UART_EFR) != 0) {
			DEBUG_AUTOCONF("EFRv1 ");
			up->port.type = PORT_16650;
			up->capabilities |= UART_CAP_EFR | UART_CAP_SLEEP;
		} else {
			DEBUG_AUTOCONF("Motorola 8xxx DUART ");
		}
		serial_outp(up, UART_EFR, 0);
		return;
	}

	/*
	 * Maybe it requires 0xbf to be written to the LCR.
	 * (other ST16C650V2 UARTs, TI16C752A, etc)
	 */
	serial_outp(up, UART_LCR, UART_LCR_CONF_MODE_B);
	if (serial_in(up, UART_EFR) == 0 && !broken_efr(up)) {
		DEBUG_AUTOCONF("EFRv2 ");
		autoconfig_has_efr(up);
		return;
	}

	/*
	 * Check for a National Semiconductor SuperIO chip.
	 * Attempt to switch to bank 2, read the value of the LOOP bit
	 * from EXCR1. Switch back to bank 0, change it in MCR. Then
	 * switch back to bank 2, read it from EXCR1 again and check
	 * it's changed. If so, set baud_base in EXCR2 to 921600. -- dwmw2
	 */
	serial_outp(up, UART_LCR, 0);
	status1 = serial_in(up, UART_MCR);
	serial_outp(up, UART_LCR, 0xE0);
	status2 = serial_in(up, 0x02); /* EXCR1 */

	if (!((status2 ^ status1) & UART_MCR_LOOP)) {
		serial_outp(up, UART_LCR, 0);
		serial_outp(up, UART_MCR, status1 ^ UART_MCR_LOOP);
		serial_outp(up, UART_LCR, 0xE0);
		status2 = serial_in(up, 0x02); /* EXCR1 */
		serial_outp(up, UART_LCR, 0);
		serial_outp(up, UART_MCR, status1);

		if ((status2 ^ status1) & UART_MCR_LOOP) {
			unsigned short quot;

			serial_outp(up, UART_LCR, 0xE0);

			quot = serial_dl_read(up);
			quot <<= 3;

			if (ns16550a_goto_highspeed(up))
				serial_dl_write(up, quot);

			serial_outp(up, UART_LCR, 0);

			up->port.uartclk = 921600*16;
			up->port.type = PORT_NS16550A;
			up->capabilities |= UART_NATSEMI;
			return;
		}
	}

	/*
	 * No EFR.  Try to detect a TI16750, which only sets bit 5 of
	 * the IIR when 64 byte FIFO mode is enabled when DLAB is set.
	 * Try setting it with and without DLAB set.  Cheap clones
	 * set bit 5 without DLAB set.
	 */
	serial_outp(up, UART_LCR, 0);
	serial_outp(up, UART_FCR, UART_FCR_ENABLE_FIFO | UART_FCR7_64BYTE);
	status1 = serial_in(up, UART_IIR) >> 5;
	serial_outp(up, UART_FCR, UART_FCR_ENABLE_FIFO);
	serial_outp(up, UART_LCR, UART_LCR_CONF_MODE_A);
	serial_outp(up, UART_FCR, UART_FCR_ENABLE_FIFO | UART_FCR7_64BYTE);
	status2 = serial_in(up, UART_IIR) >> 5;
	serial_outp(up, UART_FCR, UART_FCR_ENABLE_FIFO);
	serial_outp(up, UART_LCR, 0);

	DEBUG_AUTOCONF("iir1=%d iir2=%d ", status1, status2);

	if (status1 == 6 && status2 == 7) {
		up->port.type = PORT_16750;
		up->capabilities |= UART_CAP_AFE | UART_CAP_SLEEP;
		return;
	}

	/*
	 * Try writing and reading the UART_IER_UUE bit (b6).
	 * If it works, this is probably one of the Xscale platform's
	 * internal UARTs.
	 * We're going to explicitly set the UUE bit to 0 before
	 * trying to write and read a 1 just to make sure it's not
	 * already a 1 and maybe locked there before we even start start.
	 */
	iersave = serial_in(up, UART_IER);
	serial_outp(up, UART_IER, iersave & ~UART_IER_UUE);
	if (!(serial_in(up, UART_IER) & UART_IER_UUE)) {
		/*
		 * OK it's in a known zero state, try writing and reading
		 * without disturbing the current state of the other bits.
		 */
		serial_outp(up, UART_IER, iersave | UART_IER_UUE);
		if (serial_in(up, UART_IER) & UART_IER_UUE) {
			/*
			 * It's an Xscale.
			 * We'll leave the UART_IER_UUE bit set to 1 (enabled).
			 */
			DEBUG_AUTOCONF("Xscale ");
			up->port.type = PORT_XSCALE;
			up->capabilities |= UART_CAP_UUE | UART_CAP_RTOIE;
			return;
		}
	} else {
		/*
		 * If we got here we couldn't force the IER_UUE bit to 0.
		 * Log it and continue.
		 */
		DEBUG_AUTOCONF("Couldn't force IER_UUE to 0 ");
	}
	serial_outp(up, UART_IER, iersave);

	/*
	 * Exar uarts have EFR in a weird location
	 */
	if (up->port.flags & UPF_EXAR_EFR) {
		up->port.type = PORT_XR17D15X;
		up->capabilities |= UART_CAP_AFE | UART_CAP_EFR;
	}

	/*
	 * We distinguish between 16550A and U6 16550A by counting
	 * how many bytes are in the FIFO.
	 */
	if (up->port.type == PORT_16550A && size_fifo(up) == 64) {
		up->port.type = PORT_U6_16550A;
		up->capabilities |= UART_CAP_AFE;
	}
}

/*
 * This routine is called by rs_init() to initialize a specific serial
 * port.  It determines what type of UART chip this serial port is
 * using: 8250, 16450, 16550, 16550A.  The important question is
 * whether or not this UART is a 16550A or not, since this will
 * determine whether or not we can use its FIFO features or not.
 */
static void autoconfig(struct uart_8250_port *up, unsigned int probeflags)
{
	unsigned char status1, scratch, scratch2, scratch3;
	unsigned char save_lcr, save_mcr;
	unsigned long flags;

	if (!up->port.iobase && !up->port.mapbase && !up->port.membase)
		return;

	DEBUG_AUTOCONF("ttyS%d: autoconf (0x%04lx, 0x%p): ",
		       serial_index(&up->port), up->port.iobase, up->port.membase);

	/*
	 * We really do need global IRQs disabled here - we're going to
	 * be frobbing the chips IRQ enable register to see if it exists.
	 */
	spin_lock_irqsave(&up->port.lock, flags);

	up->capabilities = 0;
	up->bugs = 0;

	if (!(up->port.flags & UPF_BUGGY_UART)) {
		/*
		 * Do a simple existence test first; if we fail this,
		 * there's no point trying anything else.
		 *
		 * 0x80 is used as a nonsense port to prevent against
		 * false positives due to ISA bus float.  The
		 * assumption is that 0x80 is a non-existent port;
		 * which should be safe since include/asm/io.h also
		 * makes this assumption.
		 *
		 * Note: this is safe as long as MCR bit 4 is clear
		 * and the device is in "PC" mode.
		 */
		scratch = serial_inp(up, UART_IER);
		serial_outp(up, UART_IER, 0);
#ifdef __i386__
		outb(0xff, 0x080);
#endif
		/*
		 * Mask out IER[7:4] bits for test as some UARTs (e.g. TL
		 * 16C754B) allow only to modify them if an EFR bit is set.
		 */
		scratch2 = serial_inp(up, UART_IER) & 0x0f;
		serial_outp(up, UART_IER, 0x0F);
#ifdef __i386__
		outb(0, 0x080);
#endif
		scratch3 = serial_inp(up, UART_IER) & 0x0f;
		serial_outp(up, UART_IER, scratch);
		if (scratch2 != 0 || scratch3 != 0x0F) {
			/*
			 * We failed; there's nothing here
			 */
			DEBUG_AUTOCONF("IER test failed (%02x, %02x) ",
				       scratch2, scratch3);
			goto out;
		}
	}

	save_mcr = serial_in(up, UART_MCR);
	save_lcr = serial_in(up, UART_LCR);

	/*
	 * Check to see if a UART is really there.  Certain broken
	 * internal modems based on the Rockwell chipset fail this
	 * test, because they apparently don't implement the loopback
	 * test mode.  So this test is skipped on the COM 1 through
	 * COM 4 ports.  This *should* be safe, since no board
	 * manufacturer would be stupid enough to design a board
	 * that conflicts with COM 1-4 --- we hope!
	 */
	if (!(up->port.flags & UPF_SKIP_TEST)) {
		serial_outp(up, UART_MCR, UART_MCR_LOOP | 0x0A);
		status1 = serial_inp(up, UART_MSR) & 0xF0;
		serial_outp(up, UART_MCR, save_mcr);
		if (status1 != 0x90) {
			DEBUG_AUTOCONF("LOOP test failed (%02x) ",
				       status1);
			goto out;
		}
	}

	/*
	 * We're pretty sure there's a port here.  Lets find out what
	 * type of port it is.  The IIR top two bits allows us to find
	 * out if it's 8250 or 16450, 16550, 16550A or later.  This
	 * determines what we test for next.
	 *
	 * We also initialise the EFR (if any) to zero for later.  The
	 * EFR occupies the same register location as the FCR and IIR.
	 */
	serial_outp(up, UART_LCR, UART_LCR_CONF_MODE_B);
	serial_outp(up, UART_EFR, 0);
	serial_outp(up, UART_LCR, 0);

	serial_outp(up, UART_FCR, UART_FCR_ENABLE_FIFO);
	scratch = serial_in(up, UART_IIR) >> 6;

	DEBUG_AUTOCONF("iir=%d ", scratch);

	switch (scratch) {
	case 0:
		autoconfig_8250(up);
		break;
	case 1:
		up->port.type = PORT_UNKNOWN;
		break;
	case 2:
		up->port.type = PORT_16550;
		break;
	case 3:
		autoconfig_16550a(up);
		break;
	}

#ifdef CONFIG_SERIAL_8250_RSA
	/*
	 * Only probe for RSA ports if we got the region.
	 */
	if (up->port.type == PORT_16550A && probeflags & PROBE_RSA) {
		int i;

		for (i = 0 ; i < probe_rsa_count; ++i) {
			if (probe_rsa[i] == up->port.iobase &&
			    __enable_rsa(up)) {
				up->port.type = PORT_RSA;
				break;
			}
		}
	}
#endif

	serial_outp(up, UART_LCR, save_lcr);

	if (up->capabilities != uart_config[up->port.type].flags) {
		printk(KERN_WARNING
		       "ttyS%d: detected caps %08x should be %08x\n",
		       serial_index(&up->port), up->capabilities,
		       uart_config[up->port.type].flags);
	}

	up->port.fifosize = uart_config[up->port.type].fifo_size;
	up->capabilities = uart_config[up->port.type].flags;
	up->tx_loadsz = uart_config[up->port.type].tx_loadsz;

	if (up->port.type == PORT_UNKNOWN)
		goto out;

	/*
	 * Reset the UART.
	 */
#ifdef CONFIG_SERIAL_8250_RSA
	if (up->port.type == PORT_RSA)
		serial_outp(up, UART_RSA_FRR, 0);
#endif
	serial_outp(up, UART_MCR, save_mcr);
	serial8250_clear_fifos(up);
	serial_in(up, UART_RX);
	if (up->capabilities & UART_CAP_UUE)
		serial_outp(up, UART_IER, UART_IER_UUE);
	else
		serial_outp(up, UART_IER, 0);

 out:
	spin_unlock_irqrestore(&up->port.lock, flags);
	DEBUG_AUTOCONF("type=%s\n", uart_config[up->port.type].name);
}

static void autoconfig_irq(struct uart_8250_port *up)
{
	unsigned char save_mcr, save_ier;
	unsigned char save_ICP = 0;
	unsigned int ICP = 0;
	unsigned long irqs;
	int irq;

	if (up->port.flags & UPF_FOURPORT) {
		ICP = (up->port.iobase & 0xfe0) | 0x1f;
		save_ICP = inb_p(ICP);
		outb_p(0x80, ICP);
		(void) inb_p(ICP);
	}

	/* forget possible initially masked and pending IRQ */
	probe_irq_off(probe_irq_on());
	save_mcr = serial_inp(up, UART_MCR);
	save_ier = serial_inp(up, UART_IER);
	serial_outp(up, UART_MCR, UART_MCR_OUT1 | UART_MCR_OUT2);

	irqs = probe_irq_on();
	serial_outp(up, UART_MCR, 0);
	udelay(10);
	if (up->port.flags & UPF_FOURPORT) {
		serial_outp(up, UART_MCR,
			    UART_MCR_DTR | UART_MCR_RTS);
	} else {
		serial_outp(up, UART_MCR,
			    UART_MCR_DTR | UART_MCR_RTS | UART_MCR_OUT2);
	}
	serial_outp(up, UART_IER, 0x0f);	/* enable all intrs */
	(void)serial_inp(up, UART_LSR);
	(void)serial_inp(up, UART_RX);
	(void)serial_inp(up, UART_IIR);
	(void)serial_inp(up, UART_MSR);
	serial_outp(up, UART_TX, 0xFF);
	udelay(20);
	irq = probe_irq_off(irqs);

	serial_outp(up, UART_MCR, save_mcr);
	serial_outp(up, UART_IER, save_ier);

	if (up->port.flags & UPF_FOURPORT)
		outb_p(save_ICP, ICP);

	up->port.irq = (irq > 0) ? irq : 0;
}

static inline void __stop_tx(struct uart_8250_port *p)
{
	if (p->ier & UART_IER_THRI) {
		p->ier &= ~UART_IER_THRI;
		serial_out(p, UART_IER, p->ier);
	}
}

static void serial8250_stop_tx(struct uart_port *port)
{
	struct uart_8250_port *up =
		container_of(port, struct uart_8250_port, port);

	__stop_tx(up);

	/*
	 * We really want to stop the transmitter from sending.
	 */
	if (up->port.type == PORT_16C950) {
		up->acr |= UART_ACR_TXDIS;
		serial_icr_write(up, UART_ACR, up->acr);
	}
}

static void serial8250_start_tx(struct uart_port *port)
{
	struct uart_8250_port *up =
		container_of(port, struct uart_8250_port, port);

	if (!(up->ier & UART_IER_THRI)) {
		up->ier |= UART_IER_THRI;
		serial_out(up, UART_IER, up->ier);

		if (up->bugs & UART_BUG_TXEN) {
			unsigned char lsr;
			lsr = serial_in(up, UART_LSR);
			up->lsr_saved_flags |= lsr & LSR_SAVE_FLAGS;
			if ((up->port.type == PORT_RM9000) ?
				(lsr & UART_LSR_THRE) :
				(lsr & UART_LSR_TEMT))
				serial8250_tx_chars(up);
		}
	}

	/*
	 * Re-enable the transmitter if we disabled it.
	 */
	if (up->port.type == PORT_16C950 && up->acr & UART_ACR_TXDIS) {
		up->acr &= ~UART_ACR_TXDIS;
		serial_icr_write(up, UART_ACR, up->acr);
	}
}

static void serial8250_stop_rx(struct uart_port *port)
{
	struct uart_8250_port *up =
		container_of(port, struct uart_8250_port, port);

	up->ier &= ~UART_IER_RLSI;
	up->port.read_status_mask &= ~UART_LSR_DR;
	serial_out(up, UART_IER, up->ier);
}

static void serial8250_enable_ms(struct uart_port *port)
{
	struct uart_8250_port *up =
		container_of(port, struct uart_8250_port, port);

	/* no MSR capabilities */
	if (up->bugs & UART_BUG_NOMSR)
		return;

	up->ier |= UART_IER_MSI;
	serial_out(up, UART_IER, up->ier);
}

/*
 * Clear the Tegra rx fifo after a break
 *
 * FIXME: This needs to become a port specific callback once we have a
 * framework for this
 */
static void clear_rx_fifo(struct uart_8250_port *up)
{
	unsigned int status, tmout = 10000;
	do {
		status = serial_in(up, UART_LSR);
		if (status & (UART_LSR_FIFOE | UART_LSR_BRK_ERROR_BITS))
			status = serial_in(up, UART_RX);
		else
			break;
		if (--tmout == 0)
			break;
		udelay(1);
	} while (1);
}

/*
 * serial8250_rx_chars: processes according to the passed in LSR
 * value, and returns the remaining LSR bits not handled
 * by this Rx routine.
 */
unsigned char
serial8250_rx_chars(struct uart_8250_port *up, unsigned char lsr)
{
	struct tty_struct *tty = up->port.state->port.tty;
	unsigned char ch;
	int max_count = 256;
	char flag;

	do {
		if (likely(lsr & UART_LSR_DR))
			ch = serial_inp(up, UART_RX);
		else
			/*
			 * Intel 82571 has a Serial Over Lan device that will
			 * set UART_LSR_BI without setting UART_LSR_DR when
			 * it receives a break. To avoid reading from the
			 * receive buffer without UART_LSR_DR bit set, we
			 * just force the read character to be 0
			 */
			ch = 0;

		flag = TTY_NORMAL;
		up->port.icount.rx++;

		lsr |= up->lsr_saved_flags;
		up->lsr_saved_flags = 0;

		if (unlikely(lsr & UART_LSR_BRK_ERROR_BITS)) {
			/*
			 * For statistics only
			 */
			if (lsr & UART_LSR_BI) {
				lsr &= ~(UART_LSR_FE | UART_LSR_PE);
				up->port.icount.brk++;
				/*
				 * If tegra port then clear the rx fifo to
				 * accept another break/character.
				 */
				if (up->port.type == PORT_TEGRA)
					clear_rx_fifo(up);

				/*
				 * We do the SysRQ and SAK checking
				 * here because otherwise the break
				 * may get masked by ignore_status_mask
				 * or read_status_mask.
				 */
				if (uart_handle_break(&up->port))
					goto ignore_char;
			} else if (lsr & UART_LSR_PE)
				up->port.icount.parity++;
			else if (lsr & UART_LSR_FE)
				up->port.icount.frame++;
			if (lsr & UART_LSR_OE)
				up->port.icount.overrun++;

			/*
			 * Mask off conditions which should be ignored.
			 */
			lsr &= up->port.read_status_mask;

			if (lsr & UART_LSR_BI) {
				DEBUG_INTR("handling break....");
				flag = TTY_BREAK;
			} else if (lsr & UART_LSR_PE)
				flag = TTY_PARITY;
			else if (lsr & UART_LSR_FE)
				flag = TTY_FRAME;
		}
		if (uart_handle_sysrq_char(&up->port, ch))
			goto ignore_char;

		uart_insert_char(&up->port, lsr, UART_LSR_OE, ch, flag);

ignore_char:
		lsr = serial_inp(up, UART_LSR);
	} while ((lsr & (UART_LSR_DR | UART_LSR_BI)) && (max_count-- > 0));
	spin_unlock(&up->port.lock);
	tty_flip_buffer_push(tty);
	spin_lock(&up->port.lock);
	return lsr;
}
EXPORT_SYMBOL_GPL(serial8250_rx_chars);

void serial8250_tx_chars(struct uart_8250_port *up)
{
	struct circ_buf *xmit = &up->port.state->xmit;
	int count;

	if (up->port.x_char) {
		serial_outp(up, UART_TX, up->port.x_char);
		up->port.icount.tx++;
		up->port.x_char = 0;
		return;
	}
	if (uart_tx_stopped(&up->port)) {
		serial8250_stop_tx(&up->port);
		return;
	}
	if (uart_circ_empty(xmit)) {
		__stop_tx(up);
		return;
	}

	count = up->tx_loadsz;
	do {
		serial_out(up, UART_TX, xmit->buf[xmit->tail]);
		xmit->tail = (xmit->tail + 1) & (UART_XMIT_SIZE - 1);
		up->port.icount.tx++;
		if (uart_circ_empty(xmit))
			break;
	} while (--count > 0);

	if (uart_circ_chars_pending(xmit) < WAKEUP_CHARS)
		uart_write_wakeup(&up->port);

	DEBUG_INTR("THRE...");

	if (uart_circ_empty(xmit))
		__stop_tx(up);
}
EXPORT_SYMBOL_GPL(serial8250_tx_chars);

unsigned int serial8250_modem_status(struct uart_8250_port *up)
{
	unsigned int status = serial_in(up, UART_MSR);

	status |= up->msr_saved_flags;
	up->msr_saved_flags = 0;
	if (status & UART_MSR_ANY_DELTA && up->ier & UART_IER_MSI &&
	    up->port.state != NULL) {
		if (status & UART_MSR_TERI)
			up->port.icount.rng++;
		if (status & UART_MSR_DDSR)
			up->port.icount.dsr++;
		if (status & UART_MSR_DDCD)
			uart_handle_dcd_change(&up->port, status & UART_MSR_DCD);
		if (status & UART_MSR_DCTS)
			uart_handle_cts_change(&up->port, status & UART_MSR_CTS);

		wake_up_interruptible(&up->port.state->port.delta_msr_wait);
	}

	return status;
}
EXPORT_SYMBOL_GPL(serial8250_modem_status);

/*
 * This handles the interrupt from one port.
 */
int serial8250_handle_irq(struct uart_port *port, unsigned int iir)
{
	unsigned char status;
	unsigned long flags;
	struct uart_8250_port *up =
		container_of(port, struct uart_8250_port, port);

	if (iir & UART_IIR_NO_INT)
		return 0;

	spin_lock_irqsave(&up->port.lock, flags);

	status = serial_inp(up, UART_LSR);

	DEBUG_INTR("status = %x...", status);

	if (status & (UART_LSR_DR | UART_LSR_BI))
		status = serial8250_rx_chars(up, status);
	serial8250_modem_status(up);
	if (status & UART_LSR_THRE)
		serial8250_tx_chars(up);

	spin_unlock_irqrestore(&up->port.lock, flags);
	return 1;
}
EXPORT_SYMBOL_GPL(serial8250_handle_irq);

static int serial8250_default_handle_irq(struct uart_port *port)
{
	struct uart_8250_port *up =
		container_of(port, struct uart_8250_port, port);
	unsigned int iir = serial_in(up, UART_IIR);

	return serial8250_handle_irq(port, iir);
}

int serial8250_handle_irq(struct uart_port *port, unsigned int iir)
{
	struct uart_8250_port *up =
		container_of(port, struct uart_8250_port, port);

	if (!(iir & UART_IIR_NO_INT)) {
		serial8250_handle_port(up);
		return 1;
	}

	return 0;
}
EXPORT_SYMBOL_GPL(serial8250_handle_irq);

static int serial8250_default_handle_irq(struct uart_port *port)
{
	struct uart_8250_port *up =
		container_of(port, struct uart_8250_port, port);
	unsigned int iir = serial_in(up, UART_IIR);

	return serial8250_handle_irq(port, iir);
}

/*
 * This is the serial driver's interrupt routine.
 *
 * Arjan thinks the old way was overly complex, so it got simplified.
 * Alan disagrees, saying that need the complexity to handle the weird
 * nature of ISA shared interrupts.  (This is a special exception.)
 *
 * In order to handle ISA shared interrupts properly, we need to check
 * that all ports have been serviced, and therefore the ISA interrupt
 * line has been de-asserted.
 *
 * This means we need to loop through all ports. checking that they
 * don't have an interrupt pending.
 */
static irqreturn_t serial8250_interrupt(int irq, void *dev_id)
{
	struct irq_info *i = dev_id;
	struct list_head *l, *end = NULL;
	int pass_counter = 0, handled = 0;

	DEBUG_INTR("serial8250_interrupt(%d)...", irq);

	spin_lock(&i->lock);

	l = i->head;
	do {
		struct uart_8250_port *up;
		struct uart_port *port;
<<<<<<< HEAD

		up = list_entry(l, struct uart_8250_port, list);
		port = &up->port;

		if (port->handle_irq(port)) {
=======
		bool skip;

		up = list_entry(l, struct uart_8250_port, list);
		port = &up->port;
		skip = pass_counter && up->port.flags & UPF_IIR_ONCE;

		if (!skip && port->handle_irq(port)) {
>>>>>>> dcd6c922
			handled = 1;
			end = NULL;
		} else if (end == NULL)
			end = l;

		l = l->next;

		if (l == i->head && pass_counter++ > PASS_LIMIT) {
			/* If we hit this, we're dead. */
			printk_ratelimited(KERN_ERR
				"serial8250: too much work for irq%d\n", irq);
			break;
		}
	} while (l != end);

	spin_unlock(&i->lock);

	DEBUG_INTR("end.\n");

	return IRQ_RETVAL(handled);
}

/*
 * To support ISA shared interrupts, we need to have one interrupt
 * handler that ensures that the IRQ line has been deasserted
 * before returning.  Failing to do this will result in the IRQ
 * line being stuck active, and, since ISA irqs are edge triggered,
 * no more IRQs will be seen.
 */
static void serial_do_unlink(struct irq_info *i, struct uart_8250_port *up)
{
	spin_lock_irq(&i->lock);

	if (!list_empty(i->head)) {
		if (i->head == &up->list)
			i->head = i->head->next;
		list_del(&up->list);
	} else {
		BUG_ON(i->head != &up->list);
		i->head = NULL;
	}
	spin_unlock_irq(&i->lock);
	/* List empty so throw away the hash node */
	if (i->head == NULL) {
		hlist_del(&i->node);
		kfree(i);
	}
}

static int serial_link_irq_chain(struct uart_8250_port *up)
{
	struct hlist_head *h;
	struct hlist_node *n;
	struct irq_info *i;
	int ret, irq_flags = up->port.flags & UPF_SHARE_IRQ ? IRQF_SHARED : 0;

	mutex_lock(&hash_mutex);

	h = &irq_lists[up->port.irq % NR_IRQ_HASH];

	hlist_for_each(n, h) {
		i = hlist_entry(n, struct irq_info, node);
		if (i->irq == up->port.irq)
			break;
	}

	if (n == NULL) {
		i = kzalloc(sizeof(struct irq_info), GFP_KERNEL);
		if (i == NULL) {
			mutex_unlock(&hash_mutex);
			return -ENOMEM;
		}
		spin_lock_init(&i->lock);
		i->irq = up->port.irq;
		hlist_add_head(&i->node, h);
	}
	mutex_unlock(&hash_mutex);

	spin_lock_irq(&i->lock);

	if (i->head) {
		list_add(&up->list, i->head);
		spin_unlock_irq(&i->lock);

		ret = 0;
	} else {
		INIT_LIST_HEAD(&up->list);
		i->head = &up->list;
		spin_unlock_irq(&i->lock);
		irq_flags |= up->port.irqflags;
		ret = request_irq(up->port.irq, serial8250_interrupt,
				  irq_flags, "serial", i);
		if (ret < 0)
			serial_do_unlink(i, up);
	}

	return ret;
}

static void serial_unlink_irq_chain(struct uart_8250_port *up)
{
	struct irq_info *i;
	struct hlist_node *n;
	struct hlist_head *h;

	mutex_lock(&hash_mutex);

	h = &irq_lists[up->port.irq % NR_IRQ_HASH];

	hlist_for_each(n, h) {
		i = hlist_entry(n, struct irq_info, node);
		if (i->irq == up->port.irq)
			break;
	}

	BUG_ON(n == NULL);
	BUG_ON(i->head == NULL);

	if (list_empty(i->head))
		free_irq(up->port.irq, i);

	serial_do_unlink(i, up);
	mutex_unlock(&hash_mutex);
}

/*
 * This function is used to handle ports that do not have an
 * interrupt.  This doesn't work very well for 16450's, but gives
 * barely passable results for a 16550A.  (Although at the expense
 * of much CPU overhead).
 */
static void serial8250_timeout(unsigned long data)
{
	struct uart_8250_port *up = (struct uart_8250_port *)data;

	up->port.handle_irq(&up->port);
	mod_timer(&up->timer, jiffies + uart_poll_timeout(&up->port));
}

static void serial8250_backup_timeout(unsigned long data)
{
	struct uart_8250_port *up = (struct uart_8250_port *)data;
	unsigned int iir, ier = 0, lsr;
	unsigned long flags;

	spin_lock_irqsave(&up->port.lock, flags);

	/*
	 * Must disable interrupts or else we risk racing with the interrupt
	 * based handler.
	 */
	if (is_real_interrupt(up->port.irq)) {
		ier = serial_in(up, UART_IER);
		serial_out(up, UART_IER, 0);
	}

	iir = serial_in(up, UART_IIR);

	/*
	 * This should be a safe test for anyone who doesn't trust the
	 * IIR bits on their UART, but it's specifically designed for
	 * the "Diva" UART used on the management processor on many HP
	 * ia64 and parisc boxes.
	 */
	lsr = serial_in(up, UART_LSR);
	up->lsr_saved_flags |= lsr & LSR_SAVE_FLAGS;
	if ((iir & UART_IIR_NO_INT) && (up->ier & UART_IER_THRI) &&
	    (!uart_circ_empty(&up->port.state->xmit) || up->port.x_char) &&
	    (lsr & UART_LSR_THRE)) {
		iir &= ~(UART_IIR_ID | UART_IIR_NO_INT);
		iir |= UART_IIR_THRI;
	}

	if (!(iir & UART_IIR_NO_INT))
<<<<<<< HEAD
		transmit_chars(up);
=======
		serial8250_tx_chars(up);
>>>>>>> dcd6c922

	if (is_real_interrupt(up->port.irq))
		serial_out(up, UART_IER, ier);

	spin_unlock_irqrestore(&up->port.lock, flags);

	/* Standard timer interval plus 0.2s to keep the port running */
	mod_timer(&up->timer,
		jiffies + uart_poll_timeout(&up->port) + HZ / 5);
}

static unsigned int serial8250_tx_empty(struct uart_port *port)
{
	struct uart_8250_port *up =
		container_of(port, struct uart_8250_port, port);
	unsigned long flags;
	unsigned int lsr;

	spin_lock_irqsave(&up->port.lock, flags);
	lsr = serial_in(up, UART_LSR);
	up->lsr_saved_flags |= lsr & LSR_SAVE_FLAGS;
	spin_unlock_irqrestore(&up->port.lock, flags);

	return (lsr & BOTH_EMPTY) == BOTH_EMPTY ? TIOCSER_TEMT : 0;
}

static unsigned int serial8250_get_mctrl(struct uart_port *port)
{
	struct uart_8250_port *up =
		container_of(port, struct uart_8250_port, port);
	unsigned int status;
	unsigned int ret;

	status = serial8250_modem_status(up);

	ret = 0;
	if (status & UART_MSR_DCD)
		ret |= TIOCM_CAR;
	if (status & UART_MSR_RI)
		ret |= TIOCM_RNG;
	if (status & UART_MSR_DSR)
		ret |= TIOCM_DSR;
	if (status & UART_MSR_CTS)
		ret |= TIOCM_CTS;
	return ret;
}

static void serial8250_set_mctrl(struct uart_port *port, unsigned int mctrl)
{
	struct uart_8250_port *up =
		container_of(port, struct uart_8250_port, port);
	unsigned char mcr = 0;

	if (mctrl & TIOCM_RTS)
		mcr |= UART_MCR_RTS;
	if (mctrl & TIOCM_DTR)
		mcr |= UART_MCR_DTR;
	if (mctrl & TIOCM_OUT1)
		mcr |= UART_MCR_OUT1;
	if (mctrl & TIOCM_OUT2)
		mcr |= UART_MCR_OUT2;
	if (mctrl & TIOCM_LOOP)
		mcr |= UART_MCR_LOOP;

	mcr = (mcr & up->mcr_mask) | up->mcr_force | up->mcr;

	serial_out(up, UART_MCR, mcr);
}

static void serial8250_break_ctl(struct uart_port *port, int break_state)
{
	struct uart_8250_port *up =
		container_of(port, struct uart_8250_port, port);
	unsigned long flags;

	spin_lock_irqsave(&up->port.lock, flags);
	if (break_state == -1)
		up->lcr |= UART_LCR_SBC;
	else
		up->lcr &= ~UART_LCR_SBC;
	serial_out(up, UART_LCR, up->lcr);
	spin_unlock_irqrestore(&up->port.lock, flags);
}

/*
 *	Wait for transmitter & holding register to empty
 */
static void wait_for_xmitr(struct uart_8250_port *up, int bits)
{
	unsigned int status, tmout = 10000;

	/* Wait up to 10ms for the character(s) to be sent. */
	for (;;) {
		status = serial_in(up, UART_LSR);

		up->lsr_saved_flags |= status & LSR_SAVE_FLAGS;

		if ((status & bits) == bits)
			break;
		if (--tmout == 0)
			break;
		udelay(1);
	}

	/* Wait up to 1s for flow control if necessary */
	if (up->port.flags & UPF_CONS_FLOW) {
		unsigned int tmout;
		for (tmout = 1000000; tmout; tmout--) {
			unsigned int msr = serial_in(up, UART_MSR);
			up->msr_saved_flags |= msr & MSR_SAVE_FLAGS;
			if (msr & UART_MSR_CTS)
				break;
			udelay(1);
			touch_nmi_watchdog();
		}
	}
}

#ifdef CONFIG_CONSOLE_POLL
/*
 * Console polling routines for writing and reading from the uart while
 * in an interrupt or debug context.
 */

static int serial8250_get_poll_char(struct uart_port *port)
{
	struct uart_8250_port *up =
		container_of(port, struct uart_8250_port, port);
	unsigned char lsr = serial_inp(up, UART_LSR);

	if (!(lsr & UART_LSR_DR))
		return NO_POLL_CHAR;

	return serial_inp(up, UART_RX);
}


static void serial8250_put_poll_char(struct uart_port *port,
			 unsigned char c)
{
	unsigned int ier;
	struct uart_8250_port *up =
		container_of(port, struct uart_8250_port, port);

	/*
	 *	First save the IER then disable the interrupts
	 */
	ier = serial_in(up, UART_IER);
	if (up->capabilities & UART_CAP_UUE)
		serial_out(up, UART_IER, UART_IER_UUE);
	else
		serial_out(up, UART_IER, 0);

	wait_for_xmitr(up, BOTH_EMPTY);
	/*
	 *	Send the character out.
	 *	If a LF, also do CR...
	 */
	serial_out(up, UART_TX, c);
	if (c == 10) {
		wait_for_xmitr(up, BOTH_EMPTY);
		serial_out(up, UART_TX, 13);
	}

	/*
	 *	Finally, wait for transmitter to become empty
	 *	and restore the IER
	 */
	wait_for_xmitr(up, BOTH_EMPTY);
	serial_out(up, UART_IER, ier);
}

#endif /* CONFIG_CONSOLE_POLL */

static int serial8250_startup(struct uart_port *port)
{
	struct uart_8250_port *up =
		container_of(port, struct uart_8250_port, port);
	unsigned long flags;
	unsigned char lsr, iir;
	int retval;

	up->port.fifosize = uart_config[up->port.type].fifo_size;
	up->tx_loadsz = uart_config[up->port.type].tx_loadsz;
	up->capabilities = uart_config[up->port.type].flags;
	up->mcr = 0;

	if (up->port.iotype != up->cur_iotype)
		set_io_from_upio(port);

	if (up->port.type == PORT_16C950) {
		/* Wake up and initialize UART */
		up->acr = 0;
		serial_outp(up, UART_LCR, UART_LCR_CONF_MODE_B);
		serial_outp(up, UART_EFR, UART_EFR_ECB);
		serial_outp(up, UART_IER, 0);
		serial_outp(up, UART_LCR, 0);
		serial_icr_write(up, UART_CSR, 0); /* Reset the UART */
		serial_outp(up, UART_LCR, UART_LCR_CONF_MODE_B);
		serial_outp(up, UART_EFR, UART_EFR_ECB);
		serial_outp(up, UART_LCR, 0);
	}

#ifdef CONFIG_SERIAL_8250_RSA
	/*
	 * If this is an RSA port, see if we can kick it up to the
	 * higher speed clock.
	 */
	enable_rsa(up);
#endif

	/*
	 * Clear the FIFO buffers and disable them.
	 * (they will be reenabled in set_termios())
	 */
	serial8250_clear_fifos(up);

	/*
	 * Clear the interrupt registers.
	 */
	(void) serial_inp(up, UART_LSR);
	(void) serial_inp(up, UART_RX);
	(void) serial_inp(up, UART_IIR);
	(void) serial_inp(up, UART_MSR);

	/*
	 * At this point, there's no way the LSR could still be 0xff;
	 * if it is, then bail out, because there's likely no UART
	 * here.
	 */
	if (!(up->port.flags & UPF_BUGGY_UART) &&
	    (serial_inp(up, UART_LSR) == 0xff)) {
		printk_ratelimited(KERN_INFO "ttyS%d: LSR safety check engaged!\n",
				   serial_index(&up->port));
		return -ENODEV;
	}

	/*
	 * For a XR16C850, we need to set the trigger levels
	 */
	if (up->port.type == PORT_16850) {
		unsigned char fctr;

		serial_outp(up, UART_LCR, UART_LCR_CONF_MODE_B);

		fctr = serial_inp(up, UART_FCTR) & ~(UART_FCTR_RX|UART_FCTR_TX);
		serial_outp(up, UART_FCTR, fctr | UART_FCTR_TRGD | UART_FCTR_RX);
		serial_outp(up, UART_TRG, UART_TRG_96);
		serial_outp(up, UART_FCTR, fctr | UART_FCTR_TRGD | UART_FCTR_TX);
		serial_outp(up, UART_TRG, UART_TRG_96);

		serial_outp(up, UART_LCR, 0);
	}

	if (is_real_interrupt(up->port.irq)) {
		unsigned char iir1;
		/*
		 * Test for UARTs that do not reassert THRE when the
		 * transmitter is idle and the interrupt has already
		 * been cleared.  Real 16550s should always reassert
		 * this interrupt whenever the transmitter is idle and
		 * the interrupt is enabled.  Delays are necessary to
		 * allow register changes to become visible.
		 */
		spin_lock_irqsave(&up->port.lock, flags);
		if (up->port.irqflags & IRQF_SHARED)
			disable_irq_nosync(up->port.irq);

		wait_for_xmitr(up, UART_LSR_THRE);
		serial_out_sync(up, UART_IER, UART_IER_THRI);
		udelay(1); /* allow THRE to set */
		iir1 = serial_in(up, UART_IIR);
		serial_out(up, UART_IER, 0);
		serial_out_sync(up, UART_IER, UART_IER_THRI);
		udelay(1); /* allow a working UART time to re-assert THRE */
		iir = serial_in(up, UART_IIR);
		serial_out(up, UART_IER, 0);

		if (up->port.irqflags & IRQF_SHARED)
			enable_irq(up->port.irq);
		spin_unlock_irqrestore(&up->port.lock, flags);

		/*
		 * If the interrupt is not reasserted, setup a timer to
		 * kick the UART on a regular basis.
		 */
		if (!(iir1 & UART_IIR_NO_INT) && (iir & UART_IIR_NO_INT)) {
			up->bugs |= UART_BUG_THRE;
			pr_debug("ttyS%d - using backup timer\n",
				 serial_index(port));
		}
	}

	/*
	 * The above check will only give an accurate result the first time
	 * the port is opened so this value needs to be preserved.
	 */
	if (up->bugs & UART_BUG_THRE) {
		up->timer.function = serial8250_backup_timeout;
		up->timer.data = (unsigned long)up;
		mod_timer(&up->timer, jiffies +
			uart_poll_timeout(port) + HZ / 5);
	}

	/*
	 * If the "interrupt" for this port doesn't correspond with any
	 * hardware interrupt, we use a timer-based system.  The original
	 * driver used to do this with IRQ0.
	 */
	if (!is_real_interrupt(up->port.irq)) {
		up->timer.data = (unsigned long)up;
		mod_timer(&up->timer, jiffies + uart_poll_timeout(port));
	} else {
		retval = serial_link_irq_chain(up);
		if (retval)
			return retval;
	}

	/*
	 * Now, initialize the UART
	 */
	serial_outp(up, UART_LCR, UART_LCR_WLEN8);

	spin_lock_irqsave(&up->port.lock, flags);
	if (up->port.flags & UPF_FOURPORT) {
		if (!is_real_interrupt(up->port.irq))
			up->port.mctrl |= TIOCM_OUT1;
	} else
		/*
		 * Most PC uarts need OUT2 raised to enable interrupts.
		 */
		if (is_real_interrupt(up->port.irq))
			up->port.mctrl |= TIOCM_OUT2;

	serial8250_set_mctrl(&up->port, up->port.mctrl);

	/* Serial over Lan (SoL) hack:
	   Intel 8257x Gigabit ethernet chips have a
	   16550 emulation, to be used for Serial Over Lan.
	   Those chips take a longer time than a normal
	   serial device to signalize that a transmission
	   data was queued. Due to that, the above test generally
	   fails. One solution would be to delay the reading of
	   iir. However, this is not reliable, since the timeout
	   is variable. So, let's just don't test if we receive
	   TX irq. This way, we'll never enable UART_BUG_TXEN.
	 */
	if (skip_txen_test || up->port.flags & UPF_NO_TXEN_TEST)
		goto dont_test_tx_en;

	/*
	 * Do a quick test to see if we receive an
	 * interrupt when we enable the TX irq.
	 */
	serial_outp(up, UART_IER, UART_IER_THRI);
	lsr = serial_in(up, UART_LSR);
	iir = serial_in(up, UART_IIR);
	serial_outp(up, UART_IER, 0);

	if (lsr & UART_LSR_TEMT && iir & UART_IIR_NO_INT) {
		if (!(up->bugs & UART_BUG_TXEN)) {
			up->bugs |= UART_BUG_TXEN;
			pr_debug("ttyS%d - enabling bad tx status workarounds\n",
				 serial_index(port));
		}
	} else {
		up->bugs &= ~UART_BUG_TXEN;
	}

dont_test_tx_en:
	spin_unlock_irqrestore(&up->port.lock, flags);

	/*
	 * Clear the interrupt registers again for luck, and clear the
	 * saved flags to avoid getting false values from polling
	 * routines or the previous session.
	 */
	serial_inp(up, UART_LSR);
	serial_inp(up, UART_RX);
	serial_inp(up, UART_IIR);
	serial_inp(up, UART_MSR);
	up->lsr_saved_flags = 0;
	up->msr_saved_flags = 0;

	/*
	 * Finally, enable interrupts.  Note: Modem status interrupts
	 * are set via set_termios(), which will be occurring imminently
	 * anyway, so we don't enable them here.
	 */
	up->ier = UART_IER_RLSI | UART_IER_RDI;
	serial_outp(up, UART_IER, up->ier);

	if (up->port.flags & UPF_FOURPORT) {
		unsigned int icp;
		/*
		 * Enable interrupts on the AST Fourport board
		 */
		icp = (up->port.iobase & 0xfe0) | 0x01f;
		outb_p(0x80, icp);
		(void) inb_p(icp);
	}

	return 0;
}

static void serial8250_shutdown(struct uart_port *port)
{
	struct uart_8250_port *up =
		container_of(port, struct uart_8250_port, port);
	unsigned long flags;

	/*
	 * Disable interrupts from this port
	 */
	up->ier = 0;
	serial_outp(up, UART_IER, 0);

	spin_lock_irqsave(&up->port.lock, flags);
	if (up->port.flags & UPF_FOURPORT) {
		/* reset interrupts on the AST Fourport board */
		inb((up->port.iobase & 0xfe0) | 0x1f);
		up->port.mctrl |= TIOCM_OUT1;
	} else
		up->port.mctrl &= ~TIOCM_OUT2;

	serial8250_set_mctrl(&up->port, up->port.mctrl);
	spin_unlock_irqrestore(&up->port.lock, flags);

	/*
	 * Disable break condition and FIFOs
	 */
	serial_out(up, UART_LCR, serial_inp(up, UART_LCR) & ~UART_LCR_SBC);
	serial8250_clear_fifos(up);

#ifdef CONFIG_SERIAL_8250_RSA
	/*
	 * Reset the RSA board back to 115kbps compat mode.
	 */
	disable_rsa(up);
#endif

	/*
	 * Read data port to reset things, and then unlink from
	 * the IRQ chain.
	 */
	(void) serial_in(up, UART_RX);

	del_timer_sync(&up->timer);
	up->timer.function = serial8250_timeout;
	if (is_real_interrupt(up->port.irq))
		serial_unlink_irq_chain(up);
}

static unsigned int serial8250_get_divisor(struct uart_port *port, unsigned int baud)
{
	unsigned int quot;

	/*
	 * Handle magic divisors for baud rates above baud_base on
	 * SMSC SuperIO chips.
	 */
	if ((port->flags & UPF_MAGIC_MULTIPLIER) &&
	    baud == (port->uartclk/4))
		quot = 0x8001;
	else if ((port->flags & UPF_MAGIC_MULTIPLIER) &&
		 baud == (port->uartclk/8))
		quot = 0x8002;
	else
		quot = uart_get_divisor(port, baud);

	return quot;
}

void
serial8250_do_set_termios(struct uart_port *port, struct ktermios *termios,
		          struct ktermios *old)
{
	struct uart_8250_port *up =
		container_of(port, struct uart_8250_port, port);
	unsigned char cval, fcr = 0;
	unsigned long flags;
	unsigned int baud, quot;

	switch (termios->c_cflag & CSIZE) {
	case CS5:
		cval = UART_LCR_WLEN5;
		break;
	case CS6:
		cval = UART_LCR_WLEN6;
		break;
	case CS7:
		cval = UART_LCR_WLEN7;
		break;
	default:
	case CS8:
		cval = UART_LCR_WLEN8;
		break;
	}

	if (termios->c_cflag & CSTOPB)
		cval |= UART_LCR_STOP;
	if (termios->c_cflag & PARENB)
		cval |= UART_LCR_PARITY;
	if (!(termios->c_cflag & PARODD))
		cval |= UART_LCR_EPAR;
#ifdef CMSPAR
	if (termios->c_cflag & CMSPAR)
		cval |= UART_LCR_SPAR;
#endif

	/*
	 * Ask the core to calculate the divisor for us.
	 */
	baud = uart_get_baud_rate(port, termios, old,
				  port->uartclk / 16 / 0xffff,
				  port->uartclk / 16);
	quot = serial8250_get_divisor(port, baud);

	/*
	 * Oxford Semi 952 rev B workaround
	 */
	if (up->bugs & UART_BUG_QUOT && (quot & 0xff) == 0)
		quot++;

	if (up->capabilities & UART_CAP_FIFO && up->port.fifosize > 1) {
		if (baud < 2400)
			fcr = UART_FCR_ENABLE_FIFO | UART_FCR_TRIGGER_1;
		else
			fcr = uart_config[up->port.type].fcr;
	}

	/*
	 * MCR-based auto flow control.  When AFE is enabled, RTS will be
	 * deasserted when the receive FIFO contains more characters than
	 * the trigger, or the MCR RTS bit is cleared.  In the case where
	 * the remote UART is not using CTS auto flow control, we must
	 * have sufficient FIFO entries for the latency of the remote
	 * UART to respond.  IOW, at least 32 bytes of FIFO.
	 */
	if (up->capabilities & UART_CAP_AFE && up->port.fifosize >= 32) {
		up->mcr &= ~UART_MCR_AFE;
		if (termios->c_cflag & CRTSCTS)
			up->mcr |= UART_MCR_AFE;
	}

	/*
	 * Ok, we're now changing the port state.  Do it with
	 * interrupts disabled.
	 */
	spin_lock_irqsave(&up->port.lock, flags);

	/*
	 * Update the per-port timeout.
	 */
	uart_update_timeout(port, termios->c_cflag, baud);

	up->port.read_status_mask = UART_LSR_OE | UART_LSR_THRE | UART_LSR_DR;
	if (termios->c_iflag & INPCK)
		up->port.read_status_mask |= UART_LSR_FE | UART_LSR_PE;
	if (termios->c_iflag & (BRKINT | PARMRK))
		up->port.read_status_mask |= UART_LSR_BI;

	/*
	 * Characteres to ignore
	 */
	up->port.ignore_status_mask = 0;
	if (termios->c_iflag & IGNPAR)
		up->port.ignore_status_mask |= UART_LSR_PE | UART_LSR_FE;
	if (termios->c_iflag & IGNBRK) {
		up->port.ignore_status_mask |= UART_LSR_BI;
		/*
		 * If we're ignoring parity and break indicators,
		 * ignore overruns too (for real raw support).
		 */
		if (termios->c_iflag & IGNPAR)
			up->port.ignore_status_mask |= UART_LSR_OE;
	}

	/*
	 * ignore all characters if CREAD is not set
	 */
	if ((termios->c_cflag & CREAD) == 0)
		up->port.ignore_status_mask |= UART_LSR_DR;

	/*
	 * CTS flow control flag and modem status interrupts
	 */
	up->ier &= ~UART_IER_MSI;
	if (!(up->bugs & UART_BUG_NOMSR) &&
			UART_ENABLE_MS(&up->port, termios->c_cflag))
		up->ier |= UART_IER_MSI;
	if (up->capabilities & UART_CAP_UUE)
		up->ier |= UART_IER_UUE;
	if (up->capabilities & UART_CAP_RTOIE)
		up->ier |= UART_IER_RTOIE;

	serial_out(up, UART_IER, up->ier);

	if (up->capabilities & UART_CAP_EFR) {
		unsigned char efr = 0;
		/*
		 * TI16C752/Startech hardware flow control.  FIXME:
		 * - TI16C752 requires control thresholds to be set.
		 * - UART_MCR_RTS is ineffective if auto-RTS mode is enabled.
		 */
		if (termios->c_cflag & CRTSCTS)
			efr |= UART_EFR_CTS;

		serial_outp(up, UART_LCR, UART_LCR_CONF_MODE_B);
		if (up->port.flags & UPF_EXAR_EFR)
			serial_outp(up, UART_XR_EFR, efr);
		else
			serial_outp(up, UART_EFR, efr);
	}

#ifdef CONFIG_ARCH_OMAP
	/* Workaround to enable 115200 baud on OMAP1510 internal ports */
	if (cpu_is_omap1510() && is_omap_port(up)) {
		if (baud == 115200) {
			quot = 1;
			serial_out(up, UART_OMAP_OSC_12M_SEL, 1);
		} else
			serial_out(up, UART_OMAP_OSC_12M_SEL, 0);
	}
#endif

	if (up->capabilities & UART_NATSEMI) {
		/* Switch to bank 2 not bank 1, to avoid resetting EXCR2 */
		serial_outp(up, UART_LCR, 0xe0);
	} else {
		serial_outp(up, UART_LCR, cval | UART_LCR_DLAB);/* set DLAB */
	}

	serial_dl_write(up, quot);

	/*
	 * LCR DLAB must be set to enable 64-byte FIFO mode. If the FCR
	 * is written without DLAB set, this mode will be disabled.
	 */
	if (up->port.type == PORT_16750)
		serial_outp(up, UART_FCR, fcr);

	serial_outp(up, UART_LCR, cval);		/* reset DLAB */
	up->lcr = cval;					/* Save LCR */
	if (up->port.type != PORT_16750) {
		if (fcr & UART_FCR_ENABLE_FIFO) {
			/* emulated UARTs (Lucent Venus 167x) need two steps */
			serial_outp(up, UART_FCR, UART_FCR_ENABLE_FIFO);
		}
		serial_outp(up, UART_FCR, fcr);		/* set fcr */
	}
	serial8250_set_mctrl(&up->port, up->port.mctrl);
	spin_unlock_irqrestore(&up->port.lock, flags);
	/* Don't rewrite B0 */
	if (tty_termios_baud_rate(termios))
		tty_termios_encode_baud_rate(termios, baud, baud);
}
EXPORT_SYMBOL(serial8250_do_set_termios);

static void
serial8250_set_termios(struct uart_port *port, struct ktermios *termios,
		       struct ktermios *old)
{
	if (port->set_termios)
		port->set_termios(port, termios, old);
	else
		serial8250_do_set_termios(port, termios, old);
}

static void
serial8250_set_ldisc(struct uart_port *port, int new)
{
	if (new == N_PPS) {
		port->flags |= UPF_HARDPPS_CD;
		serial8250_enable_ms(port);
	} else
		port->flags &= ~UPF_HARDPPS_CD;
}


void serial8250_do_pm(struct uart_port *port, unsigned int state,
		      unsigned int oldstate)
{
	struct uart_8250_port *p =
		container_of(port, struct uart_8250_port, port);

	serial8250_set_sleep(p, state != 0);
}
EXPORT_SYMBOL(serial8250_do_pm);

static void
serial8250_pm(struct uart_port *port, unsigned int state,
	      unsigned int oldstate)
{
	if (port->pm)
		port->pm(port, state, oldstate);
	else
		serial8250_do_pm(port, state, oldstate);
}

static unsigned int serial8250_port_size(struct uart_8250_port *pt)
{
	if (pt->port.iotype == UPIO_AU)
		return 0x1000;
#ifdef CONFIG_ARCH_OMAP
	if (is_omap_port(pt))
		return 0x16 << pt->port.regshift;
#endif
	return 8 << pt->port.regshift;
}

/*
 * Resource handling.
 */
static int serial8250_request_std_resource(struct uart_8250_port *up)
{
	unsigned int size = serial8250_port_size(up);
	int ret = 0;

	switch (up->port.iotype) {
	case UPIO_AU:
	case UPIO_TSI:
	case UPIO_MEM32:
	case UPIO_MEM:
		if (!up->port.mapbase)
			break;

		if (!request_mem_region(up->port.mapbase, size, "serial")) {
			ret = -EBUSY;
			break;
		}

		if (up->port.flags & UPF_IOREMAP) {
			up->port.membase = ioremap_nocache(up->port.mapbase,
									size);
			if (!up->port.membase) {
				release_mem_region(up->port.mapbase, size);
				ret = -ENOMEM;
			}
		}
		break;

	case UPIO_HUB6:
	case UPIO_PORT:
		if (!request_region(up->port.iobase, size, "serial"))
			ret = -EBUSY;
		break;
	}
	return ret;
}

static void serial8250_release_std_resource(struct uart_8250_port *up)
{
	unsigned int size = serial8250_port_size(up);

	switch (up->port.iotype) {
	case UPIO_AU:
	case UPIO_TSI:
	case UPIO_MEM32:
	case UPIO_MEM:
		if (!up->port.mapbase)
			break;

		if (up->port.flags & UPF_IOREMAP) {
			iounmap(up->port.membase);
			up->port.membase = NULL;
		}

		release_mem_region(up->port.mapbase, size);
		break;

	case UPIO_HUB6:
	case UPIO_PORT:
		release_region(up->port.iobase, size);
		break;
	}
}

static int serial8250_request_rsa_resource(struct uart_8250_port *up)
{
	unsigned long start = UART_RSA_BASE << up->port.regshift;
	unsigned int size = 8 << up->port.regshift;
	int ret = -EINVAL;

	switch (up->port.iotype) {
	case UPIO_HUB6:
	case UPIO_PORT:
		start += up->port.iobase;
		if (request_region(start, size, "serial-rsa"))
			ret = 0;
		else
			ret = -EBUSY;
		break;
	}

	return ret;
}

static void serial8250_release_rsa_resource(struct uart_8250_port *up)
{
	unsigned long offset = UART_RSA_BASE << up->port.regshift;
	unsigned int size = 8 << up->port.regshift;

	switch (up->port.iotype) {
	case UPIO_HUB6:
	case UPIO_PORT:
		release_region(up->port.iobase + offset, size);
		break;
	}
}

static void serial8250_release_port(struct uart_port *port)
{
	struct uart_8250_port *up =
		container_of(port, struct uart_8250_port, port);

	serial8250_release_std_resource(up);
	if (up->port.type == PORT_RSA)
		serial8250_release_rsa_resource(up);
}

static int serial8250_request_port(struct uart_port *port)
{
	struct uart_8250_port *up =
		container_of(port, struct uart_8250_port, port);
	int ret = 0;

	ret = serial8250_request_std_resource(up);
	if (ret == 0 && up->port.type == PORT_RSA) {
		ret = serial8250_request_rsa_resource(up);
		if (ret < 0)
			serial8250_release_std_resource(up);
	}

	return ret;
}

static void serial8250_config_port(struct uart_port *port, int flags)
{
	struct uart_8250_port *up =
		container_of(port, struct uart_8250_port, port);
	int probeflags = PROBE_ANY;
	int ret;

	/*
	 * Find the region that we can probe for.  This in turn
	 * tells us whether we can probe for the type of port.
	 */
	ret = serial8250_request_std_resource(up);
	if (ret < 0)
		return;

	ret = serial8250_request_rsa_resource(up);
	if (ret < 0)
		probeflags &= ~PROBE_RSA;

	if (up->port.iotype != up->cur_iotype)
		set_io_from_upio(port);

	if (flags & UART_CONFIG_TYPE)
		autoconfig(up, probeflags);

	/* if access method is AU, it is a 16550 with a quirk */
	if (up->port.type == PORT_16550A && up->port.iotype == UPIO_AU)
		up->bugs |= UART_BUG_NOMSR;

	if (up->port.type != PORT_UNKNOWN && flags & UART_CONFIG_IRQ)
		autoconfig_irq(up);

	if (up->port.type != PORT_RSA && probeflags & PROBE_RSA)
		serial8250_release_rsa_resource(up);
	if (up->port.type == PORT_UNKNOWN)
		serial8250_release_std_resource(up);
}

static int
serial8250_verify_port(struct uart_port *port, struct serial_struct *ser)
{
	if (ser->irq >= nr_irqs || ser->irq < 0 ||
	    ser->baud_base < 9600 || ser->type < PORT_UNKNOWN ||
	    ser->type >= ARRAY_SIZE(uart_config) || ser->type == PORT_CIRRUS ||
	    ser->type == PORT_STARTECH)
		return -EINVAL;
	return 0;
}

static const char *
serial8250_type(struct uart_port *port)
{
	int type = port->type;

	if (type >= ARRAY_SIZE(uart_config))
		type = 0;
	return uart_config[type].name;
}

static struct uart_ops serial8250_pops = {
	.tx_empty	= serial8250_tx_empty,
	.set_mctrl	= serial8250_set_mctrl,
	.get_mctrl	= serial8250_get_mctrl,
	.stop_tx	= serial8250_stop_tx,
	.start_tx	= serial8250_start_tx,
	.stop_rx	= serial8250_stop_rx,
	.enable_ms	= serial8250_enable_ms,
	.break_ctl	= serial8250_break_ctl,
	.startup	= serial8250_startup,
	.shutdown	= serial8250_shutdown,
	.set_termios	= serial8250_set_termios,
	.set_ldisc	= serial8250_set_ldisc,
	.pm		= serial8250_pm,
	.type		= serial8250_type,
	.release_port	= serial8250_release_port,
	.request_port	= serial8250_request_port,
	.config_port	= serial8250_config_port,
	.verify_port	= serial8250_verify_port,
#ifdef CONFIG_CONSOLE_POLL
	.poll_get_char = serial8250_get_poll_char,
	.poll_put_char = serial8250_put_poll_char,
#endif
};

static struct uart_8250_port serial8250_ports[UART_NR];

static void (*serial8250_isa_config)(int port, struct uart_port *up,
	unsigned short *capabilities);

void serial8250_set_isa_configurator(
	void (*v)(int port, struct uart_port *up, unsigned short *capabilities))
{
	serial8250_isa_config = v;
}
EXPORT_SYMBOL(serial8250_set_isa_configurator);

static void __init serial8250_isa_init_ports(void)
{
	struct uart_8250_port *up;
	static int first = 1;
	int i, irqflag = 0;

	if (!first)
		return;
	first = 0;

	for (i = 0; i < nr_uarts; i++) {
		struct uart_8250_port *up = &serial8250_ports[i];

		up->port.line = i;
		spin_lock_init(&up->port.lock);

		init_timer(&up->timer);
		up->timer.function = serial8250_timeout;

		/*
		 * ALPHA_KLUDGE_MCR needs to be killed.
		 */
		up->mcr_mask = ~ALPHA_KLUDGE_MCR;
		up->mcr_force = ALPHA_KLUDGE_MCR;

		up->port.ops = &serial8250_pops;
	}

	if (share_irqs)
		irqflag = IRQF_SHARED;

	for (i = 0, up = serial8250_ports;
	     i < ARRAY_SIZE(old_serial_port) && i < nr_uarts;
	     i++, up++) {
		up->port.iobase   = old_serial_port[i].port;
		up->port.irq      = irq_canonicalize(old_serial_port[i].irq);
		up->port.irqflags = old_serial_port[i].irqflags;
		up->port.uartclk  = old_serial_port[i].baud_base * 16;
		up->port.flags    = old_serial_port[i].flags;
		up->port.hub6     = old_serial_port[i].hub6;
		up->port.membase  = old_serial_port[i].iomem_base;
		up->port.iotype   = old_serial_port[i].io_type;
		up->port.regshift = old_serial_port[i].iomem_reg_shift;
		set_io_from_upio(&up->port);
		up->port.irqflags |= irqflag;
		if (serial8250_isa_config != NULL)
			serial8250_isa_config(i, &up->port, &up->capabilities);

	}
}

static void
serial8250_init_fixed_type_port(struct uart_8250_port *up, unsigned int type)
{
	up->port.type = type;
	up->port.fifosize = uart_config[type].fifo_size;
	up->capabilities = uart_config[type].flags;
	up->tx_loadsz = uart_config[type].tx_loadsz;
}

static void __init
serial8250_register_ports(struct uart_driver *drv, struct device *dev)
{
	int i;

	for (i = 0; i < nr_uarts; i++) {
		struct uart_8250_port *up = &serial8250_ports[i];
		up->cur_iotype = 0xFF;
	}

	serial8250_isa_init_ports();

	for (i = 0; i < nr_uarts; i++) {
		struct uart_8250_port *up = &serial8250_ports[i];

		up->port.dev = dev;

		if (up->port.flags & UPF_FIXED_TYPE)
			serial8250_init_fixed_type_port(up, up->port.type);

		uart_add_one_port(drv, &up->port);
	}
}

#ifdef CONFIG_SERIAL_8250_CONSOLE

static void serial8250_console_putchar(struct uart_port *port, int ch)
{
	struct uart_8250_port *up =
		container_of(port, struct uart_8250_port, port);

	wait_for_xmitr(up, UART_LSR_THRE);
	serial_out(up, UART_TX, ch);
}

/*
 *	Print a string to the serial port trying not to disturb
 *	any possible real use of the port...
 *
 *	The console_lock must be held when we get here.
 */
static void
serial8250_console_write(struct console *co, const char *s, unsigned int count)
{
	struct uart_8250_port *up = &serial8250_ports[co->index];
	unsigned long flags;
	unsigned int ier;
	int locked = 1;

	touch_nmi_watchdog();

	local_irq_save(flags);
	if (up->port.sysrq) {
		/* serial8250_handle_irq() already took the lock */
		locked = 0;
	} else if (oops_in_progress) {
		locked = spin_trylock(&up->port.lock);
	} else
		spin_lock(&up->port.lock);

	/*
	 *	First save the IER then disable the interrupts
	 */
	ier = serial_in(up, UART_IER);

	if (up->capabilities & UART_CAP_UUE)
		serial_out(up, UART_IER, UART_IER_UUE);
	else
		serial_out(up, UART_IER, 0);

	uart_console_write(&up->port, s, count, serial8250_console_putchar);

	/*
	 *	Finally, wait for transmitter to become empty
	 *	and restore the IER
	 */
	wait_for_xmitr(up, BOTH_EMPTY);
	serial_out(up, UART_IER, ier);

	/*
	 *	The receive handling will happen properly because the
	 *	receive ready bit will still be set; it is not cleared
	 *	on read.  However, modem control will not, we must
	 *	call it if we have saved something in the saved flags
	 *	while processing with interrupts off.
	 */
	if (up->msr_saved_flags)
		serial8250_modem_status(up);

	if (locked)
		spin_unlock(&up->port.lock);
	local_irq_restore(flags);
}

static int __init serial8250_console_setup(struct console *co, char *options)
{
	struct uart_port *port;
	int baud = 9600;
	int bits = 8;
	int parity = 'n';
	int flow = 'n';

	/*
	 * Check whether an invalid uart number has been specified, and
	 * if so, search for the first available port that does have
	 * console support.
	 */
	if (co->index >= nr_uarts)
		co->index = 0;
	port = &serial8250_ports[co->index].port;
	if (!port->iobase && !port->membase)
		return -ENODEV;

	if (options)
		uart_parse_options(options, &baud, &parity, &bits, &flow);

	return uart_set_options(port, co, baud, parity, bits, flow);
}

static int serial8250_console_early_setup(void)
{
	return serial8250_find_port_for_earlycon();
}

static struct console serial8250_console = {
	.name		= "ttyS",
	.write		= serial8250_console_write,
	.device		= uart_console_device,
	.setup		= serial8250_console_setup,
	.early_setup	= serial8250_console_early_setup,
	.flags		= CON_PRINTBUFFER | CON_ANYTIME,
	.index		= -1,
	.data		= &serial8250_reg,
};

static int __init serial8250_console_init(void)
{
	if (nr_uarts > UART_NR)
		nr_uarts = UART_NR;

	serial8250_isa_init_ports();
	register_console(&serial8250_console);
	return 0;
}
console_initcall(serial8250_console_init);

int serial8250_find_port(struct uart_port *p)
{
	int line;
	struct uart_port *port;

	for (line = 0; line < nr_uarts; line++) {
		port = &serial8250_ports[line].port;
		if (uart_match_port(p, port))
			return line;
	}
	return -ENODEV;
}

#define SERIAL8250_CONSOLE	&serial8250_console
#else
#define SERIAL8250_CONSOLE	NULL
#endif

static struct uart_driver serial8250_reg = {
	.owner			= THIS_MODULE,
	.driver_name		= "serial",
	.dev_name		= "ttyS",
	.major			= TTY_MAJOR,
	.minor			= 64,
	.cons			= SERIAL8250_CONSOLE,
};

/*
 * early_serial_setup - early registration for 8250 ports
 *
 * Setup an 8250 port structure prior to console initialisation.  Use
 * after console initialisation will cause undefined behaviour.
 */
int __init early_serial_setup(struct uart_port *port)
{
	struct uart_port *p;

	if (port->line >= ARRAY_SIZE(serial8250_ports))
		return -ENODEV;

	serial8250_isa_init_ports();
	p = &serial8250_ports[port->line].port;
	p->iobase       = port->iobase;
	p->membase      = port->membase;
	p->irq          = port->irq;
	p->irqflags     = port->irqflags;
	p->uartclk      = port->uartclk;
	p->fifosize     = port->fifosize;
	p->regshift     = port->regshift;
	p->iotype       = port->iotype;
	p->flags        = port->flags;
	p->mapbase      = port->mapbase;
	p->private_data = port->private_data;
	p->type		= port->type;
	p->line		= port->line;

	set_io_from_upio(p);
	if (port->serial_in)
		p->serial_in = port->serial_in;
	if (port->serial_out)
		p->serial_out = port->serial_out;
	if (port->handle_irq)
		p->handle_irq = port->handle_irq;
	else
		p->handle_irq = serial8250_default_handle_irq;

	return 0;
}

/**
 *	serial8250_suspend_port - suspend one serial port
 *	@line:  serial line number
 *
 *	Suspend one serial port.
 */
void serial8250_suspend_port(int line)
{
	uart_suspend_port(&serial8250_reg, &serial8250_ports[line].port);
}

/**
 *	serial8250_resume_port - resume one serial port
 *	@line:  serial line number
 *
 *	Resume one serial port.
 */
void serial8250_resume_port(int line)
{
	struct uart_8250_port *up = &serial8250_ports[line];

	if (up->capabilities & UART_NATSEMI) {
		/* Ensure it's still in high speed mode */
		serial_outp(up, UART_LCR, 0xE0);

		ns16550a_goto_highspeed(up);

		serial_outp(up, UART_LCR, 0);
		up->port.uartclk = 921600*16;
	}
	uart_resume_port(&serial8250_reg, &up->port);
}

/*
 * Register a set of serial devices attached to a platform device.  The
 * list is terminated with a zero flags entry, which means we expect
 * all entries to have at least UPF_BOOT_AUTOCONF set.
 */
static int __devinit serial8250_probe(struct platform_device *dev)
{
	struct plat_serial8250_port *p = dev->dev.platform_data;
	struct uart_port port;
	int ret, i, irqflag = 0;

	memset(&port, 0, sizeof(struct uart_port));

	if (share_irqs)
		irqflag = IRQF_SHARED;

	for (i = 0; p && p->flags != 0; p++, i++) {
		port.iobase		= p->iobase;
		port.membase		= p->membase;
		port.irq		= p->irq;
		port.irqflags		= p->irqflags;
		port.uartclk		= p->uartclk;
		port.regshift		= p->regshift;
		port.iotype		= p->iotype;
		port.flags		= p->flags;
		port.mapbase		= p->mapbase;
		port.hub6		= p->hub6;
		port.private_data	= p->private_data;
		port.type		= p->type;
		port.serial_in		= p->serial_in;
		port.serial_out		= p->serial_out;
		port.handle_irq		= p->handle_irq;
		port.set_termios	= p->set_termios;
		port.pm			= p->pm;
		port.dev		= &dev->dev;
		port.irqflags		|= irqflag;
		ret = serial8250_register_port(&port);
		if (ret < 0) {
			dev_err(&dev->dev, "unable to register port at index %d "
				"(IO%lx MEM%llx IRQ%d): %d\n", i,
				p->iobase, (unsigned long long)p->mapbase,
				p->irq, ret);
		}
	}
	return 0;
}

/*
 * Remove serial ports registered against a platform device.
 */
static int __devexit serial8250_remove(struct platform_device *dev)
{
	int i;

	for (i = 0; i < nr_uarts; i++) {
		struct uart_8250_port *up = &serial8250_ports[i];

		if (up->port.dev == &dev->dev)
			serial8250_unregister_port(i);
	}
	return 0;
}

static int serial8250_suspend(struct platform_device *dev, pm_message_t state)
{
	int i;

	for (i = 0; i < UART_NR; i++) {
		struct uart_8250_port *up = &serial8250_ports[i];

		if (up->port.type != PORT_UNKNOWN && up->port.dev == &dev->dev)
			uart_suspend_port(&serial8250_reg, &up->port);
	}

	return 0;
}

static int serial8250_resume(struct platform_device *dev)
{
	int i;

	for (i = 0; i < UART_NR; i++) {
		struct uart_8250_port *up = &serial8250_ports[i];

		if (up->port.type != PORT_UNKNOWN && up->port.dev == &dev->dev)
			serial8250_resume_port(i);
	}

	return 0;
}

static struct platform_driver serial8250_isa_driver = {
	.probe		= serial8250_probe,
	.remove		= __devexit_p(serial8250_remove),
	.suspend	= serial8250_suspend,
	.resume		= serial8250_resume,
	.driver		= {
		.name	= "serial8250",
		.owner	= THIS_MODULE,
	},
};

/*
 * This "device" covers _all_ ISA 8250-compatible serial devices listed
 * in the table in include/asm/serial.h
 */
static struct platform_device *serial8250_isa_devs;

/*
 * serial8250_register_port and serial8250_unregister_port allows for
 * 16x50 serial ports to be configured at run-time, to support PCMCIA
 * modems and PCI multiport cards.
 */
static DEFINE_MUTEX(serial_mutex);

static struct uart_8250_port *serial8250_find_match_or_unused(struct uart_port *port)
{
	int i;

	/*
	 * First, find a port entry which matches.
	 */
	for (i = 0; i < nr_uarts; i++)
		if (uart_match_port(&serial8250_ports[i].port, port))
			return &serial8250_ports[i];

	/*
	 * We didn't find a matching entry, so look for the first
	 * free entry.  We look for one which hasn't been previously
	 * used (indicated by zero iobase).
	 */
	for (i = 0; i < nr_uarts; i++)
		if (serial8250_ports[i].port.type == PORT_UNKNOWN &&
		    serial8250_ports[i].port.iobase == 0)
			return &serial8250_ports[i];

	/*
	 * That also failed.  Last resort is to find any entry which
	 * doesn't have a real port associated with it.
	 */
	for (i = 0; i < nr_uarts; i++)
		if (serial8250_ports[i].port.type == PORT_UNKNOWN)
			return &serial8250_ports[i];

	return NULL;
}

/**
 *	serial8250_register_port - register a serial port
 *	@port: serial port template
 *
 *	Configure the serial port specified by the request. If the
 *	port exists and is in use, it is hung up and unregistered
 *	first.
 *
 *	The port is then probed and if necessary the IRQ is autodetected
 *	If this fails an error is returned.
 *
 *	On success the port is ready to use and the line number is returned.
 */
int serial8250_register_port(struct uart_port *port)
{
	struct uart_8250_port *uart;
	int ret = -ENOSPC;

	if (port->uartclk == 0)
		return -EINVAL;

	mutex_lock(&serial_mutex);

	uart = serial8250_find_match_or_unused(port);
	if (uart) {
		uart_remove_one_port(&serial8250_reg, &uart->port);

		uart->port.iobase       = port->iobase;
		uart->port.membase      = port->membase;
		uart->port.irq          = port->irq;
		uart->port.irqflags     = port->irqflags;
		uart->port.uartclk      = port->uartclk;
		uart->port.fifosize     = port->fifosize;
		uart->port.regshift     = port->regshift;
		uart->port.iotype       = port->iotype;
		uart->port.flags        = port->flags | UPF_BOOT_AUTOCONF;
		uart->port.mapbase      = port->mapbase;
		uart->port.private_data = port->private_data;
		if (port->dev)
			uart->port.dev = port->dev;

		if (port->flags & UPF_FIXED_TYPE)
			serial8250_init_fixed_type_port(uart, port->type);

		set_io_from_upio(&uart->port);
		/* Possibly override default I/O functions.  */
		if (port->serial_in)
			uart->port.serial_in = port->serial_in;
		if (port->serial_out)
			uart->port.serial_out = port->serial_out;
		if (port->handle_irq)
			uart->port.handle_irq = port->handle_irq;
		/*  Possibly override set_termios call */
		if (port->set_termios)
			uart->port.set_termios = port->set_termios;
		if (port->pm)
			uart->port.pm = port->pm;

		if (serial8250_isa_config != NULL)
			serial8250_isa_config(0, &uart->port,
					&uart->capabilities);

		ret = uart_add_one_port(&serial8250_reg, &uart->port);
		if (ret == 0)
			ret = uart->port.line;
	}
	mutex_unlock(&serial_mutex);

	return ret;
}
EXPORT_SYMBOL(serial8250_register_port);

/**
 *	serial8250_unregister_port - remove a 16x50 serial port at runtime
 *	@line: serial line number
 *
 *	Remove one serial port.  This may not be called from interrupt
 *	context.  We hand the port back to the our control.
 */
void serial8250_unregister_port(int line)
{
	struct uart_8250_port *uart = &serial8250_ports[line];

	mutex_lock(&serial_mutex);
	uart_remove_one_port(&serial8250_reg, &uart->port);
	if (serial8250_isa_devs) {
		uart->port.flags &= ~UPF_BOOT_AUTOCONF;
		uart->port.type = PORT_UNKNOWN;
		uart->port.dev = &serial8250_isa_devs->dev;
		uart->capabilities = uart_config[uart->port.type].flags;
		uart_add_one_port(&serial8250_reg, &uart->port);
	} else {
		uart->port.dev = NULL;
	}
	mutex_unlock(&serial_mutex);
}
EXPORT_SYMBOL(serial8250_unregister_port);

static int __init serial8250_init(void)
{
	int ret;

	if (nr_uarts > UART_NR)
		nr_uarts = UART_NR;

	printk(KERN_INFO "Serial: 8250/16550 driver, "
		"%d ports, IRQ sharing %sabled\n", nr_uarts,
		share_irqs ? "en" : "dis");

#ifdef CONFIG_SPARC
	ret = sunserial_register_minors(&serial8250_reg, UART_NR);
#else
	serial8250_reg.nr = UART_NR;
	ret = uart_register_driver(&serial8250_reg);
#endif
	if (ret)
		goto out;

	serial8250_isa_devs = platform_device_alloc("serial8250",
						    PLAT8250_DEV_LEGACY);
	if (!serial8250_isa_devs) {
		ret = -ENOMEM;
		goto unreg_uart_drv;
	}

	ret = platform_device_add(serial8250_isa_devs);
	if (ret)
		goto put_dev;

	serial8250_register_ports(&serial8250_reg, &serial8250_isa_devs->dev);

	ret = platform_driver_register(&serial8250_isa_driver);
	if (ret == 0)
		goto out;

	platform_device_del(serial8250_isa_devs);
put_dev:
	platform_device_put(serial8250_isa_devs);
unreg_uart_drv:
#ifdef CONFIG_SPARC
	sunserial_unregister_minors(&serial8250_reg, UART_NR);
#else
	uart_unregister_driver(&serial8250_reg);
#endif
out:
	return ret;
}

static void __exit serial8250_exit(void)
{
	struct platform_device *isa_dev = serial8250_isa_devs;

	/*
	 * This tells serial8250_unregister_port() not to re-register
	 * the ports (thereby making serial8250_isa_driver permanently
	 * in use.)
	 */
	serial8250_isa_devs = NULL;

	platform_driver_unregister(&serial8250_isa_driver);
	platform_device_unregister(isa_dev);

#ifdef CONFIG_SPARC
	sunserial_unregister_minors(&serial8250_reg, UART_NR);
#else
	uart_unregister_driver(&serial8250_reg);
#endif
}

module_init(serial8250_init);
module_exit(serial8250_exit);

EXPORT_SYMBOL(serial8250_suspend_port);
EXPORT_SYMBOL(serial8250_resume_port);

MODULE_LICENSE("GPL");
MODULE_DESCRIPTION("Generic 8250/16x50 serial driver");

module_param(share_irqs, uint, 0644);
MODULE_PARM_DESC(share_irqs, "Share IRQs with other non-8250/16x50 devices"
	" (unsafe)");

module_param(nr_uarts, uint, 0644);
MODULE_PARM_DESC(nr_uarts, "Maximum number of UARTs supported. (1-" __MODULE_STRING(CONFIG_SERIAL_8250_NR_UARTS) ")");

module_param(skip_txen_test, uint, 0644);
MODULE_PARM_DESC(skip_txen_test, "Skip checking for the TXEN bug at init time");

#ifdef CONFIG_SERIAL_8250_RSA
module_param_array(probe_rsa, ulong, &probe_rsa_count, 0444);
MODULE_PARM_DESC(probe_rsa, "Probe I/O ports for RSA");
#endif
MODULE_ALIAS_CHARDEV_MAJOR(TTY_MAJOR);<|MERGE_RESOLUTION|>--- conflicted
+++ resolved
@@ -1564,29 +1564,6 @@
 	return serial8250_handle_irq(port, iir);
 }
 
-int serial8250_handle_irq(struct uart_port *port, unsigned int iir)
-{
-	struct uart_8250_port *up =
-		container_of(port, struct uart_8250_port, port);
-
-	if (!(iir & UART_IIR_NO_INT)) {
-		serial8250_handle_port(up);
-		return 1;
-	}
-
-	return 0;
-}
-EXPORT_SYMBOL_GPL(serial8250_handle_irq);
-
-static int serial8250_default_handle_irq(struct uart_port *port)
-{
-	struct uart_8250_port *up =
-		container_of(port, struct uart_8250_port, port);
-	unsigned int iir = serial_in(up, UART_IIR);
-
-	return serial8250_handle_irq(port, iir);
-}
-
 /*
  * This is the serial driver's interrupt routine.
  *
@@ -1615,13 +1592,6 @@
 	do {
 		struct uart_8250_port *up;
 		struct uart_port *port;
-<<<<<<< HEAD
-
-		up = list_entry(l, struct uart_8250_port, list);
-		port = &up->port;
-
-		if (port->handle_irq(port)) {
-=======
 		bool skip;
 
 		up = list_entry(l, struct uart_8250_port, list);
@@ -1629,7 +1599,6 @@
 		skip = pass_counter && up->port.flags & UPF_IIR_ONCE;
 
 		if (!skip && port->handle_irq(port)) {
->>>>>>> dcd6c922
 			handled = 1;
 			end = NULL;
 		} else if (end == NULL)
@@ -1804,11 +1773,7 @@
 	}
 
 	if (!(iir & UART_IIR_NO_INT))
-<<<<<<< HEAD
-		transmit_chars(up);
-=======
 		serial8250_tx_chars(up);
->>>>>>> dcd6c922
 
 	if (is_real_interrupt(up->port.irq))
 		serial_out(up, UART_IER, ier);
