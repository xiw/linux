--- conflicted
+++ resolved
@@ -7,14 +7,6 @@
 config USB_MUSB_HDRC
 	tristate 'Inventra Highspeed Dual Role Controller (TI, ADI, ...)'
 	depends on USB && USB_GADGET
-<<<<<<< HEAD
-	select NOP_USB_XCEIV if (ARCH_DAVINCI || MACH_OMAP3EVM || BLACKFIN)
-	select NOP_USB_XCEIV if (SOC_TI81XX || SOC_AM33XX)
-	select TWL4030_USB if MACH_OMAP_3430SDP
-	select TWL6030_USB if MACH_OMAP_4430SDP || MACH_OMAP4_PANDA
-	select OMAP_CONTROL_USB if MACH_OMAP_4430SDP || MACH_OMAP4_PANDA
-=======
->>>>>>> a937536b
 	select USB_OTG_UTILS
 	help
 	  Say Y here if your system has a dual role high speed USB
