/*
 * usb-serial driver for Quatech USB 2 devices
 *
 * Copyright (C) 2012 Bill Pemberton (wfp5p@virginia.edu)
 *
 * This program is free software; you can redistribute it and/or
 * modify it under the terms of the GNU General Public License version 2
 * as published by the Free Software Foundation.
 *
 *
 *  These devices all have only 1 bulk in and 1 bulk out that is shared
 *  for all serial ports.
 *
 */

#include <asm/unaligned.h>
#include <linux/errno.h>
#include <linux/init.h>
#include <linux/slab.h>
#include <linux/tty.h>
#include <linux/tty_driver.h>
#include <linux/tty_flip.h>
#include <linux/module.h>
#include <linux/serial.h>
#include <linux/usb.h>
#include <linux/usb/serial.h>
#include <linux/serial_reg.h>
#include <linux/uaccess.h>

/* default urb timeout for usb operations */
#define QT2_USB_TIMEOUT USB_CTRL_SET_TIMEOUT

#define QT_OPEN_CLOSE_CHANNEL       0xca
#define QT_SET_GET_DEVICE           0xc2
#define QT_SET_GET_REGISTER         0xc0
#define QT_GET_SET_PREBUF_TRIG_LVL  0xcc
#define QT_SET_ATF                  0xcd
#define QT_TRANSFER_IN              0xc0
#define QT_HW_FLOW_CONTROL_MASK     0xc5
#define QT_SW_FLOW_CONTROL_MASK     0xc6
#define QT2_BREAK_CONTROL	    0xc8
#define QT2_GET_SET_UART            0xc1
#define QT2_FLUSH_DEVICE	    0xc4
#define QT2_GET_SET_QMCR            0xe1
#define QT2_QMCR_RS232              0x40
#define QT2_QMCR_RS422              0x10

#define  SERIAL_CRTSCTS ((UART_MCR_RTS << 8) | UART_MSR_CTS)

#define  SERIAL_EVEN_PARITY         (UART_LCR_PARITY | UART_LCR_EPAR)

/* status bytes for the device */
#define QT2_CONTROL_BYTE    0x1b
#define QT2_LINE_STATUS     0x00  /* following 1 byte is line status */
#define QT2_MODEM_STATUS    0x01  /* following 1 byte is modem status */
#define QT2_XMIT_HOLD       0x02  /* following 2 bytes are ?? */
#define QT2_CHANGE_PORT     0x03  /* following 1 byte is port to change to */
#define QT2_REC_FLUSH       0x04  /* no following info */
#define QT2_XMIT_FLUSH      0x05  /* no following info */
#define QT2_CONTROL_ESCAPE  0xff  /* pass through previous 2 control bytes */

#define  MAX_BAUD_RATE              921600
#define  DEFAULT_BAUD_RATE          9600

#define QT2_WRITE_BUFFER_SIZE   512  /* size of write buffer */
#define QT2_WRITE_CONTROL_SIZE  5    /* control bytes used for a write */

#define DRIVER_DESC "Quatech 2nd gen USB to Serial Driver"

#define	USB_VENDOR_ID_QUATECH	0x061d
#define QUATECH_SSU2_100	0xC120	/* RS232 single port */
#define QUATECH_DSU2_100	0xC140	/* RS232 dual port */
#define QUATECH_DSU2_400	0xC150	/* RS232/422/485 dual port */
#define QUATECH_QSU2_100	0xC160	/* RS232 four port */
#define QUATECH_QSU2_400	0xC170	/* RS232/422/485 four port */
#define QUATECH_ESU2_100	0xC1A0	/* RS232 eight port */
#define QUATECH_ESU2_400	0xC180	/* RS232/422/485 eight port */

struct qt2_device_detail {
	int product_id;
	int num_ports;
};

#define QT_DETAILS(prod, ports)	\
	.product_id = (prod),   \
	.num_ports = (ports)

static const struct qt2_device_detail qt2_device_details[] = {
	{QT_DETAILS(QUATECH_SSU2_100, 1)},
	{QT_DETAILS(QUATECH_DSU2_400, 2)},
	{QT_DETAILS(QUATECH_DSU2_100, 2)},
	{QT_DETAILS(QUATECH_QSU2_400, 4)},
	{QT_DETAILS(QUATECH_QSU2_100, 4)},
	{QT_DETAILS(QUATECH_ESU2_400, 8)},
	{QT_DETAILS(QUATECH_ESU2_100, 8)},
	{QT_DETAILS(0, 0)}	/* Terminating entry */
};

static const struct usb_device_id id_table[] = {
	{USB_DEVICE(USB_VENDOR_ID_QUATECH, QUATECH_SSU2_100)},
	{USB_DEVICE(USB_VENDOR_ID_QUATECH, QUATECH_DSU2_100)},
	{USB_DEVICE(USB_VENDOR_ID_QUATECH, QUATECH_DSU2_400)},
	{USB_DEVICE(USB_VENDOR_ID_QUATECH, QUATECH_QSU2_100)},
	{USB_DEVICE(USB_VENDOR_ID_QUATECH, QUATECH_QSU2_400)},
	{USB_DEVICE(USB_VENDOR_ID_QUATECH, QUATECH_ESU2_100)},
	{USB_DEVICE(USB_VENDOR_ID_QUATECH, QUATECH_ESU2_400)},
	{}			/* Terminating entry */
};
MODULE_DEVICE_TABLE(usb, id_table);

struct qt2_serial_private {
	unsigned char current_port;  /* current port for incoming data */

	struct urb	*read_urb;   /* shared among all ports */
	char		read_buffer[512];
};

struct qt2_port_private {
	bool is_open;
	u8   device_port;

	spinlock_t urb_lock;
	bool       urb_in_use;
	struct urb *write_urb;
	char       write_buffer[QT2_WRITE_BUFFER_SIZE];

	spinlock_t  lock;
	u8          shadowLSR;
	u8          shadowMSR;

	wait_queue_head_t   delta_msr_wait; /* Used for TIOCMIWAIT */
	struct async_icount icount;

	struct usb_serial_port *port;
};

static void qt2_update_lsr(struct usb_serial_port *port, unsigned char *ch);
static void qt2_update_msr(struct usb_serial_port *port, unsigned char *ch);
static void qt2_write_bulk_callback(struct urb *urb);
static void qt2_read_bulk_callback(struct urb *urb);

static void qt2_release(struct usb_serial *serial)
{
	struct qt2_serial_private *serial_priv;

	serial_priv = usb_get_serial_data(serial);

	usb_free_urb(serial_priv->read_urb);
	kfree(serial_priv);
}

static inline int calc_baud_divisor(int baudrate)
{
	int divisor, rem;

	divisor = MAX_BAUD_RATE / baudrate;
	rem = MAX_BAUD_RATE % baudrate;
	/* Round to nearest divisor */
	if (((rem * 2) >= baudrate) && (baudrate != 110))
		divisor++;

	return divisor;
}

static inline int qt2_set_port_config(struct usb_device *dev,
				      unsigned char port_number,
				      u16 baudrate, u16 lcr)
{
	int divisor = calc_baud_divisor(baudrate);
	u16 index = ((u16) (lcr << 8) | (u16) (port_number));

	return usb_control_msg(dev, usb_sndctrlpipe(dev, 0),
			       QT2_GET_SET_UART, 0x40,
			       divisor, index, NULL, 0, QT2_USB_TIMEOUT);
}

static inline int qt2_control_msg(struct usb_device *dev,
				  u8 request, u16 data, u16 index)
{
	return usb_control_msg(dev, usb_sndctrlpipe(dev, 0),
			       request, 0x40, data, index,
			       NULL, 0, QT2_USB_TIMEOUT);
}

static inline int qt2_setdevice(struct usb_device *dev, u8 *data)
{
	u16 x = ((u16) (data[1] << 8) | (u16) (data[0]));

	return qt2_control_msg(dev, QT_SET_GET_DEVICE, x, 0);
}


static inline int qt2_getdevice(struct usb_device *dev, u8 *data)
{
	return usb_control_msg(dev, usb_rcvctrlpipe(dev, 0),
			       QT_SET_GET_DEVICE, 0xc0, 0, 0,
			       data, 3, QT2_USB_TIMEOUT);
}

static inline int qt2_getregister(struct usb_device *dev,
				  u8 uart,
				  u8 reg,
				  u8 *data)
{
	return usb_control_msg(dev, usb_rcvctrlpipe(dev, 0),
			       QT_SET_GET_REGISTER, 0xc0, reg,
			       uart, data, sizeof(*data), QT2_USB_TIMEOUT);

}

static inline int qt2_setregister(struct usb_device *dev,
				  u8 uart, u8 reg, u16 data)
{
	u16 value = (data << 8) | reg;

	return usb_control_msg(dev, usb_sndctrlpipe(dev, 0),
			       QT_SET_GET_REGISTER, 0x40, value, uart,
			       NULL, 0, QT2_USB_TIMEOUT);
}

static inline int update_mctrl(struct qt2_port_private *port_priv,
			       unsigned int set, unsigned int clear)
{
	struct usb_serial_port *port = port_priv->port;
	struct usb_device *dev = port->serial->dev;
	unsigned urb_value;
	int status;

	if (((set | clear) & (TIOCM_DTR | TIOCM_RTS)) == 0) {
		dev_dbg(&port->dev,
			"update_mctrl - DTR|RTS not being set|cleared\n");
		return 0;	/* no change */
	}

	clear &= ~set;	/* 'set' takes precedence over 'clear' */
	urb_value = 0;
	if (set & TIOCM_DTR)
		urb_value |= UART_MCR_DTR;
	if (set & TIOCM_RTS)
		urb_value |= UART_MCR_RTS;

	status = qt2_setregister(dev, port_priv->device_port, UART_MCR,
				 urb_value);
	if (status < 0)
		dev_err(&port->dev,
			"update_mctrl - Error from MODEM_CTRL urb: %i\n",
			status);
	return status;
}

static int qt2_calc_num_ports(struct usb_serial *serial)
{
	struct qt2_device_detail d;
	int i;

	for (i = 0; d = qt2_device_details[i], d.product_id != 0; i++) {
		if (d.product_id == le16_to_cpu(serial->dev->descriptor.idProduct))
			return d.num_ports;
	}

	/* we didn't recognize the device */
	dev_err(&serial->dev->dev,
		 "don't know the number of ports, assuming 1\n");

	return 1;
}

static void qt2_set_termios(struct tty_struct *tty,
			    struct usb_serial_port *port,
			    struct ktermios *old_termios)
{
	struct usb_device *dev = port->serial->dev;
	struct qt2_port_private *port_priv;
	struct ktermios *termios = &tty->termios;
	u16 baud;
	unsigned int cflag = termios->c_cflag;
	u16 new_lcr = 0;
	int status;

	port_priv = usb_get_serial_port_data(port);

	if (cflag & PARENB) {
		if (cflag & PARODD)
			new_lcr |= UART_LCR_PARITY;
		else
			new_lcr |= SERIAL_EVEN_PARITY;
	}

	switch (cflag & CSIZE) {
	case CS5:
		new_lcr |= UART_LCR_WLEN5;
		break;
	case CS6:
		new_lcr |= UART_LCR_WLEN6;
		break;
	case CS7:
		new_lcr |= UART_LCR_WLEN7;
		break;
	default:
	case CS8:
		new_lcr |= UART_LCR_WLEN8;
		break;
	}

	baud = tty_get_baud_rate(tty);
	if (!baud)
		baud = 9600;

	status = qt2_set_port_config(dev, port_priv->device_port, baud,
				     new_lcr);
	if (status < 0)
		dev_err(&port->dev, "%s - qt2_set_port_config failed: %i\n",
			__func__, status);

	if (cflag & CRTSCTS)
		status = qt2_control_msg(dev, QT_HW_FLOW_CONTROL_MASK,
					 SERIAL_CRTSCTS,
					 port_priv->device_port);
	else
		status = qt2_control_msg(dev, QT_HW_FLOW_CONTROL_MASK,
					 0, port_priv->device_port);
	if (status < 0)
		dev_err(&port->dev, "%s - set HW flow control failed: %i\n",
			__func__, status);

	if (I_IXOFF(tty) || I_IXON(tty)) {
		u16 x = ((u16) (START_CHAR(tty) << 8) | (u16) (STOP_CHAR(tty)));

		status = qt2_control_msg(dev, QT_SW_FLOW_CONTROL_MASK,
					 x, port_priv->device_port);
	} else
		status = qt2_control_msg(dev, QT_SW_FLOW_CONTROL_MASK,
					 0, port_priv->device_port);

	if (status < 0)
		dev_err(&port->dev, "%s - set SW flow control failed: %i\n",
			__func__, status);

}

static int qt2_open(struct tty_struct *tty, struct usb_serial_port *port)
{
	struct usb_serial *serial;
	struct qt2_port_private *port_priv;
	u8 *data;
	u16 device_port;
	int status;
	unsigned long flags;

	device_port = (u16) (port->number - port->serial->minor);

	serial = port->serial;

	port_priv = usb_get_serial_port_data(port);

	/* set the port to RS232 mode */
	status = qt2_control_msg(serial->dev, QT2_GET_SET_QMCR,
				 QT2_QMCR_RS232, device_port);
	if (status < 0) {
		dev_err(&port->dev,
			"%s failed to set RS232 mode for port %i error %i\n",
			__func__, device_port, status);
		return status;
	}

	data = kzalloc(2, GFP_KERNEL);
	if (!data)
		return -ENOMEM;

	/* open the port */
	status = usb_control_msg(serial->dev,
				 usb_rcvctrlpipe(serial->dev, 0),
				 QT_OPEN_CLOSE_CHANNEL,
				 0xc0, 0,
				 device_port, data, 2, QT2_USB_TIMEOUT);

	if (status < 0) {
		dev_err(&port->dev, "%s - open port failed %i", __func__,
			status);
		kfree(data);
		return status;
	}

	spin_lock_irqsave(&port_priv->lock, flags);
	port_priv->shadowLSR = data[0];
	port_priv->shadowMSR = data[1];
	spin_unlock_irqrestore(&port_priv->lock, flags);

	kfree(data);

	/* set to default speed and 8bit word size */
	status = qt2_set_port_config(serial->dev, device_port,
				     DEFAULT_BAUD_RATE, UART_LCR_WLEN8);
	if (status < 0) {
		dev_err(&port->dev,
			"%s - initial setup failed for port %i (%i)\n",
			__func__, port->number, device_port);
		return status;
	}

	port_priv->is_open = true;
	port_priv->device_port = (u8) device_port;

	if (tty)
		qt2_set_termios(tty, port, &tty->termios);

	return 0;

}

static void qt2_close(struct usb_serial_port *port)
{
	struct usb_serial *serial;
	struct qt2_port_private *port_priv;
	unsigned long flags;
	int i;

	serial = port->serial;
	port_priv = usb_get_serial_port_data(port);

	port_priv->is_open = false;

	spin_lock_irqsave(&port_priv->urb_lock, flags);
	usb_kill_urb(port_priv->write_urb);
	port_priv->urb_in_use = false;
	spin_unlock_irqrestore(&port_priv->urb_lock, flags);

	mutex_lock(&port->serial->disc_mutex);
	if (port->serial->disconnected) {
		mutex_unlock(&port->serial->disc_mutex);
		return;
	}

	/* flush the port transmit buffer */
	i = usb_control_msg(serial->dev,
			    usb_rcvctrlpipe(serial->dev, 0),
			    QT2_FLUSH_DEVICE, 0x40, 1,
			    port_priv->device_port, NULL, 0, QT2_USB_TIMEOUT);

	if (i < 0)
		dev_err(&port->dev, "%s - transmit buffer flush failed: %i\n",
			__func__, i);

	/* flush the port receive buffer */
	i = usb_control_msg(serial->dev,
			    usb_rcvctrlpipe(serial->dev, 0),
			    QT2_FLUSH_DEVICE, 0x40, 0,
			    port_priv->device_port, NULL, 0, QT2_USB_TIMEOUT);

	if (i < 0)
		dev_err(&port->dev, "%s - receive buffer flush failed: %i\n",
			__func__, i);

	/* close the port */
	i = usb_control_msg(serial->dev,
			    usb_sndctrlpipe(serial->dev, 0),
			    QT_OPEN_CLOSE_CHANNEL,
			    0x40, 0,
			    port_priv->device_port, NULL, 0, QT2_USB_TIMEOUT);

	if (i < 0)
		dev_err(&port->dev, "%s - close port failed %i\n",
			__func__, i);

	mutex_unlock(&port->serial->disc_mutex);
}

static void qt2_disconnect(struct usb_serial *serial)
{
	struct qt2_serial_private *serial_priv = usb_get_serial_data(serial);

	usb_kill_urb(serial_priv->read_urb);
}

static int get_serial_info(struct usb_serial_port *port,
			   struct serial_struct __user *retinfo)
{
	struct serial_struct tmp;

	if (!retinfo)
		return -EFAULT;

	memset(&tmp, 0, sizeof(tmp));
	tmp.line		= port->serial->minor;
	tmp.port		= 0;
	tmp.irq			= 0;
	tmp.flags		= ASYNC_SKIP_TEST | ASYNC_AUTO_IRQ;
	tmp.xmit_fifo_size	= port->bulk_out_size;
	tmp.baud_base		= 9600;
	tmp.close_delay		= 5*HZ;
	tmp.closing_wait	= 30*HZ;

	if (copy_to_user(retinfo, &tmp, sizeof(*retinfo)))
		return -EFAULT;
	return 0;
}

static int wait_modem_info(struct usb_serial_port *port, unsigned int arg)
{
	struct qt2_port_private *priv = usb_get_serial_port_data(port);
	struct async_icount prev, cur;
	unsigned long flags;

	spin_lock_irqsave(&priv->lock, flags);
	prev = priv->icount;
	spin_unlock_irqrestore(&priv->lock, flags);

	while (1) {
		wait_event_interruptible(priv->delta_msr_wait,
					 ((priv->icount.rng != prev.rng) ||
					  (priv->icount.dsr != prev.dsr) ||
					  (priv->icount.dcd != prev.dcd) ||
					  (priv->icount.cts != prev.cts)));

		if (signal_pending(current))
			return -ERESTARTSYS;

		spin_lock_irqsave(&priv->lock, flags);
		cur = priv->icount;
		spin_unlock_irqrestore(&priv->lock, flags);

		if ((prev.rng == cur.rng) &&
		    (prev.dsr == cur.dsr) &&
		    (prev.dcd == cur.dcd) &&
		    (prev.cts == cur.cts))
			return -EIO;

		if ((arg & TIOCM_RNG && (prev.rng != cur.rng)) ||
		    (arg & TIOCM_DSR && (prev.dsr != cur.dsr)) ||
		    (arg & TIOCM_CD && (prev.dcd != cur.dcd)) ||
		    (arg & TIOCM_CTS && (prev.cts != cur.cts)))
			return 0;
	}
	return 0;
}

static int qt2_get_icount(struct tty_struct *tty,
			  struct serial_icounter_struct *icount)
{
	struct usb_serial_port *port = tty->driver_data;
	struct qt2_port_private *priv = usb_get_serial_port_data(port);
	struct async_icount cnow = priv->icount;

	icount->cts = cnow.cts;
	icount->dsr = cnow.dsr;
	icount->rng = cnow.rng;
	icount->dcd = cnow.dcd;
	icount->rx = cnow.rx;
	icount->tx = cnow.tx;
	icount->frame = cnow.frame;
	icount->overrun = cnow.overrun;
	icount->parity = cnow.parity;
	icount->brk = cnow.brk;
	icount->buf_overrun = cnow.buf_overrun;

	return 0;
}

static int qt2_ioctl(struct tty_struct *tty,
		     unsigned int cmd, unsigned long arg)
{
	struct usb_serial_port *port = tty->driver_data;

	switch (cmd) {
	case TIOCGSERIAL:
		return get_serial_info(port,
				       (struct serial_struct __user *)arg);

	case TIOCMIWAIT:
		return wait_modem_info(port, arg);

	default:
		break;
	}

	return -ENOIOCTLCMD;
}

static void qt2_process_status(struct usb_serial_port *port, unsigned char *ch)
{
	switch (*ch) {
	case QT2_LINE_STATUS:
		qt2_update_lsr(port, ch + 1);
		break;
	case QT2_MODEM_STATUS:
		qt2_update_msr(port, ch + 1);
		break;
	}
}

/* not needed, kept to document functionality */
static void qt2_process_xmit_empty(struct usb_serial_port *port,
				   unsigned char *ch)
{
	int bytes_written;

	bytes_written = (int)(*ch) + (int)(*(ch + 1) << 4);
}

/* not needed, kept to document functionality */
static void qt2_process_flush(struct usb_serial_port *port, unsigned char *ch)
{
	return;
}

void qt2_process_read_urb(struct urb *urb)
{
	struct usb_serial *serial;
	struct qt2_serial_private *serial_priv;
	struct usb_serial_port *port;
	struct qt2_port_private *port_priv;
	bool escapeflag;
	unsigned char *ch;
	int i;
	unsigned char newport;
	int len = urb->actual_length;

	if (!len)
		return;

	ch = urb->transfer_buffer;
	serial = urb->context;
	serial_priv = usb_get_serial_data(serial);
	port = serial->port[serial_priv->current_port];
	port_priv = usb_get_serial_port_data(port);

	for (i = 0; i < urb->actual_length; i++) {
		ch = (unsigned char *)urb->transfer_buffer + i;
		if ((i <= (len - 3)) &&
		    (*ch == QT2_CONTROL_BYTE) &&
		    (*(ch + 1) == QT2_CONTROL_BYTE)) {
			escapeflag = false;
			switch (*(ch + 2)) {
			case QT2_LINE_STATUS:
			case QT2_MODEM_STATUS:
				if (i > (len - 4)) {
					dev_warn(&port->dev,
						 "%s - status message too short\n",
						__func__);
					break;
				}
				qt2_process_status(port, ch + 2);
				i += 3;
				escapeflag = true;
				break;
			case QT2_XMIT_HOLD:
				if (i > (len - 5)) {
					dev_warn(&port->dev,
						 "%s - xmit_empty message too short\n",
						 __func__);
					break;
				}
				qt2_process_xmit_empty(port, ch + 3);
				i += 4;
				escapeflag = true;
				break;
			case QT2_CHANGE_PORT:
				if (i > (len - 4)) {
					dev_warn(&port->dev,
						 "%s - change_port message too short\n",
						 __func__);
					break;
				}
<<<<<<< HEAD
				tty_flip_buffer_push(&port->port);
=======

				if (port_priv->is_open)
					tty_flip_buffer_push(&port->port);
>>>>>>> a937536b

				newport = *(ch + 3);

				if (newport > serial->num_ports) {
					dev_err(&port->dev,
						"%s - port change to invalid port: %i\n",
						__func__, newport);
					break;
				}

				serial_priv->current_port = newport;
				port = serial->port[serial_priv->current_port];
				port_priv = usb_get_serial_port_data(port);
				i += 3;
				escapeflag = true;
				break;
			case QT2_REC_FLUSH:
			case QT2_XMIT_FLUSH:
				qt2_process_flush(port, ch + 2);
				i += 2;
				escapeflag = true;
				break;
			case QT2_CONTROL_ESCAPE:
				tty_buffer_request_room(&port->port, 2);
				tty_insert_flip_string(&port->port, ch, 2);
				i += 2;
				escapeflag = true;
				break;
			default:
				dev_warn(&port->dev,
					 "%s - unsupported command %i\n",
					 __func__, *(ch + 2));
				break;
			}
			if (escapeflag)
				continue;
		}

		tty_buffer_request_room(&port->port, 1);
		tty_insert_flip_string(&port->port, ch, 1);
	}

<<<<<<< HEAD
	tty_flip_buffer_push(&port->port);
=======
	if (port_priv->is_open)
		tty_flip_buffer_push(&port->port);
>>>>>>> a937536b
}

static void qt2_write_bulk_callback(struct urb *urb)
{
	struct usb_serial_port *port;
	struct qt2_port_private *port_priv;

	port = urb->context;
	port_priv = usb_get_serial_port_data(port);

	spin_lock(&port_priv->urb_lock);

	port_priv->urb_in_use = false;
	usb_serial_port_softint(port);

	spin_unlock(&port_priv->urb_lock);

}

static void qt2_read_bulk_callback(struct urb *urb)
{
	struct usb_serial *serial = urb->context;
	int status;

	if (urb->status) {
		dev_warn(&serial->dev->dev,
			 "%s - non-zero urb status: %i\n", __func__,
			 urb->status);
		return;
	}

	qt2_process_read_urb(urb);

	status = usb_submit_urb(urb, GFP_ATOMIC);
	if (status != 0)
		dev_err(&serial->dev->dev,
			"%s - resubmit read urb failed: %i\n",
			__func__, status);
}

static int qt2_setup_urbs(struct usb_serial *serial)
{
	struct usb_serial_port *port0;
	struct qt2_serial_private *serial_priv;
	int status;

	port0 = serial->port[0];

	serial_priv = usb_get_serial_data(serial);
	serial_priv->read_urb = usb_alloc_urb(0, GFP_KERNEL);
	if (!serial_priv->read_urb) {
		dev_err(&serial->dev->dev, "No free urbs available\n");
		return -ENOMEM;
	}

	usb_fill_bulk_urb(serial_priv->read_urb, serial->dev,
			  usb_rcvbulkpipe(serial->dev,
					  port0->bulk_in_endpointAddress),
			  serial_priv->read_buffer,
			  sizeof(serial_priv->read_buffer),
			  qt2_read_bulk_callback, serial);

	status = usb_submit_urb(serial_priv->read_urb, GFP_KERNEL);
	if (status != 0) {
		dev_err(&serial->dev->dev,
			"%s - submit read urb failed %i\n", __func__, status);
		usb_free_urb(serial_priv->read_urb);
		return status;
	}

	return 0;
}

static int qt2_attach(struct usb_serial *serial)
{
	struct qt2_serial_private *serial_priv;
	int status;

	/* power on unit */
	status = usb_control_msg(serial->dev, usb_rcvctrlpipe(serial->dev, 0),
				 0xc2, 0x40, 0x8000, 0, NULL, 0,
				 QT2_USB_TIMEOUT);
	if (status < 0) {
		dev_err(&serial->dev->dev,
			"%s - failed to power on unit: %i\n", __func__, status);
		return status;
	}

	serial_priv = kzalloc(sizeof(*serial_priv), GFP_KERNEL);
	if (!serial_priv) {
		dev_err(&serial->dev->dev, "%s - Out of memory\n", __func__);
		return -ENOMEM;
	}

	usb_set_serial_data(serial, serial_priv);

	status = qt2_setup_urbs(serial);
	if (status != 0)
		goto attach_failed;

	return 0;

attach_failed:
	kfree(serial_priv);
	return status;
}

static int qt2_port_probe(struct usb_serial_port *port)
{
	struct usb_serial *serial = port->serial;
	struct qt2_port_private *port_priv;
	u8 bEndpointAddress;

	port_priv = kzalloc(sizeof(*port_priv), GFP_KERNEL);
	if (!port_priv)
		return -ENOMEM;

	spin_lock_init(&port_priv->lock);
	spin_lock_init(&port_priv->urb_lock);
	init_waitqueue_head(&port_priv->delta_msr_wait);
	port_priv->port = port;

	port_priv->write_urb = usb_alloc_urb(0, GFP_KERNEL);
	if (!port_priv->write_urb) {
		kfree(port_priv);
		return -ENOMEM;
	}
	bEndpointAddress = serial->port[0]->bulk_out_endpointAddress;
	usb_fill_bulk_urb(port_priv->write_urb, serial->dev,
				usb_sndbulkpipe(serial->dev, bEndpointAddress),
				port_priv->write_buffer,
				sizeof(port_priv->write_buffer),
				qt2_write_bulk_callback, port);

	usb_set_serial_port_data(port, port_priv);

	return 0;
}

static int qt2_port_remove(struct usb_serial_port *port)
{
	struct qt2_port_private *port_priv;

	port_priv = usb_get_serial_port_data(port);
	usb_free_urb(port_priv->write_urb);
	kfree(port_priv);

	return 0;
}

static int qt2_tiocmget(struct tty_struct *tty)
{
	struct usb_serial_port *port = tty->driver_data;
	struct usb_device *dev = port->serial->dev;
	struct qt2_port_private *port_priv = usb_get_serial_port_data(port);
	u8 *d;
	int r;

	d = kzalloc(2, GFP_KERNEL);
	if (!d)
		return -ENOMEM;

	r = qt2_getregister(dev, port_priv->device_port, UART_MCR, d);
	if (r < 0)
		goto mget_out;

	r = qt2_getregister(dev, port_priv->device_port, UART_MSR, d + 1);
	if (r < 0)
		goto mget_out;

	r = (d[0] & UART_MCR_DTR ? TIOCM_DTR : 0) |
	    (d[0] & UART_MCR_RTS ? TIOCM_RTS : 0) |
	    (d[1] & UART_MSR_CTS ? TIOCM_CTS : 0) |
	    (d[1] & UART_MSR_DCD ? TIOCM_CAR : 0) |
	    (d[1] & UART_MSR_RI ? TIOCM_RI : 0) |
	    (d[1] & UART_MSR_DSR ? TIOCM_DSR : 0);

mget_out:
	kfree(d);
	return r;
}

static int qt2_tiocmset(struct tty_struct *tty,
			unsigned int set, unsigned int clear)
{
	struct qt2_port_private *port_priv;

	port_priv = usb_get_serial_port_data(tty->driver_data);
	return update_mctrl(port_priv, set, clear);
}

static void qt2_break_ctl(struct tty_struct *tty, int break_state)
{
	struct usb_serial_port *port = tty->driver_data;
	struct qt2_port_private *port_priv;
	int status;
	u16 val;

	port_priv = usb_get_serial_port_data(port);

	if (!port_priv->is_open) {
		dev_err(&port->dev,
			"%s - port is not open\n", __func__);
		return;
	}

	val = (break_state == -1) ? 1 : 0;

	status = qt2_control_msg(port->serial->dev, QT2_BREAK_CONTROL,
				 val, port_priv->device_port);
	if (status < 0)
		dev_warn(&port->dev,
			 "%s - failed to send control message: %i\n", __func__,
			 status);
}



static void qt2_dtr_rts(struct usb_serial_port *port, int on)
{
	struct usb_device *dev = port->serial->dev;
	struct qt2_port_private *port_priv = usb_get_serial_port_data(port);

	/* Disable flow control */
	if (!on) {
		if (qt2_setregister(dev, port_priv->device_port,
					   UART_MCR, 0) < 0)
			dev_warn(&port->dev, "error from flowcontrol urb\n");
	}
	/* drop RTS and DTR */
	if (on)
		update_mctrl(port_priv, TIOCM_DTR | TIOCM_RTS, 0);
	else
		update_mctrl(port_priv, 0, TIOCM_DTR | TIOCM_RTS);
}

static void qt2_update_msr(struct usb_serial_port *port, unsigned char *ch)
{
	struct qt2_port_private *port_priv;
	u8 newMSR = (u8) *ch;
	unsigned long flags;

	port_priv = usb_get_serial_port_data(port);

	spin_lock_irqsave(&port_priv->lock, flags);
	port_priv->shadowMSR = newMSR;
	spin_unlock_irqrestore(&port_priv->lock, flags);

	if (newMSR & UART_MSR_ANY_DELTA) {
		/* update input line counters */
		if (newMSR & UART_MSR_DCTS)
			port_priv->icount.cts++;

		if (newMSR & UART_MSR_DDSR)
			port_priv->icount.dsr++;

		if (newMSR & UART_MSR_DDCD)
			port_priv->icount.dcd++;

		if (newMSR & UART_MSR_TERI)
			port_priv->icount.rng++;

		wake_up_interruptible(&port_priv->delta_msr_wait);
	}
}

static void qt2_update_lsr(struct usb_serial_port *port, unsigned char *ch)
{
	struct qt2_port_private *port_priv;
	struct async_icount *icount;
	unsigned long flags;
	u8 newLSR = (u8) *ch;

	port_priv = usb_get_serial_port_data(port);

	if (newLSR & UART_LSR_BI)
		newLSR &= (u8) (UART_LSR_OE | UART_LSR_BI);

	spin_lock_irqsave(&port_priv->lock, flags);
	port_priv->shadowLSR = newLSR;
	spin_unlock_irqrestore(&port_priv->lock, flags);

	icount = &port_priv->icount;

	if (newLSR & UART_LSR_BRK_ERROR_BITS) {

		if (newLSR & UART_LSR_BI)
			icount->brk++;

		if (newLSR & UART_LSR_OE)
			icount->overrun++;

		if (newLSR & UART_LSR_PE)
			icount->parity++;

		if (newLSR & UART_LSR_FE)
			icount->frame++;
	}

}

static int qt2_write_room(struct tty_struct *tty)
{
	struct usb_serial_port *port = tty->driver_data;
	struct qt2_port_private *port_priv;
	unsigned long flags = 0;
	int r;

	port_priv = usb_get_serial_port_data(port);

	spin_lock_irqsave(&port_priv->urb_lock, flags);

	if (port_priv->urb_in_use)
		r = 0;
	else
		r = QT2_WRITE_BUFFER_SIZE - QT2_WRITE_CONTROL_SIZE;

	spin_unlock_irqrestore(&port_priv->urb_lock, flags);

	return r;
}

static int qt2_write(struct tty_struct *tty,
		     struct usb_serial_port *port,
		     const unsigned char *buf, int count)
{
	struct qt2_port_private *port_priv;
	struct urb *write_urb;
	unsigned char *data;
	unsigned long flags;
	int status;
	int bytes_out = 0;

	port_priv = usb_get_serial_port_data(port);

	if (port_priv->write_urb == NULL) {
		dev_err(&port->dev, "%s - no output urb\n", __func__);
		return 0;
	}
	write_urb = port_priv->write_urb;

	count = min(count, QT2_WRITE_BUFFER_SIZE - QT2_WRITE_CONTROL_SIZE);

	data = write_urb->transfer_buffer;
	spin_lock_irqsave(&port_priv->urb_lock, flags);
	if (port_priv->urb_in_use == true) {
		dev_err(&port->dev, "qt2_write - urb is in use\n");
		goto write_out;
	}

	*data++ = QT2_CONTROL_BYTE;
	*data++ = QT2_CONTROL_BYTE;
	*data++ = port_priv->device_port;
	put_unaligned_le16(count, data);
	data += 2;
	memcpy(data, buf, count);

	write_urb->transfer_buffer_length = count + QT2_WRITE_CONTROL_SIZE;

	status = usb_submit_urb(write_urb, GFP_ATOMIC);
	if (status == 0) {
		port_priv->urb_in_use = true;
		bytes_out += count;
	}

write_out:
	spin_unlock_irqrestore(&port_priv->urb_lock, flags);
	return bytes_out;
}


static struct usb_serial_driver qt2_device = {
	.driver = {
		.owner = THIS_MODULE,
		.name = "quatech-serial",
	},
	.description	     = DRIVER_DESC,
	.id_table	     = id_table,
	.open		     = qt2_open,
	.close		     = qt2_close,
	.write               = qt2_write,
	.write_room          = qt2_write_room,
	.calc_num_ports      = qt2_calc_num_ports,
	.attach              = qt2_attach,
	.release             = qt2_release,
	.disconnect          = qt2_disconnect,
	.port_probe          = qt2_port_probe,
	.port_remove         = qt2_port_remove,
	.dtr_rts             = qt2_dtr_rts,
	.break_ctl           = qt2_break_ctl,
	.tiocmget            = qt2_tiocmget,
	.tiocmset            = qt2_tiocmset,
	.get_icount	     = qt2_get_icount,
	.ioctl               = qt2_ioctl,
	.set_termios         = qt2_set_termios,
};

static struct usb_serial_driver *const serial_drivers[] = {
	&qt2_device, NULL
};

module_usb_serial_driver(serial_drivers, id_table);

MODULE_DESCRIPTION(DRIVER_DESC);
MODULE_LICENSE("GPL");<|MERGE_RESOLUTION|>--- conflicted
+++ resolved
@@ -661,13 +661,9 @@
 						 __func__);
 					break;
 				}
-<<<<<<< HEAD
-				tty_flip_buffer_push(&port->port);
-=======
 
 				if (port_priv->is_open)
 					tty_flip_buffer_push(&port->port);
->>>>>>> a937536b
 
 				newport = *(ch + 3);
 
@@ -710,12 +706,8 @@
 		tty_insert_flip_string(&port->port, ch, 1);
 	}
 
-<<<<<<< HEAD
-	tty_flip_buffer_push(&port->port);
-=======
 	if (port_priv->is_open)
 		tty_flip_buffer_push(&port->port);
->>>>>>> a937536b
 }
 
 static void qt2_write_bulk_callback(struct urb *urb)
