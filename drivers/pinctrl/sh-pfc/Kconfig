--- conflicted
+++ resolved
@@ -5,11 +5,6 @@
 if ARCH_SHMOBILE || SUPERH
 
 config PINCTRL_SH_PFC
-<<<<<<< HEAD
-	# XXX move off the gpio dependency
-	depends on GPIOLIB
-=======
->>>>>>> cda9c036
 	select GPIO_SH_PFC if ARCH_REQUIRE_GPIOLIB
 	select PINMUX
 	select PINCONF
