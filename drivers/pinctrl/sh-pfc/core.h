--- conflicted
+++ resolved
@@ -28,10 +28,7 @@
 struct sh_pfc {
 	struct device *dev;
 	const struct sh_pfc_soc_info *info;
-<<<<<<< HEAD
-=======
 	void *soc_data;
->>>>>>> 9427eea3
 	spinlock_t lock;
 
 	unsigned int num_windows;
@@ -61,13 +58,9 @@
 
 extern const struct sh_pfc_soc_info r8a73a4_pinmux_info;
 extern const struct sh_pfc_soc_info r8a7740_pinmux_info;
-<<<<<<< HEAD
-extern const struct sh_pfc_soc_info r8a7779_pinmux_info;
-=======
 extern const struct sh_pfc_soc_info r8a7778_pinmux_info;
 extern const struct sh_pfc_soc_info r8a7779_pinmux_info;
 extern const struct sh_pfc_soc_info r8a7790_pinmux_info;
->>>>>>> 9427eea3
 extern const struct sh_pfc_soc_info sh7203_pinmux_info;
 extern const struct sh_pfc_soc_info sh7264_pinmux_info;
 extern const struct sh_pfc_soc_info sh7269_pinmux_info;
