/*
 *  pci_root.c - ACPI PCI Root Bridge Driver ($Revision: 40 $)
 *
 *  Copyright (C) 2001, 2002 Andy Grover <andrew.grover@intel.com>
 *  Copyright (C) 2001, 2002 Paul Diefenbaugh <paul.s.diefenbaugh@intel.com>
 *
 * ~~~~~~~~~~~~~~~~~~~~~~~~~~~~~~~~~~~~~~~~~~~~~~~~~~~~~~~~~~~~~~~~~~~~~~~~~~
 *
 *  This program is free software; you can redistribute it and/or modify
 *  it under the terms of the GNU General Public License as published by
 *  the Free Software Foundation; either version 2 of the License, or (at
 *  your option) any later version.
 *
 *  This program is distributed in the hope that it will be useful, but
 *  WITHOUT ANY WARRANTY; without even the implied warranty of
 *  MERCHANTABILITY or FITNESS FOR A PARTICULAR PURPOSE.  See the GNU
 *  General Public License for more details.
 *
 *  You should have received a copy of the GNU General Public License along
 *  with this program; if not, write to the Free Software Foundation, Inc.,
 *  59 Temple Place, Suite 330, Boston, MA 02111-1307 USA.
 *
 * ~~~~~~~~~~~~~~~~~~~~~~~~~~~~~~~~~~~~~~~~~~~~~~~~~~~~~~~~~~~~~~~~~~~~~~~~~~
 */

#include <linux/kernel.h>
#include <linux/module.h>
#include <linux/init.h>
#include <linux/types.h>
#include <linux/proc_fs.h>
#include <linux/spinlock.h>
#include <linux/pm.h>
#include <linux/pm_runtime.h>
#include <linux/pci.h>
#include <linux/pci-acpi.h>
#include <linux/pci-aspm.h>
#include <linux/acpi.h>
#include <linux/slab.h>
#include <acpi/acpi_bus.h>
#include <acpi/acpi_drivers.h>

#define PREFIX "ACPI: "

#define _COMPONENT		ACPI_PCI_COMPONENT
ACPI_MODULE_NAME("pci_root");
#define ACPI_PCI_ROOT_CLASS		"pci_bridge"
#define ACPI_PCI_ROOT_DEVICE_NAME	"PCI Root Bridge"
static int acpi_pci_root_add(struct acpi_device *device);
static int acpi_pci_root_remove(struct acpi_device *device, int type);
static int acpi_pci_root_start(struct acpi_device *device);

static const struct acpi_device_id root_device_ids[] = {
	{"PNP0A03", 0},
	{"", 0},
};
MODULE_DEVICE_TABLE(acpi, root_device_ids);

static struct acpi_driver acpi_pci_root_driver = {
	.name = "pci_root",
	.class = ACPI_PCI_ROOT_CLASS,
	.ids = root_device_ids,
	.ops = {
		.add = acpi_pci_root_add,
		.remove = acpi_pci_root_remove,
		.start = acpi_pci_root_start,
		},
};

static LIST_HEAD(acpi_pci_roots);

static struct acpi_pci_driver *sub_driver;
static DEFINE_MUTEX(osc_lock);

int acpi_pci_register_driver(struct acpi_pci_driver *driver)
{
	int n = 0;
	struct acpi_pci_root *root;

	struct acpi_pci_driver **pptr = &sub_driver;
	while (*pptr)
		pptr = &(*pptr)->next;
	*pptr = driver;

	if (!driver->add)
		return 0;

	list_for_each_entry(root, &acpi_pci_roots, node) {
		driver->add(root->device->handle);
		n++;
	}

	return n;
}

EXPORT_SYMBOL(acpi_pci_register_driver);

void acpi_pci_unregister_driver(struct acpi_pci_driver *driver)
{
	struct acpi_pci_root *root;

	struct acpi_pci_driver **pptr = &sub_driver;
	while (*pptr) {
		if (*pptr == driver)
			break;
		pptr = &(*pptr)->next;
	}
	BUG_ON(!*pptr);
	*pptr = (*pptr)->next;

	if (!driver->remove)
		return;

	list_for_each_entry(root, &acpi_pci_roots, node)
		driver->remove(root->device->handle);
}

EXPORT_SYMBOL(acpi_pci_unregister_driver);

acpi_handle acpi_get_pci_rootbridge_handle(unsigned int seg, unsigned int bus)
{
	struct acpi_pci_root *root;
	
	list_for_each_entry(root, &acpi_pci_roots, node)
		if ((root->segment == (u16) seg) &&
		    (root->secondary.start == (u16) bus))
			return root->device->handle;
	return NULL;		
}

EXPORT_SYMBOL_GPL(acpi_get_pci_rootbridge_handle);

/**
 * acpi_is_root_bridge - determine whether an ACPI CA node is a PCI root bridge
 * @handle - the ACPI CA node in question.
 *
 * Note: we could make this API take a struct acpi_device * instead, but
 * for now, it's more convenient to operate on an acpi_handle.
 */
int acpi_is_root_bridge(acpi_handle handle)
{
	int ret;
	struct acpi_device *device;

	ret = acpi_bus_get_device(handle, &device);
	if (ret)
		return 0;

	ret = acpi_match_device_ids(device, root_device_ids);
	if (ret)
		return 0;
	else
		return 1;
}
EXPORT_SYMBOL_GPL(acpi_is_root_bridge);

static acpi_status
get_root_bridge_busnr_callback(struct acpi_resource *resource, void *data)
{
	struct resource *res = data;
	struct acpi_resource_address64 address;

	if (resource->type != ACPI_RESOURCE_TYPE_ADDRESS16 &&
	    resource->type != ACPI_RESOURCE_TYPE_ADDRESS32 &&
	    resource->type != ACPI_RESOURCE_TYPE_ADDRESS64)
		return AE_OK;

	acpi_resource_to_address64(resource, &address);
	if ((address.address_length > 0) &&
	    (address.resource_type == ACPI_BUS_NUMBER_RANGE)) {
		res->start = address.minimum;
		res->end = address.minimum + address.address_length - 1;
	}

	return AE_OK;
}

static acpi_status try_get_root_bridge_busnr(acpi_handle handle,
					     struct resource *res)
{
	acpi_status status;

	res->start = -1;
	status =
	    acpi_walk_resources(handle, METHOD_NAME__CRS,
				get_root_bridge_busnr_callback, res);
	if (ACPI_FAILURE(status))
		return status;
	if (res->start == -1)
		return AE_ERROR;
	return AE_OK;
}

static void acpi_pci_bridge_scan(struct acpi_device *device)
{
	int status;
	struct acpi_device *child = NULL;

	if (device->flags.bus_address)
		if (device->parent && device->parent->ops.bind) {
			status = device->parent->ops.bind(device);
			if (!status) {
				list_for_each_entry(child, &device->children, node)
					acpi_pci_bridge_scan(child);
			}
		}
}

static u8 pci_osc_uuid_str[] = "33DB4D5B-1FF7-401C-9657-7441C03DD766";

static acpi_status acpi_pci_run_osc(acpi_handle handle,
				    const u32 *capbuf, u32 *retval)
{
	struct acpi_osc_context context = {
		.uuid_str = pci_osc_uuid_str,
		.rev = 1,
		.cap.length = 12,
		.cap.pointer = (void *)capbuf,
	};
	acpi_status status;

	status = acpi_run_osc(handle, &context);
	if (ACPI_SUCCESS(status)) {
		*retval = *((u32 *)(context.ret.pointer + 8));
		kfree(context.ret.pointer);
	}
	return status;
}

static acpi_status acpi_pci_query_osc(struct acpi_pci_root *root,
					u32 support,
					u32 *control)
{
	acpi_status status;
	u32 result, capbuf[3];

	support &= OSC_PCI_SUPPORT_MASKS;
	support |= root->osc_support_set;

	capbuf[OSC_QUERY_TYPE] = OSC_QUERY_ENABLE;
	capbuf[OSC_SUPPORT_TYPE] = support;
	if (control) {
		*control &= OSC_PCI_CONTROL_MASKS;
		capbuf[OSC_CONTROL_TYPE] = *control | root->osc_control_set;
	} else {
		/* Run _OSC query for all possible controls. */
		capbuf[OSC_CONTROL_TYPE] = OSC_PCI_CONTROL_MASKS;
	}

	status = acpi_pci_run_osc(root->device->handle, capbuf, &result);
	if (ACPI_SUCCESS(status)) {
		root->osc_support_set = support;
		if (control)
			*control = result;
	}
	return status;
}

static acpi_status acpi_pci_osc_support(struct acpi_pci_root *root, u32 flags)
{
	acpi_status status;
	acpi_handle tmp;

	status = acpi_get_handle(root->device->handle, "_OSC", &tmp);
	if (ACPI_FAILURE(status))
		return status;
	mutex_lock(&osc_lock);
	status = acpi_pci_query_osc(root, flags, NULL);
	mutex_unlock(&osc_lock);
	return status;
}

struct acpi_pci_root *acpi_pci_find_root(acpi_handle handle)
{
	struct acpi_pci_root *root;

	list_for_each_entry(root, &acpi_pci_roots, node) {
		if (root->device->handle == handle)
			return root;
	}
	return NULL;
}
EXPORT_SYMBOL_GPL(acpi_pci_find_root);

struct acpi_handle_node {
	struct list_head node;
	acpi_handle handle;
};

/**
 * acpi_get_pci_dev - convert ACPI CA handle to struct pci_dev
 * @handle: the handle in question
 *
 * Given an ACPI CA handle, the desired PCI device is located in the
 * list of PCI devices.
 *
 * If the device is found, its reference count is increased and this
 * function returns a pointer to its data structure.  The caller must
 * decrement the reference count by calling pci_dev_put().
 * If no device is found, %NULL is returned.
 */
struct pci_dev *acpi_get_pci_dev(acpi_handle handle)
{
	int dev, fn;
	unsigned long long adr;
	acpi_status status;
	acpi_handle phandle;
	struct pci_bus *pbus;
	struct pci_dev *pdev = NULL;
	struct acpi_handle_node *node, *tmp;
	struct acpi_pci_root *root;
	LIST_HEAD(device_list);

	/*
	 * Walk up the ACPI CA namespace until we reach a PCI root bridge.
	 */
	phandle = handle;
	while (!acpi_is_root_bridge(phandle)) {
		node = kzalloc(sizeof(struct acpi_handle_node), GFP_KERNEL);
		if (!node)
			goto out;

		INIT_LIST_HEAD(&node->node);
		node->handle = phandle;
		list_add(&node->node, &device_list);

		status = acpi_get_parent(phandle, &phandle);
		if (ACPI_FAILURE(status))
			goto out;
	}

	root = acpi_pci_find_root(phandle);
	if (!root)
		goto out;

	pbus = root->bus;

	/*
	 * Now, walk back down the PCI device tree until we return to our
	 * original handle. Assumes that everything between the PCI root
	 * bridge and the device we're looking for must be a P2P bridge.
	 */
	list_for_each_entry(node, &device_list, node) {
		acpi_handle hnd = node->handle;
		status = acpi_evaluate_integer(hnd, "_ADR", NULL, &adr);
		if (ACPI_FAILURE(status))
			goto out;
		dev = (adr >> 16) & 0xffff;
		fn  = adr & 0xffff;

		pdev = pci_get_slot(pbus, PCI_DEVFN(dev, fn));
		if (!pdev || hnd == handle)
			break;

		pbus = pdev->subordinate;
		pci_dev_put(pdev);

		/*
		 * This function may be called for a non-PCI device that has a
		 * PCI parent (eg. a disk under a PCI SATA controller).  In that
		 * case pdev->subordinate will be NULL for the parent.
		 */
		if (!pbus) {
			dev_dbg(&pdev->dev, "Not a PCI-to-PCI bridge\n");
			pdev = NULL;
			break;
		}
	}
out:
	list_for_each_entry_safe(node, tmp, &device_list, node)
		kfree(node);

	return pdev;
}
EXPORT_SYMBOL_GPL(acpi_get_pci_dev);

/**
 * acpi_pci_osc_control_set - Request control of PCI root _OSC features.
 * @handle: ACPI handle of a PCI root bridge (or PCIe Root Complex).
 * @mask: Mask of _OSC bits to request control of, place to store control mask.
 * @req: Mask of _OSC bits the control of is essential to the caller.
 *
 * Run _OSC query for @mask and if that is successful, compare the returned
 * mask of control bits with @req.  If all of the @req bits are set in the
 * returned mask, run _OSC request for it.
 *
 * The variable at the @mask address may be modified regardless of whether or
 * not the function returns success.  On success it will contain the mask of
 * _OSC bits the BIOS has granted control of, but its contents are meaningless
 * on failure.
 **/
acpi_status acpi_pci_osc_control_set(acpi_handle handle, u32 *mask, u32 req)
{
	struct acpi_pci_root *root;
	acpi_status status;
	u32 ctrl, capbuf[3];
	acpi_handle tmp;

	if (!mask)
		return AE_BAD_PARAMETER;

	ctrl = *mask & OSC_PCI_CONTROL_MASKS;
	if ((ctrl & req) != req)
		return AE_TYPE;

	root = acpi_pci_find_root(handle);
	if (!root)
		return AE_NOT_EXIST;

	status = acpi_get_handle(handle, "_OSC", &tmp);
	if (ACPI_FAILURE(status))
		return status;

	mutex_lock(&osc_lock);

	*mask = ctrl | root->osc_control_set;
	/* No need to evaluate _OSC if the control was already granted. */
	if ((root->osc_control_set & ctrl) == ctrl)
		goto out;

	/* Need to check the available controls bits before requesting them. */
	while (*mask) {
		status = acpi_pci_query_osc(root, root->osc_support_set, mask);
		if (ACPI_FAILURE(status))
			goto out;
		if (ctrl == *mask)
			break;
		ctrl = *mask;
	}

	if ((ctrl & req) != req) {
		status = AE_SUPPORT;
		goto out;
	}

	capbuf[OSC_QUERY_TYPE] = 0;
	capbuf[OSC_SUPPORT_TYPE] = root->osc_support_set;
	capbuf[OSC_CONTROL_TYPE] = ctrl;
	status = acpi_pci_run_osc(handle, capbuf, mask);
	if (ACPI_SUCCESS(status))
		root->osc_control_set = *mask;
out:
	mutex_unlock(&osc_lock);
	return status;
}
EXPORT_SYMBOL(acpi_pci_osc_control_set);

static int __devinit acpi_pci_root_add(struct acpi_device *device)
{
	unsigned long long segment, bus;
	acpi_status status;
	int result;
	struct acpi_pci_root *root;
	acpi_handle handle;
	struct acpi_device *child;
	u32 flags, base_flags;

	root = kzalloc(sizeof(struct acpi_pci_root), GFP_KERNEL);
	if (!root)
		return -ENOMEM;

	segment = 0;
	status = acpi_evaluate_integer(device->handle, METHOD_NAME__SEG, NULL,
				       &segment);
	if (ACPI_FAILURE(status) && status != AE_NOT_FOUND) {
		printk(KERN_ERR PREFIX "can't evaluate _SEG\n");
		result = -ENODEV;
		goto end;
	}

	/* Check _CRS first, then _BBN.  If no _BBN, default to zero. */
	root->secondary.flags = IORESOURCE_BUS;
	status = try_get_root_bridge_busnr(device->handle, &root->secondary);
	if (ACPI_FAILURE(status)) {
		/*
		 * We need both the start and end of the downstream bus range
		 * to interpret _CBA (MMCONFIG base address), so it really is
		 * supposed to be in _CRS.  If we don't find it there, all we
		 * can do is assume [_BBN-0xFF] or [0-0xFF].
		 */
		root->secondary.end = 0xFF;
		printk(KERN_WARNING FW_BUG PREFIX
		       "no secondary bus range in _CRS\n");
		status = acpi_evaluate_integer(device->handle, METHOD_NAME__BBN,					       NULL, &bus);
		if (ACPI_SUCCESS(status))
			root->secondary.start = bus;
		else if (status == AE_NOT_FOUND)
			root->secondary.start = 0;
		else {
			printk(KERN_ERR PREFIX "can't evaluate _BBN\n");
			result = -ENODEV;
			goto end;
		}
	}

	INIT_LIST_HEAD(&root->node);
	root->device = device;
	root->segment = segment & 0xFFFF;
	strcpy(acpi_device_name(device), ACPI_PCI_ROOT_DEVICE_NAME);
	strcpy(acpi_device_class(device), ACPI_PCI_ROOT_CLASS);
	device->driver_data = root;

	/*
	 * All supported architectures that use ACPI have support for
	 * PCI domains, so we indicate this in _OSC support capabilities.
	 */
	flags = base_flags = OSC_PCI_SEGMENT_GROUPS_SUPPORT;
	acpi_pci_osc_support(root, flags);

	/*
	 * TBD: Need PCI interface for enumeration/configuration of roots.
	 */

	/* TBD: Locking */
	list_add_tail(&root->node, &acpi_pci_roots);

	printk(KERN_INFO PREFIX "%s [%s] (domain %04x %pR)\n",
	       acpi_device_name(device), acpi_device_bid(device),
	       root->segment, &root->secondary);

	/*
	 * Scan the Root Bridge
	 * --------------------
	 * Must do this prior to any attempt to bind the root device, as the
	 * PCI namespace does not get created until this call is made (and 
	 * thus the root bridge's pci_dev does not exist).
	 */
	root->bus = pci_acpi_scan_root(root);
	if (!root->bus) {
		printk(KERN_ERR PREFIX
			    "Bus %04x:%02x not present in PCI namespace\n",
			    root->segment, (unsigned int)root->secondary.start);
		result = -ENODEV;
		goto end;
	}

	/*
	 * Attach ACPI-PCI Context
	 * -----------------------
	 * Thus binding the ACPI and PCI devices.
	 */
	result = acpi_pci_bind_root(device);
	if (result)
		goto end;

	/*
	 * PCI Routing Table
	 * -----------------
	 * Evaluate and parse _PRT, if exists.
	 */
	status = acpi_get_handle(device->handle, METHOD_NAME__PRT, &handle);
	if (ACPI_SUCCESS(status))
		result = acpi_pci_irq_add_prt(device->handle, root->bus);

	/*
	 * Scan and bind all _ADR-Based Devices
	 */
	list_for_each_entry(child, &device->children, node)
		acpi_pci_bridge_scan(child);

	/* Indicate support for various _OSC capabilities. */
	if (pci_ext_cfg_avail(root->bus->self))
		flags |= OSC_EXT_PCI_CONFIG_SUPPORT;
	if (pcie_aspm_enabled())
		flags |= OSC_ACTIVE_STATE_PWR_SUPPORT |
			OSC_CLOCK_PWR_CAPABILITY_SUPPORT;
	if (pci_msi_enabled())
		flags |= OSC_MSI_SUPPORT;
	if (flags != base_flags)
		acpi_pci_osc_support(root, flags);

<<<<<<< HEAD
	status = acpi_pci_osc_control_set(root->device->handle,
					  OSC_PCI_EXPRESS_CAP_STRUCTURE_CONTROL);

	if (ACPI_FAILURE(status)) {
		printk(KERN_INFO "Unable to assume PCIe control: Disabling ASPM\n");
		pcie_no_aspm();
	}

=======
>>>>>>> 062c1825
	pci_acpi_add_bus_pm_notifier(device, root->bus);
	if (device->wakeup.flags.run_wake)
		device_set_run_wake(root->bus->bridge, true);

	return 0;

end:
	if (!list_empty(&root->node))
		list_del(&root->node);
	kfree(root);
	return result;
}

static int acpi_pci_root_start(struct acpi_device *device)
{
	struct acpi_pci_root *root = acpi_driver_data(device);

	pci_bus_add_devices(root->bus);
	return 0;
}

static int acpi_pci_root_remove(struct acpi_device *device, int type)
{
	struct acpi_pci_root *root = acpi_driver_data(device);

	device_set_run_wake(root->bus->bridge, false);
	pci_acpi_remove_bus_pm_notifier(device);

	kfree(root);
	return 0;
}

static int __init acpi_pci_root_init(void)
{
	if (acpi_pci_disabled)
		return 0;

	pci_acpi_crs_quirks();
	if (acpi_bus_register_driver(&acpi_pci_root_driver) < 0)
		return -ENODEV;

	return 0;
}

subsys_initcall(acpi_pci_root_init);<|MERGE_RESOLUTION|>--- conflicted
+++ resolved
@@ -33,7 +33,6 @@
 #include <linux/pm_runtime.h>
 #include <linux/pci.h>
 #include <linux/pci-acpi.h>
-#include <linux/pci-aspm.h>
 #include <linux/acpi.h>
 #include <linux/slab.h>
 #include <acpi/acpi_bus.h>
@@ -568,17 +567,6 @@
 	if (flags != base_flags)
 		acpi_pci_osc_support(root, flags);
 
-<<<<<<< HEAD
-	status = acpi_pci_osc_control_set(root->device->handle,
-					  OSC_PCI_EXPRESS_CAP_STRUCTURE_CONTROL);
-
-	if (ACPI_FAILURE(status)) {
-		printk(KERN_INFO "Unable to assume PCIe control: Disabling ASPM\n");
-		pcie_no_aspm();
-	}
-
-=======
->>>>>>> 062c1825
 	pci_acpi_add_bus_pm_notifier(device, root->bus);
 	if (device->wakeup.flags.run_wake)
 		device_set_run_wake(root->bus->bridge, true);
