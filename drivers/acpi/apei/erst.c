--- conflicted
+++ resolved
@@ -932,15 +932,10 @@
 static int erst_open_pstore(struct pstore_info *psi);
 static int erst_close_pstore(struct pstore_info *psi);
 static ssize_t erst_reader(u64 *id, enum pstore_type_id *type,
-<<<<<<< HEAD
-			   struct timespec *time, struct pstore_info *psi);
-static int erst_writer(enum pstore_type_id type, u64 *id, unsigned int part,
-=======
 			   struct timespec *time, char **buf,
 			   struct pstore_info *psi);
 static int erst_writer(enum pstore_type_id type, enum kmsg_dump_reason reason,
 		       u64 *id, unsigned int part,
->>>>>>> dcd6c922
 		       size_t size, struct pstore_info *psi);
 static int erst_clearer(enum pstore_type_id type, u64 id,
 			struct pstore_info *psi);
@@ -1059,12 +1054,8 @@
 	return (rc < 0) ? rc : (len - sizeof(*rcd));
 }
 
-<<<<<<< HEAD
-static int erst_writer(enum pstore_type_id type, u64 *id, unsigned int part,
-=======
 static int erst_writer(enum pstore_type_id type, enum kmsg_dump_reason reason,
 		       u64 *id, unsigned int part,
->>>>>>> dcd6c922
 		       size_t size, struct pstore_info *psi)
 {
 	struct cper_pstore_record *rcd = (struct cper_pstore_record *)
