/*
 * Core driver for the Synopsys DesignWare DMA Controller
 *
 * Copyright (C) 2007-2008 Atmel Corporation
 * Copyright (C) 2010-2011 ST Microelectronics
 *
 * This program is free software; you can redistribute it and/or modify
 * it under the terms of the GNU General Public License version 2 as
 * published by the Free Software Foundation.
 */

#include <linux/bitops.h>
#include <linux/clk.h>
#include <linux/delay.h>
#include <linux/dmaengine.h>
#include <linux/dma-mapping.h>
#include <linux/dmapool.h>
#include <linux/err.h>
#include <linux/init.h>
#include <linux/interrupt.h>
#include <linux/io.h>
#include <linux/of.h>
#include <linux/of_dma.h>
#include <linux/mm.h>
#include <linux/module.h>
#include <linux/platform_device.h>
#include <linux/slab.h>

#include "dw_dmac_regs.h"
#include "dmaengine.h"

/*
 * This supports the Synopsys "DesignWare AHB Central DMA Controller",
 * (DW_ahb_dmac) which is used with various AMBA 2.0 systems (not all
 * of which use ARM any more).  See the "Databook" from Synopsys for
 * information beyond what licensees probably provide.
 *
 * The driver has currently been tested only with the Atmel AT32AP7000,
 * which does not support descriptor writeback.
 */

static inline unsigned int dwc_get_dms(struct dw_dma_slave *slave)
{
	return slave ? slave->dst_master : 0;
}

static inline unsigned int dwc_get_sms(struct dw_dma_slave *slave)
{
	return slave ? slave->src_master : 1;
}

#define SRC_MASTER	0
#define DST_MASTER	1

static inline unsigned int dwc_get_master(struct dma_chan *chan, int master)
{
	struct dw_dma *dw = to_dw_dma(chan->device);
	struct dw_dma_slave *dws = chan->private;
	unsigned int m;

	if (master == SRC_MASTER)
		m = dwc_get_sms(dws);
	else
		m = dwc_get_dms(dws);

	return min_t(unsigned int, dw->nr_masters - 1, m);
}

#define DWC_DEFAULT_CTLLO(_chan) ({				\
		struct dw_dma_chan *_dwc = to_dw_dma_chan(_chan);	\
		struct dma_slave_config	*_sconfig = &_dwc->dma_sconfig;	\
		bool _is_slave = is_slave_direction(_dwc->direction);	\
		int _dms = dwc_get_master(_chan, DST_MASTER);		\
		int _sms = dwc_get_master(_chan, SRC_MASTER);		\
		u8 _smsize = _is_slave ? _sconfig->src_maxburst :	\
			DW_DMA_MSIZE_16;			\
		u8 _dmsize = _is_slave ? _sconfig->dst_maxburst :	\
			DW_DMA_MSIZE_16;			\
								\
		(DWC_CTLL_DST_MSIZE(_dmsize)			\
		 | DWC_CTLL_SRC_MSIZE(_smsize)			\
		 | DWC_CTLL_LLP_D_EN				\
		 | DWC_CTLL_LLP_S_EN				\
		 | DWC_CTLL_DMS(_dms)				\
		 | DWC_CTLL_SMS(_sms));				\
	})

/*
 * Number of descriptors to allocate for each channel. This should be
 * made configurable somehow; preferably, the clients (at least the
 * ones using slave transfers) should be able to give us a hint.
 */
#define NR_DESCS_PER_CHANNEL	64

static inline unsigned int dwc_get_data_width(struct dma_chan *chan, int master)
{
	struct dw_dma *dw = to_dw_dma(chan->device);

	return dw->data_width[dwc_get_master(chan, master)];
}

/*----------------------------------------------------------------------*/

static struct device *chan2dev(struct dma_chan *chan)
{
	return &chan->dev->device;
}
static struct device *chan2parent(struct dma_chan *chan)
{
	return chan->dev->device.parent;
}

static struct dw_desc *dwc_first_active(struct dw_dma_chan *dwc)
{
	return to_dw_desc(dwc->active_list.next);
}

static struct dw_desc *dwc_desc_get(struct dw_dma_chan *dwc)
{
	struct dw_desc *desc, *_desc;
	struct dw_desc *ret = NULL;
	unsigned int i = 0;
	unsigned long flags;

	spin_lock_irqsave(&dwc->lock, flags);
	list_for_each_entry_safe(desc, _desc, &dwc->free_list, desc_node) {
		i++;
		if (async_tx_test_ack(&desc->txd)) {
			list_del(&desc->desc_node);
			ret = desc;
			break;
		}
		dev_dbg(chan2dev(&dwc->chan), "desc %p not ACKed\n", desc);
	}
	spin_unlock_irqrestore(&dwc->lock, flags);

	dev_vdbg(chan2dev(&dwc->chan), "scanned %u descriptors on freelist\n", i);

	return ret;
}

/*
 * Move a descriptor, including any children, to the free list.
 * `desc' must not be on any lists.
 */
static void dwc_desc_put(struct dw_dma_chan *dwc, struct dw_desc *desc)
{
	unsigned long flags;

	if (desc) {
		struct dw_desc *child;

		spin_lock_irqsave(&dwc->lock, flags);
		list_for_each_entry(child, &desc->tx_list, desc_node)
			dev_vdbg(chan2dev(&dwc->chan),
					"moving child desc %p to freelist\n",
					child);
		list_splice_init(&desc->tx_list, &dwc->free_list);
		dev_vdbg(chan2dev(&dwc->chan), "moving desc %p to freelist\n", desc);
		list_add(&desc->desc_node, &dwc->free_list);
		spin_unlock_irqrestore(&dwc->lock, flags);
	}
}

static void dwc_initialize(struct dw_dma_chan *dwc)
{
	struct dw_dma *dw = to_dw_dma(dwc->chan.device);
	struct dw_dma_slave *dws = dwc->chan.private;
	u32 cfghi = DWC_CFGH_FIFO_MODE;
	u32 cfglo = DWC_CFGL_CH_PRIOR(dwc->priority);

	if (dwc->initialized == true)
		return;

	if (dws && dws->cfg_hi == ~0 && dws->cfg_lo == ~0) {
		/* autoconfigure based on request line from DT */
		if (dwc->direction == DMA_MEM_TO_DEV)
			cfghi = DWC_CFGH_DST_PER(dwc->request_line);
		else if (dwc->direction == DMA_DEV_TO_MEM)
			cfghi = DWC_CFGH_SRC_PER(dwc->request_line);
	} else if (dws) {
		/*
		 * We need controller-specific data to set up slave
		 * transfers.
		 */
		BUG_ON(!dws->dma_dev || dws->dma_dev != dw->dma.dev);

		cfghi = dws->cfg_hi;
		cfglo |= dws->cfg_lo & ~DWC_CFGL_CH_PRIOR_MASK;
	} else {
		if (dwc->direction == DMA_MEM_TO_DEV)
			cfghi = DWC_CFGH_DST_PER(dwc->dma_sconfig.slave_id);
		else if (dwc->direction == DMA_DEV_TO_MEM)
			cfghi = DWC_CFGH_SRC_PER(dwc->dma_sconfig.slave_id);
	}

	channel_writel(dwc, CFG_LO, cfglo);
	channel_writel(dwc, CFG_HI, cfghi);

	/* Enable interrupts */
	channel_set_bit(dw, MASK.XFER, dwc->mask);
	channel_set_bit(dw, MASK.ERROR, dwc->mask);

	dwc->initialized = true;
}

/*----------------------------------------------------------------------*/

static inline unsigned int dwc_fast_fls(unsigned long long v)
{
	/*
	 * We can be a lot more clever here, but this should take care
	 * of the most common optimization.
	 */
	if (!(v & 7))
		return 3;
	else if (!(v & 3))
		return 2;
	else if (!(v & 1))
		return 1;
	return 0;
}

static inline void dwc_dump_chan_regs(struct dw_dma_chan *dwc)
{
	dev_err(chan2dev(&dwc->chan),
		"  SAR: 0x%x DAR: 0x%x LLP: 0x%x CTL: 0x%x:%08x\n",
		channel_readl(dwc, SAR),
		channel_readl(dwc, DAR),
		channel_readl(dwc, LLP),
		channel_readl(dwc, CTL_HI),
		channel_readl(dwc, CTL_LO));
}

static inline void dwc_chan_disable(struct dw_dma *dw, struct dw_dma_chan *dwc)
{
	channel_clear_bit(dw, CH_EN, dwc->mask);
	while (dma_readl(dw, CH_EN) & dwc->mask)
		cpu_relax();
}

/*----------------------------------------------------------------------*/

/* Perform single block transfer */
static inline void dwc_do_single_block(struct dw_dma_chan *dwc,
				       struct dw_desc *desc)
{
	struct dw_dma	*dw = to_dw_dma(dwc->chan.device);
	u32		ctllo;

	/* Software emulation of LLP mode relies on interrupts to continue
	 * multi block transfer. */
	ctllo = desc->lli.ctllo | DWC_CTLL_INT_EN;

	channel_writel(dwc, SAR, desc->lli.sar);
	channel_writel(dwc, DAR, desc->lli.dar);
	channel_writel(dwc, CTL_LO, ctllo);
	channel_writel(dwc, CTL_HI, desc->lli.ctlhi);
	channel_set_bit(dw, CH_EN, dwc->mask);

	/* Move pointer to next descriptor */
	dwc->tx_node_active = dwc->tx_node_active->next;
}

/* Called with dwc->lock held and bh disabled */
static void dwc_dostart(struct dw_dma_chan *dwc, struct dw_desc *first)
{
	struct dw_dma	*dw = to_dw_dma(dwc->chan.device);
	unsigned long	was_soft_llp;

	/* ASSERT:  channel is idle */
	if (dma_readl(dw, CH_EN) & dwc->mask) {
		dev_err(chan2dev(&dwc->chan),
			"BUG: Attempted to start non-idle channel\n");
		dwc_dump_chan_regs(dwc);

		/* The tasklet will hopefully advance the queue... */
		return;
	}

	if (dwc->nollp) {
		was_soft_llp = test_and_set_bit(DW_DMA_IS_SOFT_LLP,
						&dwc->flags);
		if (was_soft_llp) {
			dev_err(chan2dev(&dwc->chan),
				"BUG: Attempted to start new LLP transfer "
				"inside ongoing one\n");
			return;
		}

		dwc_initialize(dwc);

		dwc->residue = first->total_len;
		dwc->tx_node_active = &first->tx_list;

		/* Submit first block */
		dwc_do_single_block(dwc, first);

		return;
	}

	dwc_initialize(dwc);

	channel_writel(dwc, LLP, first->txd.phys);
	channel_writel(dwc, CTL_LO,
			DWC_CTLL_LLP_D_EN | DWC_CTLL_LLP_S_EN);
	channel_writel(dwc, CTL_HI, 0);
	channel_set_bit(dw, CH_EN, dwc->mask);
}

/*----------------------------------------------------------------------*/

static void
dwc_descriptor_complete(struct dw_dma_chan *dwc, struct dw_desc *desc,
		bool callback_required)
{
	dma_async_tx_callback		callback = NULL;
	void				*param = NULL;
	struct dma_async_tx_descriptor	*txd = &desc->txd;
	struct dw_desc			*child;
	unsigned long			flags;

	dev_vdbg(chan2dev(&dwc->chan), "descriptor %u complete\n", txd->cookie);

	spin_lock_irqsave(&dwc->lock, flags);
	dma_cookie_complete(txd);
	if (callback_required) {
		callback = txd->callback;
		param = txd->callback_param;
	}

	/* async_tx_ack */
	list_for_each_entry(child, &desc->tx_list, desc_node)
		async_tx_ack(&child->txd);
	async_tx_ack(&desc->txd);

	list_splice_init(&desc->tx_list, &dwc->free_list);
	list_move(&desc->desc_node, &dwc->free_list);

	if (!is_slave_direction(dwc->direction)) {
		struct device *parent = chan2parent(&dwc->chan);
		if (!(txd->flags & DMA_COMPL_SKIP_DEST_UNMAP)) {
			if (txd->flags & DMA_COMPL_DEST_UNMAP_SINGLE)
				dma_unmap_single(parent, desc->lli.dar,
					desc->total_len, DMA_FROM_DEVICE);
			else
				dma_unmap_page(parent, desc->lli.dar,
					desc->total_len, DMA_FROM_DEVICE);
		}
		if (!(txd->flags & DMA_COMPL_SKIP_SRC_UNMAP)) {
			if (txd->flags & DMA_COMPL_SRC_UNMAP_SINGLE)
				dma_unmap_single(parent, desc->lli.sar,
					desc->total_len, DMA_TO_DEVICE);
			else
				dma_unmap_page(parent, desc->lli.sar,
					desc->total_len, DMA_TO_DEVICE);
		}
	}

	spin_unlock_irqrestore(&dwc->lock, flags);

	if (callback)
		callback(param);
}

static void dwc_complete_all(struct dw_dma *dw, struct dw_dma_chan *dwc)
{
	struct dw_desc *desc, *_desc;
	LIST_HEAD(list);
	unsigned long flags;

	spin_lock_irqsave(&dwc->lock, flags);
	if (dma_readl(dw, CH_EN) & dwc->mask) {
		dev_err(chan2dev(&dwc->chan),
			"BUG: XFER bit set, but channel not idle!\n");

		/* Try to continue after resetting the channel... */
		dwc_chan_disable(dw, dwc);
	}

	/*
	 * Submit queued descriptors ASAP, i.e. before we go through
	 * the completed ones.
	 */
	list_splice_init(&dwc->active_list, &list);
	if (!list_empty(&dwc->queue)) {
		list_move(dwc->queue.next, &dwc->active_list);
		dwc_dostart(dwc, dwc_first_active(dwc));
	}

	spin_unlock_irqrestore(&dwc->lock, flags);

	list_for_each_entry_safe(desc, _desc, &list, desc_node)
		dwc_descriptor_complete(dwc, desc, true);
}

/* Returns how many bytes were already received from source */
static inline u32 dwc_get_sent(struct dw_dma_chan *dwc)
{
	u32 ctlhi = channel_readl(dwc, CTL_HI);
	u32 ctllo = channel_readl(dwc, CTL_LO);

	return (ctlhi & DWC_CTLH_BLOCK_TS_MASK) * (1 << (ctllo >> 4 & 7));
}

static void dwc_scan_descriptors(struct dw_dma *dw, struct dw_dma_chan *dwc)
{
	dma_addr_t llp;
	struct dw_desc *desc, *_desc;
	struct dw_desc *child;
	u32 status_xfer;
	unsigned long flags;

	spin_lock_irqsave(&dwc->lock, flags);
	llp = channel_readl(dwc, LLP);
	status_xfer = dma_readl(dw, RAW.XFER);

	if (status_xfer & dwc->mask) {
		/* Everything we've submitted is done */
		dma_writel(dw, CLEAR.XFER, dwc->mask);

		if (test_bit(DW_DMA_IS_SOFT_LLP, &dwc->flags)) {
			struct list_head *head, *active = dwc->tx_node_active;

			/*
			 * We are inside first active descriptor.
			 * Otherwise something is really wrong.
			 */
			desc = dwc_first_active(dwc);

			head = &desc->tx_list;
			if (active != head) {
				/* Update desc to reflect last sent one */
				if (active != head->next)
					desc = to_dw_desc(active->prev);

				dwc->residue -= desc->len;

				child = to_dw_desc(active);

				/* Submit next block */
				dwc_do_single_block(dwc, child);

				spin_unlock_irqrestore(&dwc->lock, flags);
				return;
			}

			/* We are done here */
			clear_bit(DW_DMA_IS_SOFT_LLP, &dwc->flags);
		}

		dwc->residue = 0;

		spin_unlock_irqrestore(&dwc->lock, flags);

		dwc_complete_all(dw, dwc);
		return;
	}

	if (list_empty(&dwc->active_list)) {
		dwc->residue = 0;
		spin_unlock_irqrestore(&dwc->lock, flags);
		return;
	}

	if (test_bit(DW_DMA_IS_SOFT_LLP, &dwc->flags)) {
		dev_vdbg(chan2dev(&dwc->chan), "%s: soft LLP mode\n", __func__);
		spin_unlock_irqrestore(&dwc->lock, flags);
		return;
	}

	dev_vdbg(chan2dev(&dwc->chan), "%s: llp=0x%llx\n", __func__,
			(unsigned long long)llp);

	list_for_each_entry_safe(desc, _desc, &dwc->active_list, desc_node) {
		/* initial residue value */
		dwc->residue = desc->total_len;

		/* check first descriptors addr */
		if (desc->txd.phys == llp) {
			spin_unlock_irqrestore(&dwc->lock, flags);
			return;
		}

		/* check first descriptors llp */
		if (desc->lli.llp == llp) {
			/* This one is currently in progress */
			dwc->residue -= dwc_get_sent(dwc);
			spin_unlock_irqrestore(&dwc->lock, flags);
			return;
		}

		dwc->residue -= desc->len;
		list_for_each_entry(child, &desc->tx_list, desc_node) {
			if (child->lli.llp == llp) {
				/* Currently in progress */
				dwc->residue -= dwc_get_sent(dwc);
				spin_unlock_irqrestore(&dwc->lock, flags);
				return;
			}
			dwc->residue -= child->len;
		}

		/*
		 * No descriptors so far seem to be in progress, i.e.
		 * this one must be done.
		 */
		spin_unlock_irqrestore(&dwc->lock, flags);
		dwc_descriptor_complete(dwc, desc, true);
		spin_lock_irqsave(&dwc->lock, flags);
	}

	dev_err(chan2dev(&dwc->chan),
		"BUG: All descriptors done, but channel not idle!\n");

	/* Try to continue after resetting the channel... */
	dwc_chan_disable(dw, dwc);

	if (!list_empty(&dwc->queue)) {
		list_move(dwc->queue.next, &dwc->active_list);
		dwc_dostart(dwc, dwc_first_active(dwc));
	}
	spin_unlock_irqrestore(&dwc->lock, flags);
}

static inline void dwc_dump_lli(struct dw_dma_chan *dwc, struct dw_lli *lli)
{
	dev_crit(chan2dev(&dwc->chan), "  desc: s0x%x d0x%x l0x%x c0x%x:%x\n",
		 lli->sar, lli->dar, lli->llp, lli->ctlhi, lli->ctllo);
}

static void dwc_handle_error(struct dw_dma *dw, struct dw_dma_chan *dwc)
{
	struct dw_desc *bad_desc;
	struct dw_desc *child;
	unsigned long flags;

	dwc_scan_descriptors(dw, dwc);

	spin_lock_irqsave(&dwc->lock, flags);

	/*
	 * The descriptor currently at the head of the active list is
	 * borked. Since we don't have any way to report errors, we'll
	 * just have to scream loudly and try to carry on.
	 */
	bad_desc = dwc_first_active(dwc);
	list_del_init(&bad_desc->desc_node);
	list_move(dwc->queue.next, dwc->active_list.prev);

	/* Clear the error flag and try to restart the controller */
	dma_writel(dw, CLEAR.ERROR, dwc->mask);
	if (!list_empty(&dwc->active_list))
		dwc_dostart(dwc, dwc_first_active(dwc));

	/*
	 * WARN may seem harsh, but since this only happens
	 * when someone submits a bad physical address in a
	 * descriptor, we should consider ourselves lucky that the
	 * controller flagged an error instead of scribbling over
	 * random memory locations.
	 */
	dev_WARN(chan2dev(&dwc->chan), "Bad descriptor submitted for DMA!\n"
				       "  cookie: %d\n", bad_desc->txd.cookie);
	dwc_dump_lli(dwc, &bad_desc->lli);
	list_for_each_entry(child, &bad_desc->tx_list, desc_node)
		dwc_dump_lli(dwc, &child->lli);

	spin_unlock_irqrestore(&dwc->lock, flags);

	/* Pretend the descriptor completed successfully */
	dwc_descriptor_complete(dwc, bad_desc, true);
}

/* --------------------- Cyclic DMA API extensions -------------------- */

inline dma_addr_t dw_dma_get_src_addr(struct dma_chan *chan)
{
	struct dw_dma_chan *dwc = to_dw_dma_chan(chan);
	return channel_readl(dwc, SAR);
}
EXPORT_SYMBOL(dw_dma_get_src_addr);

inline dma_addr_t dw_dma_get_dst_addr(struct dma_chan *chan)
{
	struct dw_dma_chan *dwc = to_dw_dma_chan(chan);
	return channel_readl(dwc, DAR);
}
EXPORT_SYMBOL(dw_dma_get_dst_addr);

/* called with dwc->lock held and all DMAC interrupts disabled */
static void dwc_handle_cyclic(struct dw_dma *dw, struct dw_dma_chan *dwc,
		u32 status_err, u32 status_xfer)
{
	unsigned long flags;

	if (dwc->mask) {
		void (*callback)(void *param);
		void *callback_param;

		dev_vdbg(chan2dev(&dwc->chan), "new cyclic period llp 0x%08x\n",
				channel_readl(dwc, LLP));

		callback = dwc->cdesc->period_callback;
		callback_param = dwc->cdesc->period_callback_param;

		if (callback)
			callback(callback_param);
	}

	/*
	 * Error and transfer complete are highly unlikely, and will most
	 * likely be due to a configuration error by the user.
	 */
	if (unlikely(status_err & dwc->mask) ||
			unlikely(status_xfer & dwc->mask)) {
		int i;

		dev_err(chan2dev(&dwc->chan), "cyclic DMA unexpected %s "
				"interrupt, stopping DMA transfer\n",
				status_xfer ? "xfer" : "error");

		spin_lock_irqsave(&dwc->lock, flags);

		dwc_dump_chan_regs(dwc);

		dwc_chan_disable(dw, dwc);

		/* make sure DMA does not restart by loading a new list */
		channel_writel(dwc, LLP, 0);
		channel_writel(dwc, CTL_LO, 0);
		channel_writel(dwc, CTL_HI, 0);

		dma_writel(dw, CLEAR.ERROR, dwc->mask);
		dma_writel(dw, CLEAR.XFER, dwc->mask);

		for (i = 0; i < dwc->cdesc->periods; i++)
			dwc_dump_lli(dwc, &dwc->cdesc->desc[i]->lli);

		spin_unlock_irqrestore(&dwc->lock, flags);
	}
}

/* ------------------------------------------------------------------------- */

static void dw_dma_tasklet(unsigned long data)
{
	struct dw_dma *dw = (struct dw_dma *)data;
	struct dw_dma_chan *dwc;
	u32 status_xfer;
	u32 status_err;
	int i;

	status_xfer = dma_readl(dw, RAW.XFER);
	status_err = dma_readl(dw, RAW.ERROR);

	dev_vdbg(dw->dma.dev, "%s: status_err=%x\n", __func__, status_err);

	for (i = 0; i < dw->dma.chancnt; i++) {
		dwc = &dw->chan[i];
		if (test_bit(DW_DMA_IS_CYCLIC, &dwc->flags))
			dwc_handle_cyclic(dw, dwc, status_err, status_xfer);
		else if (status_err & (1 << i))
			dwc_handle_error(dw, dwc);
		else if (status_xfer & (1 << i))
			dwc_scan_descriptors(dw, dwc);
	}

	/*
	 * Re-enable interrupts.
	 */
	channel_set_bit(dw, MASK.XFER, dw->all_chan_mask);
	channel_set_bit(dw, MASK.ERROR, dw->all_chan_mask);
}

static irqreturn_t dw_dma_interrupt(int irq, void *dev_id)
{
	struct dw_dma *dw = dev_id;
	u32 status;

	dev_vdbg(dw->dma.dev, "%s: status=0x%x\n", __func__,
			dma_readl(dw, STATUS_INT));

	/*
	 * Just disable the interrupts. We'll turn them back on in the
	 * softirq handler.
	 */
	channel_clear_bit(dw, MASK.XFER, dw->all_chan_mask);
	channel_clear_bit(dw, MASK.ERROR, dw->all_chan_mask);

	status = dma_readl(dw, STATUS_INT);
	if (status) {
		dev_err(dw->dma.dev,
			"BUG: Unexpected interrupts pending: 0x%x\n",
			status);

		/* Try to recover */
		channel_clear_bit(dw, MASK.XFER, (1 << 8) - 1);
		channel_clear_bit(dw, MASK.SRC_TRAN, (1 << 8) - 1);
		channel_clear_bit(dw, MASK.DST_TRAN, (1 << 8) - 1);
		channel_clear_bit(dw, MASK.ERROR, (1 << 8) - 1);
	}

	tasklet_schedule(&dw->tasklet);

	return IRQ_HANDLED;
}

/*----------------------------------------------------------------------*/

static dma_cookie_t dwc_tx_submit(struct dma_async_tx_descriptor *tx)
{
	struct dw_desc		*desc = txd_to_dw_desc(tx);
	struct dw_dma_chan	*dwc = to_dw_dma_chan(tx->chan);
	dma_cookie_t		cookie;
	unsigned long		flags;

	spin_lock_irqsave(&dwc->lock, flags);
	cookie = dma_cookie_assign(tx);

	/*
	 * REVISIT: We should attempt to chain as many descriptors as
	 * possible, perhaps even appending to those already submitted
	 * for DMA. But this is hard to do in a race-free manner.
	 */
	if (list_empty(&dwc->active_list)) {
		dev_vdbg(chan2dev(tx->chan), "%s: started %u\n", __func__,
				desc->txd.cookie);
		list_add_tail(&desc->desc_node, &dwc->active_list);
		dwc_dostart(dwc, dwc_first_active(dwc));
	} else {
		dev_vdbg(chan2dev(tx->chan), "%s: queued %u\n", __func__,
				desc->txd.cookie);

		list_add_tail(&desc->desc_node, &dwc->queue);
	}

	spin_unlock_irqrestore(&dwc->lock, flags);

	return cookie;
}

static struct dma_async_tx_descriptor *
dwc_prep_dma_memcpy(struct dma_chan *chan, dma_addr_t dest, dma_addr_t src,
		size_t len, unsigned long flags)
{
	struct dw_dma_chan	*dwc = to_dw_dma_chan(chan);
	struct dw_desc		*desc;
	struct dw_desc		*first;
	struct dw_desc		*prev;
	size_t			xfer_count;
	size_t			offset;
	unsigned int		src_width;
	unsigned int		dst_width;
	unsigned int		data_width;
	u32			ctllo;

	dev_vdbg(chan2dev(chan),
			"%s: d0x%llx s0x%llx l0x%zx f0x%lx\n", __func__,
			(unsigned long long)dest, (unsigned long long)src,
			len, flags);

	if (unlikely(!len)) {
		dev_dbg(chan2dev(chan), "%s: length is zero!\n", __func__);
		return NULL;
	}

	dwc->direction = DMA_MEM_TO_MEM;

	data_width = min_t(unsigned int, dwc_get_data_width(chan, SRC_MASTER),
			   dwc_get_data_width(chan, DST_MASTER));

	src_width = dst_width = min_t(unsigned int, data_width,
				      dwc_fast_fls(src | dest | len));

	ctllo = DWC_DEFAULT_CTLLO(chan)
			| DWC_CTLL_DST_WIDTH(dst_width)
			| DWC_CTLL_SRC_WIDTH(src_width)
			| DWC_CTLL_DST_INC
			| DWC_CTLL_SRC_INC
			| DWC_CTLL_FC_M2M;
	prev = first = NULL;

	for (offset = 0; offset < len; offset += xfer_count << src_width) {
		xfer_count = min_t(size_t, (len - offset) >> src_width,
					   dwc->block_size);

		desc = dwc_desc_get(dwc);
		if (!desc)
			goto err_desc_get;

		desc->lli.sar = src + offset;
		desc->lli.dar = dest + offset;
		desc->lli.ctllo = ctllo;
		desc->lli.ctlhi = xfer_count;
		desc->len = xfer_count << src_width;

		if (!first) {
			first = desc;
		} else {
			prev->lli.llp = desc->txd.phys;
			list_add_tail(&desc->desc_node,
					&first->tx_list);
		}
		prev = desc;
	}

	if (flags & DMA_PREP_INTERRUPT)
		/* Trigger interrupt after last block */
		prev->lli.ctllo |= DWC_CTLL_INT_EN;

	prev->lli.llp = 0;
	first->txd.flags = flags;
	first->total_len = len;

	return &first->txd;

err_desc_get:
	dwc_desc_put(dwc, first);
	return NULL;
}

static struct dma_async_tx_descriptor *
dwc_prep_slave_sg(struct dma_chan *chan, struct scatterlist *sgl,
		unsigned int sg_len, enum dma_transfer_direction direction,
		unsigned long flags, void *context)
{
	struct dw_dma_chan	*dwc = to_dw_dma_chan(chan);
	struct dma_slave_config	*sconfig = &dwc->dma_sconfig;
	struct dw_desc		*prev;
	struct dw_desc		*first;
	u32			ctllo;
	dma_addr_t		reg;
	unsigned int		reg_width;
	unsigned int		mem_width;
	unsigned int		data_width;
	unsigned int		i;
	struct scatterlist	*sg;
	size_t			total_len = 0;

	dev_vdbg(chan2dev(chan), "%s\n", __func__);

	if (unlikely(!is_slave_direction(direction) || !sg_len))
		return NULL;

	dwc->direction = direction;

	prev = first = NULL;

	switch (direction) {
	case DMA_MEM_TO_DEV:
		reg_width = __fls(sconfig->dst_addr_width);
		reg = sconfig->dst_addr;
		ctllo = (DWC_DEFAULT_CTLLO(chan)
				| DWC_CTLL_DST_WIDTH(reg_width)
				| DWC_CTLL_DST_FIX
				| DWC_CTLL_SRC_INC);

		ctllo |= sconfig->device_fc ? DWC_CTLL_FC(DW_DMA_FC_P_M2P) :
			DWC_CTLL_FC(DW_DMA_FC_D_M2P);

		data_width = dwc_get_data_width(chan, SRC_MASTER);

		for_each_sg(sgl, sg, sg_len, i) {
			struct dw_desc	*desc;
			u32		len, dlen, mem;

			mem = sg_dma_address(sg);
			len = sg_dma_len(sg);

			mem_width = min_t(unsigned int,
					  data_width, dwc_fast_fls(mem | len));

slave_sg_todev_fill_desc:
			desc = dwc_desc_get(dwc);
			if (!desc) {
				dev_err(chan2dev(chan),
					"not enough descriptors available\n");
				goto err_desc_get;
			}

			desc->lli.sar = mem;
			desc->lli.dar = reg;
			desc->lli.ctllo = ctllo | DWC_CTLL_SRC_WIDTH(mem_width);
			if ((len >> mem_width) > dwc->block_size) {
				dlen = dwc->block_size << mem_width;
				mem += dlen;
				len -= dlen;
			} else {
				dlen = len;
				len = 0;
			}

			desc->lli.ctlhi = dlen >> mem_width;
			desc->len = dlen;

			if (!first) {
				first = desc;
			} else {
				prev->lli.llp = desc->txd.phys;
				list_add_tail(&desc->desc_node,
						&first->tx_list);
			}
			prev = desc;
			total_len += dlen;

			if (len)
				goto slave_sg_todev_fill_desc;
		}
		break;
	case DMA_DEV_TO_MEM:
		reg_width = __fls(sconfig->src_addr_width);
		reg = sconfig->src_addr;
		ctllo = (DWC_DEFAULT_CTLLO(chan)
				| DWC_CTLL_SRC_WIDTH(reg_width)
				| DWC_CTLL_DST_INC
				| DWC_CTLL_SRC_FIX);

		ctllo |= sconfig->device_fc ? DWC_CTLL_FC(DW_DMA_FC_P_P2M) :
			DWC_CTLL_FC(DW_DMA_FC_D_P2M);

		data_width = dwc_get_data_width(chan, DST_MASTER);

		for_each_sg(sgl, sg, sg_len, i) {
			struct dw_desc	*desc;
			u32		len, dlen, mem;

			mem = sg_dma_address(sg);
			len = sg_dma_len(sg);

			mem_width = min_t(unsigned int,
					  data_width, dwc_fast_fls(mem | len));

slave_sg_fromdev_fill_desc:
			desc = dwc_desc_get(dwc);
			if (!desc) {
				dev_err(chan2dev(chan),
						"not enough descriptors available\n");
				goto err_desc_get;
			}

			desc->lli.sar = reg;
			desc->lli.dar = mem;
			desc->lli.ctllo = ctllo | DWC_CTLL_DST_WIDTH(mem_width);
			if ((len >> reg_width) > dwc->block_size) {
				dlen = dwc->block_size << reg_width;
				mem += dlen;
				len -= dlen;
			} else {
				dlen = len;
				len = 0;
			}
			desc->lli.ctlhi = dlen >> reg_width;
			desc->len = dlen;

			if (!first) {
				first = desc;
			} else {
				prev->lli.llp = desc->txd.phys;
				list_add_tail(&desc->desc_node,
						&first->tx_list);
			}
			prev = desc;
			total_len += dlen;

			if (len)
				goto slave_sg_fromdev_fill_desc;
		}
		break;
	default:
		return NULL;
	}

	if (flags & DMA_PREP_INTERRUPT)
		/* Trigger interrupt after last block */
		prev->lli.ctllo |= DWC_CTLL_INT_EN;

	prev->lli.llp = 0;
	first->total_len = total_len;

	return &first->txd;

err_desc_get:
	dwc_desc_put(dwc, first);
	return NULL;
}

/*
 * Fix sconfig's burst size according to dw_dmac. We need to convert them as:
 * 1 -> 0, 4 -> 1, 8 -> 2, 16 -> 3.
 *
 * NOTE: burst size 2 is not supported by controller.
 *
 * This can be done by finding least significant bit set: n & (n - 1)
 */
static inline void convert_burst(u32 *maxburst)
{
	if (*maxburst > 1)
		*maxburst = fls(*maxburst) - 2;
	else
		*maxburst = 0;
}

static inline void convert_slave_id(struct dw_dma_chan *dwc)
{
	struct dw_dma *dw = to_dw_dma(dwc->chan.device);

	dwc->dma_sconfig.slave_id -= dw->request_line_base;
}

static int
set_runtime_config(struct dma_chan *chan, struct dma_slave_config *sconfig)
{
	struct dw_dma_chan *dwc = to_dw_dma_chan(chan);

	/* Check if chan will be configured for slave transfers */
	if (!is_slave_direction(sconfig->direction))
		return -EINVAL;

	memcpy(&dwc->dma_sconfig, sconfig, sizeof(*sconfig));
	dwc->direction = sconfig->direction;

	convert_burst(&dwc->dma_sconfig.src_maxburst);
	convert_burst(&dwc->dma_sconfig.dst_maxburst);
	convert_slave_id(dwc);

	return 0;
}

static inline void dwc_chan_pause(struct dw_dma_chan *dwc)
{
	u32 cfglo = channel_readl(dwc, CFG_LO);

	channel_writel(dwc, CFG_LO, cfglo | DWC_CFGL_CH_SUSP);
	while (!(channel_readl(dwc, CFG_LO) & DWC_CFGL_FIFO_EMPTY))
		cpu_relax();

	dwc->paused = true;
}

static inline void dwc_chan_resume(struct dw_dma_chan *dwc)
{
	u32 cfglo = channel_readl(dwc, CFG_LO);

	channel_writel(dwc, CFG_LO, cfglo & ~DWC_CFGL_CH_SUSP);

	dwc->paused = false;
}

static int dwc_control(struct dma_chan *chan, enum dma_ctrl_cmd cmd,
		       unsigned long arg)
{
	struct dw_dma_chan	*dwc = to_dw_dma_chan(chan);
	struct dw_dma		*dw = to_dw_dma(chan->device);
	struct dw_desc		*desc, *_desc;
	unsigned long		flags;
	LIST_HEAD(list);

	if (cmd == DMA_PAUSE) {
		spin_lock_irqsave(&dwc->lock, flags);

		dwc_chan_pause(dwc);

		spin_unlock_irqrestore(&dwc->lock, flags);
	} else if (cmd == DMA_RESUME) {
		if (!dwc->paused)
			return 0;

		spin_lock_irqsave(&dwc->lock, flags);

		dwc_chan_resume(dwc);

		spin_unlock_irqrestore(&dwc->lock, flags);
	} else if (cmd == DMA_TERMINATE_ALL) {
		spin_lock_irqsave(&dwc->lock, flags);

		clear_bit(DW_DMA_IS_SOFT_LLP, &dwc->flags);

		dwc_chan_disable(dw, dwc);

		dwc_chan_resume(dwc);

		/* active_list entries will end up before queued entries */
		list_splice_init(&dwc->queue, &list);
		list_splice_init(&dwc->active_list, &list);

		spin_unlock_irqrestore(&dwc->lock, flags);

		/* Flush all pending and queued descriptors */
		list_for_each_entry_safe(desc, _desc, &list, desc_node)
			dwc_descriptor_complete(dwc, desc, false);
	} else if (cmd == DMA_SLAVE_CONFIG) {
		return set_runtime_config(chan, (struct dma_slave_config *)arg);
	} else {
		return -ENXIO;
	}

	return 0;
}

static inline u32 dwc_get_residue(struct dw_dma_chan *dwc)
{
	unsigned long flags;
	u32 residue;

	spin_lock_irqsave(&dwc->lock, flags);

	residue = dwc->residue;
	if (test_bit(DW_DMA_IS_SOFT_LLP, &dwc->flags) && residue)
		residue -= dwc_get_sent(dwc);

	spin_unlock_irqrestore(&dwc->lock, flags);
	return residue;
}

static enum dma_status
dwc_tx_status(struct dma_chan *chan,
	      dma_cookie_t cookie,
	      struct dma_tx_state *txstate)
{
	struct dw_dma_chan	*dwc = to_dw_dma_chan(chan);
	enum dma_status		ret;

	ret = dma_cookie_status(chan, cookie, txstate);
	if (ret != DMA_SUCCESS) {
		dwc_scan_descriptors(to_dw_dma(chan->device), dwc);

		ret = dma_cookie_status(chan, cookie, txstate);
	}

	if (ret != DMA_SUCCESS)
		dma_set_residue(txstate, dwc_get_residue(dwc));

	if (dwc->paused)
		return DMA_PAUSED;

	return ret;
}

static void dwc_issue_pending(struct dma_chan *chan)
{
	struct dw_dma_chan	*dwc = to_dw_dma_chan(chan);

	if (!list_empty(&dwc->queue))
		dwc_scan_descriptors(to_dw_dma(chan->device), dwc);
}

static int dwc_alloc_chan_resources(struct dma_chan *chan)
{
	struct dw_dma_chan	*dwc = to_dw_dma_chan(chan);
	struct dw_dma		*dw = to_dw_dma(chan->device);
	struct dw_desc		*desc;
	int			i;
	unsigned long		flags;

	dev_vdbg(chan2dev(chan), "%s\n", __func__);

	/* ASSERT:  channel is idle */
	if (dma_readl(dw, CH_EN) & dwc->mask) {
		dev_dbg(chan2dev(chan), "DMA channel not idle?\n");
		return -EIO;
	}

	dma_cookie_init(chan);

	/*
	 * NOTE: some controllers may have additional features that we
	 * need to initialize here, like "scatter-gather" (which
	 * doesn't mean what you think it means), and status writeback.
	 */

	spin_lock_irqsave(&dwc->lock, flags);
	i = dwc->descs_allocated;
	while (dwc->descs_allocated < NR_DESCS_PER_CHANNEL) {
		dma_addr_t phys;

		spin_unlock_irqrestore(&dwc->lock, flags);

		desc = dma_pool_alloc(dw->desc_pool, GFP_ATOMIC, &phys);
		if (!desc)
			goto err_desc_alloc;

		memset(desc, 0, sizeof(struct dw_desc));

		INIT_LIST_HEAD(&desc->tx_list);
		dma_async_tx_descriptor_init(&desc->txd, chan);
		desc->txd.tx_submit = dwc_tx_submit;
		desc->txd.flags = DMA_CTRL_ACK;
		desc->txd.phys = phys;

		dwc_desc_put(dwc, desc);

		spin_lock_irqsave(&dwc->lock, flags);
		i = ++dwc->descs_allocated;
	}

	spin_unlock_irqrestore(&dwc->lock, flags);

	dev_dbg(chan2dev(chan), "%s: allocated %d descriptors\n", __func__, i);

	return i;

err_desc_alloc:
	dev_info(chan2dev(chan), "only allocated %d descriptors\n", i);

	return i;
}

static void dwc_free_chan_resources(struct dma_chan *chan)
{
	struct dw_dma_chan	*dwc = to_dw_dma_chan(chan);
	struct dw_dma		*dw = to_dw_dma(chan->device);
	struct dw_desc		*desc, *_desc;
	unsigned long		flags;
	LIST_HEAD(list);

	dev_dbg(chan2dev(chan), "%s: descs allocated=%u\n", __func__,
			dwc->descs_allocated);

	/* ASSERT:  channel is idle */
	BUG_ON(!list_empty(&dwc->active_list));
	BUG_ON(!list_empty(&dwc->queue));
	BUG_ON(dma_readl(to_dw_dma(chan->device), CH_EN) & dwc->mask);

	spin_lock_irqsave(&dwc->lock, flags);
	list_splice_init(&dwc->free_list, &list);
	dwc->descs_allocated = 0;
	dwc->initialized = false;

	/* Disable interrupts */
	channel_clear_bit(dw, MASK.XFER, dwc->mask);
	channel_clear_bit(dw, MASK.ERROR, dwc->mask);

	spin_unlock_irqrestore(&dwc->lock, flags);

	list_for_each_entry_safe(desc, _desc, &list, desc_node) {
		dev_vdbg(chan2dev(chan), "  freeing descriptor %p\n", desc);
		dma_pool_free(dw->desc_pool, desc, desc->txd.phys);
	}

	dev_vdbg(chan2dev(chan), "%s: done\n", __func__);
}

struct dw_dma_filter_args {
	struct dw_dma *dw;
	unsigned int req;
	unsigned int src;
	unsigned int dst;
};

static bool dw_dma_generic_filter(struct dma_chan *chan, void *param)
{
	struct dw_dma_chan *dwc = to_dw_dma_chan(chan);
	struct dw_dma *dw = to_dw_dma(chan->device);
	struct dw_dma_filter_args *fargs = param;
	struct dw_dma_slave *dws = &dwc->slave;

	/* ensure the device matches our channel */
        if (chan->device != &fargs->dw->dma)
                return false;

	dws->dma_dev	= dw->dma.dev;
	dws->cfg_hi	= ~0;
	dws->cfg_lo	= ~0;
	dws->src_master	= fargs->src;
	dws->dst_master	= fargs->dst;

	dwc->request_line = fargs->req;

	chan->private = dws;

	return true;
}

static struct dma_chan *dw_dma_xlate(struct of_phandle_args *dma_spec,
					 struct of_dma *ofdma)
{
	struct dw_dma *dw = ofdma->of_dma_data;
	struct dw_dma_filter_args fargs = {
		.dw = dw,
	};
	dma_cap_mask_t cap;

	if (dma_spec->args_count != 3)
		return NULL;

<<<<<<< HEAD
	fargs.req = be32_to_cpup(dma_spec->args+0);
	fargs.src = be32_to_cpup(dma_spec->args+1);
	fargs.dst = be32_to_cpup(dma_spec->args+2);
=======
	fargs.req = dma_spec->args[0];
	fargs.src = dma_spec->args[1];
	fargs.dst = dma_spec->args[2];
>>>>>>> 07961ac7

	if (WARN_ON(fargs.req >= DW_DMA_MAX_NR_REQUESTS ||
		    fargs.src >= dw->nr_masters ||
		    fargs.dst >= dw->nr_masters))
		return NULL;

	dma_cap_zero(cap);
	dma_cap_set(DMA_SLAVE, cap);

	/* TODO: there should be a simpler way to do this */
	return dma_request_channel(cap, dw_dma_generic_filter, &fargs);
}

/* --------------------- Cyclic DMA API extensions -------------------- */

/**
 * dw_dma_cyclic_start - start the cyclic DMA transfer
 * @chan: the DMA channel to start
 *
 * Must be called with soft interrupts disabled. Returns zero on success or
 * -errno on failure.
 */
int dw_dma_cyclic_start(struct dma_chan *chan)
{
	struct dw_dma_chan	*dwc = to_dw_dma_chan(chan);
	struct dw_dma		*dw = to_dw_dma(dwc->chan.device);
	unsigned long		flags;

	if (!test_bit(DW_DMA_IS_CYCLIC, &dwc->flags)) {
		dev_err(chan2dev(&dwc->chan), "missing prep for cyclic DMA\n");
		return -ENODEV;
	}

	spin_lock_irqsave(&dwc->lock, flags);

	/* assert channel is idle */
	if (dma_readl(dw, CH_EN) & dwc->mask) {
		dev_err(chan2dev(&dwc->chan),
			"BUG: Attempted to start non-idle channel\n");
		dwc_dump_chan_regs(dwc);
		spin_unlock_irqrestore(&dwc->lock, flags);
		return -EBUSY;
	}

	dma_writel(dw, CLEAR.ERROR, dwc->mask);
	dma_writel(dw, CLEAR.XFER, dwc->mask);

	/* setup DMAC channel registers */
	channel_writel(dwc, LLP, dwc->cdesc->desc[0]->txd.phys);
	channel_writel(dwc, CTL_LO, DWC_CTLL_LLP_D_EN | DWC_CTLL_LLP_S_EN);
	channel_writel(dwc, CTL_HI, 0);

	channel_set_bit(dw, CH_EN, dwc->mask);

	spin_unlock_irqrestore(&dwc->lock, flags);

	return 0;
}
EXPORT_SYMBOL(dw_dma_cyclic_start);

/**
 * dw_dma_cyclic_stop - stop the cyclic DMA transfer
 * @chan: the DMA channel to stop
 *
 * Must be called with soft interrupts disabled.
 */
void dw_dma_cyclic_stop(struct dma_chan *chan)
{
	struct dw_dma_chan	*dwc = to_dw_dma_chan(chan);
	struct dw_dma		*dw = to_dw_dma(dwc->chan.device);
	unsigned long		flags;

	spin_lock_irqsave(&dwc->lock, flags);

	dwc_chan_disable(dw, dwc);

	spin_unlock_irqrestore(&dwc->lock, flags);
}
EXPORT_SYMBOL(dw_dma_cyclic_stop);

/**
 * dw_dma_cyclic_prep - prepare the cyclic DMA transfer
 * @chan: the DMA channel to prepare
 * @buf_addr: physical DMA address where the buffer starts
 * @buf_len: total number of bytes for the entire buffer
 * @period_len: number of bytes for each period
 * @direction: transfer direction, to or from device
 *
 * Must be called before trying to start the transfer. Returns a valid struct
 * dw_cyclic_desc if successful or an ERR_PTR(-errno) if not successful.
 */
struct dw_cyclic_desc *dw_dma_cyclic_prep(struct dma_chan *chan,
		dma_addr_t buf_addr, size_t buf_len, size_t period_len,
		enum dma_transfer_direction direction)
{
	struct dw_dma_chan		*dwc = to_dw_dma_chan(chan);
	struct dma_slave_config		*sconfig = &dwc->dma_sconfig;
	struct dw_cyclic_desc		*cdesc;
	struct dw_cyclic_desc		*retval = NULL;
	struct dw_desc			*desc;
	struct dw_desc			*last = NULL;
	unsigned long			was_cyclic;
	unsigned int			reg_width;
	unsigned int			periods;
	unsigned int			i;
	unsigned long			flags;

	spin_lock_irqsave(&dwc->lock, flags);
	if (dwc->nollp) {
		spin_unlock_irqrestore(&dwc->lock, flags);
		dev_dbg(chan2dev(&dwc->chan),
				"channel doesn't support LLP transfers\n");
		return ERR_PTR(-EINVAL);
	}

	if (!list_empty(&dwc->queue) || !list_empty(&dwc->active_list)) {
		spin_unlock_irqrestore(&dwc->lock, flags);
		dev_dbg(chan2dev(&dwc->chan),
				"queue and/or active list are not empty\n");
		return ERR_PTR(-EBUSY);
	}

	was_cyclic = test_and_set_bit(DW_DMA_IS_CYCLIC, &dwc->flags);
	spin_unlock_irqrestore(&dwc->lock, flags);
	if (was_cyclic) {
		dev_dbg(chan2dev(&dwc->chan),
				"channel already prepared for cyclic DMA\n");
		return ERR_PTR(-EBUSY);
	}

	retval = ERR_PTR(-EINVAL);

	if (unlikely(!is_slave_direction(direction)))
		goto out_err;

	dwc->direction = direction;

	if (direction == DMA_MEM_TO_DEV)
		reg_width = __ffs(sconfig->dst_addr_width);
	else
		reg_width = __ffs(sconfig->src_addr_width);

	periods = buf_len / period_len;

	/* Check for too big/unaligned periods and unaligned DMA buffer. */
	if (period_len > (dwc->block_size << reg_width))
		goto out_err;
	if (unlikely(period_len & ((1 << reg_width) - 1)))
		goto out_err;
	if (unlikely(buf_addr & ((1 << reg_width) - 1)))
		goto out_err;

	retval = ERR_PTR(-ENOMEM);

	if (periods > NR_DESCS_PER_CHANNEL)
		goto out_err;

	cdesc = kzalloc(sizeof(struct dw_cyclic_desc), GFP_KERNEL);
	if (!cdesc)
		goto out_err;

	cdesc->desc = kzalloc(sizeof(struct dw_desc *) * periods, GFP_KERNEL);
	if (!cdesc->desc)
		goto out_err_alloc;

	for (i = 0; i < periods; i++) {
		desc = dwc_desc_get(dwc);
		if (!desc)
			goto out_err_desc_get;

		switch (direction) {
		case DMA_MEM_TO_DEV:
			desc->lli.dar = sconfig->dst_addr;
			desc->lli.sar = buf_addr + (period_len * i);
			desc->lli.ctllo = (DWC_DEFAULT_CTLLO(chan)
					| DWC_CTLL_DST_WIDTH(reg_width)
					| DWC_CTLL_SRC_WIDTH(reg_width)
					| DWC_CTLL_DST_FIX
					| DWC_CTLL_SRC_INC
					| DWC_CTLL_INT_EN);

			desc->lli.ctllo |= sconfig->device_fc ?
				DWC_CTLL_FC(DW_DMA_FC_P_M2P) :
				DWC_CTLL_FC(DW_DMA_FC_D_M2P);

			break;
		case DMA_DEV_TO_MEM:
			desc->lli.dar = buf_addr + (period_len * i);
			desc->lli.sar = sconfig->src_addr;
			desc->lli.ctllo = (DWC_DEFAULT_CTLLO(chan)
					| DWC_CTLL_SRC_WIDTH(reg_width)
					| DWC_CTLL_DST_WIDTH(reg_width)
					| DWC_CTLL_DST_INC
					| DWC_CTLL_SRC_FIX
					| DWC_CTLL_INT_EN);

			desc->lli.ctllo |= sconfig->device_fc ?
				DWC_CTLL_FC(DW_DMA_FC_P_P2M) :
				DWC_CTLL_FC(DW_DMA_FC_D_P2M);

			break;
		default:
			break;
		}

		desc->lli.ctlhi = (period_len >> reg_width);
		cdesc->desc[i] = desc;

		if (last)
			last->lli.llp = desc->txd.phys;

		last = desc;
	}

	/* lets make a cyclic list */
	last->lli.llp = cdesc->desc[0]->txd.phys;

	dev_dbg(chan2dev(&dwc->chan), "cyclic prepared buf 0x%llx len %zu "
			"period %zu periods %d\n", (unsigned long long)buf_addr,
			buf_len, period_len, periods);

	cdesc->periods = periods;
	dwc->cdesc = cdesc;

	return cdesc;

out_err_desc_get:
	while (i--)
		dwc_desc_put(dwc, cdesc->desc[i]);
out_err_alloc:
	kfree(cdesc);
out_err:
	clear_bit(DW_DMA_IS_CYCLIC, &dwc->flags);
	return (struct dw_cyclic_desc *)retval;
}
EXPORT_SYMBOL(dw_dma_cyclic_prep);

/**
 * dw_dma_cyclic_free - free a prepared cyclic DMA transfer
 * @chan: the DMA channel to free
 */
void dw_dma_cyclic_free(struct dma_chan *chan)
{
	struct dw_dma_chan	*dwc = to_dw_dma_chan(chan);
	struct dw_dma		*dw = to_dw_dma(dwc->chan.device);
	struct dw_cyclic_desc	*cdesc = dwc->cdesc;
	int			i;
	unsigned long		flags;

	dev_dbg(chan2dev(&dwc->chan), "%s\n", __func__);

	if (!cdesc)
		return;

	spin_lock_irqsave(&dwc->lock, flags);

	dwc_chan_disable(dw, dwc);

	dma_writel(dw, CLEAR.ERROR, dwc->mask);
	dma_writel(dw, CLEAR.XFER, dwc->mask);

	spin_unlock_irqrestore(&dwc->lock, flags);

	for (i = 0; i < cdesc->periods; i++)
		dwc_desc_put(dwc, cdesc->desc[i]);

	kfree(cdesc->desc);
	kfree(cdesc);

	clear_bit(DW_DMA_IS_CYCLIC, &dwc->flags);
}
EXPORT_SYMBOL(dw_dma_cyclic_free);

/*----------------------------------------------------------------------*/

static void dw_dma_off(struct dw_dma *dw)
{
	int i;

	dma_writel(dw, CFG, 0);

	channel_clear_bit(dw, MASK.XFER, dw->all_chan_mask);
	channel_clear_bit(dw, MASK.SRC_TRAN, dw->all_chan_mask);
	channel_clear_bit(dw, MASK.DST_TRAN, dw->all_chan_mask);
	channel_clear_bit(dw, MASK.ERROR, dw->all_chan_mask);

	while (dma_readl(dw, CFG) & DW_CFG_DMA_EN)
		cpu_relax();

	for (i = 0; i < dw->dma.chancnt; i++)
		dw->chan[i].initialized = false;
}

#ifdef CONFIG_OF
static struct dw_dma_platform_data *
dw_dma_parse_dt(struct platform_device *pdev)
{
	struct device_node *np = pdev->dev.of_node;
	struct dw_dma_platform_data *pdata;
	u32 tmp, arr[4];

	if (!np) {
		dev_err(&pdev->dev, "Missing DT data\n");
		return NULL;
	}

	pdata = devm_kzalloc(&pdev->dev, sizeof(*pdata), GFP_KERNEL);
	if (!pdata)
		return NULL;

	if (of_property_read_u32(np, "dma-channels", &pdata->nr_channels))
		return NULL;

	if (of_property_read_bool(np, "is_private"))
		pdata->is_private = true;

	if (!of_property_read_u32(np, "chan_allocation_order", &tmp))
		pdata->chan_allocation_order = (unsigned char)tmp;

	if (!of_property_read_u32(np, "chan_priority", &tmp))
		pdata->chan_priority = tmp;

	if (!of_property_read_u32(np, "block_size", &tmp))
		pdata->block_size = tmp;

	if (!of_property_read_u32(np, "dma-masters", &tmp)) {
		if (tmp > 4)
			return NULL;

		pdata->nr_masters = tmp;
	}

	if (!of_property_read_u32_array(np, "data_width", arr,
				pdata->nr_masters))
		for (tmp = 0; tmp < pdata->nr_masters; tmp++)
			pdata->data_width[tmp] = arr[tmp];

	return pdata;
}
#else
static inline struct dw_dma_platform_data *
dw_dma_parse_dt(struct platform_device *pdev)
{
	return NULL;
}
#endif

static int dw_probe(struct platform_device *pdev)
{
	const struct platform_device_id *match;
	struct dw_dma_platform_data *pdata;
	struct resource		*io;
	struct dw_dma		*dw;
	size_t			size;
	void __iomem		*regs;
	bool			autocfg;
	unsigned int		dw_params;
	unsigned int		nr_channels;
	unsigned int		max_blk_size = 0;
	int			irq;
	int			err;
	int			i;

	io = platform_get_resource(pdev, IORESOURCE_MEM, 0);
	if (!io)
		return -EINVAL;

	irq = platform_get_irq(pdev, 0);
	if (irq < 0)
		return irq;

	regs = devm_ioremap_resource(&pdev->dev, io);
	if (IS_ERR(regs))
		return PTR_ERR(regs);

	/* Apply default dma_mask if needed */
	if (!pdev->dev.dma_mask) {
		pdev->dev.dma_mask = &pdev->dev.coherent_dma_mask;
		pdev->dev.coherent_dma_mask = DMA_BIT_MASK(32);
	}

	dw_params = dma_read_byaddr(regs, DW_PARAMS);
	autocfg = dw_params >> DW_PARAMS_EN & 0x1;

	dev_dbg(&pdev->dev, "DW_PARAMS: 0x%08x\n", dw_params);

	pdata = dev_get_platdata(&pdev->dev);
	if (!pdata)
		pdata = dw_dma_parse_dt(pdev);

	if (!pdata && autocfg) {
		pdata = devm_kzalloc(&pdev->dev, sizeof(*pdata), GFP_KERNEL);
		if (!pdata)
			return -ENOMEM;

		/* Fill platform data with the default values */
		pdata->is_private = true;
		pdata->chan_allocation_order = CHAN_ALLOCATION_ASCENDING;
		pdata->chan_priority = CHAN_PRIORITY_ASCENDING;
	} else if (!pdata || pdata->nr_channels > DW_DMA_MAX_NR_CHANNELS)
		return -EINVAL;

	if (autocfg)
		nr_channels = (dw_params >> DW_PARAMS_NR_CHAN & 0x7) + 1;
	else
		nr_channels = pdata->nr_channels;

	size = sizeof(struct dw_dma) + nr_channels * sizeof(struct dw_dma_chan);
	dw = devm_kzalloc(&pdev->dev, size, GFP_KERNEL);
	if (!dw)
		return -ENOMEM;

	dw->clk = devm_clk_get(&pdev->dev, "hclk");
	if (IS_ERR(dw->clk))
		return PTR_ERR(dw->clk);
	clk_prepare_enable(dw->clk);

	dw->regs = regs;

	/* get hardware configuration parameters */
	if (autocfg) {
		max_blk_size = dma_readl(dw, MAX_BLK_SIZE);

		dw->nr_masters = (dw_params >> DW_PARAMS_NR_MASTER & 3) + 1;
		for (i = 0; i < dw->nr_masters; i++) {
			dw->data_width[i] =
				(dw_params >> DW_PARAMS_DATA_WIDTH(i) & 3) + 2;
		}
	} else {
		dw->nr_masters = pdata->nr_masters;
		memcpy(dw->data_width, pdata->data_width, 4);
	}

	/* Get the base request line if set */
	match = platform_get_device_id(pdev);
	if (match)
		dw->request_line_base = (unsigned int)match->driver_data;

	/* Calculate all channel mask before DMA setup */
	dw->all_chan_mask = (1 << nr_channels) - 1;

	/* force dma off, just in case */
	dw_dma_off(dw);

	/* disable BLOCK interrupts as well */
	channel_clear_bit(dw, MASK.BLOCK, dw->all_chan_mask);

	err = devm_request_irq(&pdev->dev, irq, dw_dma_interrupt, 0,
			       "dw_dmac", dw);
	if (err)
		return err;

	platform_set_drvdata(pdev, dw);

	/* create a pool of consistent memory blocks for hardware descriptors */
	dw->desc_pool = dmam_pool_create("dw_dmac_desc_pool", &pdev->dev,
					 sizeof(struct dw_desc), 4, 0);
	if (!dw->desc_pool) {
		dev_err(&pdev->dev, "No memory for descriptors dma pool\n");
		return -ENOMEM;
	}

	tasklet_init(&dw->tasklet, dw_dma_tasklet, (unsigned long)dw);

	INIT_LIST_HEAD(&dw->dma.channels);
	for (i = 0; i < nr_channels; i++) {
		struct dw_dma_chan	*dwc = &dw->chan[i];
		int			r = nr_channels - i - 1;

		dwc->chan.device = &dw->dma;
		dma_cookie_init(&dwc->chan);
		if (pdata->chan_allocation_order == CHAN_ALLOCATION_ASCENDING)
			list_add_tail(&dwc->chan.device_node,
					&dw->dma.channels);
		else
			list_add(&dwc->chan.device_node, &dw->dma.channels);

		/* 7 is highest priority & 0 is lowest. */
		if (pdata->chan_priority == CHAN_PRIORITY_ASCENDING)
			dwc->priority = r;
		else
			dwc->priority = i;

		dwc->ch_regs = &__dw_regs(dw)->CHAN[i];
		spin_lock_init(&dwc->lock);
		dwc->mask = 1 << i;

		INIT_LIST_HEAD(&dwc->active_list);
		INIT_LIST_HEAD(&dwc->queue);
		INIT_LIST_HEAD(&dwc->free_list);

		channel_clear_bit(dw, CH_EN, dwc->mask);

		dwc->direction = DMA_TRANS_NONE;

		/* hardware configuration */
		if (autocfg) {
			unsigned int dwc_params;

			dwc_params = dma_read_byaddr(regs + r * sizeof(u32),
						     DWC_PARAMS);

			dev_dbg(&pdev->dev, "DWC_PARAMS[%d]: 0x%08x\n", i,
					    dwc_params);

			/* Decode maximum block size for given channel. The
			 * stored 4 bit value represents blocks from 0x00 for 3
			 * up to 0x0a for 4095. */
			dwc->block_size =
				(4 << ((max_blk_size >> 4 * i) & 0xf)) - 1;
			dwc->nollp =
				(dwc_params >> DWC_PARAMS_MBLK_EN & 0x1) == 0;
		} else {
			dwc->block_size = pdata->block_size;

			/* Check if channel supports multi block transfer */
			channel_writel(dwc, LLP, 0xfffffffc);
			dwc->nollp =
				(channel_readl(dwc, LLP) & 0xfffffffc) == 0;
			channel_writel(dwc, LLP, 0);
		}
	}

	/* Clear all interrupts on all channels. */
	dma_writel(dw, CLEAR.XFER, dw->all_chan_mask);
	dma_writel(dw, CLEAR.BLOCK, dw->all_chan_mask);
	dma_writel(dw, CLEAR.SRC_TRAN, dw->all_chan_mask);
	dma_writel(dw, CLEAR.DST_TRAN, dw->all_chan_mask);
	dma_writel(dw, CLEAR.ERROR, dw->all_chan_mask);

	dma_cap_set(DMA_MEMCPY, dw->dma.cap_mask);
	dma_cap_set(DMA_SLAVE, dw->dma.cap_mask);
	if (pdata->is_private)
		dma_cap_set(DMA_PRIVATE, dw->dma.cap_mask);
	dw->dma.dev = &pdev->dev;
	dw->dma.device_alloc_chan_resources = dwc_alloc_chan_resources;
	dw->dma.device_free_chan_resources = dwc_free_chan_resources;

	dw->dma.device_prep_dma_memcpy = dwc_prep_dma_memcpy;

	dw->dma.device_prep_slave_sg = dwc_prep_slave_sg;
	dw->dma.device_control = dwc_control;

	dw->dma.device_tx_status = dwc_tx_status;
	dw->dma.device_issue_pending = dwc_issue_pending;

	dma_writel(dw, CFG, DW_CFG_DMA_EN);

	dev_info(&pdev->dev, "DesignWare DMA Controller, %d channels\n",
		 nr_channels);

	dma_async_device_register(&dw->dma);

	if (pdev->dev.of_node) {
		err = of_dma_controller_register(pdev->dev.of_node,
						 dw_dma_xlate, dw);
		if (err && err != -ENODEV)
			dev_err(&pdev->dev,
				"could not register of_dma_controller\n");
	}

	return 0;
}

static int dw_remove(struct platform_device *pdev)
{
	struct dw_dma		*dw = platform_get_drvdata(pdev);
	struct dw_dma_chan	*dwc, *_dwc;

	if (pdev->dev.of_node)
		of_dma_controller_free(pdev->dev.of_node);
	dw_dma_off(dw);
	dma_async_device_unregister(&dw->dma);

	tasklet_kill(&dw->tasklet);

	list_for_each_entry_safe(dwc, _dwc, &dw->dma.channels,
			chan.device_node) {
		list_del(&dwc->chan.device_node);
		channel_clear_bit(dw, CH_EN, dwc->mask);
	}

	return 0;
}

static void dw_shutdown(struct platform_device *pdev)
{
	struct dw_dma	*dw = platform_get_drvdata(pdev);

	dw_dma_off(dw);
	clk_disable_unprepare(dw->clk);
}

static int dw_suspend_noirq(struct device *dev)
{
	struct platform_device *pdev = to_platform_device(dev);
	struct dw_dma	*dw = platform_get_drvdata(pdev);

	dw_dma_off(dw);
	clk_disable_unprepare(dw->clk);

	return 0;
}

static int dw_resume_noirq(struct device *dev)
{
	struct platform_device *pdev = to_platform_device(dev);
	struct dw_dma	*dw = platform_get_drvdata(pdev);

	clk_prepare_enable(dw->clk);
	dma_writel(dw, CFG, DW_CFG_DMA_EN);

	return 0;
}

static const struct dev_pm_ops dw_dev_pm_ops = {
	.suspend_noirq = dw_suspend_noirq,
	.resume_noirq = dw_resume_noirq,
	.freeze_noirq = dw_suspend_noirq,
	.thaw_noirq = dw_resume_noirq,
	.restore_noirq = dw_resume_noirq,
	.poweroff_noirq = dw_suspend_noirq,
};

#ifdef CONFIG_OF
static const struct of_device_id dw_dma_id_table[] = {
	{ .compatible = "snps,dma-spear1340" },
	{}
};
MODULE_DEVICE_TABLE(of, dw_dma_id_table);
#endif

static const struct platform_device_id dw_dma_ids[] = {
<<<<<<< HEAD
	{ "INTL9C60", 0 },
=======
	/* Name,	Request Line Base */
	{ "INTL9C60",	(kernel_ulong_t)16 },
>>>>>>> 07961ac7
	{ }
};

static struct platform_driver dw_driver = {
	.probe		= dw_probe,
	.remove		= dw_remove,
	.shutdown	= dw_shutdown,
	.driver = {
		.name	= "dw_dmac",
		.pm	= &dw_dev_pm_ops,
		.of_match_table = of_match_ptr(dw_dma_id_table),
	},
	.id_table	= dw_dma_ids,
};

static int __init dw_init(void)
{
	return platform_driver_register(&dw_driver);
}
subsys_initcall(dw_init);

static void __exit dw_exit(void)
{
	platform_driver_unregister(&dw_driver);
}
module_exit(dw_exit);

MODULE_LICENSE("GPL v2");
MODULE_DESCRIPTION("Synopsys DesignWare DMA Controller driver");
MODULE_AUTHOR("Haavard Skinnemoen (Atmel)");
MODULE_AUTHOR("Viresh Kumar <viresh.linux@gmail.com>");<|MERGE_RESOLUTION|>--- conflicted
+++ resolved
@@ -1284,15 +1284,9 @@
 	if (dma_spec->args_count != 3)
 		return NULL;
 
-<<<<<<< HEAD
-	fargs.req = be32_to_cpup(dma_spec->args+0);
-	fargs.src = be32_to_cpup(dma_spec->args+1);
-	fargs.dst = be32_to_cpup(dma_spec->args+2);
-=======
 	fargs.req = dma_spec->args[0];
 	fargs.src = dma_spec->args[1];
 	fargs.dst = dma_spec->args[2];
->>>>>>> 07961ac7
 
 	if (WARN_ON(fargs.req >= DW_DMA_MAX_NR_REQUESTS ||
 		    fargs.src >= dw->nr_masters ||
@@ -1926,12 +1920,8 @@
 #endif
 
 static const struct platform_device_id dw_dma_ids[] = {
-<<<<<<< HEAD
-	{ "INTL9C60", 0 },
-=======
 	/* Name,	Request Line Base */
 	{ "INTL9C60",	(kernel_ulong_t)16 },
->>>>>>> 07961ac7
 	{ }
 };
 
