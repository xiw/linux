--- conflicted
+++ resolved
@@ -951,13 +951,8 @@
 	/* create a bio for continuation segment */
 	bio = bio_map_kern(req_q, or->cdb_cont.buff, or->cdb_cont.total_bytes,
 			   GFP_KERNEL);
-<<<<<<< HEAD
-	if (unlikely(!bio))
-		return -ENOMEM;
-=======
 	if (IS_ERR(bio))
 		return PTR_ERR(bio);
->>>>>>> 3cbea436
 
 	bio->bi_rw |= REQ_WRITE;
 
