--- conflicted
+++ resolved
@@ -6,11 +6,7 @@
  *          Title:  MPI Configuration messages and pages
  *  Creation Date:  November 10, 2006
  *
-<<<<<<< HEAD
- *    mpi2_cnfg.h Version:  02.00.14
-=======
  *    mpi2_cnfg.h Version:  02.00.15
->>>>>>> 3cbea436
  *
  *  Version History
  *  ---------------
@@ -125,13 +121,10 @@
  *                      Added MPI2_CONFIG_PAGE_SASIOUNIT_6 and related defines.
  *                      Added MPI2_CONFIG_PAGE_SASIOUNIT_7 and related defines.
  *                      Added MPI2_CONFIG_PAGE_SASIOUNIT_8 and related defines.
-<<<<<<< HEAD
-=======
  *  05-12-10  02.00.15  Added MPI2_RAIDVOL0_STATUS_FLAG_VOL_NOT_CONSISTENT
  *                      define.
  *                      Added MPI2_PHYSDISK0_INCOMPATIBLE_MEDIA_TYPE define.
  *                      Added MPI2_SAS_NEG_LINK_RATE_UNSUPPORTED_PHY define.
->>>>>>> 3cbea436
  *  --------------------------------------------------------------------------
  */
 
@@ -401,11 +394,8 @@
 #define MPI2_MFGPAGE_DEVID_SAS2308_1                (0x0086)
 #define MPI2_MFGPAGE_DEVID_SAS2308_2                (0x0087)
 #define MPI2_MFGPAGE_DEVID_SAS2308_3                (0x006E)
-<<<<<<< HEAD
-=======
-
-
->>>>>>> 3cbea436
+
+
 
 
 /* Manufacturing Page 0 */
