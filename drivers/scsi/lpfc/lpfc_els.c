/*******************************************************************
 * This file is part of the Emulex Linux Device Driver for         *
 * Fibre Channel Host Bus Adapters.                                *
 * Copyright (C) 2004-2009 Emulex.  All rights reserved.           *
 * EMULEX and SLI are trademarks of Emulex.                        *
 * www.emulex.com                                                  *
 * Portions Copyright (C) 2004-2005 Christoph Hellwig              *
 *                                                                 *
 * This program is free software; you can redistribute it and/or   *
 * modify it under the terms of version 2 of the GNU General       *
 * Public License as published by the Free Software Foundation.    *
 * This program is distributed in the hope that it will be useful. *
 * ALL EXPRESS OR IMPLIED CONDITIONS, REPRESENTATIONS AND          *
 * WARRANTIES, INCLUDING ANY IMPLIED WARRANTY OF MERCHANTABILITY,  *
 * FITNESS FOR A PARTICULAR PURPOSE, OR NON-INFRINGEMENT, ARE      *
 * DISCLAIMED, EXCEPT TO THE EXTENT THAT SUCH DISCLAIMERS ARE HELD *
 * TO BE LEGALLY INVALID.  See the GNU General Public License for  *
 * more details, a copy of which can be found in the file COPYING  *
 * included with this package.                                     *
 *******************************************************************/
/* See Fibre Channel protocol T11 FC-LS for details */
#include <linux/blkdev.h>
#include <linux/pci.h>
#include <linux/slab.h>
#include <linux/interrupt.h>

#include <scsi/scsi.h>
#include <scsi/scsi_device.h>
#include <scsi/scsi_host.h>
#include <scsi/scsi_transport_fc.h>

#include "lpfc_hw4.h"
#include "lpfc_hw.h"
#include "lpfc_sli.h"
#include "lpfc_sli4.h"
#include "lpfc_nl.h"
#include "lpfc_disc.h"
#include "lpfc_scsi.h"
#include "lpfc.h"
#include "lpfc_logmsg.h"
#include "lpfc_crtn.h"
#include "lpfc_vport.h"
#include "lpfc_debugfs.h"

static int lpfc_els_retry(struct lpfc_hba *, struct lpfc_iocbq *,
			  struct lpfc_iocbq *);
static void lpfc_cmpl_fabric_iocb(struct lpfc_hba *, struct lpfc_iocbq *,
			struct lpfc_iocbq *);
static void lpfc_fabric_abort_vport(struct lpfc_vport *vport);
static int lpfc_issue_els_fdisc(struct lpfc_vport *vport,
				struct lpfc_nodelist *ndlp, uint8_t retry);
static int lpfc_issue_fabric_iocb(struct lpfc_hba *phba,
				  struct lpfc_iocbq *iocb);

static int lpfc_max_els_tries = 3;

/**
 * lpfc_els_chk_latt - Check host link attention event for a vport
 * @vport: pointer to a host virtual N_Port data structure.
 *
 * This routine checks whether there is an outstanding host link
 * attention event during the discovery process with the @vport. It is done
 * by reading the HBA's Host Attention (HA) register. If there is any host
 * link attention events during this @vport's discovery process, the @vport
 * shall be marked as FC_ABORT_DISCOVERY, a host link attention clear shall
 * be issued if the link state is not already in host link cleared state,
 * and a return code shall indicate whether the host link attention event
 * had happened.
 *
 * Note that, if either the host link is in state LPFC_LINK_DOWN or @vport
 * state in LPFC_VPORT_READY, the request for checking host link attention
 * event will be ignored and a return code shall indicate no host link
 * attention event had happened.
 *
 * Return codes
 *   0 - no host link attention event happened
 *   1 - host link attention event happened
 **/
int
lpfc_els_chk_latt(struct lpfc_vport *vport)
{
	struct Scsi_Host *shost = lpfc_shost_from_vport(vport);
	struct lpfc_hba  *phba = vport->phba;
	uint32_t ha_copy;

	if (vport->port_state >= LPFC_VPORT_READY ||
	    phba->link_state == LPFC_LINK_DOWN ||
	    phba->sli_rev > LPFC_SLI_REV3)
		return 0;

	/* Read the HBA Host Attention Register */
	ha_copy = readl(phba->HAregaddr);

	if (!(ha_copy & HA_LATT))
		return 0;

	/* Pending Link Event during Discovery */
	lpfc_printf_vlog(vport, KERN_ERR, LOG_DISCOVERY,
			 "0237 Pending Link Event during "
			 "Discovery: State x%x\n",
			 phba->pport->port_state);

	/* CLEAR_LA should re-enable link attention events and
	 * we should then imediately take a LATT event. The
	 * LATT processing should call lpfc_linkdown() which
	 * will cleanup any left over in-progress discovery
	 * events.
	 */
	spin_lock_irq(shost->host_lock);
	vport->fc_flag |= FC_ABORT_DISCOVERY;
	spin_unlock_irq(shost->host_lock);

	if (phba->link_state != LPFC_CLEAR_LA)
		lpfc_issue_clear_la(phba, vport);

	return 1;
}

/**
 * lpfc_prep_els_iocb - Allocate and prepare a lpfc iocb data structure
 * @vport: pointer to a host virtual N_Port data structure.
 * @expectRsp: flag indicating whether response is expected.
 * @cmdSize: size of the ELS command.
 * @retry: number of retries to the command IOCB when it fails.
 * @ndlp: pointer to a node-list data structure.
 * @did: destination identifier.
 * @elscmd: the ELS command code.
 *
 * This routine is used for allocating a lpfc-IOCB data structure from
 * the driver lpfc-IOCB free-list and prepare the IOCB with the parameters
 * passed into the routine for discovery state machine to issue an Extended
 * Link Service (ELS) commands. It is a generic lpfc-IOCB allocation
 * and preparation routine that is used by all the discovery state machine
 * routines and the ELS command-specific fields will be later set up by
 * the individual discovery machine routines after calling this routine
 * allocating and preparing a generic IOCB data structure. It fills in the
 * Buffer Descriptor Entries (BDEs), allocates buffers for both command
 * payload and response payload (if expected). The reference count on the
 * ndlp is incremented by 1 and the reference to the ndlp is put into
 * context1 of the IOCB data structure for this IOCB to hold the ndlp
 * reference for the command's callback function to access later.
 *
 * Return code
 *   Pointer to the newly allocated/prepared els iocb data structure
 *   NULL - when els iocb data structure allocation/preparation failed
 **/
struct lpfc_iocbq *
lpfc_prep_els_iocb(struct lpfc_vport *vport, uint8_t expectRsp,
		   uint16_t cmdSize, uint8_t retry,
		   struct lpfc_nodelist *ndlp, uint32_t did,
		   uint32_t elscmd)
{
	struct lpfc_hba  *phba = vport->phba;
	struct lpfc_iocbq *elsiocb;
	struct lpfc_dmabuf *pcmd, *prsp, *pbuflist;
	struct ulp_bde64 *bpl;
	IOCB_t *icmd;


	if (!lpfc_is_link_up(phba))
		return NULL;

	/* Allocate buffer for  command iocb */
	elsiocb = lpfc_sli_get_iocbq(phba);

	if (elsiocb == NULL)
		return NULL;

	/*
	 * If this command is for fabric controller and HBA running
	 * in FIP mode send FLOGI, FDISC and LOGO as FIP frames.
	 */
	if ((did == Fabric_DID) &&
		(phba->hba_flag & HBA_FIP_SUPPORT) &&
		((elscmd == ELS_CMD_FLOGI) ||
		 (elscmd == ELS_CMD_FDISC) ||
		 (elscmd == ELS_CMD_LOGO)))
		switch (elscmd) {
		case ELS_CMD_FLOGI:
		elsiocb->iocb_flag |=
			((LPFC_ELS_ID_FLOGI << LPFC_FIP_ELS_ID_SHIFT)
					& LPFC_FIP_ELS_ID_MASK);
		break;
		case ELS_CMD_FDISC:
		elsiocb->iocb_flag |=
			((LPFC_ELS_ID_FDISC << LPFC_FIP_ELS_ID_SHIFT)
					& LPFC_FIP_ELS_ID_MASK);
		break;
		case ELS_CMD_LOGO:
		elsiocb->iocb_flag |=
			((LPFC_ELS_ID_LOGO << LPFC_FIP_ELS_ID_SHIFT)
					& LPFC_FIP_ELS_ID_MASK);
		break;
		}
	else
		elsiocb->iocb_flag &= ~LPFC_FIP_ELS_ID_MASK;

	icmd = &elsiocb->iocb;

	/* fill in BDEs for command */
	/* Allocate buffer for command payload */
	pcmd = kmalloc(sizeof(struct lpfc_dmabuf), GFP_KERNEL);
	if (pcmd)
		pcmd->virt = lpfc_mbuf_alloc(phba, MEM_PRI, &pcmd->phys);
	if (!pcmd || !pcmd->virt)
		goto els_iocb_free_pcmb_exit;

	INIT_LIST_HEAD(&pcmd->list);

	/* Allocate buffer for response payload */
	if (expectRsp) {
		prsp = kmalloc(sizeof(struct lpfc_dmabuf), GFP_KERNEL);
		if (prsp)
			prsp->virt = lpfc_mbuf_alloc(phba, MEM_PRI,
						     &prsp->phys);
		if (!prsp || !prsp->virt)
			goto els_iocb_free_prsp_exit;
		INIT_LIST_HEAD(&prsp->list);
	} else
		prsp = NULL;

	/* Allocate buffer for Buffer ptr list */
	pbuflist = kmalloc(sizeof(struct lpfc_dmabuf), GFP_KERNEL);
	if (pbuflist)
		pbuflist->virt = lpfc_mbuf_alloc(phba, MEM_PRI,
						 &pbuflist->phys);
	if (!pbuflist || !pbuflist->virt)
		goto els_iocb_free_pbuf_exit;

	INIT_LIST_HEAD(&pbuflist->list);

	icmd->un.elsreq64.bdl.addrHigh = putPaddrHigh(pbuflist->phys);
	icmd->un.elsreq64.bdl.addrLow = putPaddrLow(pbuflist->phys);
	icmd->un.elsreq64.bdl.bdeFlags = BUFF_TYPE_BLP_64;
	icmd->un.elsreq64.remoteID = did;	/* DID */
	if (expectRsp) {
		icmd->un.elsreq64.bdl.bdeSize = (2 * sizeof(struct ulp_bde64));
		icmd->ulpCommand = CMD_ELS_REQUEST64_CR;
		icmd->ulpTimeout = phba->fc_ratov * 2;
	} else {
		icmd->un.elsreq64.bdl.bdeSize = sizeof(struct ulp_bde64);
		icmd->ulpCommand = CMD_XMIT_ELS_RSP64_CX;
	}
	icmd->ulpBdeCount = 1;
	icmd->ulpLe = 1;
	icmd->ulpClass = CLASS3;

	if (phba->sli3_options & LPFC_SLI3_NPIV_ENABLED) {
		icmd->un.elsreq64.myID = vport->fc_myDID;

		/* For ELS_REQUEST64_CR, use the VPI by default */
		icmd->ulpContext = vport->vpi + phba->vpi_base;
		icmd->ulpCt_h = 0;
		/* The CT field must be 0=INVALID_RPI for the ECHO cmd */
		if (elscmd == ELS_CMD_ECHO)
			icmd->ulpCt_l = 0; /* context = invalid RPI */
		else
			icmd->ulpCt_l = 1; /* context = VPI */
	}

	bpl = (struct ulp_bde64 *) pbuflist->virt;
	bpl->addrLow = le32_to_cpu(putPaddrLow(pcmd->phys));
	bpl->addrHigh = le32_to_cpu(putPaddrHigh(pcmd->phys));
	bpl->tus.f.bdeSize = cmdSize;
	bpl->tus.f.bdeFlags = 0;
	bpl->tus.w = le32_to_cpu(bpl->tus.w);

	if (expectRsp) {
		bpl++;
		bpl->addrLow = le32_to_cpu(putPaddrLow(prsp->phys));
		bpl->addrHigh = le32_to_cpu(putPaddrHigh(prsp->phys));
		bpl->tus.f.bdeSize = FCELSSIZE;
		bpl->tus.f.bdeFlags = BUFF_TYPE_BDE_64;
		bpl->tus.w = le32_to_cpu(bpl->tus.w);
	}

	/* prevent preparing iocb with NULL ndlp reference */
	elsiocb->context1 = lpfc_nlp_get(ndlp);
	if (!elsiocb->context1)
		goto els_iocb_free_pbuf_exit;
	elsiocb->context2 = pcmd;
	elsiocb->context3 = pbuflist;
	elsiocb->retry = retry;
	elsiocb->vport = vport;
	elsiocb->drvrTimeout = (phba->fc_ratov << 1) + LPFC_DRVR_TIMEOUT;

	if (prsp) {
		list_add(&prsp->list, &pcmd->list);
	}
	if (expectRsp) {
		/* Xmit ELS command <elsCmd> to remote NPORT <did> */
		lpfc_printf_vlog(vport, KERN_INFO, LOG_ELS,
				 "0116 Xmit ELS command x%x to remote "
				 "NPORT x%x I/O tag: x%x, port state: x%x\n",
				 elscmd, did, elsiocb->iotag,
				 vport->port_state);
	} else {
		/* Xmit ELS response <elsCmd> to remote NPORT <did> */
		lpfc_printf_vlog(vport, KERN_INFO, LOG_ELS,
				 "0117 Xmit ELS response x%x to remote "
				 "NPORT x%x I/O tag: x%x, size: x%x\n",
				 elscmd, ndlp->nlp_DID, elsiocb->iotag,
				 cmdSize);
	}
	return elsiocb;

els_iocb_free_pbuf_exit:
	if (expectRsp)
		lpfc_mbuf_free(phba, prsp->virt, prsp->phys);
	kfree(pbuflist);

els_iocb_free_prsp_exit:
	lpfc_mbuf_free(phba, pcmd->virt, pcmd->phys);
	kfree(prsp);

els_iocb_free_pcmb_exit:
	kfree(pcmd);
	lpfc_sli_release_iocbq(phba, elsiocb);
	return NULL;
}

/**
 * lpfc_issue_fabric_reglogin - Issue fabric registration login for a vport
 * @vport: pointer to a host virtual N_Port data structure.
 *
 * This routine issues a fabric registration login for a @vport. An
 * active ndlp node with Fabric_DID must already exist for this @vport.
 * The routine invokes two mailbox commands to carry out fabric registration
 * login through the HBA firmware: the first mailbox command requests the
 * HBA to perform link configuration for the @vport; and the second mailbox
 * command requests the HBA to perform the actual fabric registration login
 * with the @vport.
 *
 * Return code
 *   0 - successfully issued fabric registration login for @vport
 *   -ENXIO -- failed to issue fabric registration login for @vport
 **/
int
lpfc_issue_fabric_reglogin(struct lpfc_vport *vport)
{
	struct lpfc_hba  *phba = vport->phba;
	LPFC_MBOXQ_t *mbox;
	struct lpfc_dmabuf *mp;
	struct lpfc_nodelist *ndlp;
	struct serv_parm *sp;
	int rc;
	int err = 0;

	sp = &phba->fc_fabparam;
	ndlp = lpfc_findnode_did(vport, Fabric_DID);
	if (!ndlp || !NLP_CHK_NODE_ACT(ndlp)) {
		err = 1;
		goto fail;
	}

	mbox = mempool_alloc(phba->mbox_mem_pool, GFP_KERNEL);
	if (!mbox) {
		err = 2;
		goto fail;
	}

	vport->port_state = LPFC_FABRIC_CFG_LINK;
	lpfc_config_link(phba, mbox);
	mbox->mbox_cmpl = lpfc_sli_def_mbox_cmpl;
	mbox->vport = vport;

	rc = lpfc_sli_issue_mbox(phba, mbox, MBX_NOWAIT);
	if (rc == MBX_NOT_FINISHED) {
		err = 3;
		goto fail_free_mbox;
	}

	mbox = mempool_alloc(phba->mbox_mem_pool, GFP_KERNEL);
	if (!mbox) {
		err = 4;
		goto fail;
	}
	rc = lpfc_reg_rpi(phba, vport->vpi, Fabric_DID, (uint8_t *)sp, mbox, 0);
	if (rc) {
		err = 5;
		goto fail_free_mbox;
	}

	mbox->mbox_cmpl = lpfc_mbx_cmpl_fabric_reg_login;
	mbox->vport = vport;
	/* increment the reference count on ndlp to hold reference
	 * for the callback routine.
	 */
	mbox->context2 = lpfc_nlp_get(ndlp);

	rc = lpfc_sli_issue_mbox(phba, mbox, MBX_NOWAIT);
	if (rc == MBX_NOT_FINISHED) {
		err = 6;
		goto fail_issue_reg_login;
	}

	return 0;

fail_issue_reg_login:
	/* decrement the reference count on ndlp just incremented
	 * for the failed mbox command.
	 */
	lpfc_nlp_put(ndlp);
	mp = (struct lpfc_dmabuf *) mbox->context1;
	lpfc_mbuf_free(phba, mp->virt, mp->phys);
	kfree(mp);
fail_free_mbox:
	mempool_free(mbox, phba->mbox_mem_pool);

fail:
	lpfc_vport_set_state(vport, FC_VPORT_FAILED);
	lpfc_printf_vlog(vport, KERN_ERR, LOG_ELS,
		"0249 Cannot issue Register Fabric login: Err %d\n", err);
	return -ENXIO;
}

/**
 * lpfc_issue_reg_vfi - Register VFI for this vport's fabric login
 * @vport: pointer to a host virtual N_Port data structure.
 *
 * This routine issues a REG_VFI mailbox for the vfi, vpi, fcfi triplet for
 * the @vport. This mailbox command is necessary for FCoE only.
 *
 * Return code
 *   0 - successfully issued REG_VFI for @vport
 *   A failure code otherwise.
 **/
static int
lpfc_issue_reg_vfi(struct lpfc_vport *vport)
{
	struct lpfc_hba  *phba = vport->phba;
	LPFC_MBOXQ_t *mboxq;
	struct lpfc_nodelist *ndlp;
	struct serv_parm *sp;
	struct lpfc_dmabuf *dmabuf;
	int rc = 0;

	sp = &phba->fc_fabparam;
	ndlp = lpfc_findnode_did(vport, Fabric_DID);
	if (!ndlp || !NLP_CHK_NODE_ACT(ndlp)) {
		rc = -ENODEV;
		goto fail;
	}

	dmabuf = kzalloc(sizeof(struct lpfc_dmabuf), GFP_KERNEL);
	if (!dmabuf) {
		rc = -ENOMEM;
		goto fail;
	}
	dmabuf->virt = lpfc_mbuf_alloc(phba, MEM_PRI, &dmabuf->phys);
	if (!dmabuf->virt) {
		rc = -ENOMEM;
		goto fail_free_dmabuf;
	}
	mboxq = mempool_alloc(phba->mbox_mem_pool, GFP_KERNEL);
	if (!mboxq) {
		rc = -ENOMEM;
		goto fail_free_coherent;
	}
	vport->port_state = LPFC_FABRIC_CFG_LINK;
	memcpy(dmabuf->virt, &phba->fc_fabparam, sizeof(vport->fc_sparam));
	lpfc_reg_vfi(mboxq, vport, dmabuf->phys);
	mboxq->mbox_cmpl = lpfc_mbx_cmpl_reg_vfi;
	mboxq->vport = vport;
	mboxq->context1 = dmabuf;
	rc = lpfc_sli_issue_mbox(phba, mboxq, MBX_NOWAIT);
	if (rc == MBX_NOT_FINISHED) {
		rc = -ENXIO;
		goto fail_free_mbox;
	}
	return 0;

fail_free_mbox:
	mempool_free(mboxq, phba->mbox_mem_pool);
fail_free_coherent:
	lpfc_mbuf_free(phba, dmabuf->virt, dmabuf->phys);
fail_free_dmabuf:
	kfree(dmabuf);
fail:
	lpfc_vport_set_state(vport, FC_VPORT_FAILED);
	lpfc_printf_vlog(vport, KERN_ERR, LOG_ELS,
		"0289 Issue Register VFI failed: Err %d\n", rc);
	return rc;
}

/**
 * lpfc_cmpl_els_flogi_fabric - Completion function for flogi to a fabric port
 * @vport: pointer to a host virtual N_Port data structure.
 * @ndlp: pointer to a node-list data structure.
 * @sp: pointer to service parameter data structure.
 * @irsp: pointer to the IOCB within the lpfc response IOCB.
 *
 * This routine is invoked by the lpfc_cmpl_els_flogi() completion callback
 * function to handle the completion of a Fabric Login (FLOGI) into a fabric
 * port in a fabric topology. It properly sets up the parameters to the @ndlp
 * from the IOCB response. It also check the newly assigned N_Port ID to the
 * @vport against the previously assigned N_Port ID. If it is different from
 * the previously assigned Destination ID (DID), the lpfc_unreg_rpi() routine
 * is invoked on all the remaining nodes with the @vport to unregister the
 * Remote Port Indicators (RPIs). Finally, the lpfc_issue_fabric_reglogin()
 * is invoked to register login to the fabric.
 *
 * Return code
 *   0 - Success (currently, always return 0)
 **/
static int
lpfc_cmpl_els_flogi_fabric(struct lpfc_vport *vport, struct lpfc_nodelist *ndlp,
			   struct serv_parm *sp, IOCB_t *irsp)
{
	struct Scsi_Host *shost = lpfc_shost_from_vport(vport);
	struct lpfc_hba  *phba = vport->phba;
	struct lpfc_nodelist *np;
	struct lpfc_nodelist *next_np;

	spin_lock_irq(shost->host_lock);
	vport->fc_flag |= FC_FABRIC;
	spin_unlock_irq(shost->host_lock);

	phba->fc_edtov = be32_to_cpu(sp->cmn.e_d_tov);
	if (sp->cmn.edtovResolution)	/* E_D_TOV ticks are in nanoseconds */
		phba->fc_edtov = (phba->fc_edtov + 999999) / 1000000;

	phba->fc_edtovResol = sp->cmn.edtovResolution;
	phba->fc_ratov = (be32_to_cpu(sp->cmn.w2.r_a_tov) + 999) / 1000;

	if (phba->fc_topology == TOPOLOGY_LOOP) {
		spin_lock_irq(shost->host_lock);
		vport->fc_flag |= FC_PUBLIC_LOOP;
		spin_unlock_irq(shost->host_lock);
	}

	vport->fc_myDID = irsp->un.ulpWord[4] & Mask_DID;
	memcpy(&ndlp->nlp_portname, &sp->portName, sizeof(struct lpfc_name));
	memcpy(&ndlp->nlp_nodename, &sp->nodeName, sizeof(struct lpfc_name));
	ndlp->nlp_class_sup = 0;
	if (sp->cls1.classValid)
		ndlp->nlp_class_sup |= FC_COS_CLASS1;
	if (sp->cls2.classValid)
		ndlp->nlp_class_sup |= FC_COS_CLASS2;
	if (sp->cls3.classValid)
		ndlp->nlp_class_sup |= FC_COS_CLASS3;
	if (sp->cls4.classValid)
		ndlp->nlp_class_sup |= FC_COS_CLASS4;
	ndlp->nlp_maxframe = ((sp->cmn.bbRcvSizeMsb & 0x0F) << 8) |
				sp->cmn.bbRcvSizeLsb;
	memcpy(&phba->fc_fabparam, sp, sizeof(struct serv_parm));

	if (phba->sli3_options & LPFC_SLI3_NPIV_ENABLED) {
		if (sp->cmn.response_multiple_NPort) {
			lpfc_printf_vlog(vport, KERN_WARNING,
					 LOG_ELS | LOG_VPORT,
					 "1816 FLOGI NPIV supported, "
					 "response data 0x%x\n",
					 sp->cmn.response_multiple_NPort);
			phba->link_flag |= LS_NPIV_FAB_SUPPORTED;
		} else {
			/* Because we asked f/w for NPIV it still expects us
			to call reg_vnpid atleast for the physcial host */
			lpfc_printf_vlog(vport, KERN_WARNING,
					 LOG_ELS | LOG_VPORT,
					 "1817 Fabric does not support NPIV "
					 "- configuring single port mode.\n");
			phba->link_flag &= ~LS_NPIV_FAB_SUPPORTED;
		}
	}

	if ((vport->fc_prevDID != vport->fc_myDID) &&
		!(vport->fc_flag & FC_VPORT_NEEDS_REG_VPI)) {

		/* If our NportID changed, we need to ensure all
		 * remaining NPORTs get unreg_login'ed.
		 */
		list_for_each_entry_safe(np, next_np,
					&vport->fc_nodes, nlp_listp) {
			if (!NLP_CHK_NODE_ACT(np))
				continue;
			if ((np->nlp_state != NLP_STE_NPR_NODE) ||
				   !(np->nlp_flag & NLP_NPR_ADISC))
				continue;
			spin_lock_irq(shost->host_lock);
			np->nlp_flag &= ~NLP_NPR_ADISC;
			spin_unlock_irq(shost->host_lock);
			lpfc_unreg_rpi(vport, np);
		}
		lpfc_cleanup_pending_mbox(vport);

		if (phba->sli_rev == LPFC_SLI_REV4)
			lpfc_sli4_unreg_all_rpis(vport);

		if (phba->sli3_options & LPFC_SLI3_NPIV_ENABLED) {
			lpfc_mbx_unreg_vpi(vport);
			spin_lock_irq(shost->host_lock);
			vport->fc_flag |= FC_VPORT_NEEDS_REG_VPI;
			spin_unlock_irq(shost->host_lock);
		}
		/*
		 * If VPI is unreged, driver need to do INIT_VPI
		 * before re-registering
		 */
		if (phba->sli_rev == LPFC_SLI_REV4) {
			spin_lock_irq(shost->host_lock);
			vport->fc_flag |= FC_VPORT_NEEDS_INIT_VPI;
			spin_unlock_irq(shost->host_lock);
		}
	} else if ((phba->sli_rev == LPFC_SLI_REV4) &&
		!(vport->fc_flag & FC_VPORT_NEEDS_REG_VPI)) {
			/*
			 * Driver needs to re-reg VPI in order for f/w
			 * to update the MAC address.
			 */
			lpfc_register_new_vport(phba, vport, ndlp);
			return 0;
	}

	if (phba->sli_rev < LPFC_SLI_REV4) {
		lpfc_nlp_set_state(vport, ndlp, NLP_STE_REG_LOGIN_ISSUE);
		if (phba->sli3_options & LPFC_SLI3_NPIV_ENABLED &&
		    vport->fc_flag & FC_VPORT_NEEDS_REG_VPI)
			lpfc_register_new_vport(phba, vport, ndlp);
		else
			lpfc_issue_fabric_reglogin(vport);
	} else {
		ndlp->nlp_type |= NLP_FABRIC;
		lpfc_nlp_set_state(vport, ndlp, NLP_STE_UNMAPPED_NODE);
		if ((!(vport->fc_flag & FC_VPORT_NEEDS_REG_VPI)) &&
			(vport->vpi_state & LPFC_VPI_REGISTERED)) {
			lpfc_start_fdiscs(phba);
			lpfc_do_scr_ns_plogi(phba, vport);
		} else if (vport->fc_flag & FC_VFI_REGISTERED)
			lpfc_issue_init_vpi(vport);
		else
			lpfc_issue_reg_vfi(vport);
	}
	return 0;
}
/**
 * lpfc_cmpl_els_flogi_nport - Completion function for flogi to an N_Port
 * @vport: pointer to a host virtual N_Port data structure.
 * @ndlp: pointer to a node-list data structure.
 * @sp: pointer to service parameter data structure.
 *
 * This routine is invoked by the lpfc_cmpl_els_flogi() completion callback
 * function to handle the completion of a Fabric Login (FLOGI) into an N_Port
 * in a point-to-point topology. First, the @vport's N_Port Name is compared
 * with the received N_Port Name: if the @vport's N_Port Name is greater than
 * the received N_Port Name lexicographically, this node shall assign local
 * N_Port ID (PT2PT_LocalID: 1) and remote N_Port ID (PT2PT_RemoteID: 2) and
 * will send out Port Login (PLOGI) with the N_Port IDs assigned. Otherwise,
 * this node shall just wait for the remote node to issue PLOGI and assign
 * N_Port IDs.
 *
 * Return code
 *   0 - Success
 *   -ENXIO - Fail
 **/
static int
lpfc_cmpl_els_flogi_nport(struct lpfc_vport *vport, struct lpfc_nodelist *ndlp,
			  struct serv_parm *sp)
{
	struct Scsi_Host *shost = lpfc_shost_from_vport(vport);
	struct lpfc_hba  *phba = vport->phba;
	LPFC_MBOXQ_t *mbox;
	int rc;

	spin_lock_irq(shost->host_lock);
	vport->fc_flag &= ~(FC_FABRIC | FC_PUBLIC_LOOP);
	spin_unlock_irq(shost->host_lock);

	phba->fc_edtov = FF_DEF_EDTOV;
	phba->fc_ratov = FF_DEF_RATOV;
	rc = memcmp(&vport->fc_portname, &sp->portName,
		    sizeof(vport->fc_portname));
	if (rc >= 0) {
		/* This side will initiate the PLOGI */
		spin_lock_irq(shost->host_lock);
		vport->fc_flag |= FC_PT2PT_PLOGI;
		spin_unlock_irq(shost->host_lock);

		/*
		 * N_Port ID cannot be 0, set our to LocalID the other
		 * side will be RemoteID.
		 */

		/* not equal */
		if (rc)
			vport->fc_myDID = PT2PT_LocalID;

		mbox = mempool_alloc(phba->mbox_mem_pool, GFP_KERNEL);
		if (!mbox)
			goto fail;

		lpfc_config_link(phba, mbox);

		mbox->mbox_cmpl = lpfc_sli_def_mbox_cmpl;
		mbox->vport = vport;
		rc = lpfc_sli_issue_mbox(phba, mbox, MBX_NOWAIT);
		if (rc == MBX_NOT_FINISHED) {
			mempool_free(mbox, phba->mbox_mem_pool);
			goto fail;
		}
		/* Decrement ndlp reference count indicating that ndlp can be
		 * safely released when other references to it are done.
		 */
		lpfc_nlp_put(ndlp);

		ndlp = lpfc_findnode_did(vport, PT2PT_RemoteID);
		if (!ndlp) {
			/*
			 * Cannot find existing Fabric ndlp, so allocate a
			 * new one
			 */
			ndlp = mempool_alloc(phba->nlp_mem_pool, GFP_KERNEL);
			if (!ndlp)
				goto fail;
			lpfc_nlp_init(vport, ndlp, PT2PT_RemoteID);
		} else if (!NLP_CHK_NODE_ACT(ndlp)) {
			ndlp = lpfc_enable_node(vport, ndlp,
						NLP_STE_UNUSED_NODE);
			if(!ndlp)
				goto fail;
		}

		memcpy(&ndlp->nlp_portname, &sp->portName,
		       sizeof(struct lpfc_name));
		memcpy(&ndlp->nlp_nodename, &sp->nodeName,
		       sizeof(struct lpfc_name));
		/* Set state will put ndlp onto node list if not already done */
		lpfc_nlp_set_state(vport, ndlp, NLP_STE_NPR_NODE);
		spin_lock_irq(shost->host_lock);
		ndlp->nlp_flag |= NLP_NPR_2B_DISC;
		spin_unlock_irq(shost->host_lock);
	} else
		/* This side will wait for the PLOGI, decrement ndlp reference
		 * count indicating that ndlp can be released when other
		 * references to it are done.
		 */
		lpfc_nlp_put(ndlp);

	/* If we are pt2pt with another NPort, force NPIV off! */
	phba->sli3_options &= ~LPFC_SLI3_NPIV_ENABLED;

	spin_lock_irq(shost->host_lock);
	vport->fc_flag |= FC_PT2PT;
	spin_unlock_irq(shost->host_lock);

	/* Start discovery - this should just do CLEAR_LA */
	lpfc_disc_start(vport);
	return 0;
fail:
	return -ENXIO;
}

/**
 * lpfc_cmpl_els_flogi - Completion callback function for flogi
 * @phba: pointer to lpfc hba data structure.
 * @cmdiocb: pointer to lpfc command iocb data structure.
 * @rspiocb: pointer to lpfc response iocb data structure.
 *
 * This routine is the top-level completion callback function for issuing
 * a Fabric Login (FLOGI) command. If the response IOCB reported error,
 * the lpfc_els_retry() routine shall be invoked to retry the FLOGI. If
 * retry has been made (either immediately or delayed with lpfc_els_retry()
 * returning 1), the command IOCB will be released and function returned.
 * If the retry attempt has been given up (possibly reach the maximum
 * number of retries), one additional decrement of ndlp reference shall be
 * invoked before going out after releasing the command IOCB. This will
 * actually release the remote node (Note, lpfc_els_free_iocb() will also
 * invoke one decrement of ndlp reference count). If no error reported in
 * the IOCB status, the command Port ID field is used to determine whether
 * this is a point-to-point topology or a fabric topology: if the Port ID
 * field is assigned, it is a fabric topology; otherwise, it is a
 * point-to-point topology. The routine lpfc_cmpl_els_flogi_fabric() or
 * lpfc_cmpl_els_flogi_nport() shall be invoked accordingly to handle the
 * specific topology completion conditions.
 **/
static void
lpfc_cmpl_els_flogi(struct lpfc_hba *phba, struct lpfc_iocbq *cmdiocb,
		    struct lpfc_iocbq *rspiocb)
{
	struct lpfc_vport *vport = cmdiocb->vport;
	struct Scsi_Host  *shost = lpfc_shost_from_vport(vport);
	IOCB_t *irsp = &rspiocb->iocb;
	struct lpfc_nodelist *ndlp = cmdiocb->context1;
	struct lpfc_dmabuf *pcmd = cmdiocb->context2, *prsp;
	struct serv_parm *sp;
	uint16_t fcf_index;
	int rc;

	/* Check to see if link went down during discovery */
	if (lpfc_els_chk_latt(vport)) {
		/* One additional decrement on node reference count to
		 * trigger the release of the node
		 */
		lpfc_nlp_put(ndlp);
		goto out;
	}

	lpfc_debugfs_disc_trc(vport, LPFC_DISC_TRC_ELS_CMD,
		"FLOGI cmpl:      status:x%x/x%x state:x%x",
		irsp->ulpStatus, irsp->un.ulpWord[4],
		vport->port_state);

	if (irsp->ulpStatus) {
		/*
		 * In case of FIP mode, perform roundrobin FCF failover
		 * due to new FCF discovery
		 */
		if ((phba->hba_flag & HBA_FIP_SUPPORT) &&
		    (phba->fcf.fcf_flag & FCF_DISCOVERY) &&
		    (irsp->ulpStatus != IOSTAT_LOCAL_REJECT) &&
		    (irsp->un.ulpWord[4] != IOERR_SLI_ABORTED)) {
			lpfc_printf_log(phba, KERN_WARNING, LOG_FIP | LOG_ELS,
<<<<<<< HEAD
					"2611 FLOGI failed on registered "
					"FCF record fcf_index(%d), status: "
					"x%x/x%x, tmo:x%x, trying to perform "
					"round robin failover\n",
=======
					"2611 FLOGI failed on FCF (x%x), "
					"status:x%x/x%x, tmo:x%x, perform "
					"roundrobin FCF failover\n",
>>>>>>> 45f53cc9
					phba->fcf.current_rec.fcf_indx,
					irsp->ulpStatus, irsp->un.ulpWord[4],
					irsp->ulpTimeout);
			fcf_index = lpfc_sli4_fcf_rr_next_index_get(phba);
<<<<<<< HEAD
			if (fcf_index == LPFC_FCOE_FCF_NEXT_NONE) {
				/*
				 * Exhausted the eligible FCF record list,
				 * fail through to retry FLOGI on current
				 * FCF record.
				 */
				lpfc_printf_log(phba, KERN_WARNING,
						LOG_FIP | LOG_ELS,
						"2760 Completed one round "
						"of FLOGI FCF round robin "
						"failover list, retry FLOGI "
						"on currently registered "
						"FCF index:%d\n",
						phba->fcf.current_rec.fcf_indx);
			} else {
				lpfc_printf_log(phba, KERN_INFO,
						LOG_FIP | LOG_ELS,
						"2794 FLOGI FCF round robin "
						"failover to FCF index x%x\n",
						fcf_index);
				rc = lpfc_sli4_fcf_rr_read_fcf_rec(phba,
								   fcf_index);
				if (rc)
					lpfc_printf_log(phba, KERN_WARNING,
							LOG_FIP | LOG_ELS,
							"2761 FLOGI round "
							"robin FCF failover "
							"read FCF failed "
							"rc:x%x, fcf_index:"
							"%d\n", rc,
						phba->fcf.current_rec.fcf_indx);
				else
					goto out;
			}
=======
			rc = lpfc_sli4_fcf_rr_next_proc(vport, fcf_index);
			if (rc)
				goto out;
>>>>>>> 45f53cc9
		}

		/* FLOGI failure */
		lpfc_printf_vlog(vport, KERN_ERR, LOG_ELS,
				"2858 FLOGI failure Status:x%x/x%x TMO:x%x\n",
				irsp->ulpStatus, irsp->un.ulpWord[4],
				irsp->ulpTimeout);

		/* Check for retry */
		if (lpfc_els_retry(phba, cmdiocb, rspiocb))
			goto out;

		/* FLOGI failed, so there is no fabric */
		spin_lock_irq(shost->host_lock);
		vport->fc_flag &= ~(FC_FABRIC | FC_PUBLIC_LOOP);
		spin_unlock_irq(shost->host_lock);

		/* If private loop, then allow max outstanding els to be
		 * LPFC_MAX_DISC_THREADS (32). Scanning in the case of no
		 * alpa map would take too long otherwise.
		 */
		if (phba->alpa_map[0] == 0) {
			vport->cfg_discovery_threads = LPFC_MAX_DISC_THREADS;
		}

		/* FLOGI failure */
		lpfc_printf_vlog(vport, KERN_ERR, LOG_ELS,
				 "0100 FLOGI failure Status:x%x/x%x TMO:x%x\n",
				 irsp->ulpStatus, irsp->un.ulpWord[4],
				 irsp->ulpTimeout);
		goto flogifail;
	}
	spin_lock_irq(shost->host_lock);
	vport->fc_flag &= ~FC_VPORT_CVL_RCVD;
	vport->fc_flag &= ~FC_VPORT_LOGO_RCVD;
	spin_unlock_irq(shost->host_lock);

	/*
	 * The FLogI succeeded.  Sync the data for the CPU before
	 * accessing it.
	 */
	prsp = list_get_first(&pcmd->list, struct lpfc_dmabuf, list);

	sp = prsp->virt + sizeof(uint32_t);

	/* FLOGI completes successfully */
	lpfc_printf_vlog(vport, KERN_INFO, LOG_ELS,
			 "0101 FLOGI completes successfully "
			 "Data: x%x x%x x%x x%x\n",
			 irsp->un.ulpWord[4], sp->cmn.e_d_tov,
			 sp->cmn.w2.r_a_tov, sp->cmn.edtovResolution);

	if (vport->port_state == LPFC_FLOGI) {
		/*
		 * If Common Service Parameters indicate Nport
		 * we are point to point, if Fport we are Fabric.
		 */
		if (sp->cmn.fPort)
			rc = lpfc_cmpl_els_flogi_fabric(vport, ndlp, sp, irsp);
		else if (!(phba->hba_flag & HBA_FCOE_SUPPORT))
			rc = lpfc_cmpl_els_flogi_nport(vport, ndlp, sp);
		else {
			lpfc_printf_vlog(vport, KERN_ERR,
				LOG_FIP | LOG_ELS,
				"2831 FLOGI response with cleared Fabric "
				"bit fcf_index 0x%x "
				"Switch Name %02x%02x%02x%02x%02x%02x%02x%02x "
				"Fabric Name "
				"%02x%02x%02x%02x%02x%02x%02x%02x\n",
				phba->fcf.current_rec.fcf_indx,
				phba->fcf.current_rec.switch_name[0],
				phba->fcf.current_rec.switch_name[1],
				phba->fcf.current_rec.switch_name[2],
				phba->fcf.current_rec.switch_name[3],
				phba->fcf.current_rec.switch_name[4],
				phba->fcf.current_rec.switch_name[5],
				phba->fcf.current_rec.switch_name[6],
				phba->fcf.current_rec.switch_name[7],
				phba->fcf.current_rec.fabric_name[0],
				phba->fcf.current_rec.fabric_name[1],
				phba->fcf.current_rec.fabric_name[2],
				phba->fcf.current_rec.fabric_name[3],
				phba->fcf.current_rec.fabric_name[4],
				phba->fcf.current_rec.fabric_name[5],
				phba->fcf.current_rec.fabric_name[6],
				phba->fcf.current_rec.fabric_name[7]);
			lpfc_nlp_put(ndlp);
			spin_lock_irq(&phba->hbalock);
			phba->fcf.fcf_flag &= ~FCF_DISCOVERY;
<<<<<<< HEAD
=======
			phba->hba_flag &= ~(FCF_RR_INPROG | HBA_DEVLOSS_TMO);
>>>>>>> 45f53cc9
			spin_unlock_irq(&phba->hbalock);
			goto out;
		}
		if (!rc) {
			/* Mark the FCF discovery process done */
			if (phba->hba_flag & HBA_FIP_SUPPORT)
				lpfc_printf_vlog(vport, KERN_INFO, LOG_FIP |
						LOG_ELS,
						"2769 FLOGI to FCF (x%x) "
						"completed successfully\n",
						phba->fcf.current_rec.fcf_indx);
			spin_lock_irq(&phba->hbalock);
			phba->fcf.fcf_flag &= ~FCF_DISCOVERY;
			phba->hba_flag &= ~(FCF_RR_INPROG | HBA_DEVLOSS_TMO);
			spin_unlock_irq(&phba->hbalock);
			goto out;
		}
	}

flogifail:
	lpfc_nlp_put(ndlp);

	if (!lpfc_error_lost_link(irsp)) {
		/* FLOGI failed, so just use loop map to make discovery list */
		lpfc_disc_list_loopmap(vport);

		/* Start discovery */
		lpfc_disc_start(vport);
	} else if (((irsp->ulpStatus != IOSTAT_LOCAL_REJECT) ||
			((irsp->un.ulpWord[4] != IOERR_SLI_ABORTED) &&
			(irsp->un.ulpWord[4] != IOERR_SLI_DOWN))) &&
			(phba->link_state != LPFC_CLEAR_LA)) {
		/* If FLOGI failed enable link interrupt. */
		lpfc_issue_clear_la(phba, vport);
	}
out:
	lpfc_els_free_iocb(phba, cmdiocb);
}

/**
 * lpfc_issue_els_flogi - Issue an flogi iocb command for a vport
 * @vport: pointer to a host virtual N_Port data structure.
 * @ndlp: pointer to a node-list data structure.
 * @retry: number of retries to the command IOCB.
 *
 * This routine issues a Fabric Login (FLOGI) Request ELS command
 * for a @vport. The initiator service parameters are put into the payload
 * of the FLOGI Request IOCB and the top-level callback function pointer
 * to lpfc_cmpl_els_flogi() routine is put to the IOCB completion callback
 * function field. The lpfc_issue_fabric_iocb routine is invoked to send
 * out FLOGI ELS command with one outstanding fabric IOCB at a time.
 *
 * Note that, in lpfc_prep_els_iocb() routine, the reference count of ndlp
 * will be incremented by 1 for holding the ndlp and the reference to ndlp
 * will be stored into the context1 field of the IOCB for the completion
 * callback function to the FLOGI ELS command.
 *
 * Return code
 *   0 - successfully issued flogi iocb for @vport
 *   1 - failed to issue flogi iocb for @vport
 **/
static int
lpfc_issue_els_flogi(struct lpfc_vport *vport, struct lpfc_nodelist *ndlp,
		     uint8_t retry)
{
	struct lpfc_hba  *phba = vport->phba;
	struct serv_parm *sp;
	IOCB_t *icmd;
	struct lpfc_iocbq *elsiocb;
	struct lpfc_sli_ring *pring;
	uint8_t *pcmd;
	uint16_t cmdsize;
	uint32_t tmo;
	int rc;

	pring = &phba->sli.ring[LPFC_ELS_RING];

	cmdsize = (sizeof(uint32_t) + sizeof(struct serv_parm));
	elsiocb = lpfc_prep_els_iocb(vport, 1, cmdsize, retry, ndlp,
				     ndlp->nlp_DID, ELS_CMD_FLOGI);

	if (!elsiocb)
		return 1;

	icmd = &elsiocb->iocb;
	pcmd = (uint8_t *) (((struct lpfc_dmabuf *) elsiocb->context2)->virt);

	/* For FLOGI request, remainder of payload is service parameters */
	*((uint32_t *) (pcmd)) = ELS_CMD_FLOGI;
	pcmd += sizeof(uint32_t);
	memcpy(pcmd, &vport->fc_sparam, sizeof(struct serv_parm));
	sp = (struct serv_parm *) pcmd;

	/* Setup CSPs accordingly for Fabric */
	sp->cmn.e_d_tov = 0;
	sp->cmn.w2.r_a_tov = 0;
	sp->cls1.classValid = 0;
	sp->cls2.seqDelivery = 1;
	sp->cls3.seqDelivery = 1;
	if (sp->cmn.fcphLow < FC_PH3)
		sp->cmn.fcphLow = FC_PH3;
	if (sp->cmn.fcphHigh < FC_PH3)
		sp->cmn.fcphHigh = FC_PH3;

	if  (phba->sli_rev == LPFC_SLI_REV4) {
		elsiocb->iocb.ulpCt_h = ((SLI4_CT_FCFI >> 1) & 1);
		elsiocb->iocb.ulpCt_l = (SLI4_CT_FCFI & 1);
		/* FLOGI needs to be 3 for WQE FCFI */
		/* Set the fcfi to the fcfi we registered with */
		elsiocb->iocb.ulpContext = phba->fcf.fcfi;
	} else if (phba->sli3_options & LPFC_SLI3_NPIV_ENABLED) {
		sp->cmn.request_multiple_Nport = 1;
		/* For FLOGI, Let FLOGI rsp set the NPortID for VPI 0 */
		icmd->ulpCt_h = 1;
		icmd->ulpCt_l = 0;
	}

	if (phba->fc_topology != TOPOLOGY_LOOP) {
		icmd->un.elsreq64.myID = 0;
		icmd->un.elsreq64.fl = 1;
	}

	tmo = phba->fc_ratov;
	phba->fc_ratov = LPFC_DISC_FLOGI_TMO;
	lpfc_set_disctmo(vport);
	phba->fc_ratov = tmo;

	phba->fc_stat.elsXmitFLOGI++;
	elsiocb->iocb_cmpl = lpfc_cmpl_els_flogi;

	lpfc_debugfs_disc_trc(vport, LPFC_DISC_TRC_ELS_CMD,
		"Issue FLOGI:     opt:x%x",
		phba->sli3_options, 0, 0);

	rc = lpfc_issue_fabric_iocb(phba, elsiocb);
	if (rc == IOCB_ERROR) {
		lpfc_els_free_iocb(phba, elsiocb);
		return 1;
	}
	return 0;
}

/**
 * lpfc_els_abort_flogi - Abort all outstanding flogi iocbs
 * @phba: pointer to lpfc hba data structure.
 *
 * This routine aborts all the outstanding Fabric Login (FLOGI) IOCBs
 * with a @phba. This routine walks all the outstanding IOCBs on the txcmplq
 * list and issues an abort IOCB commond on each outstanding IOCB that
 * contains a active Fabric_DID ndlp. Note that this function is to issue
 * the abort IOCB command on all the outstanding IOCBs, thus when this
 * function returns, it does not guarantee all the IOCBs are actually aborted.
 *
 * Return code
 *   0 - Successfully issued abort iocb on all outstanding flogis (Always 0)
 **/
int
lpfc_els_abort_flogi(struct lpfc_hba *phba)
{
	struct lpfc_sli_ring *pring;
	struct lpfc_iocbq *iocb, *next_iocb;
	struct lpfc_nodelist *ndlp;
	IOCB_t *icmd;

	/* Abort outstanding I/O on NPort <nlp_DID> */
	lpfc_printf_log(phba, KERN_INFO, LOG_DISCOVERY,
			"0201 Abort outstanding I/O on NPort x%x\n",
			Fabric_DID);

	pring = &phba->sli.ring[LPFC_ELS_RING];

	/*
	 * Check the txcmplq for an iocb that matches the nport the driver is
	 * searching for.
	 */
	spin_lock_irq(&phba->hbalock);
	list_for_each_entry_safe(iocb, next_iocb, &pring->txcmplq, list) {
		icmd = &iocb->iocb;
		if (icmd->ulpCommand == CMD_ELS_REQUEST64_CR &&
		    icmd->un.elsreq64.bdl.ulpIoTag32) {
			ndlp = (struct lpfc_nodelist *)(iocb->context1);
			if (ndlp && NLP_CHK_NODE_ACT(ndlp) &&
			    (ndlp->nlp_DID == Fabric_DID))
				lpfc_sli_issue_abort_iotag(phba, pring, iocb);
		}
	}
	spin_unlock_irq(&phba->hbalock);

	return 0;
}

/**
 * lpfc_initial_flogi - Issue an initial fabric login for a vport
 * @vport: pointer to a host virtual N_Port data structure.
 *
 * This routine issues an initial Fabric Login (FLOGI) for the @vport
 * specified. It first searches the ndlp with the Fabric_DID (0xfffffe) from
 * the @vport's ndlp list. If no such ndlp found, it will create an ndlp and
 * put it into the @vport's ndlp list. If an inactive ndlp found on the list,
 * it will just be enabled and made active. The lpfc_issue_els_flogi() routine
 * is then invoked with the @vport and the ndlp to perform the FLOGI for the
 * @vport.
 *
 * Return code
 *   0 - failed to issue initial flogi for @vport
 *   1 - successfully issued initial flogi for @vport
 **/
int
lpfc_initial_flogi(struct lpfc_vport *vport)
{
	struct lpfc_hba *phba = vport->phba;
	struct lpfc_nodelist *ndlp;

	vport->port_state = LPFC_FLOGI;
	lpfc_set_disctmo(vport);

	/* First look for the Fabric ndlp */
	ndlp = lpfc_findnode_did(vport, Fabric_DID);
	if (!ndlp) {
		/* Cannot find existing Fabric ndlp, so allocate a new one */
		ndlp = mempool_alloc(phba->nlp_mem_pool, GFP_KERNEL);
		if (!ndlp)
			return 0;
		lpfc_nlp_init(vport, ndlp, Fabric_DID);
		/* Set the node type */
		ndlp->nlp_type |= NLP_FABRIC;
		/* Put ndlp onto node list */
		lpfc_enqueue_node(vport, ndlp);
	} else if (!NLP_CHK_NODE_ACT(ndlp)) {
		/* re-setup ndlp without removing from node list */
		ndlp = lpfc_enable_node(vport, ndlp, NLP_STE_UNUSED_NODE);
		if (!ndlp)
			return 0;
	}

	if (lpfc_issue_els_flogi(vport, ndlp, 0)) {
		/* This decrement of reference count to node shall kick off
		 * the release of the node.
		 */
		lpfc_nlp_put(ndlp);
		return 0;
	}
	return 1;
}

/**
 * lpfc_initial_fdisc - Issue an initial fabric discovery for a vport
 * @vport: pointer to a host virtual N_Port data structure.
 *
 * This routine issues an initial Fabric Discover (FDISC) for the @vport
 * specified. It first searches the ndlp with the Fabric_DID (0xfffffe) from
 * the @vport's ndlp list. If no such ndlp found, it will create an ndlp and
 * put it into the @vport's ndlp list. If an inactive ndlp found on the list,
 * it will just be enabled and made active. The lpfc_issue_els_fdisc() routine
 * is then invoked with the @vport and the ndlp to perform the FDISC for the
 * @vport.
 *
 * Return code
 *   0 - failed to issue initial fdisc for @vport
 *   1 - successfully issued initial fdisc for @vport
 **/
int
lpfc_initial_fdisc(struct lpfc_vport *vport)
{
	struct lpfc_hba *phba = vport->phba;
	struct lpfc_nodelist *ndlp;

	/* First look for the Fabric ndlp */
	ndlp = lpfc_findnode_did(vport, Fabric_DID);
	if (!ndlp) {
		/* Cannot find existing Fabric ndlp, so allocate a new one */
		ndlp = mempool_alloc(phba->nlp_mem_pool, GFP_KERNEL);
		if (!ndlp)
			return 0;
		lpfc_nlp_init(vport, ndlp, Fabric_DID);
		/* Put ndlp onto node list */
		lpfc_enqueue_node(vport, ndlp);
	} else if (!NLP_CHK_NODE_ACT(ndlp)) {
		/* re-setup ndlp without removing from node list */
		ndlp = lpfc_enable_node(vport, ndlp, NLP_STE_UNUSED_NODE);
		if (!ndlp)
			return 0;
	}

	if (lpfc_issue_els_fdisc(vport, ndlp, 0)) {
		/* decrement node reference count to trigger the release of
		 * the node.
		 */
		lpfc_nlp_put(ndlp);
		return 0;
	}
	return 1;
}

/**
 * lpfc_more_plogi - Check and issue remaining plogis for a vport
 * @vport: pointer to a host virtual N_Port data structure.
 *
 * This routine checks whether there are more remaining Port Logins
 * (PLOGI) to be issued for the @vport. If so, it will invoke the routine
 * lpfc_els_disc_plogi() to go through the Node Port Recovery (NPR) nodes
 * to issue ELS PLOGIs up to the configured discover threads with the
 * @vport (@vport->cfg_discovery_threads). The function also decrement
 * the @vport's num_disc_node by 1 if it is not already 0.
 **/
void
lpfc_more_plogi(struct lpfc_vport *vport)
{
	int sentplogi;

	if (vport->num_disc_nodes)
		vport->num_disc_nodes--;

	/* Continue discovery with <num_disc_nodes> PLOGIs to go */
	lpfc_printf_vlog(vport, KERN_INFO, LOG_DISCOVERY,
			 "0232 Continue discovery with %d PLOGIs to go "
			 "Data: x%x x%x x%x\n",
			 vport->num_disc_nodes, vport->fc_plogi_cnt,
			 vport->fc_flag, vport->port_state);
	/* Check to see if there are more PLOGIs to be sent */
	if (vport->fc_flag & FC_NLP_MORE)
		/* go thru NPR nodes and issue any remaining ELS PLOGIs */
		sentplogi = lpfc_els_disc_plogi(vport);

	return;
}

/**
 * lpfc_plogi_confirm_nport - Confirm pologi wwpn matches stored ndlp
 * @phba: pointer to lpfc hba data structure.
 * @prsp: pointer to response IOCB payload.
 * @ndlp: pointer to a node-list data structure.
 *
 * This routine checks and indicates whether the WWPN of an N_Port, retrieved
 * from a PLOGI, matches the WWPN that is stored in the @ndlp for that N_POrt.
 * The following cases are considered N_Port confirmed:
 * 1) The N_Port is a Fabric ndlp; 2) The @ndlp is on vport list and matches
 * the WWPN of the N_Port logged into; 3) The @ndlp is not on vport list but
 * it does not have WWPN assigned either. If the WWPN is confirmed, the
 * pointer to the @ndlp will be returned. If the WWPN is not confirmed:
 * 1) if there is a node on vport list other than the @ndlp with the same
 * WWPN of the N_Port PLOGI logged into, the lpfc_unreg_rpi() will be invoked
 * on that node to release the RPI associated with the node; 2) if there is
 * no node found on vport list with the same WWPN of the N_Port PLOGI logged
 * into, a new node shall be allocated (or activated). In either case, the
 * parameters of the @ndlp shall be copied to the new_ndlp, the @ndlp shall
 * be released and the new_ndlp shall be put on to the vport node list and
 * its pointer returned as the confirmed node.
 *
 * Note that before the @ndlp got "released", the keepDID from not-matching
 * or inactive "new_ndlp" on the vport node list is assigned to the nlp_DID
 * of the @ndlp. This is because the release of @ndlp is actually to put it
 * into an inactive state on the vport node list and the vport node list
 * management algorithm does not allow two node with a same DID.
 *
 * Return code
 *   pointer to the PLOGI N_Port @ndlp
 **/
static struct lpfc_nodelist *
lpfc_plogi_confirm_nport(struct lpfc_hba *phba, uint32_t *prsp,
			 struct lpfc_nodelist *ndlp)
{
	struct lpfc_vport    *vport = ndlp->vport;
	struct lpfc_nodelist *new_ndlp;
	struct lpfc_rport_data *rdata;
	struct fc_rport *rport;
	struct serv_parm *sp;
	uint8_t  name[sizeof(struct lpfc_name)];
	uint32_t rc, keepDID = 0;
	int  put_node;
	int  put_rport;

	/* Fabric nodes can have the same WWPN so we don't bother searching
	 * by WWPN.  Just return the ndlp that was given to us.
	 */
	if (ndlp->nlp_type & NLP_FABRIC)
		return ndlp;

	sp = (struct serv_parm *) ((uint8_t *) prsp + sizeof(uint32_t));
	memset(name, 0, sizeof(struct lpfc_name));

	/* Now we find out if the NPort we are logging into, matches the WWPN
	 * we have for that ndlp. If not, we have some work to do.
	 */
	new_ndlp = lpfc_findnode_wwpn(vport, &sp->portName);

	if (new_ndlp == ndlp && NLP_CHK_NODE_ACT(new_ndlp))
		return ndlp;

	if (!new_ndlp) {
		rc = memcmp(&ndlp->nlp_portname, name,
			    sizeof(struct lpfc_name));
		if (!rc)
			return ndlp;
		new_ndlp = mempool_alloc(phba->nlp_mem_pool, GFP_ATOMIC);
		if (!new_ndlp)
			return ndlp;
		lpfc_nlp_init(vport, new_ndlp, ndlp->nlp_DID);
	} else if (!NLP_CHK_NODE_ACT(new_ndlp)) {
		rc = memcmp(&ndlp->nlp_portname, name,
			    sizeof(struct lpfc_name));
		if (!rc)
			return ndlp;
		new_ndlp = lpfc_enable_node(vport, new_ndlp,
						NLP_STE_UNUSED_NODE);
		if (!new_ndlp)
			return ndlp;
		keepDID = new_ndlp->nlp_DID;
	} else
		keepDID = new_ndlp->nlp_DID;

	lpfc_unreg_rpi(vport, new_ndlp);
	new_ndlp->nlp_DID = ndlp->nlp_DID;
	new_ndlp->nlp_prev_state = ndlp->nlp_prev_state;

	if (ndlp->nlp_flag & NLP_NPR_2B_DISC)
		new_ndlp->nlp_flag |= NLP_NPR_2B_DISC;
	ndlp->nlp_flag &= ~NLP_NPR_2B_DISC;

	/* Set state will put new_ndlp on to node list if not already done */
	lpfc_nlp_set_state(vport, new_ndlp, ndlp->nlp_state);

	/* Move this back to NPR state */
	if (memcmp(&ndlp->nlp_portname, name, sizeof(struct lpfc_name)) == 0) {
		/* The new_ndlp is replacing ndlp totally, so we need
		 * to put ndlp on UNUSED list and try to free it.
		 */

		/* Fix up the rport accordingly */
		rport =  ndlp->rport;
		if (rport) {
			rdata = rport->dd_data;
			if (rdata->pnode == ndlp) {
				lpfc_nlp_put(ndlp);
				ndlp->rport = NULL;
				rdata->pnode = lpfc_nlp_get(new_ndlp);
				new_ndlp->rport = rport;
			}
			new_ndlp->nlp_type = ndlp->nlp_type;
		}
		/* We shall actually free the ndlp with both nlp_DID and
		 * nlp_portname fields equals 0 to avoid any ndlp on the
		 * nodelist never to be used.
		 */
		if (ndlp->nlp_DID == 0) {
			spin_lock_irq(&phba->ndlp_lock);
			NLP_SET_FREE_REQ(ndlp);
			spin_unlock_irq(&phba->ndlp_lock);
		}

		/* Two ndlps cannot have the same did on the nodelist */
		ndlp->nlp_DID = keepDID;
		lpfc_drop_node(vport, ndlp);
	}
	else {
		lpfc_unreg_rpi(vport, ndlp);
		/* Two ndlps cannot have the same did */
		ndlp->nlp_DID = keepDID;
		lpfc_nlp_set_state(vport, ndlp, NLP_STE_NPR_NODE);
		/* Since we are swapping the ndlp passed in with the new one
		 * and the did has already been swapped, copy over the
		 * state and names.
		 */
		memcpy(&new_ndlp->nlp_portname, &ndlp->nlp_portname,
			sizeof(struct lpfc_name));
		memcpy(&new_ndlp->nlp_nodename, &ndlp->nlp_nodename,
			sizeof(struct lpfc_name));
		new_ndlp->nlp_state = ndlp->nlp_state;
		/* Fix up the rport accordingly */
		rport = ndlp->rport;
		if (rport) {
			rdata = rport->dd_data;
			put_node = rdata->pnode != NULL;
			put_rport = ndlp->rport != NULL;
			rdata->pnode = NULL;
			ndlp->rport = NULL;
			if (put_node)
				lpfc_nlp_put(ndlp);
			if (put_rport)
				put_device(&rport->dev);
		}
	}
	return new_ndlp;
}

/**
 * lpfc_end_rscn - Check and handle more rscn for a vport
 * @vport: pointer to a host virtual N_Port data structure.
 *
 * This routine checks whether more Registration State Change
 * Notifications (RSCNs) came in while the discovery state machine was in
 * the FC_RSCN_MODE. If so, the lpfc_els_handle_rscn() routine will be
 * invoked to handle the additional RSCNs for the @vport. Otherwise, the
 * FC_RSCN_MODE bit will be cleared with the @vport to mark as the end of
 * handling the RSCNs.
 **/
void
lpfc_end_rscn(struct lpfc_vport *vport)
{
	struct Scsi_Host *shost = lpfc_shost_from_vport(vport);

	if (vport->fc_flag & FC_RSCN_MODE) {
		/*
		 * Check to see if more RSCNs came in while we were
		 * processing this one.
		 */
		if (vport->fc_rscn_id_cnt ||
		    (vport->fc_flag & FC_RSCN_DISCOVERY) != 0)
			lpfc_els_handle_rscn(vport);
		else {
			spin_lock_irq(shost->host_lock);
			vport->fc_flag &= ~FC_RSCN_MODE;
			spin_unlock_irq(shost->host_lock);
		}
	}
}

/**
 * lpfc_cmpl_els_plogi - Completion callback function for plogi
 * @phba: pointer to lpfc hba data structure.
 * @cmdiocb: pointer to lpfc command iocb data structure.
 * @rspiocb: pointer to lpfc response iocb data structure.
 *
 * This routine is the completion callback function for issuing the Port
 * Login (PLOGI) command. For PLOGI completion, there must be an active
 * ndlp on the vport node list that matches the remote node ID from the
 * PLOGI reponse IOCB. If such ndlp does not exist, the PLOGI is simply
 * ignored and command IOCB released. The PLOGI response IOCB status is
 * checked for error conditons. If there is error status reported, PLOGI
 * retry shall be attempted by invoking the lpfc_els_retry() routine.
 * Otherwise, the lpfc_plogi_confirm_nport() routine shall be invoked on
 * the ndlp and the NLP_EVT_CMPL_PLOGI state to the Discover State Machine
 * (DSM) is set for this PLOGI completion. Finally, it checks whether
 * there are additional N_Port nodes with the vport that need to perform
 * PLOGI. If so, the lpfc_more_plogi() routine is invoked to issue addition
 * PLOGIs.
 **/
static void
lpfc_cmpl_els_plogi(struct lpfc_hba *phba, struct lpfc_iocbq *cmdiocb,
		    struct lpfc_iocbq *rspiocb)
{
	struct lpfc_vport *vport = cmdiocb->vport;
	struct Scsi_Host  *shost = lpfc_shost_from_vport(vport);
	IOCB_t *irsp;
	struct lpfc_nodelist *ndlp;
	struct lpfc_dmabuf *prsp;
	int disc, rc, did, type;

	/* we pass cmdiocb to state machine which needs rspiocb as well */
	cmdiocb->context_un.rsp_iocb = rspiocb;

	irsp = &rspiocb->iocb;
	lpfc_debugfs_disc_trc(vport, LPFC_DISC_TRC_ELS_CMD,
		"PLOGI cmpl:      status:x%x/x%x did:x%x",
		irsp->ulpStatus, irsp->un.ulpWord[4],
		irsp->un.elsreq64.remoteID);

	ndlp = lpfc_findnode_did(vport, irsp->un.elsreq64.remoteID);
	if (!ndlp || !NLP_CHK_NODE_ACT(ndlp)) {
		lpfc_printf_vlog(vport, KERN_ERR, LOG_ELS,
				 "0136 PLOGI completes to NPort x%x "
				 "with no ndlp. Data: x%x x%x x%x\n",
				 irsp->un.elsreq64.remoteID,
				 irsp->ulpStatus, irsp->un.ulpWord[4],
				 irsp->ulpIoTag);
		goto out;
	}

	/* Since ndlp can be freed in the disc state machine, note if this node
	 * is being used during discovery.
	 */
	spin_lock_irq(shost->host_lock);
	disc = (ndlp->nlp_flag & NLP_NPR_2B_DISC);
	ndlp->nlp_flag &= ~NLP_NPR_2B_DISC;
	spin_unlock_irq(shost->host_lock);
	rc   = 0;

	/* PLOGI completes to NPort <nlp_DID> */
	lpfc_printf_vlog(vport, KERN_INFO, LOG_ELS,
			 "0102 PLOGI completes to NPort x%x "
			 "Data: x%x x%x x%x x%x x%x\n",
			 ndlp->nlp_DID, irsp->ulpStatus, irsp->un.ulpWord[4],
			 irsp->ulpTimeout, disc, vport->num_disc_nodes);
	/* Check to see if link went down during discovery */
	if (lpfc_els_chk_latt(vport)) {
		spin_lock_irq(shost->host_lock);
		ndlp->nlp_flag |= NLP_NPR_2B_DISC;
		spin_unlock_irq(shost->host_lock);
		goto out;
	}

	/* ndlp could be freed in DSM, save these values now */
	type = ndlp->nlp_type;
	did = ndlp->nlp_DID;

	if (irsp->ulpStatus) {
		/* Check for retry */
		if (lpfc_els_retry(phba, cmdiocb, rspiocb)) {
			/* ELS command is being retried */
			if (disc) {
				spin_lock_irq(shost->host_lock);
				ndlp->nlp_flag |= NLP_NPR_2B_DISC;
				spin_unlock_irq(shost->host_lock);
			}
			goto out;
		}
		/* PLOGI failed Don't print the vport to vport rjts */
		if (irsp->ulpStatus != IOSTAT_LS_RJT ||
			(((irsp->un.ulpWord[4]) >> 16 != LSRJT_INVALID_CMD) &&
			((irsp->un.ulpWord[4]) >> 16 != LSRJT_UNABLE_TPC)) ||
			(phba)->pport->cfg_log_verbose & LOG_ELS)
			lpfc_printf_vlog(vport, KERN_ERR, LOG_ELS,
				 "2753 PLOGI failure DID:%06X Status:x%x/x%x\n",
				 ndlp->nlp_DID, irsp->ulpStatus,
				 irsp->un.ulpWord[4]);
		/* Do not call DSM for lpfc_els_abort'ed ELS cmds */
		if (lpfc_error_lost_link(irsp))
			rc = NLP_STE_FREED_NODE;
		else
			rc = lpfc_disc_state_machine(vport, ndlp, cmdiocb,
						     NLP_EVT_CMPL_PLOGI);
	} else {
		/* Good status, call state machine */
		prsp = list_entry(((struct lpfc_dmabuf *)
				   cmdiocb->context2)->list.next,
				  struct lpfc_dmabuf, list);
		ndlp = lpfc_plogi_confirm_nport(phba, prsp->virt, ndlp);
		rc = lpfc_disc_state_machine(vport, ndlp, cmdiocb,
					     NLP_EVT_CMPL_PLOGI);
	}

	if (disc && vport->num_disc_nodes) {
		/* Check to see if there are more PLOGIs to be sent */
		lpfc_more_plogi(vport);

		if (vport->num_disc_nodes == 0) {
			spin_lock_irq(shost->host_lock);
			vport->fc_flag &= ~FC_NDISC_ACTIVE;
			spin_unlock_irq(shost->host_lock);

			lpfc_can_disctmo(vport);
			lpfc_end_rscn(vport);
		}
	}

out:
	lpfc_els_free_iocb(phba, cmdiocb);
	return;
}

/**
 * lpfc_issue_els_plogi - Issue an plogi iocb command for a vport
 * @vport: pointer to a host virtual N_Port data structure.
 * @did: destination port identifier.
 * @retry: number of retries to the command IOCB.
 *
 * This routine issues a Port Login (PLOGI) command to a remote N_Port
 * (with the @did) for a @vport. Before issuing a PLOGI to a remote N_Port,
 * the ndlp with the remote N_Port DID must exist on the @vport's ndlp list.
 * This routine constructs the proper feilds of the PLOGI IOCB and invokes
 * the lpfc_sli_issue_iocb() routine to send out PLOGI ELS command.
 *
 * Note that, in lpfc_prep_els_iocb() routine, the reference count of ndlp
 * will be incremented by 1 for holding the ndlp and the reference to ndlp
 * will be stored into the context1 field of the IOCB for the completion
 * callback function to the PLOGI ELS command.
 *
 * Return code
 *   0 - Successfully issued a plogi for @vport
 *   1 - failed to issue a plogi for @vport
 **/
int
lpfc_issue_els_plogi(struct lpfc_vport *vport, uint32_t did, uint8_t retry)
{
	struct lpfc_hba  *phba = vport->phba;
	struct serv_parm *sp;
	IOCB_t *icmd;
	struct lpfc_nodelist *ndlp;
	struct lpfc_iocbq *elsiocb;
	struct lpfc_sli *psli;
	uint8_t *pcmd;
	uint16_t cmdsize;
	int ret;

	psli = &phba->sli;

	ndlp = lpfc_findnode_did(vport, did);
	if (ndlp && !NLP_CHK_NODE_ACT(ndlp))
		ndlp = NULL;

	/* If ndlp is not NULL, we will bump the reference count on it */
	cmdsize = (sizeof(uint32_t) + sizeof(struct serv_parm));
	elsiocb = lpfc_prep_els_iocb(vport, 1, cmdsize, retry, ndlp, did,
				     ELS_CMD_PLOGI);
	if (!elsiocb)
		return 1;

	icmd = &elsiocb->iocb;
	pcmd = (uint8_t *) (((struct lpfc_dmabuf *) elsiocb->context2)->virt);

	/* For PLOGI request, remainder of payload is service parameters */
	*((uint32_t *) (pcmd)) = ELS_CMD_PLOGI;
	pcmd += sizeof(uint32_t);
	memcpy(pcmd, &vport->fc_sparam, sizeof(struct serv_parm));
	sp = (struct serv_parm *) pcmd;

	/*
	 * If we are a N-port connected to a Fabric, fix-up paramm's so logins
	 * to device on remote loops work.
	 */
	if ((vport->fc_flag & FC_FABRIC) && !(vport->fc_flag & FC_PUBLIC_LOOP))
		sp->cmn.altBbCredit = 1;

	if (sp->cmn.fcphLow < FC_PH_4_3)
		sp->cmn.fcphLow = FC_PH_4_3;

	if (sp->cmn.fcphHigh < FC_PH3)
		sp->cmn.fcphHigh = FC_PH3;

	lpfc_debugfs_disc_trc(vport, LPFC_DISC_TRC_ELS_CMD,
		"Issue PLOGI:     did:x%x",
		did, 0, 0);

	phba->fc_stat.elsXmitPLOGI++;
	elsiocb->iocb_cmpl = lpfc_cmpl_els_plogi;
	ret = lpfc_sli_issue_iocb(phba, LPFC_ELS_RING, elsiocb, 0);

	if (ret == IOCB_ERROR) {
		lpfc_els_free_iocb(phba, elsiocb);
		return 1;
	}
	return 0;
}

/**
 * lpfc_cmpl_els_prli - Completion callback function for prli
 * @phba: pointer to lpfc hba data structure.
 * @cmdiocb: pointer to lpfc command iocb data structure.
 * @rspiocb: pointer to lpfc response iocb data structure.
 *
 * This routine is the completion callback function for a Process Login
 * (PRLI) ELS command. The PRLI response IOCB status is checked for error
 * status. If there is error status reported, PRLI retry shall be attempted
 * by invoking the lpfc_els_retry() routine. Otherwise, the state
 * NLP_EVT_CMPL_PRLI is sent to the Discover State Machine (DSM) for this
 * ndlp to mark the PRLI completion.
 **/
static void
lpfc_cmpl_els_prli(struct lpfc_hba *phba, struct lpfc_iocbq *cmdiocb,
		   struct lpfc_iocbq *rspiocb)
{
	struct lpfc_vport *vport = cmdiocb->vport;
	struct Scsi_Host  *shost = lpfc_shost_from_vport(vport);
	IOCB_t *irsp;
	struct lpfc_sli *psli;
	struct lpfc_nodelist *ndlp;

	psli = &phba->sli;
	/* we pass cmdiocb to state machine which needs rspiocb as well */
	cmdiocb->context_un.rsp_iocb = rspiocb;

	irsp = &(rspiocb->iocb);
	ndlp = (struct lpfc_nodelist *) cmdiocb->context1;
	spin_lock_irq(shost->host_lock);
	ndlp->nlp_flag &= ~NLP_PRLI_SND;
	spin_unlock_irq(shost->host_lock);

	lpfc_debugfs_disc_trc(vport, LPFC_DISC_TRC_ELS_CMD,
		"PRLI cmpl:       status:x%x/x%x did:x%x",
		irsp->ulpStatus, irsp->un.ulpWord[4],
		ndlp->nlp_DID);
	/* PRLI completes to NPort <nlp_DID> */
	lpfc_printf_vlog(vport, KERN_INFO, LOG_ELS,
			 "0103 PRLI completes to NPort x%x "
			 "Data: x%x x%x x%x x%x\n",
			 ndlp->nlp_DID, irsp->ulpStatus, irsp->un.ulpWord[4],
			 irsp->ulpTimeout, vport->num_disc_nodes);

	vport->fc_prli_sent--;
	/* Check to see if link went down during discovery */
	if (lpfc_els_chk_latt(vport))
		goto out;

	if (irsp->ulpStatus) {
		/* Check for retry */
		if (lpfc_els_retry(phba, cmdiocb, rspiocb)) {
			/* ELS command is being retried */
			goto out;
		}
		/* PRLI failed */
		lpfc_printf_vlog(vport, KERN_ERR, LOG_ELS,
				 "2754 PRLI failure DID:%06X Status:x%x/x%x\n",
				 ndlp->nlp_DID, irsp->ulpStatus,
				 irsp->un.ulpWord[4]);
		/* Do not call DSM for lpfc_els_abort'ed ELS cmds */
		if (lpfc_error_lost_link(irsp))
			goto out;
		else
			lpfc_disc_state_machine(vport, ndlp, cmdiocb,
						NLP_EVT_CMPL_PRLI);
	} else
		/* Good status, call state machine */
		lpfc_disc_state_machine(vport, ndlp, cmdiocb,
					NLP_EVT_CMPL_PRLI);
out:
	lpfc_els_free_iocb(phba, cmdiocb);
	return;
}

/**
 * lpfc_issue_els_prli - Issue a prli iocb command for a vport
 * @vport: pointer to a host virtual N_Port data structure.
 * @ndlp: pointer to a node-list data structure.
 * @retry: number of retries to the command IOCB.
 *
 * This routine issues a Process Login (PRLI) ELS command for the
 * @vport. The PRLI service parameters are set up in the payload of the
 * PRLI Request command and the pointer to lpfc_cmpl_els_prli() routine
 * is put to the IOCB completion callback func field before invoking the
 * routine lpfc_sli_issue_iocb() to send out PRLI command.
 *
 * Note that, in lpfc_prep_els_iocb() routine, the reference count of ndlp
 * will be incremented by 1 for holding the ndlp and the reference to ndlp
 * will be stored into the context1 field of the IOCB for the completion
 * callback function to the PRLI ELS command.
 *
 * Return code
 *   0 - successfully issued prli iocb command for @vport
 *   1 - failed to issue prli iocb command for @vport
 **/
int
lpfc_issue_els_prli(struct lpfc_vport *vport, struct lpfc_nodelist *ndlp,
		    uint8_t retry)
{
	struct Scsi_Host *shost = lpfc_shost_from_vport(vport);
	struct lpfc_hba *phba = vport->phba;
	PRLI *npr;
	IOCB_t *icmd;
	struct lpfc_iocbq *elsiocb;
	uint8_t *pcmd;
	uint16_t cmdsize;

	cmdsize = (sizeof(uint32_t) + sizeof(PRLI));
	elsiocb = lpfc_prep_els_iocb(vport, 1, cmdsize, retry, ndlp,
				     ndlp->nlp_DID, ELS_CMD_PRLI);
	if (!elsiocb)
		return 1;

	icmd = &elsiocb->iocb;
	pcmd = (uint8_t *) (((struct lpfc_dmabuf *) elsiocb->context2)->virt);

	/* For PRLI request, remainder of payload is service parameters */
	memset(pcmd, 0, (sizeof(PRLI) + sizeof(uint32_t)));
	*((uint32_t *) (pcmd)) = ELS_CMD_PRLI;
	pcmd += sizeof(uint32_t);

	/* For PRLI, remainder of payload is PRLI parameter page */
	npr = (PRLI *) pcmd;
	/*
	 * If our firmware version is 3.20 or later,
	 * set the following bits for FC-TAPE support.
	 */
	if (phba->vpd.rev.feaLevelHigh >= 0x02) {
		npr->ConfmComplAllowed = 1;
		npr->Retry = 1;
		npr->TaskRetryIdReq = 1;
	}
	npr->estabImagePair = 1;
	npr->readXferRdyDis = 1;

	/* For FCP support */
	npr->prliType = PRLI_FCP_TYPE;
	npr->initiatorFunc = 1;

	lpfc_debugfs_disc_trc(vport, LPFC_DISC_TRC_ELS_CMD,
		"Issue PRLI:      did:x%x",
		ndlp->nlp_DID, 0, 0);

	phba->fc_stat.elsXmitPRLI++;
	elsiocb->iocb_cmpl = lpfc_cmpl_els_prli;
	spin_lock_irq(shost->host_lock);
	ndlp->nlp_flag |= NLP_PRLI_SND;
	spin_unlock_irq(shost->host_lock);
	if (lpfc_sli_issue_iocb(phba, LPFC_ELS_RING, elsiocb, 0) ==
	    IOCB_ERROR) {
		spin_lock_irq(shost->host_lock);
		ndlp->nlp_flag &= ~NLP_PRLI_SND;
		spin_unlock_irq(shost->host_lock);
		lpfc_els_free_iocb(phba, elsiocb);
		return 1;
	}
	vport->fc_prli_sent++;
	return 0;
}

/**
 * lpfc_rscn_disc - Perform rscn discovery for a vport
 * @vport: pointer to a host virtual N_Port data structure.
 *
 * This routine performs Registration State Change Notification (RSCN)
 * discovery for a @vport. If the @vport's node port recovery count is not
 * zero, it will invoke the lpfc_els_disc_plogi() to perform PLOGI for all
 * the nodes that need recovery. If none of the PLOGI were needed through
 * the lpfc_els_disc_plogi() routine, the lpfc_end_rscn() routine shall be
 * invoked to check and handle possible more RSCN came in during the period
 * of processing the current ones.
 **/
static void
lpfc_rscn_disc(struct lpfc_vport *vport)
{
	lpfc_can_disctmo(vport);

	/* RSCN discovery */
	/* go thru NPR nodes and issue ELS PLOGIs */
	if (vport->fc_npr_cnt)
		if (lpfc_els_disc_plogi(vport))
			return;

	lpfc_end_rscn(vport);
}

/**
 * lpfc_adisc_done - Complete the adisc phase of discovery
 * @vport: pointer to lpfc_vport hba data structure that finished all ADISCs.
 *
 * This function is called when the final ADISC is completed during discovery.
 * This function handles clearing link attention or issuing reg_vpi depending
 * on whether npiv is enabled. This function also kicks off the PLOGI phase of
 * discovery.
 * This function is called with no locks held.
 **/
static void
lpfc_adisc_done(struct lpfc_vport *vport)
{
	struct Scsi_Host   *shost = lpfc_shost_from_vport(vport);
	struct lpfc_hba   *phba = vport->phba;

	/*
	 * For NPIV, cmpl_reg_vpi will set port_state to READY,
	 * and continue discovery.
	 */
	if ((phba->sli3_options & LPFC_SLI3_NPIV_ENABLED) &&
	    !(vport->fc_flag & FC_RSCN_MODE) &&
	    (phba->sli_rev < LPFC_SLI_REV4)) {
		lpfc_issue_reg_vpi(phba, vport);
		return;
	}
	/*
	* For SLI2, we need to set port_state to READY
	* and continue discovery.
	*/
	if (vport->port_state < LPFC_VPORT_READY) {
		/* If we get here, there is nothing to ADISC */
		if (vport->port_type == LPFC_PHYSICAL_PORT)
			lpfc_issue_clear_la(phba, vport);
		if (!(vport->fc_flag & FC_ABORT_DISCOVERY)) {
			vport->num_disc_nodes = 0;
			/* go thru NPR list, issue ELS PLOGIs */
			if (vport->fc_npr_cnt)
				lpfc_els_disc_plogi(vport);
			if (!vport->num_disc_nodes) {
				spin_lock_irq(shost->host_lock);
				vport->fc_flag &= ~FC_NDISC_ACTIVE;
				spin_unlock_irq(shost->host_lock);
				lpfc_can_disctmo(vport);
				lpfc_end_rscn(vport);
			}
		}
		vport->port_state = LPFC_VPORT_READY;
	} else
		lpfc_rscn_disc(vport);
}

/**
 * lpfc_more_adisc - Issue more adisc as needed
 * @vport: pointer to a host virtual N_Port data structure.
 *
 * This routine determines whether there are more ndlps on a @vport
 * node list need to have Address Discover (ADISC) issued. If so, it will
 * invoke the lpfc_els_disc_adisc() routine to issue ADISC on the @vport's
 * remaining nodes which need to have ADISC sent.
 **/
void
lpfc_more_adisc(struct lpfc_vport *vport)
{
	int sentadisc;

	if (vport->num_disc_nodes)
		vport->num_disc_nodes--;
	/* Continue discovery with <num_disc_nodes> ADISCs to go */
	lpfc_printf_vlog(vport, KERN_INFO, LOG_DISCOVERY,
			 "0210 Continue discovery with %d ADISCs to go "
			 "Data: x%x x%x x%x\n",
			 vport->num_disc_nodes, vport->fc_adisc_cnt,
			 vport->fc_flag, vport->port_state);
	/* Check to see if there are more ADISCs to be sent */
	if (vport->fc_flag & FC_NLP_MORE) {
		lpfc_set_disctmo(vport);
		/* go thru NPR nodes and issue any remaining ELS ADISCs */
		sentadisc = lpfc_els_disc_adisc(vport);
	}
	if (!vport->num_disc_nodes)
		lpfc_adisc_done(vport);
	return;
}

/**
 * lpfc_cmpl_els_adisc - Completion callback function for adisc
 * @phba: pointer to lpfc hba data structure.
 * @cmdiocb: pointer to lpfc command iocb data structure.
 * @rspiocb: pointer to lpfc response iocb data structure.
 *
 * This routine is the completion function for issuing the Address Discover
 * (ADISC) command. It first checks to see whether link went down during
 * the discovery process. If so, the node will be marked as node port
 * recovery for issuing discover IOCB by the link attention handler and
 * exit. Otherwise, the response status is checked. If error was reported
 * in the response status, the ADISC command shall be retried by invoking
 * the lpfc_els_retry() routine. Otherwise, if no error was reported in
 * the response status, the state machine is invoked to set transition
 * with respect to NLP_EVT_CMPL_ADISC event.
 **/
static void
lpfc_cmpl_els_adisc(struct lpfc_hba *phba, struct lpfc_iocbq *cmdiocb,
		    struct lpfc_iocbq *rspiocb)
{
	struct lpfc_vport *vport = cmdiocb->vport;
	struct Scsi_Host  *shost = lpfc_shost_from_vport(vport);
	IOCB_t *irsp;
	struct lpfc_nodelist *ndlp;
	int  disc;

	/* we pass cmdiocb to state machine which needs rspiocb as well */
	cmdiocb->context_un.rsp_iocb = rspiocb;

	irsp = &(rspiocb->iocb);
	ndlp = (struct lpfc_nodelist *) cmdiocb->context1;

	lpfc_debugfs_disc_trc(vport, LPFC_DISC_TRC_ELS_CMD,
		"ADISC cmpl:      status:x%x/x%x did:x%x",
		irsp->ulpStatus, irsp->un.ulpWord[4],
		ndlp->nlp_DID);

	/* Since ndlp can be freed in the disc state machine, note if this node
	 * is being used during discovery.
	 */
	spin_lock_irq(shost->host_lock);
	disc = (ndlp->nlp_flag & NLP_NPR_2B_DISC);
	ndlp->nlp_flag &= ~(NLP_ADISC_SND | NLP_NPR_2B_DISC);
	spin_unlock_irq(shost->host_lock);
	/* ADISC completes to NPort <nlp_DID> */
	lpfc_printf_vlog(vport, KERN_INFO, LOG_ELS,
			 "0104 ADISC completes to NPort x%x "
			 "Data: x%x x%x x%x x%x x%x\n",
			 ndlp->nlp_DID, irsp->ulpStatus, irsp->un.ulpWord[4],
			 irsp->ulpTimeout, disc, vport->num_disc_nodes);
	/* Check to see if link went down during discovery */
	if (lpfc_els_chk_latt(vport)) {
		spin_lock_irq(shost->host_lock);
		ndlp->nlp_flag |= NLP_NPR_2B_DISC;
		spin_unlock_irq(shost->host_lock);
		goto out;
	}

	if (irsp->ulpStatus) {
		/* Check for retry */
		if (lpfc_els_retry(phba, cmdiocb, rspiocb)) {
			/* ELS command is being retried */
			if (disc) {
				spin_lock_irq(shost->host_lock);
				ndlp->nlp_flag |= NLP_NPR_2B_DISC;
				spin_unlock_irq(shost->host_lock);
				lpfc_set_disctmo(vport);
			}
			goto out;
		}
		/* ADISC failed */
		lpfc_printf_vlog(vport, KERN_ERR, LOG_ELS,
				 "2755 ADISC failure DID:%06X Status:x%x/x%x\n",
				 ndlp->nlp_DID, irsp->ulpStatus,
				 irsp->un.ulpWord[4]);
		/* Do not call DSM for lpfc_els_abort'ed ELS cmds */
		if (!lpfc_error_lost_link(irsp))
			lpfc_disc_state_machine(vport, ndlp, cmdiocb,
						NLP_EVT_CMPL_ADISC);
	} else
		/* Good status, call state machine */
		lpfc_disc_state_machine(vport, ndlp, cmdiocb,
					NLP_EVT_CMPL_ADISC);

	/* Check to see if there are more ADISCs to be sent */
	if (disc && vport->num_disc_nodes)
		lpfc_more_adisc(vport);
out:
	lpfc_els_free_iocb(phba, cmdiocb);
	return;
}

/**
 * lpfc_issue_els_adisc - Issue an address discover iocb to an node on a vport
 * @vport: pointer to a virtual N_Port data structure.
 * @ndlp: pointer to a node-list data structure.
 * @retry: number of retries to the command IOCB.
 *
 * This routine issues an Address Discover (ADISC) for an @ndlp on a
 * @vport. It prepares the payload of the ADISC ELS command, updates the
 * and states of the ndlp, and invokes the lpfc_sli_issue_iocb() routine
 * to issue the ADISC ELS command.
 *
 * Note that, in lpfc_prep_els_iocb() routine, the reference count of ndlp
 * will be incremented by 1 for holding the ndlp and the reference to ndlp
 * will be stored into the context1 field of the IOCB for the completion
 * callback function to the ADISC ELS command.
 *
 * Return code
 *   0 - successfully issued adisc
 *   1 - failed to issue adisc
 **/
int
lpfc_issue_els_adisc(struct lpfc_vport *vport, struct lpfc_nodelist *ndlp,
		     uint8_t retry)
{
	struct Scsi_Host *shost = lpfc_shost_from_vport(vport);
	struct lpfc_hba  *phba = vport->phba;
	ADISC *ap;
	IOCB_t *icmd;
	struct lpfc_iocbq *elsiocb;
	uint8_t *pcmd;
	uint16_t cmdsize;

	cmdsize = (sizeof(uint32_t) + sizeof(ADISC));
	elsiocb = lpfc_prep_els_iocb(vport, 1, cmdsize, retry, ndlp,
				     ndlp->nlp_DID, ELS_CMD_ADISC);
	if (!elsiocb)
		return 1;

	icmd = &elsiocb->iocb;
	pcmd = (uint8_t *) (((struct lpfc_dmabuf *) elsiocb->context2)->virt);

	/* For ADISC request, remainder of payload is service parameters */
	*((uint32_t *) (pcmd)) = ELS_CMD_ADISC;
	pcmd += sizeof(uint32_t);

	/* Fill in ADISC payload */
	ap = (ADISC *) pcmd;
	ap->hardAL_PA = phba->fc_pref_ALPA;
	memcpy(&ap->portName, &vport->fc_portname, sizeof(struct lpfc_name));
	memcpy(&ap->nodeName, &vport->fc_nodename, sizeof(struct lpfc_name));
	ap->DID = be32_to_cpu(vport->fc_myDID);

	lpfc_debugfs_disc_trc(vport, LPFC_DISC_TRC_ELS_CMD,
		"Issue ADISC:     did:x%x",
		ndlp->nlp_DID, 0, 0);

	phba->fc_stat.elsXmitADISC++;
	elsiocb->iocb_cmpl = lpfc_cmpl_els_adisc;
	spin_lock_irq(shost->host_lock);
	ndlp->nlp_flag |= NLP_ADISC_SND;
	spin_unlock_irq(shost->host_lock);
	if (lpfc_sli_issue_iocb(phba, LPFC_ELS_RING, elsiocb, 0) ==
	    IOCB_ERROR) {
		spin_lock_irq(shost->host_lock);
		ndlp->nlp_flag &= ~NLP_ADISC_SND;
		spin_unlock_irq(shost->host_lock);
		lpfc_els_free_iocb(phba, elsiocb);
		return 1;
	}
	return 0;
}

/**
 * lpfc_cmpl_els_logo - Completion callback function for logo
 * @phba: pointer to lpfc hba data structure.
 * @cmdiocb: pointer to lpfc command iocb data structure.
 * @rspiocb: pointer to lpfc response iocb data structure.
 *
 * This routine is the completion function for issuing the ELS Logout (LOGO)
 * command. If no error status was reported from the LOGO response, the
 * state machine of the associated ndlp shall be invoked for transition with
 * respect to NLP_EVT_CMPL_LOGO event. Otherwise, if error status was reported,
 * the lpfc_els_retry() routine will be invoked to retry the LOGO command.
 **/
static void
lpfc_cmpl_els_logo(struct lpfc_hba *phba, struct lpfc_iocbq *cmdiocb,
		   struct lpfc_iocbq *rspiocb)
{
	struct lpfc_nodelist *ndlp = (struct lpfc_nodelist *) cmdiocb->context1;
	struct lpfc_vport *vport = ndlp->vport;
	struct Scsi_Host  *shost = lpfc_shost_from_vport(vport);
	IOCB_t *irsp;
	struct lpfc_sli *psli;

	psli = &phba->sli;
	/* we pass cmdiocb to state machine which needs rspiocb as well */
	cmdiocb->context_un.rsp_iocb = rspiocb;

	irsp = &(rspiocb->iocb);
	spin_lock_irq(shost->host_lock);
	ndlp->nlp_flag &= ~NLP_LOGO_SND;
	spin_unlock_irq(shost->host_lock);

	lpfc_debugfs_disc_trc(vport, LPFC_DISC_TRC_ELS_CMD,
		"LOGO cmpl:       status:x%x/x%x did:x%x",
		irsp->ulpStatus, irsp->un.ulpWord[4],
		ndlp->nlp_DID);
	/* LOGO completes to NPort <nlp_DID> */
	lpfc_printf_vlog(vport, KERN_INFO, LOG_ELS,
			 "0105 LOGO completes to NPort x%x "
			 "Data: x%x x%x x%x x%x\n",
			 ndlp->nlp_DID, irsp->ulpStatus, irsp->un.ulpWord[4],
			 irsp->ulpTimeout, vport->num_disc_nodes);
	/* Check to see if link went down during discovery */
	if (lpfc_els_chk_latt(vport))
		goto out;

	if (ndlp->nlp_flag & NLP_TARGET_REMOVE) {
	        /* NLP_EVT_DEVICE_RM should unregister the RPI
		 * which should abort all outstanding IOs.
		 */
		lpfc_disc_state_machine(vport, ndlp, cmdiocb,
					NLP_EVT_DEVICE_RM);
		goto out;
	}

	if (irsp->ulpStatus) {
		/* Check for retry */
		if (lpfc_els_retry(phba, cmdiocb, rspiocb))
			/* ELS command is being retried */
			goto out;
		/* LOGO failed */
		lpfc_printf_vlog(vport, KERN_ERR, LOG_ELS,
				 "2756 LOGO failure DID:%06X Status:x%x/x%x\n",
				 ndlp->nlp_DID, irsp->ulpStatus,
				 irsp->un.ulpWord[4]);
		/* Do not call DSM for lpfc_els_abort'ed ELS cmds */
		if (lpfc_error_lost_link(irsp))
			goto out;
		else
			lpfc_disc_state_machine(vport, ndlp, cmdiocb,
						NLP_EVT_CMPL_LOGO);
	} else
		/* Good status, call state machine.
		 * This will unregister the rpi if needed.
		 */
		lpfc_disc_state_machine(vport, ndlp, cmdiocb,
					NLP_EVT_CMPL_LOGO);
out:
	lpfc_els_free_iocb(phba, cmdiocb);
	return;
}

/**
 * lpfc_issue_els_logo - Issue a logo to an node on a vport
 * @vport: pointer to a virtual N_Port data structure.
 * @ndlp: pointer to a node-list data structure.
 * @retry: number of retries to the command IOCB.
 *
 * This routine constructs and issues an ELS Logout (LOGO) iocb command
 * to a remote node, referred by an @ndlp on a @vport. It constructs the
 * payload of the IOCB, properly sets up the @ndlp state, and invokes the
 * lpfc_sli_issue_iocb() routine to send out the LOGO ELS command.
 *
 * Note that, in lpfc_prep_els_iocb() routine, the reference count of ndlp
 * will be incremented by 1 for holding the ndlp and the reference to ndlp
 * will be stored into the context1 field of the IOCB for the completion
 * callback function to the LOGO ELS command.
 *
 * Return code
 *   0 - successfully issued logo
 *   1 - failed to issue logo
 **/
int
lpfc_issue_els_logo(struct lpfc_vport *vport, struct lpfc_nodelist *ndlp,
		    uint8_t retry)
{
	struct Scsi_Host *shost = lpfc_shost_from_vport(vport);
	struct lpfc_hba  *phba = vport->phba;
	IOCB_t *icmd;
	struct lpfc_iocbq *elsiocb;
	uint8_t *pcmd;
	uint16_t cmdsize;
	int rc;

	spin_lock_irq(shost->host_lock);
	if (ndlp->nlp_flag & NLP_LOGO_SND) {
		spin_unlock_irq(shost->host_lock);
		return 0;
	}
	spin_unlock_irq(shost->host_lock);

	cmdsize = (2 * sizeof(uint32_t)) + sizeof(struct lpfc_name);
	elsiocb = lpfc_prep_els_iocb(vport, 1, cmdsize, retry, ndlp,
				     ndlp->nlp_DID, ELS_CMD_LOGO);
	if (!elsiocb)
		return 1;

	icmd = &elsiocb->iocb;
	pcmd = (uint8_t *) (((struct lpfc_dmabuf *) elsiocb->context2)->virt);
	*((uint32_t *) (pcmd)) = ELS_CMD_LOGO;
	pcmd += sizeof(uint32_t);

	/* Fill in LOGO payload */
	*((uint32_t *) (pcmd)) = be32_to_cpu(vport->fc_myDID);
	pcmd += sizeof(uint32_t);
	memcpy(pcmd, &vport->fc_portname, sizeof(struct lpfc_name));

	lpfc_debugfs_disc_trc(vport, LPFC_DISC_TRC_ELS_CMD,
		"Issue LOGO:      did:x%x",
		ndlp->nlp_DID, 0, 0);

	phba->fc_stat.elsXmitLOGO++;
	elsiocb->iocb_cmpl = lpfc_cmpl_els_logo;
	spin_lock_irq(shost->host_lock);
	ndlp->nlp_flag |= NLP_LOGO_SND;
	spin_unlock_irq(shost->host_lock);
	rc = lpfc_sli_issue_iocb(phba, LPFC_ELS_RING, elsiocb, 0);

	if (rc == IOCB_ERROR) {
		spin_lock_irq(shost->host_lock);
		ndlp->nlp_flag &= ~NLP_LOGO_SND;
		spin_unlock_irq(shost->host_lock);
		lpfc_els_free_iocb(phba, elsiocb);
		return 1;
	}
	return 0;
}

/**
 * lpfc_cmpl_els_cmd - Completion callback function for generic els command
 * @phba: pointer to lpfc hba data structure.
 * @cmdiocb: pointer to lpfc command iocb data structure.
 * @rspiocb: pointer to lpfc response iocb data structure.
 *
 * This routine is a generic completion callback function for ELS commands.
 * Specifically, it is the callback function which does not need to perform
 * any command specific operations. It is currently used by the ELS command
 * issuing routines for the ELS State Change  Request (SCR),
 * lpfc_issue_els_scr(), and the ELS Fibre Channel Address Resolution
 * Protocol Response (FARPR) routine, lpfc_issue_els_farpr(). Other than
 * certain debug loggings, this callback function simply invokes the
 * lpfc_els_chk_latt() routine to check whether link went down during the
 * discovery process.
 **/
static void
lpfc_cmpl_els_cmd(struct lpfc_hba *phba, struct lpfc_iocbq *cmdiocb,
		  struct lpfc_iocbq *rspiocb)
{
	struct lpfc_vport *vport = cmdiocb->vport;
	IOCB_t *irsp;

	irsp = &rspiocb->iocb;

	lpfc_debugfs_disc_trc(vport, LPFC_DISC_TRC_ELS_CMD,
		"ELS cmd cmpl:    status:x%x/x%x did:x%x",
		irsp->ulpStatus, irsp->un.ulpWord[4],
		irsp->un.elsreq64.remoteID);
	/* ELS cmd tag <ulpIoTag> completes */
	lpfc_printf_vlog(vport, KERN_INFO, LOG_ELS,
			 "0106 ELS cmd tag x%x completes Data: x%x x%x x%x\n",
			 irsp->ulpIoTag, irsp->ulpStatus,
			 irsp->un.ulpWord[4], irsp->ulpTimeout);
	/* Check to see if link went down during discovery */
	lpfc_els_chk_latt(vport);
	lpfc_els_free_iocb(phba, cmdiocb);
	return;
}

/**
 * lpfc_issue_els_scr - Issue a scr to an node on a vport
 * @vport: pointer to a host virtual N_Port data structure.
 * @nportid: N_Port identifier to the remote node.
 * @retry: number of retries to the command IOCB.
 *
 * This routine issues a State Change Request (SCR) to a fabric node
 * on a @vport. The remote node @nportid is passed into the function. It
 * first search the @vport node list to find the matching ndlp. If no such
 * ndlp is found, a new ndlp shall be created for this (SCR) purpose. An
 * IOCB is allocated, payload prepared, and the lpfc_sli_issue_iocb()
 * routine is invoked to send the SCR IOCB.
 *
 * Note that, in lpfc_prep_els_iocb() routine, the reference count of ndlp
 * will be incremented by 1 for holding the ndlp and the reference to ndlp
 * will be stored into the context1 field of the IOCB for the completion
 * callback function to the SCR ELS command.
 *
 * Return code
 *   0 - Successfully issued scr command
 *   1 - Failed to issue scr command
 **/
int
lpfc_issue_els_scr(struct lpfc_vport *vport, uint32_t nportid, uint8_t retry)
{
	struct lpfc_hba  *phba = vport->phba;
	IOCB_t *icmd;
	struct lpfc_iocbq *elsiocb;
	struct lpfc_sli *psli;
	uint8_t *pcmd;
	uint16_t cmdsize;
	struct lpfc_nodelist *ndlp;

	psli = &phba->sli;
	cmdsize = (sizeof(uint32_t) + sizeof(SCR));

	ndlp = lpfc_findnode_did(vport, nportid);
	if (!ndlp) {
		ndlp = mempool_alloc(phba->nlp_mem_pool, GFP_KERNEL);
		if (!ndlp)
			return 1;
		lpfc_nlp_init(vport, ndlp, nportid);
		lpfc_enqueue_node(vport, ndlp);
	} else if (!NLP_CHK_NODE_ACT(ndlp)) {
		ndlp = lpfc_enable_node(vport, ndlp, NLP_STE_UNUSED_NODE);
		if (!ndlp)
			return 1;
	}

	elsiocb = lpfc_prep_els_iocb(vport, 1, cmdsize, retry, ndlp,
				     ndlp->nlp_DID, ELS_CMD_SCR);

	if (!elsiocb) {
		/* This will trigger the release of the node just
		 * allocated
		 */
		lpfc_nlp_put(ndlp);
		return 1;
	}

	icmd = &elsiocb->iocb;
	pcmd = (uint8_t *) (((struct lpfc_dmabuf *) elsiocb->context2)->virt);

	*((uint32_t *) (pcmd)) = ELS_CMD_SCR;
	pcmd += sizeof(uint32_t);

	/* For SCR, remainder of payload is SCR parameter page */
	memset(pcmd, 0, sizeof(SCR));
	((SCR *) pcmd)->Function = SCR_FUNC_FULL;

	lpfc_debugfs_disc_trc(vport, LPFC_DISC_TRC_ELS_CMD,
		"Issue SCR:       did:x%x",
		ndlp->nlp_DID, 0, 0);

	phba->fc_stat.elsXmitSCR++;
	elsiocb->iocb_cmpl = lpfc_cmpl_els_cmd;
	if (lpfc_sli_issue_iocb(phba, LPFC_ELS_RING, elsiocb, 0) ==
	    IOCB_ERROR) {
		/* The additional lpfc_nlp_put will cause the following
		 * lpfc_els_free_iocb routine to trigger the rlease of
		 * the node.
		 */
		lpfc_nlp_put(ndlp);
		lpfc_els_free_iocb(phba, elsiocb);
		return 1;
	}
	/* This will cause the callback-function lpfc_cmpl_els_cmd to
	 * trigger the release of node.
	 */
	lpfc_nlp_put(ndlp);
	return 0;
}

/**
 * lpfc_issue_els_farpr - Issue a farp to an node on a vport
 * @vport: pointer to a host virtual N_Port data structure.
 * @nportid: N_Port identifier to the remote node.
 * @retry: number of retries to the command IOCB.
 *
 * This routine issues a Fibre Channel Address Resolution Response
 * (FARPR) to a node on a vport. The remote node N_Port identifier (@nportid)
 * is passed into the function. It first search the @vport node list to find
 * the matching ndlp. If no such ndlp is found, a new ndlp shall be created
 * for this (FARPR) purpose. An IOCB is allocated, payload prepared, and the
 * lpfc_sli_issue_iocb() routine is invoked to send the FARPR ELS command.
 *
 * Note that, in lpfc_prep_els_iocb() routine, the reference count of ndlp
 * will be incremented by 1 for holding the ndlp and the reference to ndlp
 * will be stored into the context1 field of the IOCB for the completion
 * callback function to the PARPR ELS command.
 *
 * Return code
 *   0 - Successfully issued farpr command
 *   1 - Failed to issue farpr command
 **/
static int
lpfc_issue_els_farpr(struct lpfc_vport *vport, uint32_t nportid, uint8_t retry)
{
	struct lpfc_hba  *phba = vport->phba;
	IOCB_t *icmd;
	struct lpfc_iocbq *elsiocb;
	struct lpfc_sli *psli;
	FARP *fp;
	uint8_t *pcmd;
	uint32_t *lp;
	uint16_t cmdsize;
	struct lpfc_nodelist *ondlp;
	struct lpfc_nodelist *ndlp;

	psli = &phba->sli;
	cmdsize = (sizeof(uint32_t) + sizeof(FARP));

	ndlp = lpfc_findnode_did(vport, nportid);
	if (!ndlp) {
		ndlp = mempool_alloc(phba->nlp_mem_pool, GFP_KERNEL);
		if (!ndlp)
			return 1;
		lpfc_nlp_init(vport, ndlp, nportid);
		lpfc_enqueue_node(vport, ndlp);
	} else if (!NLP_CHK_NODE_ACT(ndlp)) {
		ndlp = lpfc_enable_node(vport, ndlp, NLP_STE_UNUSED_NODE);
		if (!ndlp)
			return 1;
	}

	elsiocb = lpfc_prep_els_iocb(vport, 1, cmdsize, retry, ndlp,
				     ndlp->nlp_DID, ELS_CMD_RNID);
	if (!elsiocb) {
		/* This will trigger the release of the node just
		 * allocated
		 */
		lpfc_nlp_put(ndlp);
		return 1;
	}

	icmd = &elsiocb->iocb;
	pcmd = (uint8_t *) (((struct lpfc_dmabuf *) elsiocb->context2)->virt);

	*((uint32_t *) (pcmd)) = ELS_CMD_FARPR;
	pcmd += sizeof(uint32_t);

	/* Fill in FARPR payload */
	fp = (FARP *) (pcmd);
	memset(fp, 0, sizeof(FARP));
	lp = (uint32_t *) pcmd;
	*lp++ = be32_to_cpu(nportid);
	*lp++ = be32_to_cpu(vport->fc_myDID);
	fp->Rflags = 0;
	fp->Mflags = (FARP_MATCH_PORT | FARP_MATCH_NODE);

	memcpy(&fp->RportName, &vport->fc_portname, sizeof(struct lpfc_name));
	memcpy(&fp->RnodeName, &vport->fc_nodename, sizeof(struct lpfc_name));
	ondlp = lpfc_findnode_did(vport, nportid);
	if (ondlp && NLP_CHK_NODE_ACT(ondlp)) {
		memcpy(&fp->OportName, &ondlp->nlp_portname,
		       sizeof(struct lpfc_name));
		memcpy(&fp->OnodeName, &ondlp->nlp_nodename,
		       sizeof(struct lpfc_name));
	}

	lpfc_debugfs_disc_trc(vport, LPFC_DISC_TRC_ELS_CMD,
		"Issue FARPR:     did:x%x",
		ndlp->nlp_DID, 0, 0);

	phba->fc_stat.elsXmitFARPR++;
	elsiocb->iocb_cmpl = lpfc_cmpl_els_cmd;
	if (lpfc_sli_issue_iocb(phba, LPFC_ELS_RING, elsiocb, 0) ==
	    IOCB_ERROR) {
		/* The additional lpfc_nlp_put will cause the following
		 * lpfc_els_free_iocb routine to trigger the release of
		 * the node.
		 */
		lpfc_nlp_put(ndlp);
		lpfc_els_free_iocb(phba, elsiocb);
		return 1;
	}
	/* This will cause the callback-function lpfc_cmpl_els_cmd to
	 * trigger the release of the node.
	 */
	lpfc_nlp_put(ndlp);
	return 0;
}

/**
 * lpfc_cancel_retry_delay_tmo - Cancel the timer with delayed iocb-cmd retry
 * @vport: pointer to a host virtual N_Port data structure.
 * @nlp: pointer to a node-list data structure.
 *
 * This routine cancels the timer with a delayed IOCB-command retry for
 * a @vport's @ndlp. It stops the timer for the delayed function retrial and
 * removes the ELS retry event if it presents. In addition, if the
 * NLP_NPR_2B_DISC bit is set in the @nlp's nlp_flag bitmap, ADISC IOCB
 * commands are sent for the @vport's nodes that require issuing discovery
 * ADISC.
 **/
void
lpfc_cancel_retry_delay_tmo(struct lpfc_vport *vport, struct lpfc_nodelist *nlp)
{
	struct Scsi_Host *shost = lpfc_shost_from_vport(vport);
	struct lpfc_work_evt *evtp;

	if (!(nlp->nlp_flag & NLP_DELAY_TMO))
		return;
	spin_lock_irq(shost->host_lock);
	nlp->nlp_flag &= ~NLP_DELAY_TMO;
	spin_unlock_irq(shost->host_lock);
	del_timer_sync(&nlp->nlp_delayfunc);
	nlp->nlp_last_elscmd = 0;
	if (!list_empty(&nlp->els_retry_evt.evt_listp)) {
		list_del_init(&nlp->els_retry_evt.evt_listp);
		/* Decrement nlp reference count held for the delayed retry */
		evtp = &nlp->els_retry_evt;
		lpfc_nlp_put((struct lpfc_nodelist *)evtp->evt_arg1);
	}
	if (nlp->nlp_flag & NLP_NPR_2B_DISC) {
		spin_lock_irq(shost->host_lock);
		nlp->nlp_flag &= ~NLP_NPR_2B_DISC;
		spin_unlock_irq(shost->host_lock);
		if (vport->num_disc_nodes) {
			if (vport->port_state < LPFC_VPORT_READY) {
				/* Check if there are more ADISCs to be sent */
				lpfc_more_adisc(vport);
			} else {
				/* Check if there are more PLOGIs to be sent */
				lpfc_more_plogi(vport);
				if (vport->num_disc_nodes == 0) {
					spin_lock_irq(shost->host_lock);
					vport->fc_flag &= ~FC_NDISC_ACTIVE;
					spin_unlock_irq(shost->host_lock);
					lpfc_can_disctmo(vport);
					lpfc_end_rscn(vport);
				}
			}
		}
	}
	return;
}

/**
 * lpfc_els_retry_delay - Timer function with a ndlp delayed function timer
 * @ptr: holder for the pointer to the timer function associated data (ndlp).
 *
 * This routine is invoked by the ndlp delayed-function timer to check
 * whether there is any pending ELS retry event(s) with the node. If not, it
 * simply returns. Otherwise, if there is at least one ELS delayed event, it
 * adds the delayed events to the HBA work list and invokes the
 * lpfc_worker_wake_up() routine to wake up worker thread to process the
 * event. Note that lpfc_nlp_get() is called before posting the event to
 * the work list to hold reference count of ndlp so that it guarantees the
 * reference to ndlp will still be available when the worker thread gets
 * to the event associated with the ndlp.
 **/
void
lpfc_els_retry_delay(unsigned long ptr)
{
	struct lpfc_nodelist *ndlp = (struct lpfc_nodelist *) ptr;
	struct lpfc_vport *vport = ndlp->vport;
	struct lpfc_hba   *phba = vport->phba;
	unsigned long flags;
	struct lpfc_work_evt  *evtp = &ndlp->els_retry_evt;

	spin_lock_irqsave(&phba->hbalock, flags);
	if (!list_empty(&evtp->evt_listp)) {
		spin_unlock_irqrestore(&phba->hbalock, flags);
		return;
	}

	/* We need to hold the node by incrementing the reference
	 * count until the queued work is done
	 */
	evtp->evt_arg1  = lpfc_nlp_get(ndlp);
	if (evtp->evt_arg1) {
		evtp->evt = LPFC_EVT_ELS_RETRY;
		list_add_tail(&evtp->evt_listp, &phba->work_list);
		lpfc_worker_wake_up(phba);
	}
	spin_unlock_irqrestore(&phba->hbalock, flags);
	return;
}

/**
 * lpfc_els_retry_delay_handler - Work thread handler for ndlp delayed function
 * @ndlp: pointer to a node-list data structure.
 *
 * This routine is the worker-thread handler for processing the @ndlp delayed
 * event(s), posted by the lpfc_els_retry_delay() routine. It simply retrieves
 * the last ELS command from the associated ndlp and invokes the proper ELS
 * function according to the delayed ELS command to retry the command.
 **/
void
lpfc_els_retry_delay_handler(struct lpfc_nodelist *ndlp)
{
	struct lpfc_vport *vport = ndlp->vport;
	struct Scsi_Host  *shost = lpfc_shost_from_vport(vport);
	uint32_t cmd, did, retry;

	spin_lock_irq(shost->host_lock);
	did = ndlp->nlp_DID;
	cmd = ndlp->nlp_last_elscmd;
	ndlp->nlp_last_elscmd = 0;

	if (!(ndlp->nlp_flag & NLP_DELAY_TMO)) {
		spin_unlock_irq(shost->host_lock);
		return;
	}

	ndlp->nlp_flag &= ~NLP_DELAY_TMO;
	spin_unlock_irq(shost->host_lock);
	/*
	 * If a discovery event readded nlp_delayfunc after timer
	 * firing and before processing the timer, cancel the
	 * nlp_delayfunc.
	 */
	del_timer_sync(&ndlp->nlp_delayfunc);
	retry = ndlp->nlp_retry;
	ndlp->nlp_retry = 0;

	switch (cmd) {
	case ELS_CMD_FLOGI:
		lpfc_issue_els_flogi(vport, ndlp, retry);
		break;
	case ELS_CMD_PLOGI:
		if (!lpfc_issue_els_plogi(vport, ndlp->nlp_DID, retry)) {
			ndlp->nlp_prev_state = ndlp->nlp_state;
			lpfc_nlp_set_state(vport, ndlp, NLP_STE_PLOGI_ISSUE);
		}
		break;
	case ELS_CMD_ADISC:
		if (!lpfc_issue_els_adisc(vport, ndlp, retry)) {
			ndlp->nlp_prev_state = ndlp->nlp_state;
			lpfc_nlp_set_state(vport, ndlp, NLP_STE_ADISC_ISSUE);
		}
		break;
	case ELS_CMD_PRLI:
		if (!lpfc_issue_els_prli(vport, ndlp, retry)) {
			ndlp->nlp_prev_state = ndlp->nlp_state;
			lpfc_nlp_set_state(vport, ndlp, NLP_STE_PRLI_ISSUE);
		}
		break;
	case ELS_CMD_LOGO:
		if (!lpfc_issue_els_logo(vport, ndlp, retry)) {
			ndlp->nlp_prev_state = ndlp->nlp_state;
			lpfc_nlp_set_state(vport, ndlp, NLP_STE_NPR_NODE);
		}
		break;
	case ELS_CMD_FDISC:
		lpfc_issue_els_fdisc(vport, ndlp, retry);
		break;
	}
	return;
}

/**
 * lpfc_els_retry - Make retry decision on an els command iocb
 * @phba: pointer to lpfc hba data structure.
 * @cmdiocb: pointer to lpfc command iocb data structure.
 * @rspiocb: pointer to lpfc response iocb data structure.
 *
 * This routine makes a retry decision on an ELS command IOCB, which has
 * failed. The following ELS IOCBs use this function for retrying the command
 * when previously issued command responsed with error status: FLOGI, PLOGI,
 * PRLI, ADISC, LOGO, and FDISC. Based on the ELS command type and the
 * returned error status, it makes the decision whether a retry shall be
 * issued for the command, and whether a retry shall be made immediately or
 * delayed. In the former case, the corresponding ELS command issuing-function
 * is called to retry the command. In the later case, the ELS command shall
 * be posted to the ndlp delayed event and delayed function timer set to the
 * ndlp for the delayed command issusing.
 *
 * Return code
 *   0 - No retry of els command is made
 *   1 - Immediate or delayed retry of els command is made
 **/
static int
lpfc_els_retry(struct lpfc_hba *phba, struct lpfc_iocbq *cmdiocb,
	       struct lpfc_iocbq *rspiocb)
{
	struct lpfc_vport *vport = cmdiocb->vport;
	struct Scsi_Host  *shost = lpfc_shost_from_vport(vport);
	IOCB_t *irsp = &rspiocb->iocb;
	struct lpfc_nodelist *ndlp = (struct lpfc_nodelist *) cmdiocb->context1;
	struct lpfc_dmabuf *pcmd = (struct lpfc_dmabuf *) cmdiocb->context2;
	uint32_t *elscmd;
	struct ls_rjt stat;
	int retry = 0, maxretry = lpfc_max_els_tries, delay = 0;
	int logerr = 0;
	uint32_t cmd = 0;
	uint32_t did;


	/* Note: context2 may be 0 for internal driver abort
	 * of delays ELS command.
	 */

	if (pcmd && pcmd->virt) {
		elscmd = (uint32_t *) (pcmd->virt);
		cmd = *elscmd++;
	}

	if (ndlp && NLP_CHK_NODE_ACT(ndlp))
		did = ndlp->nlp_DID;
	else {
		/* We should only hit this case for retrying PLOGI */
		did = irsp->un.elsreq64.remoteID;
		ndlp = lpfc_findnode_did(vport, did);
		if ((!ndlp || !NLP_CHK_NODE_ACT(ndlp))
		    && (cmd != ELS_CMD_PLOGI))
			return 1;
	}

	lpfc_debugfs_disc_trc(vport, LPFC_DISC_TRC_ELS_CMD,
		"Retry ELS:       wd7:x%x wd4:x%x did:x%x",
		*(((uint32_t *) irsp) + 7), irsp->un.ulpWord[4], ndlp->nlp_DID);

	switch (irsp->ulpStatus) {
	case IOSTAT_FCP_RSP_ERROR:
	case IOSTAT_REMOTE_STOP:
		break;

	case IOSTAT_LOCAL_REJECT:
		switch ((irsp->un.ulpWord[4] & 0xff)) {
		case IOERR_LOOP_OPEN_FAILURE:
			if (cmd == ELS_CMD_FLOGI) {
				if (PCI_DEVICE_ID_HORNET ==
					phba->pcidev->device) {
					phba->fc_topology = TOPOLOGY_LOOP;
					phba->pport->fc_myDID = 0;
					phba->alpa_map[0] = 0;
					phba->alpa_map[1] = 0;
				}
			}
			if (cmd == ELS_CMD_PLOGI && cmdiocb->retry == 0)
				delay = 1000;
			retry = 1;
			break;

		case IOERR_ILLEGAL_COMMAND:
			lpfc_printf_vlog(vport, KERN_ERR, LOG_ELS,
					 "0124 Retry illegal cmd x%x "
					 "retry:x%x delay:x%x\n",
					 cmd, cmdiocb->retry, delay);
			retry = 1;
			/* All command's retry policy */
			maxretry = 8;
			if (cmdiocb->retry > 2)
				delay = 1000;
			break;

		case IOERR_NO_RESOURCES:
			logerr = 1; /* HBA out of resources */
			retry = 1;
			if (cmdiocb->retry > 100)
				delay = 100;
			maxretry = 250;
			break;

		case IOERR_ILLEGAL_FRAME:
			delay = 100;
			retry = 1;
			break;

		case IOERR_SEQUENCE_TIMEOUT:
		case IOERR_INVALID_RPI:
			retry = 1;
			break;
		}
		break;

	case IOSTAT_NPORT_RJT:
	case IOSTAT_FABRIC_RJT:
		if (irsp->un.ulpWord[4] & RJT_UNAVAIL_TEMP) {
			retry = 1;
			break;
		}
		break;

	case IOSTAT_NPORT_BSY:
	case IOSTAT_FABRIC_BSY:
		logerr = 1; /* Fabric / Remote NPort out of resources */
		retry = 1;
		break;

	case IOSTAT_LS_RJT:
		stat.un.lsRjtError = be32_to_cpu(irsp->un.ulpWord[4]);
		/* Added for Vendor specifc support
		 * Just keep retrying for these Rsn / Exp codes
		 */
		switch (stat.un.b.lsRjtRsnCode) {
		case LSRJT_UNABLE_TPC:
			if (stat.un.b.lsRjtRsnCodeExp ==
			    LSEXP_CMD_IN_PROGRESS) {
				if (cmd == ELS_CMD_PLOGI) {
					delay = 1000;
					maxretry = 48;
				}
				retry = 1;
				break;
			}
			if (stat.un.b.lsRjtRsnCodeExp ==
			    LSEXP_CANT_GIVE_DATA) {
				if (cmd == ELS_CMD_PLOGI) {
					delay = 1000;
					maxretry = 48;
				}
				retry = 1;
				break;
			}
			if (cmd == ELS_CMD_PLOGI) {
				delay = 1000;
				maxretry = lpfc_max_els_tries + 1;
				retry = 1;
				break;
			}
			if ((phba->sli3_options & LPFC_SLI3_NPIV_ENABLED) &&
			  (cmd == ELS_CMD_FDISC) &&
			  (stat.un.b.lsRjtRsnCodeExp == LSEXP_OUT_OF_RESOURCE)){
				lpfc_printf_vlog(vport, KERN_ERR, LOG_ELS,
						 "0125 FDISC Failed (x%x). "
						 "Fabric out of resources\n",
						 stat.un.lsRjtError);
				lpfc_vport_set_state(vport,
						     FC_VPORT_NO_FABRIC_RSCS);
			}
			break;

		case LSRJT_LOGICAL_BSY:
			if ((cmd == ELS_CMD_PLOGI) ||
			    (cmd == ELS_CMD_PRLI)) {
				delay = 1000;
				maxretry = 48;
			} else if (cmd == ELS_CMD_FDISC) {
				/* FDISC retry policy */
				maxretry = 48;
				if (cmdiocb->retry >= 32)
					delay = 1000;
			}
			retry = 1;
			break;

		case LSRJT_LOGICAL_ERR:
			/* There are some cases where switches return this
			 * error when they are not ready and should be returning
			 * Logical Busy. We should delay every time.
			 */
			if (cmd == ELS_CMD_FDISC &&
			    stat.un.b.lsRjtRsnCodeExp == LSEXP_PORT_LOGIN_REQ) {
				maxretry = 3;
				delay = 1000;
				retry = 1;
				break;
			}
		case LSRJT_PROTOCOL_ERR:
			if ((phba->sli3_options & LPFC_SLI3_NPIV_ENABLED) &&
			  (cmd == ELS_CMD_FDISC) &&
			  ((stat.un.b.lsRjtRsnCodeExp == LSEXP_INVALID_PNAME) ||
			  (stat.un.b.lsRjtRsnCodeExp == LSEXP_INVALID_NPORT_ID))
			  ) {
				lpfc_printf_vlog(vport, KERN_ERR, LOG_ELS,
						 "0122 FDISC Failed (x%x). "
						 "Fabric Detected Bad WWN\n",
						 stat.un.lsRjtError);
				lpfc_vport_set_state(vport,
						     FC_VPORT_FABRIC_REJ_WWN);
			}
			break;
		}
		break;

	case IOSTAT_INTERMED_RSP:
	case IOSTAT_BA_RJT:
		break;

	default:
		break;
	}

	if (did == FDMI_DID)
		retry = 1;

	if (((cmd == ELS_CMD_FLOGI) || (cmd == ELS_CMD_FDISC)) &&
	    (phba->fc_topology != TOPOLOGY_LOOP) &&
	    !lpfc_error_lost_link(irsp)) {
		/* FLOGI retry policy */
		retry = 1;
		/* retry forever */
		maxretry = 0;
		if (cmdiocb->retry >= 100)
			delay = 5000;
		else if (cmdiocb->retry >= 32)
			delay = 1000;
	}

	cmdiocb->retry++;
	if (maxretry && (cmdiocb->retry >= maxretry)) {
		phba->fc_stat.elsRetryExceeded++;
		retry = 0;
	}

	if ((vport->load_flag & FC_UNLOADING) != 0)
		retry = 0;

	if (retry) {
		if ((cmd == ELS_CMD_PLOGI) || (cmd == ELS_CMD_FDISC)) {
			/* Stop retrying PLOGI and FDISC if in FCF discovery */
			if (phba->fcf.fcf_flag & FCF_DISCOVERY) {
				lpfc_printf_vlog(vport, KERN_INFO, LOG_ELS,
						 "2849 Stop retry ELS command "
						 "x%x to remote NPORT x%x, "
						 "Data: x%x x%x\n", cmd, did,
						 cmdiocb->retry, delay);
				return 0;
			}
		}

		/* Retry ELS command <elsCmd> to remote NPORT <did> */
		lpfc_printf_vlog(vport, KERN_INFO, LOG_ELS,
				 "0107 Retry ELS command x%x to remote "
				 "NPORT x%x Data: x%x x%x\n",
				 cmd, did, cmdiocb->retry, delay);

		if (((cmd == ELS_CMD_PLOGI) || (cmd == ELS_CMD_ADISC)) &&
			((irsp->ulpStatus != IOSTAT_LOCAL_REJECT) ||
			((irsp->un.ulpWord[4] & 0xff) != IOERR_NO_RESOURCES))) {
			/* Don't reset timer for no resources */

			/* If discovery / RSCN timer is running, reset it */
			if (timer_pending(&vport->fc_disctmo) ||
			    (vport->fc_flag & FC_RSCN_MODE))
				lpfc_set_disctmo(vport);
		}

		phba->fc_stat.elsXmitRetry++;
		if (ndlp && NLP_CHK_NODE_ACT(ndlp) && delay) {
			phba->fc_stat.elsDelayRetry++;
			ndlp->nlp_retry = cmdiocb->retry;

			/* delay is specified in milliseconds */
			mod_timer(&ndlp->nlp_delayfunc,
				jiffies + msecs_to_jiffies(delay));
			spin_lock_irq(shost->host_lock);
			ndlp->nlp_flag |= NLP_DELAY_TMO;
			spin_unlock_irq(shost->host_lock);

			ndlp->nlp_prev_state = ndlp->nlp_state;
			if (cmd == ELS_CMD_PRLI)
				lpfc_nlp_set_state(vport, ndlp,
					NLP_STE_REG_LOGIN_ISSUE);
			else
				lpfc_nlp_set_state(vport, ndlp,
					NLP_STE_NPR_NODE);
			ndlp->nlp_last_elscmd = cmd;

			return 1;
		}
		switch (cmd) {
		case ELS_CMD_FLOGI:
			lpfc_issue_els_flogi(vport, ndlp, cmdiocb->retry);
			return 1;
		case ELS_CMD_FDISC:
			lpfc_issue_els_fdisc(vport, ndlp, cmdiocb->retry);
			return 1;
		case ELS_CMD_PLOGI:
			if (ndlp && NLP_CHK_NODE_ACT(ndlp)) {
				ndlp->nlp_prev_state = ndlp->nlp_state;
				lpfc_nlp_set_state(vport, ndlp,
						   NLP_STE_PLOGI_ISSUE);
			}
			lpfc_issue_els_plogi(vport, did, cmdiocb->retry);
			return 1;
		case ELS_CMD_ADISC:
			ndlp->nlp_prev_state = ndlp->nlp_state;
			lpfc_nlp_set_state(vport, ndlp, NLP_STE_ADISC_ISSUE);
			lpfc_issue_els_adisc(vport, ndlp, cmdiocb->retry);
			return 1;
		case ELS_CMD_PRLI:
			ndlp->nlp_prev_state = ndlp->nlp_state;
			lpfc_nlp_set_state(vport, ndlp, NLP_STE_PRLI_ISSUE);
			lpfc_issue_els_prli(vport, ndlp, cmdiocb->retry);
			return 1;
		case ELS_CMD_LOGO:
			ndlp->nlp_prev_state = ndlp->nlp_state;
			lpfc_nlp_set_state(vport, ndlp, NLP_STE_NPR_NODE);
			lpfc_issue_els_logo(vport, ndlp, cmdiocb->retry);
			return 1;
		}
	}
	/* No retry ELS command <elsCmd> to remote NPORT <did> */
	if (logerr) {
		lpfc_printf_vlog(vport, KERN_ERR, LOG_ELS,
			 "0137 No retry ELS command x%x to remote "
			 "NPORT x%x: Out of Resources: Error:x%x/%x\n",
			 cmd, did, irsp->ulpStatus,
			 irsp->un.ulpWord[4]);
	}
	else {
		lpfc_printf_vlog(vport, KERN_INFO, LOG_ELS,
			 "0108 No retry ELS command x%x to remote "
			 "NPORT x%x Retried:%d Error:x%x/%x\n",
			 cmd, did, cmdiocb->retry, irsp->ulpStatus,
			 irsp->un.ulpWord[4]);
	}
	return 0;
}

/**
 * lpfc_els_free_data - Free lpfc dma buffer and data structure with an iocb
 * @phba: pointer to lpfc hba data structure.
 * @buf_ptr1: pointer to the lpfc DMA buffer data structure.
 *
 * This routine releases the lpfc DMA (Direct Memory Access) buffer(s)
 * associated with a command IOCB back to the lpfc DMA buffer pool. It first
 * checks to see whether there is a lpfc DMA buffer associated with the
 * response of the command IOCB. If so, it will be released before releasing
 * the lpfc DMA buffer associated with the IOCB itself.
 *
 * Return code
 *   0 - Successfully released lpfc DMA buffer (currently, always return 0)
 **/
static int
lpfc_els_free_data(struct lpfc_hba *phba, struct lpfc_dmabuf *buf_ptr1)
{
	struct lpfc_dmabuf *buf_ptr;

	/* Free the response before processing the command. */
	if (!list_empty(&buf_ptr1->list)) {
		list_remove_head(&buf_ptr1->list, buf_ptr,
				 struct lpfc_dmabuf,
				 list);
		lpfc_mbuf_free(phba, buf_ptr->virt, buf_ptr->phys);
		kfree(buf_ptr);
	}
	lpfc_mbuf_free(phba, buf_ptr1->virt, buf_ptr1->phys);
	kfree(buf_ptr1);
	return 0;
}

/**
 * lpfc_els_free_bpl - Free lpfc dma buffer and data structure with bpl
 * @phba: pointer to lpfc hba data structure.
 * @buf_ptr: pointer to the lpfc dma buffer data structure.
 *
 * This routine releases the lpfc Direct Memory Access (DMA) buffer
 * associated with a Buffer Pointer List (BPL) back to the lpfc DMA buffer
 * pool.
 *
 * Return code
 *   0 - Successfully released lpfc DMA buffer (currently, always return 0)
 **/
static int
lpfc_els_free_bpl(struct lpfc_hba *phba, struct lpfc_dmabuf *buf_ptr)
{
	lpfc_mbuf_free(phba, buf_ptr->virt, buf_ptr->phys);
	kfree(buf_ptr);
	return 0;
}

/**
 * lpfc_els_free_iocb - Free a command iocb and its associated resources
 * @phba: pointer to lpfc hba data structure.
 * @elsiocb: pointer to lpfc els command iocb data structure.
 *
 * This routine frees a command IOCB and its associated resources. The
 * command IOCB data structure contains the reference to various associated
 * resources, these fields must be set to NULL if the associated reference
 * not present:
 *   context1 - reference to ndlp
 *   context2 - reference to cmd
 *   context2->next - reference to rsp
 *   context3 - reference to bpl
 *
 * It first properly decrements the reference count held on ndlp for the
 * IOCB completion callback function. If LPFC_DELAY_MEM_FREE flag is not
 * set, it invokes the lpfc_els_free_data() routine to release the Direct
 * Memory Access (DMA) buffers associated with the IOCB. Otherwise, it
 * adds the DMA buffer the @phba data structure for the delayed release.
 * If reference to the Buffer Pointer List (BPL) is present, the
 * lpfc_els_free_bpl() routine is invoked to release the DMA memory
 * associated with BPL. Finally, the lpfc_sli_release_iocbq() routine is
 * invoked to release the IOCB data structure back to @phba IOCBQ list.
 *
 * Return code
 *   0 - Success (currently, always return 0)
 **/
int
lpfc_els_free_iocb(struct lpfc_hba *phba, struct lpfc_iocbq *elsiocb)
{
	struct lpfc_dmabuf *buf_ptr, *buf_ptr1;
	struct lpfc_nodelist *ndlp;

	ndlp = (struct lpfc_nodelist *)elsiocb->context1;
	if (ndlp) {
		if (ndlp->nlp_flag & NLP_DEFER_RM) {
			lpfc_nlp_put(ndlp);

			/* If the ndlp is not being used by another discovery
			 * thread, free it.
			 */
			if (!lpfc_nlp_not_used(ndlp)) {
				/* If ndlp is being used by another discovery
				 * thread, just clear NLP_DEFER_RM
				 */
				ndlp->nlp_flag &= ~NLP_DEFER_RM;
			}
		}
		else
			lpfc_nlp_put(ndlp);
		elsiocb->context1 = NULL;
	}
	/* context2  = cmd,  context2->next = rsp, context3 = bpl */
	if (elsiocb->context2) {
		if (elsiocb->iocb_flag & LPFC_DELAY_MEM_FREE) {
			/* Firmware could still be in progress of DMAing
			 * payload, so don't free data buffer till after
			 * a hbeat.
			 */
			elsiocb->iocb_flag &= ~LPFC_DELAY_MEM_FREE;
			buf_ptr = elsiocb->context2;
			elsiocb->context2 = NULL;
			if (buf_ptr) {
				buf_ptr1 = NULL;
				spin_lock_irq(&phba->hbalock);
				if (!list_empty(&buf_ptr->list)) {
					list_remove_head(&buf_ptr->list,
						buf_ptr1, struct lpfc_dmabuf,
						list);
					INIT_LIST_HEAD(&buf_ptr1->list);
					list_add_tail(&buf_ptr1->list,
						&phba->elsbuf);
					phba->elsbuf_cnt++;
				}
				INIT_LIST_HEAD(&buf_ptr->list);
				list_add_tail(&buf_ptr->list, &phba->elsbuf);
				phba->elsbuf_cnt++;
				spin_unlock_irq(&phba->hbalock);
			}
		} else {
			buf_ptr1 = (struct lpfc_dmabuf *) elsiocb->context2;
			lpfc_els_free_data(phba, buf_ptr1);
		}
	}

	if (elsiocb->context3) {
		buf_ptr = (struct lpfc_dmabuf *) elsiocb->context3;
		lpfc_els_free_bpl(phba, buf_ptr);
	}
	lpfc_sli_release_iocbq(phba, elsiocb);
	return 0;
}

/**
 * lpfc_cmpl_els_logo_acc - Completion callback function to logo acc response
 * @phba: pointer to lpfc hba data structure.
 * @cmdiocb: pointer to lpfc command iocb data structure.
 * @rspiocb: pointer to lpfc response iocb data structure.
 *
 * This routine is the completion callback function to the Logout (LOGO)
 * Accept (ACC) Response ELS command. This routine is invoked to indicate
 * the completion of the LOGO process. It invokes the lpfc_nlp_not_used() to
 * release the ndlp if it has the last reference remaining (reference count
 * is 1). If succeeded (meaning ndlp released), it sets the IOCB context1
 * field to NULL to inform the following lpfc_els_free_iocb() routine no
 * ndlp reference count needs to be decremented. Otherwise, the ndlp
 * reference use-count shall be decremented by the lpfc_els_free_iocb()
 * routine. Finally, the lpfc_els_free_iocb() is invoked to release the
 * IOCB data structure.
 **/
static void
lpfc_cmpl_els_logo_acc(struct lpfc_hba *phba, struct lpfc_iocbq *cmdiocb,
		       struct lpfc_iocbq *rspiocb)
{
	struct lpfc_nodelist *ndlp = (struct lpfc_nodelist *) cmdiocb->context1;
	struct lpfc_vport *vport = cmdiocb->vport;
	IOCB_t *irsp;

	irsp = &rspiocb->iocb;
	lpfc_debugfs_disc_trc(vport, LPFC_DISC_TRC_ELS_RSP,
		"ACC LOGO cmpl:   status:x%x/x%x did:x%x",
		irsp->ulpStatus, irsp->un.ulpWord[4], ndlp->nlp_DID);
	/* ACC to LOGO completes to NPort <nlp_DID> */
	lpfc_printf_vlog(vport, KERN_INFO, LOG_ELS,
			 "0109 ACC to LOGO completes to NPort x%x "
			 "Data: x%x x%x x%x\n",
			 ndlp->nlp_DID, ndlp->nlp_flag, ndlp->nlp_state,
			 ndlp->nlp_rpi);

	if (ndlp->nlp_state == NLP_STE_NPR_NODE) {
		/* NPort Recovery mode or node is just allocated */
		if (!lpfc_nlp_not_used(ndlp)) {
			/* If the ndlp is being used by another discovery
			 * thread, just unregister the RPI.
			 */
			lpfc_unreg_rpi(vport, ndlp);
		} else {
			/* Indicate the node has already released, should
			 * not reference to it from within lpfc_els_free_iocb.
			 */
			cmdiocb->context1 = NULL;
		}
	}
	lpfc_els_free_iocb(phba, cmdiocb);
	return;
}

/**
 * lpfc_mbx_cmpl_dflt_rpi - Completion callbk func for unreg dflt rpi mbox cmd
 * @phba: pointer to lpfc hba data structure.
 * @pmb: pointer to the driver internal queue element for mailbox command.
 *
 * This routine is the completion callback function for unregister default
 * RPI (Remote Port Index) mailbox command to the @phba. It simply releases
 * the associated lpfc Direct Memory Access (DMA) buffer back to the pool and
 * decrements the ndlp reference count held for this completion callback
 * function. After that, it invokes the lpfc_nlp_not_used() to check
 * whether there is only one reference left on the ndlp. If so, it will
 * perform one more decrement and trigger the release of the ndlp.
 **/
void
lpfc_mbx_cmpl_dflt_rpi(struct lpfc_hba *phba, LPFC_MBOXQ_t *pmb)
{
	struct lpfc_dmabuf *mp = (struct lpfc_dmabuf *) (pmb->context1);
	struct lpfc_nodelist *ndlp = (struct lpfc_nodelist *) pmb->context2;

	/*
	 * This routine is used to register and unregister in previous SLI
	 * modes.
	 */
	if ((pmb->u.mb.mbxCommand == MBX_UNREG_LOGIN) &&
	    (phba->sli_rev == LPFC_SLI_REV4))
		lpfc_sli4_free_rpi(phba, pmb->u.mb.un.varUnregLogin.rpi);

	pmb->context1 = NULL;
	pmb->context2 = NULL;

	lpfc_mbuf_free(phba, mp->virt, mp->phys);
	kfree(mp);
	mempool_free(pmb, phba->mbox_mem_pool);
	if (ndlp && NLP_CHK_NODE_ACT(ndlp)) {
		lpfc_nlp_put(ndlp);
		/* This is the end of the default RPI cleanup logic for this
		 * ndlp. If no other discovery threads are using this ndlp.
		 * we should free all resources associated with it.
		 */
		lpfc_nlp_not_used(ndlp);
	}

	return;
}

/**
 * lpfc_cmpl_els_rsp - Completion callback function for els response iocb cmd
 * @phba: pointer to lpfc hba data structure.
 * @cmdiocb: pointer to lpfc command iocb data structure.
 * @rspiocb: pointer to lpfc response iocb data structure.
 *
 * This routine is the completion callback function for ELS Response IOCB
 * command. In normal case, this callback function just properly sets the
 * nlp_flag bitmap in the ndlp data structure, if the mbox command reference
 * field in the command IOCB is not NULL, the referred mailbox command will
 * be send out, and then invokes the lpfc_els_free_iocb() routine to release
 * the IOCB. Under error conditions, such as when a LS_RJT is returned or a
 * link down event occurred during the discovery, the lpfc_nlp_not_used()
 * routine shall be invoked trying to release the ndlp if no other threads
 * are currently referring it.
 **/
static void
lpfc_cmpl_els_rsp(struct lpfc_hba *phba, struct lpfc_iocbq *cmdiocb,
		  struct lpfc_iocbq *rspiocb)
{
	struct lpfc_nodelist *ndlp = (struct lpfc_nodelist *) cmdiocb->context1;
	struct lpfc_vport *vport = ndlp ? ndlp->vport : NULL;
	struct Scsi_Host  *shost = vport ? lpfc_shost_from_vport(vport) : NULL;
	IOCB_t  *irsp;
	uint8_t *pcmd;
	LPFC_MBOXQ_t *mbox = NULL;
	struct lpfc_dmabuf *mp = NULL;
	uint32_t ls_rjt = 0;

	irsp = &rspiocb->iocb;

	if (cmdiocb->context_un.mbox)
		mbox = cmdiocb->context_un.mbox;

	/* First determine if this is a LS_RJT cmpl. Note, this callback
	 * function can have cmdiocb->contest1 (ndlp) field set to NULL.
	 */
	pcmd = (uint8_t *) (((struct lpfc_dmabuf *) cmdiocb->context2)->virt);
	if (ndlp && NLP_CHK_NODE_ACT(ndlp) &&
	    (*((uint32_t *) (pcmd)) == ELS_CMD_LS_RJT)) {
		/* A LS_RJT associated with Default RPI cleanup has its own
		 * separate code path.
		 */
		if (!(ndlp->nlp_flag & NLP_RM_DFLT_RPI))
			ls_rjt = 1;
	}

	/* Check to see if link went down during discovery */
	if (!ndlp || !NLP_CHK_NODE_ACT(ndlp) || lpfc_els_chk_latt(vport)) {
		if (mbox) {
			mp = (struct lpfc_dmabuf *) mbox->context1;
			if (mp) {
				lpfc_mbuf_free(phba, mp->virt, mp->phys);
				kfree(mp);
			}
			mempool_free(mbox, phba->mbox_mem_pool);
		}
		if (ndlp && NLP_CHK_NODE_ACT(ndlp) &&
		    (ndlp->nlp_flag & NLP_RM_DFLT_RPI))
			if (lpfc_nlp_not_used(ndlp)) {
				ndlp = NULL;
				/* Indicate the node has already released,
				 * should not reference to it from within
				 * the routine lpfc_els_free_iocb.
				 */
				cmdiocb->context1 = NULL;
			}
		goto out;
	}

	lpfc_debugfs_disc_trc(vport, LPFC_DISC_TRC_ELS_RSP,
		"ELS rsp cmpl:    status:x%x/x%x did:x%x",
		irsp->ulpStatus, irsp->un.ulpWord[4],
		cmdiocb->iocb.un.elsreq64.remoteID);
	/* ELS response tag <ulpIoTag> completes */
	lpfc_printf_vlog(vport, KERN_INFO, LOG_ELS,
			 "0110 ELS response tag x%x completes "
			 "Data: x%x x%x x%x x%x x%x x%x x%x\n",
			 cmdiocb->iocb.ulpIoTag, rspiocb->iocb.ulpStatus,
			 rspiocb->iocb.un.ulpWord[4], rspiocb->iocb.ulpTimeout,
			 ndlp->nlp_DID, ndlp->nlp_flag, ndlp->nlp_state,
			 ndlp->nlp_rpi);
	if (mbox) {
		if ((rspiocb->iocb.ulpStatus == 0)
		    && (ndlp->nlp_flag & NLP_ACC_REGLOGIN)) {
			lpfc_unreg_rpi(vport, ndlp);
			/* Increment reference count to ndlp to hold the
			 * reference to ndlp for the callback function.
			 */
			mbox->context2 = lpfc_nlp_get(ndlp);
			mbox->vport = vport;
			if (ndlp->nlp_flag & NLP_RM_DFLT_RPI) {
				mbox->mbox_flag |= LPFC_MBX_IMED_UNREG;
				mbox->mbox_cmpl = lpfc_mbx_cmpl_dflt_rpi;
			}
			else {
				mbox->mbox_cmpl = lpfc_mbx_cmpl_reg_login;
				ndlp->nlp_prev_state = ndlp->nlp_state;
				lpfc_nlp_set_state(vport, ndlp,
					   NLP_STE_REG_LOGIN_ISSUE);
			}
			if (lpfc_sli_issue_mbox(phba, mbox, MBX_NOWAIT)
			    != MBX_NOT_FINISHED)
				goto out;
			else
				/* Decrement the ndlp reference count we
				 * set for this failed mailbox command.
				 */
				lpfc_nlp_put(ndlp);

			/* ELS rsp: Cannot issue reg_login for <NPortid> */
			lpfc_printf_vlog(vport, KERN_ERR, LOG_ELS,
				"0138 ELS rsp: Cannot issue reg_login for x%x "
				"Data: x%x x%x x%x\n",
				ndlp->nlp_DID, ndlp->nlp_flag, ndlp->nlp_state,
				ndlp->nlp_rpi);

			if (lpfc_nlp_not_used(ndlp)) {
				ndlp = NULL;
				/* Indicate node has already been released,
				 * should not reference to it from within
				 * the routine lpfc_els_free_iocb.
				 */
				cmdiocb->context1 = NULL;
			}
		} else {
			/* Do not drop node for lpfc_els_abort'ed ELS cmds */
			if (!lpfc_error_lost_link(irsp) &&
			    ndlp->nlp_flag & NLP_ACC_REGLOGIN) {
				if (lpfc_nlp_not_used(ndlp)) {
					ndlp = NULL;
					/* Indicate node has already been
					 * released, should not reference
					 * to it from within the routine
					 * lpfc_els_free_iocb.
					 */
					cmdiocb->context1 = NULL;
				}
			}
		}
		mp = (struct lpfc_dmabuf *) mbox->context1;
		if (mp) {
			lpfc_mbuf_free(phba, mp->virt, mp->phys);
			kfree(mp);
		}
		mempool_free(mbox, phba->mbox_mem_pool);
	}
out:
	if (ndlp && NLP_CHK_NODE_ACT(ndlp)) {
		spin_lock_irq(shost->host_lock);
		ndlp->nlp_flag &= ~(NLP_ACC_REGLOGIN | NLP_RM_DFLT_RPI);
		spin_unlock_irq(shost->host_lock);

		/* If the node is not being used by another discovery thread,
		 * and we are sending a reject, we are done with it.
		 * Release driver reference count here and free associated
		 * resources.
		 */
		if (ls_rjt)
			if (lpfc_nlp_not_used(ndlp))
				/* Indicate node has already been released,
				 * should not reference to it from within
				 * the routine lpfc_els_free_iocb.
				 */
				cmdiocb->context1 = NULL;
	}

	lpfc_els_free_iocb(phba, cmdiocb);
	return;
}

/**
 * lpfc_els_rsp_acc - Prepare and issue an acc response iocb command
 * @vport: pointer to a host virtual N_Port data structure.
 * @flag: the els command code to be accepted.
 * @oldiocb: pointer to the original lpfc command iocb data structure.
 * @ndlp: pointer to a node-list data structure.
 * @mbox: pointer to the driver internal queue element for mailbox command.
 *
 * This routine prepares and issues an Accept (ACC) response IOCB
 * command. It uses the @flag to properly set up the IOCB field for the
 * specific ACC response command to be issued and invokes the
 * lpfc_sli_issue_iocb() routine to send out ACC response IOCB. If a
 * @mbox pointer is passed in, it will be put into the context_un.mbox
 * field of the IOCB for the completion callback function to issue the
 * mailbox command to the HBA later when callback is invoked.
 *
 * Note that, in lpfc_prep_els_iocb() routine, the reference count of ndlp
 * will be incremented by 1 for holding the ndlp and the reference to ndlp
 * will be stored into the context1 field of the IOCB for the completion
 * callback function to the corresponding response ELS IOCB command.
 *
 * Return code
 *   0 - Successfully issued acc response
 *   1 - Failed to issue acc response
 **/
int
lpfc_els_rsp_acc(struct lpfc_vport *vport, uint32_t flag,
		 struct lpfc_iocbq *oldiocb, struct lpfc_nodelist *ndlp,
		 LPFC_MBOXQ_t *mbox)
{
	struct Scsi_Host *shost = lpfc_shost_from_vport(vport);
	struct lpfc_hba  *phba = vport->phba;
	IOCB_t *icmd;
	IOCB_t *oldcmd;
	struct lpfc_iocbq *elsiocb;
	struct lpfc_sli *psli;
	uint8_t *pcmd;
	uint16_t cmdsize;
	int rc;
	ELS_PKT *els_pkt_ptr;

	psli = &phba->sli;
	oldcmd = &oldiocb->iocb;

	switch (flag) {
	case ELS_CMD_ACC:
		cmdsize = sizeof(uint32_t);
		elsiocb = lpfc_prep_els_iocb(vport, 0, cmdsize, oldiocb->retry,
					     ndlp, ndlp->nlp_DID, ELS_CMD_ACC);
		if (!elsiocb) {
			spin_lock_irq(shost->host_lock);
			ndlp->nlp_flag &= ~NLP_LOGO_ACC;
			spin_unlock_irq(shost->host_lock);
			return 1;
		}

		icmd = &elsiocb->iocb;
		icmd->ulpContext = oldcmd->ulpContext;	/* Xri */
		pcmd = (((struct lpfc_dmabuf *) elsiocb->context2)->virt);
		*((uint32_t *) (pcmd)) = ELS_CMD_ACC;
		pcmd += sizeof(uint32_t);

		lpfc_debugfs_disc_trc(vport, LPFC_DISC_TRC_ELS_RSP,
			"Issue ACC:       did:x%x flg:x%x",
			ndlp->nlp_DID, ndlp->nlp_flag, 0);
		break;
	case ELS_CMD_PLOGI:
		cmdsize = (sizeof(struct serv_parm) + sizeof(uint32_t));
		elsiocb = lpfc_prep_els_iocb(vport, 0, cmdsize, oldiocb->retry,
					     ndlp, ndlp->nlp_DID, ELS_CMD_ACC);
		if (!elsiocb)
			return 1;

		icmd = &elsiocb->iocb;
		icmd->ulpContext = oldcmd->ulpContext;	/* Xri */
		pcmd = (((struct lpfc_dmabuf *) elsiocb->context2)->virt);

		if (mbox)
			elsiocb->context_un.mbox = mbox;

		*((uint32_t *) (pcmd)) = ELS_CMD_ACC;
		pcmd += sizeof(uint32_t);
		memcpy(pcmd, &vport->fc_sparam, sizeof(struct serv_parm));

		lpfc_debugfs_disc_trc(vport, LPFC_DISC_TRC_ELS_RSP,
			"Issue ACC PLOGI: did:x%x flg:x%x",
			ndlp->nlp_DID, ndlp->nlp_flag, 0);
		break;
	case ELS_CMD_PRLO:
		cmdsize = sizeof(uint32_t) + sizeof(PRLO);
		elsiocb = lpfc_prep_els_iocb(vport, 0, cmdsize, oldiocb->retry,
					     ndlp, ndlp->nlp_DID, ELS_CMD_PRLO);
		if (!elsiocb)
			return 1;

		icmd = &elsiocb->iocb;
		icmd->ulpContext = oldcmd->ulpContext; /* Xri */
		pcmd = (((struct lpfc_dmabuf *) elsiocb->context2)->virt);

		memcpy(pcmd, ((struct lpfc_dmabuf *) oldiocb->context2)->virt,
		       sizeof(uint32_t) + sizeof(PRLO));
		*((uint32_t *) (pcmd)) = ELS_CMD_PRLO_ACC;
		els_pkt_ptr = (ELS_PKT *) pcmd;
		els_pkt_ptr->un.prlo.acceptRspCode = PRLO_REQ_EXECUTED;

		lpfc_debugfs_disc_trc(vport, LPFC_DISC_TRC_ELS_RSP,
			"Issue ACC PRLO:  did:x%x flg:x%x",
			ndlp->nlp_DID, ndlp->nlp_flag, 0);
		break;
	default:
		return 1;
	}
	/* Xmit ELS ACC response tag <ulpIoTag> */
	lpfc_printf_vlog(vport, KERN_INFO, LOG_ELS,
			 "0128 Xmit ELS ACC response tag x%x, XRI: x%x, "
			 "DID: x%x, nlp_flag: x%x nlp_state: x%x RPI: x%x\n",
			 elsiocb->iotag, elsiocb->iocb.ulpContext,
			 ndlp->nlp_DID, ndlp->nlp_flag, ndlp->nlp_state,
			 ndlp->nlp_rpi);
	if (ndlp->nlp_flag & NLP_LOGO_ACC) {
		spin_lock_irq(shost->host_lock);
		ndlp->nlp_flag &= ~NLP_LOGO_ACC;
		spin_unlock_irq(shost->host_lock);
		elsiocb->iocb_cmpl = lpfc_cmpl_els_logo_acc;
	} else {
		elsiocb->iocb_cmpl = lpfc_cmpl_els_rsp;
	}

	phba->fc_stat.elsXmitACC++;
	rc = lpfc_sli_issue_iocb(phba, LPFC_ELS_RING, elsiocb, 0);
	if (rc == IOCB_ERROR) {
		lpfc_els_free_iocb(phba, elsiocb);
		return 1;
	}
	return 0;
}

/**
 * lpfc_els_rsp_reject - Propare and issue a rjt response iocb command
 * @vport: pointer to a virtual N_Port data structure.
 * @rejectError:
 * @oldiocb: pointer to the original lpfc command iocb data structure.
 * @ndlp: pointer to a node-list data structure.
 * @mbox: pointer to the driver internal queue element for mailbox command.
 *
 * This routine prepares and issue an Reject (RJT) response IOCB
 * command. If a @mbox pointer is passed in, it will be put into the
 * context_un.mbox field of the IOCB for the completion callback function
 * to issue to the HBA later.
 *
 * Note that, in lpfc_prep_els_iocb() routine, the reference count of ndlp
 * will be incremented by 1 for holding the ndlp and the reference to ndlp
 * will be stored into the context1 field of the IOCB for the completion
 * callback function to the reject response ELS IOCB command.
 *
 * Return code
 *   0 - Successfully issued reject response
 *   1 - Failed to issue reject response
 **/
int
lpfc_els_rsp_reject(struct lpfc_vport *vport, uint32_t rejectError,
		    struct lpfc_iocbq *oldiocb, struct lpfc_nodelist *ndlp,
		    LPFC_MBOXQ_t *mbox)
{
	struct lpfc_hba  *phba = vport->phba;
	IOCB_t *icmd;
	IOCB_t *oldcmd;
	struct lpfc_iocbq *elsiocb;
	struct lpfc_sli *psli;
	uint8_t *pcmd;
	uint16_t cmdsize;
	int rc;

	psli = &phba->sli;
	cmdsize = 2 * sizeof(uint32_t);
	elsiocb = lpfc_prep_els_iocb(vport, 0, cmdsize, oldiocb->retry, ndlp,
				     ndlp->nlp_DID, ELS_CMD_LS_RJT);
	if (!elsiocb)
		return 1;

	icmd = &elsiocb->iocb;
	oldcmd = &oldiocb->iocb;
	icmd->ulpContext = oldcmd->ulpContext;	/* Xri */
	pcmd = (uint8_t *) (((struct lpfc_dmabuf *) elsiocb->context2)->virt);

	*((uint32_t *) (pcmd)) = ELS_CMD_LS_RJT;
	pcmd += sizeof(uint32_t);
	*((uint32_t *) (pcmd)) = rejectError;

	if (mbox)
		elsiocb->context_un.mbox = mbox;

	/* Xmit ELS RJT <err> response tag <ulpIoTag> */
	lpfc_printf_vlog(vport, KERN_INFO, LOG_ELS,
			 "0129 Xmit ELS RJT x%x response tag x%x "
			 "xri x%x, did x%x, nlp_flag x%x, nlp_state x%x, "
			 "rpi x%x\n",
			 rejectError, elsiocb->iotag,
			 elsiocb->iocb.ulpContext, ndlp->nlp_DID,
			 ndlp->nlp_flag, ndlp->nlp_state, ndlp->nlp_rpi);
	lpfc_debugfs_disc_trc(vport, LPFC_DISC_TRC_ELS_RSP,
		"Issue LS_RJT:    did:x%x flg:x%x err:x%x",
		ndlp->nlp_DID, ndlp->nlp_flag, rejectError);

	phba->fc_stat.elsXmitLSRJT++;
	elsiocb->iocb_cmpl = lpfc_cmpl_els_rsp;
	rc = lpfc_sli_issue_iocb(phba, LPFC_ELS_RING, elsiocb, 0);

	if (rc == IOCB_ERROR) {
		lpfc_els_free_iocb(phba, elsiocb);
		return 1;
	}
	return 0;
}

/**
 * lpfc_els_rsp_adisc_acc - Prepare and issue acc response to adisc iocb cmd
 * @vport: pointer to a virtual N_Port data structure.
 * @oldiocb: pointer to the original lpfc command iocb data structure.
 * @ndlp: pointer to a node-list data structure.
 *
 * This routine prepares and issues an Accept (ACC) response to Address
 * Discover (ADISC) ELS command. It simply prepares the payload of the IOCB
 * and invokes the lpfc_sli_issue_iocb() routine to send out the command.
 *
 * Note that, in lpfc_prep_els_iocb() routine, the reference count of ndlp
 * will be incremented by 1 for holding the ndlp and the reference to ndlp
 * will be stored into the context1 field of the IOCB for the completion
 * callback function to the ADISC Accept response ELS IOCB command.
 *
 * Return code
 *   0 - Successfully issued acc adisc response
 *   1 - Failed to issue adisc acc response
 **/
int
lpfc_els_rsp_adisc_acc(struct lpfc_vport *vport, struct lpfc_iocbq *oldiocb,
		       struct lpfc_nodelist *ndlp)
{
	struct lpfc_hba  *phba = vport->phba;
	ADISC *ap;
	IOCB_t *icmd, *oldcmd;
	struct lpfc_iocbq *elsiocb;
	uint8_t *pcmd;
	uint16_t cmdsize;
	int rc;

	cmdsize = sizeof(uint32_t) + sizeof(ADISC);
	elsiocb = lpfc_prep_els_iocb(vport, 0, cmdsize, oldiocb->retry, ndlp,
				     ndlp->nlp_DID, ELS_CMD_ACC);
	if (!elsiocb)
		return 1;

	icmd = &elsiocb->iocb;
	oldcmd = &oldiocb->iocb;
	icmd->ulpContext = oldcmd->ulpContext;	/* Xri */

	/* Xmit ADISC ACC response tag <ulpIoTag> */
	lpfc_printf_vlog(vport, KERN_INFO, LOG_ELS,
			 "0130 Xmit ADISC ACC response iotag x%x xri: "
			 "x%x, did x%x, nlp_flag x%x, nlp_state x%x rpi x%x\n",
			 elsiocb->iotag, elsiocb->iocb.ulpContext,
			 ndlp->nlp_DID, ndlp->nlp_flag, ndlp->nlp_state,
			 ndlp->nlp_rpi);
	pcmd = (uint8_t *) (((struct lpfc_dmabuf *) elsiocb->context2)->virt);

	*((uint32_t *) (pcmd)) = ELS_CMD_ACC;
	pcmd += sizeof(uint32_t);

	ap = (ADISC *) (pcmd);
	ap->hardAL_PA = phba->fc_pref_ALPA;
	memcpy(&ap->portName, &vport->fc_portname, sizeof(struct lpfc_name));
	memcpy(&ap->nodeName, &vport->fc_nodename, sizeof(struct lpfc_name));
	ap->DID = be32_to_cpu(vport->fc_myDID);

	lpfc_debugfs_disc_trc(vport, LPFC_DISC_TRC_ELS_RSP,
		"Issue ACC ADISC: did:x%x flg:x%x",
		ndlp->nlp_DID, ndlp->nlp_flag, 0);

	phba->fc_stat.elsXmitACC++;
	elsiocb->iocb_cmpl = lpfc_cmpl_els_rsp;
	rc = lpfc_sli_issue_iocb(phba, LPFC_ELS_RING, elsiocb, 0);
	if (rc == IOCB_ERROR) {
		lpfc_els_free_iocb(phba, elsiocb);
		return 1;
	}
	return 0;
}

/**
 * lpfc_els_rsp_prli_acc - Prepare and issue acc response to prli iocb cmd
 * @vport: pointer to a virtual N_Port data structure.
 * @oldiocb: pointer to the original lpfc command iocb data structure.
 * @ndlp: pointer to a node-list data structure.
 *
 * This routine prepares and issues an Accept (ACC) response to Process
 * Login (PRLI) ELS command. It simply prepares the payload of the IOCB
 * and invokes the lpfc_sli_issue_iocb() routine to send out the command.
 *
 * Note that, in lpfc_prep_els_iocb() routine, the reference count of ndlp
 * will be incremented by 1 for holding the ndlp and the reference to ndlp
 * will be stored into the context1 field of the IOCB for the completion
 * callback function to the PRLI Accept response ELS IOCB command.
 *
 * Return code
 *   0 - Successfully issued acc prli response
 *   1 - Failed to issue acc prli response
 **/
int
lpfc_els_rsp_prli_acc(struct lpfc_vport *vport, struct lpfc_iocbq *oldiocb,
		      struct lpfc_nodelist *ndlp)
{
	struct lpfc_hba  *phba = vport->phba;
	PRLI *npr;
	lpfc_vpd_t *vpd;
	IOCB_t *icmd;
	IOCB_t *oldcmd;
	struct lpfc_iocbq *elsiocb;
	struct lpfc_sli *psli;
	uint8_t *pcmd;
	uint16_t cmdsize;
	int rc;

	psli = &phba->sli;

	cmdsize = sizeof(uint32_t) + sizeof(PRLI);
	elsiocb = lpfc_prep_els_iocb(vport, 0, cmdsize, oldiocb->retry, ndlp,
		ndlp->nlp_DID, (ELS_CMD_ACC | (ELS_CMD_PRLI & ~ELS_RSP_MASK)));
	if (!elsiocb)
		return 1;

	icmd = &elsiocb->iocb;
	oldcmd = &oldiocb->iocb;
	icmd->ulpContext = oldcmd->ulpContext;	/* Xri */
	/* Xmit PRLI ACC response tag <ulpIoTag> */
	lpfc_printf_vlog(vport, KERN_INFO, LOG_ELS,
			 "0131 Xmit PRLI ACC response tag x%x xri x%x, "
			 "did x%x, nlp_flag x%x, nlp_state x%x, rpi x%x\n",
			 elsiocb->iotag, elsiocb->iocb.ulpContext,
			 ndlp->nlp_DID, ndlp->nlp_flag, ndlp->nlp_state,
			 ndlp->nlp_rpi);
	pcmd = (uint8_t *) (((struct lpfc_dmabuf *) elsiocb->context2)->virt);

	*((uint32_t *) (pcmd)) = (ELS_CMD_ACC | (ELS_CMD_PRLI & ~ELS_RSP_MASK));
	pcmd += sizeof(uint32_t);

	/* For PRLI, remainder of payload is PRLI parameter page */
	memset(pcmd, 0, sizeof(PRLI));

	npr = (PRLI *) pcmd;
	vpd = &phba->vpd;
	/*
	 * If the remote port is a target and our firmware version is 3.20 or
	 * later, set the following bits for FC-TAPE support.
	 */
	if ((ndlp->nlp_type & NLP_FCP_TARGET) &&
	    (vpd->rev.feaLevelHigh >= 0x02)) {
		npr->ConfmComplAllowed = 1;
		npr->Retry = 1;
		npr->TaskRetryIdReq = 1;
	}

	npr->acceptRspCode = PRLI_REQ_EXECUTED;
	npr->estabImagePair = 1;
	npr->readXferRdyDis = 1;
	npr->ConfmComplAllowed = 1;

	npr->prliType = PRLI_FCP_TYPE;
	npr->initiatorFunc = 1;

	lpfc_debugfs_disc_trc(vport, LPFC_DISC_TRC_ELS_RSP,
		"Issue ACC PRLI:  did:x%x flg:x%x",
		ndlp->nlp_DID, ndlp->nlp_flag, 0);

	phba->fc_stat.elsXmitACC++;
	elsiocb->iocb_cmpl = lpfc_cmpl_els_rsp;

	rc = lpfc_sli_issue_iocb(phba, LPFC_ELS_RING, elsiocb, 0);
	if (rc == IOCB_ERROR) {
		lpfc_els_free_iocb(phba, elsiocb);
		return 1;
	}
	return 0;
}

/**
 * lpfc_els_rsp_rnid_acc - Issue rnid acc response iocb command
 * @vport: pointer to a virtual N_Port data structure.
 * @format: rnid command format.
 * @oldiocb: pointer to the original lpfc command iocb data structure.
 * @ndlp: pointer to a node-list data structure.
 *
 * This routine issues a Request Node Identification Data (RNID) Accept
 * (ACC) response. It constructs the RNID ACC response command according to
 * the proper @format and then calls the lpfc_sli_issue_iocb() routine to
 * issue the response. Note that this command does not need to hold the ndlp
 * reference count for the callback. So, the ndlp reference count taken by
 * the lpfc_prep_els_iocb() routine is put back and the context1 field of
 * IOCB is set to NULL to indicate to the lpfc_els_free_iocb() routine that
 * there is no ndlp reference available.
 *
 * Note that, in lpfc_prep_els_iocb() routine, the reference count of ndlp
 * will be incremented by 1 for holding the ndlp and the reference to ndlp
 * will be stored into the context1 field of the IOCB for the completion
 * callback function. However, for the RNID Accept Response ELS command,
 * this is undone later by this routine after the IOCB is allocated.
 *
 * Return code
 *   0 - Successfully issued acc rnid response
 *   1 - Failed to issue acc rnid response
 **/
static int
lpfc_els_rsp_rnid_acc(struct lpfc_vport *vport, uint8_t format,
		      struct lpfc_iocbq *oldiocb, struct lpfc_nodelist *ndlp)
{
	struct lpfc_hba  *phba = vport->phba;
	RNID *rn;
	IOCB_t *icmd, *oldcmd;
	struct lpfc_iocbq *elsiocb;
	struct lpfc_sli *psli;
	uint8_t *pcmd;
	uint16_t cmdsize;
	int rc;

	psli = &phba->sli;
	cmdsize = sizeof(uint32_t) + sizeof(uint32_t)
					+ (2 * sizeof(struct lpfc_name));
	if (format)
		cmdsize += sizeof(RNID_TOP_DISC);

	elsiocb = lpfc_prep_els_iocb(vport, 0, cmdsize, oldiocb->retry, ndlp,
				     ndlp->nlp_DID, ELS_CMD_ACC);
	if (!elsiocb)
		return 1;

	icmd = &elsiocb->iocb;
	oldcmd = &oldiocb->iocb;
	icmd->ulpContext = oldcmd->ulpContext;	/* Xri */
	/* Xmit RNID ACC response tag <ulpIoTag> */
	lpfc_printf_vlog(vport, KERN_INFO, LOG_ELS,
			 "0132 Xmit RNID ACC response tag x%x xri x%x\n",
			 elsiocb->iotag, elsiocb->iocb.ulpContext);
	pcmd = (uint8_t *) (((struct lpfc_dmabuf *) elsiocb->context2)->virt);
	*((uint32_t *) (pcmd)) = ELS_CMD_ACC;
	pcmd += sizeof(uint32_t);

	memset(pcmd, 0, sizeof(RNID));
	rn = (RNID *) (pcmd);
	rn->Format = format;
	rn->CommonLen = (2 * sizeof(struct lpfc_name));
	memcpy(&rn->portName, &vport->fc_portname, sizeof(struct lpfc_name));
	memcpy(&rn->nodeName, &vport->fc_nodename, sizeof(struct lpfc_name));
	switch (format) {
	case 0:
		rn->SpecificLen = 0;
		break;
	case RNID_TOPOLOGY_DISC:
		rn->SpecificLen = sizeof(RNID_TOP_DISC);
		memcpy(&rn->un.topologyDisc.portName,
		       &vport->fc_portname, sizeof(struct lpfc_name));
		rn->un.topologyDisc.unitType = RNID_HBA;
		rn->un.topologyDisc.physPort = 0;
		rn->un.topologyDisc.attachedNodes = 0;
		break;
	default:
		rn->CommonLen = 0;
		rn->SpecificLen = 0;
		break;
	}

	lpfc_debugfs_disc_trc(vport, LPFC_DISC_TRC_ELS_RSP,
		"Issue ACC RNID:  did:x%x flg:x%x",
		ndlp->nlp_DID, ndlp->nlp_flag, 0);

	phba->fc_stat.elsXmitACC++;
	elsiocb->iocb_cmpl = lpfc_cmpl_els_rsp;
	lpfc_nlp_put(ndlp);
	elsiocb->context1 = NULL;  /* Don't need ndlp for cmpl,
				    * it could be freed */

	rc = lpfc_sli_issue_iocb(phba, LPFC_ELS_RING, elsiocb, 0);
	if (rc == IOCB_ERROR) {
		lpfc_els_free_iocb(phba, elsiocb);
		return 1;
	}
	return 0;
}

/**
 * lpfc_els_rsp_echo_acc - Issue echo acc response
 * @vport: pointer to a virtual N_Port data structure.
 * @data: pointer to echo data to return in the accept.
 * @oldiocb: pointer to the original lpfc command iocb data structure.
 * @ndlp: pointer to a node-list data structure.
 *
 * Return code
 *   0 - Successfully issued acc echo response
 *   1 - Failed to issue acc echo response
 **/
static int
lpfc_els_rsp_echo_acc(struct lpfc_vport *vport, uint8_t *data,
		      struct lpfc_iocbq *oldiocb, struct lpfc_nodelist *ndlp)
{
	struct lpfc_hba  *phba = vport->phba;
	struct lpfc_iocbq *elsiocb;
	struct lpfc_sli *psli;
	uint8_t *pcmd;
	uint16_t cmdsize;
	int rc;

	psli = &phba->sli;
	cmdsize = oldiocb->iocb.unsli3.rcvsli3.acc_len;

	elsiocb = lpfc_prep_els_iocb(vport, 0, cmdsize, oldiocb->retry, ndlp,
				     ndlp->nlp_DID, ELS_CMD_ACC);
	if (!elsiocb)
		return 1;

	elsiocb->iocb.ulpContext = oldiocb->iocb.ulpContext;	/* Xri */
	/* Xmit ECHO ACC response tag <ulpIoTag> */
	lpfc_printf_vlog(vport, KERN_INFO, LOG_ELS,
			 "2876 Xmit ECHO ACC response tag x%x xri x%x\n",
			 elsiocb->iotag, elsiocb->iocb.ulpContext);
	pcmd = (uint8_t *) (((struct lpfc_dmabuf *) elsiocb->context2)->virt);
	*((uint32_t *) (pcmd)) = ELS_CMD_ACC;
	pcmd += sizeof(uint32_t);
	memcpy(pcmd, data, cmdsize - sizeof(uint32_t));

	lpfc_debugfs_disc_trc(vport, LPFC_DISC_TRC_ELS_RSP,
		"Issue ACC ECHO:  did:x%x flg:x%x",
		ndlp->nlp_DID, ndlp->nlp_flag, 0);

	phba->fc_stat.elsXmitACC++;
	elsiocb->iocb_cmpl = lpfc_cmpl_els_rsp;
	lpfc_nlp_put(ndlp);
	elsiocb->context1 = NULL;  /* Don't need ndlp for cmpl,
				    * it could be freed */

	rc = lpfc_sli_issue_iocb(phba, LPFC_ELS_RING, elsiocb, 0);
	if (rc == IOCB_ERROR) {
		lpfc_els_free_iocb(phba, elsiocb);
		return 1;
	}
	return 0;
}

/**
 * lpfc_els_disc_adisc - Issue remaining adisc iocbs to npr nodes of a vport
 * @vport: pointer to a host virtual N_Port data structure.
 *
 * This routine issues Address Discover (ADISC) ELS commands to those
 * N_Ports which are in node port recovery state and ADISC has not been issued
 * for the @vport. Each time an ELS ADISC IOCB is issued by invoking the
 * lpfc_issue_els_adisc() routine, the per @vport number of discover count
 * (num_disc_nodes) shall be incremented. If the num_disc_nodes reaches a
 * pre-configured threshold (cfg_discovery_threads), the @vport fc_flag will
 * be marked with FC_NLP_MORE bit and the process of issuing remaining ADISC
 * IOCBs quit for later pick up. On the other hand, after walking through
 * all the ndlps with the @vport and there is none ADISC IOCB issued, the
 * @vport fc_flag shall be cleared with FC_NLP_MORE bit indicating there is
 * no more ADISC need to be sent.
 *
 * Return code
 *    The number of N_Ports with adisc issued.
 **/
int
lpfc_els_disc_adisc(struct lpfc_vport *vport)
{
	struct Scsi_Host *shost = lpfc_shost_from_vport(vport);
	struct lpfc_nodelist *ndlp, *next_ndlp;
	int sentadisc = 0;

	/* go thru NPR nodes and issue any remaining ELS ADISCs */
	list_for_each_entry_safe(ndlp, next_ndlp, &vport->fc_nodes, nlp_listp) {
		if (!NLP_CHK_NODE_ACT(ndlp))
			continue;
		if (ndlp->nlp_state == NLP_STE_NPR_NODE &&
		    (ndlp->nlp_flag & NLP_NPR_2B_DISC) != 0 &&
		    (ndlp->nlp_flag & NLP_NPR_ADISC) != 0) {
			spin_lock_irq(shost->host_lock);
			ndlp->nlp_flag &= ~NLP_NPR_ADISC;
			spin_unlock_irq(shost->host_lock);
			ndlp->nlp_prev_state = ndlp->nlp_state;
			lpfc_nlp_set_state(vport, ndlp, NLP_STE_ADISC_ISSUE);
			lpfc_issue_els_adisc(vport, ndlp, 0);
			sentadisc++;
			vport->num_disc_nodes++;
			if (vport->num_disc_nodes >=
			    vport->cfg_discovery_threads) {
				spin_lock_irq(shost->host_lock);
				vport->fc_flag |= FC_NLP_MORE;
				spin_unlock_irq(shost->host_lock);
				break;
			}
		}
	}
	if (sentadisc == 0) {
		spin_lock_irq(shost->host_lock);
		vport->fc_flag &= ~FC_NLP_MORE;
		spin_unlock_irq(shost->host_lock);
	}
	return sentadisc;
}

/**
 * lpfc_els_disc_plogi - Issue plogi for all npr nodes of a vport before adisc
 * @vport: pointer to a host virtual N_Port data structure.
 *
 * This routine issues Port Login (PLOGI) ELS commands to all the N_Ports
 * which are in node port recovery state, with a @vport. Each time an ELS
 * ADISC PLOGI IOCB is issued by invoking the lpfc_issue_els_plogi() routine,
 * the per @vport number of discover count (num_disc_nodes) shall be
 * incremented. If the num_disc_nodes reaches a pre-configured threshold
 * (cfg_discovery_threads), the @vport fc_flag will be marked with FC_NLP_MORE
 * bit set and quit the process of issuing remaining ADISC PLOGIN IOCBs for
 * later pick up. On the other hand, after walking through all the ndlps with
 * the @vport and there is none ADISC PLOGI IOCB issued, the @vport fc_flag
 * shall be cleared with the FC_NLP_MORE bit indicating there is no more ADISC
 * PLOGI need to be sent.
 *
 * Return code
 *   The number of N_Ports with plogi issued.
 **/
int
lpfc_els_disc_plogi(struct lpfc_vport *vport)
{
	struct Scsi_Host *shost = lpfc_shost_from_vport(vport);
	struct lpfc_nodelist *ndlp, *next_ndlp;
	int sentplogi = 0;

	/* go thru NPR nodes and issue any remaining ELS PLOGIs */
	list_for_each_entry_safe(ndlp, next_ndlp, &vport->fc_nodes, nlp_listp) {
		if (!NLP_CHK_NODE_ACT(ndlp))
			continue;
		if (ndlp->nlp_state == NLP_STE_NPR_NODE &&
		    (ndlp->nlp_flag & NLP_NPR_2B_DISC) != 0 &&
		    (ndlp->nlp_flag & NLP_DELAY_TMO) == 0 &&
		    (ndlp->nlp_flag & NLP_NPR_ADISC) == 0) {
			ndlp->nlp_prev_state = ndlp->nlp_state;
			lpfc_nlp_set_state(vport, ndlp, NLP_STE_PLOGI_ISSUE);
			lpfc_issue_els_plogi(vport, ndlp->nlp_DID, 0);
			sentplogi++;
			vport->num_disc_nodes++;
			if (vport->num_disc_nodes >=
			    vport->cfg_discovery_threads) {
				spin_lock_irq(shost->host_lock);
				vport->fc_flag |= FC_NLP_MORE;
				spin_unlock_irq(shost->host_lock);
				break;
			}
		}
	}
	if (sentplogi) {
		lpfc_set_disctmo(vport);
	}
	else {
		spin_lock_irq(shost->host_lock);
		vport->fc_flag &= ~FC_NLP_MORE;
		spin_unlock_irq(shost->host_lock);
	}
	return sentplogi;
}

/**
 * lpfc_els_flush_rscn - Clean up any rscn activities with a vport
 * @vport: pointer to a host virtual N_Port data structure.
 *
 * This routine cleans up any Registration State Change Notification
 * (RSCN) activity with a @vport. Note that the fc_rscn_flush flag of the
 * @vport together with the host_lock is used to prevent multiple thread
 * trying to access the RSCN array on a same @vport at the same time.
 **/
void
lpfc_els_flush_rscn(struct lpfc_vport *vport)
{
	struct Scsi_Host *shost = lpfc_shost_from_vport(vport);
	struct lpfc_hba  *phba = vport->phba;
	int i;

	spin_lock_irq(shost->host_lock);
	if (vport->fc_rscn_flush) {
		/* Another thread is walking fc_rscn_id_list on this vport */
		spin_unlock_irq(shost->host_lock);
		return;
	}
	/* Indicate we are walking lpfc_els_flush_rscn on this vport */
	vport->fc_rscn_flush = 1;
	spin_unlock_irq(shost->host_lock);

	for (i = 0; i < vport->fc_rscn_id_cnt; i++) {
		lpfc_in_buf_free(phba, vport->fc_rscn_id_list[i]);
		vport->fc_rscn_id_list[i] = NULL;
	}
	spin_lock_irq(shost->host_lock);
	vport->fc_rscn_id_cnt = 0;
	vport->fc_flag &= ~(FC_RSCN_MODE | FC_RSCN_DISCOVERY);
	spin_unlock_irq(shost->host_lock);
	lpfc_can_disctmo(vport);
	/* Indicate we are done walking this fc_rscn_id_list */
	vport->fc_rscn_flush = 0;
}

/**
 * lpfc_rscn_payload_check - Check whether there is a pending rscn to a did
 * @vport: pointer to a host virtual N_Port data structure.
 * @did: remote destination port identifier.
 *
 * This routine checks whether there is any pending Registration State
 * Configuration Notification (RSCN) to a @did on @vport.
 *
 * Return code
 *   None zero - The @did matched with a pending rscn
 *   0 - not able to match @did with a pending rscn
 **/
int
lpfc_rscn_payload_check(struct lpfc_vport *vport, uint32_t did)
{
	D_ID ns_did;
	D_ID rscn_did;
	uint32_t *lp;
	uint32_t payload_len, i;
	struct Scsi_Host *shost = lpfc_shost_from_vport(vport);

	ns_did.un.word = did;

	/* Never match fabric nodes for RSCNs */
	if ((did & Fabric_DID_MASK) == Fabric_DID_MASK)
		return 0;

	/* If we are doing a FULL RSCN rediscovery, match everything */
	if (vport->fc_flag & FC_RSCN_DISCOVERY)
		return did;

	spin_lock_irq(shost->host_lock);
	if (vport->fc_rscn_flush) {
		/* Another thread is walking fc_rscn_id_list on this vport */
		spin_unlock_irq(shost->host_lock);
		return 0;
	}
	/* Indicate we are walking fc_rscn_id_list on this vport */
	vport->fc_rscn_flush = 1;
	spin_unlock_irq(shost->host_lock);
	for (i = 0; i < vport->fc_rscn_id_cnt; i++) {
		lp = vport->fc_rscn_id_list[i]->virt;
		payload_len = be32_to_cpu(*lp++ & ~ELS_CMD_MASK);
		payload_len -= sizeof(uint32_t);	/* take off word 0 */
		while (payload_len) {
			rscn_did.un.word = be32_to_cpu(*lp++);
			payload_len -= sizeof(uint32_t);
			switch (rscn_did.un.b.resv & RSCN_ADDRESS_FORMAT_MASK) {
			case RSCN_ADDRESS_FORMAT_PORT:
				if ((ns_did.un.b.domain == rscn_did.un.b.domain)
				    && (ns_did.un.b.area == rscn_did.un.b.area)
				    && (ns_did.un.b.id == rscn_did.un.b.id))
					goto return_did_out;
				break;
			case RSCN_ADDRESS_FORMAT_AREA:
				if ((ns_did.un.b.domain == rscn_did.un.b.domain)
				    && (ns_did.un.b.area == rscn_did.un.b.area))
					goto return_did_out;
				break;
			case RSCN_ADDRESS_FORMAT_DOMAIN:
				if (ns_did.un.b.domain == rscn_did.un.b.domain)
					goto return_did_out;
				break;
			case RSCN_ADDRESS_FORMAT_FABRIC:
				goto return_did_out;
			}
		}
	}
	/* Indicate we are done with walking fc_rscn_id_list on this vport */
	vport->fc_rscn_flush = 0;
	return 0;
return_did_out:
	/* Indicate we are done with walking fc_rscn_id_list on this vport */
	vport->fc_rscn_flush = 0;
	return did;
}

/**
 * lpfc_rscn_recovery_check - Send recovery event to vport nodes matching rscn
 * @vport: pointer to a host virtual N_Port data structure.
 *
 * This routine sends recovery (NLP_EVT_DEVICE_RECOVERY) event to the
 * state machine for a @vport's nodes that are with pending RSCN (Registration
 * State Change Notification).
 *
 * Return code
 *   0 - Successful (currently alway return 0)
 **/
static int
lpfc_rscn_recovery_check(struct lpfc_vport *vport)
{
	struct lpfc_nodelist *ndlp = NULL;

	/* Move all affected nodes by pending RSCNs to NPR state. */
	list_for_each_entry(ndlp, &vport->fc_nodes, nlp_listp) {
		if (!NLP_CHK_NODE_ACT(ndlp) ||
		    (ndlp->nlp_state == NLP_STE_UNUSED_NODE) ||
		    !lpfc_rscn_payload_check(vport, ndlp->nlp_DID))
			continue;
		lpfc_disc_state_machine(vport, ndlp, NULL,
					NLP_EVT_DEVICE_RECOVERY);
		lpfc_cancel_retry_delay_tmo(vport, ndlp);
	}
	return 0;
}

/**
 * lpfc_send_rscn_event - Send an RSCN event to management application
 * @vport: pointer to a host virtual N_Port data structure.
 * @cmdiocb: pointer to lpfc command iocb data structure.
 *
 * lpfc_send_rscn_event sends an RSCN netlink event to management
 * applications.
 */
static void
lpfc_send_rscn_event(struct lpfc_vport *vport,
		struct lpfc_iocbq *cmdiocb)
{
	struct lpfc_dmabuf *pcmd;
	struct Scsi_Host *shost = lpfc_shost_from_vport(vport);
	uint32_t *payload_ptr;
	uint32_t payload_len;
	struct lpfc_rscn_event_header *rscn_event_data;

	pcmd = (struct lpfc_dmabuf *) cmdiocb->context2;
	payload_ptr = (uint32_t *) pcmd->virt;
	payload_len = be32_to_cpu(*payload_ptr & ~ELS_CMD_MASK);

	rscn_event_data = kmalloc(sizeof(struct lpfc_rscn_event_header) +
		payload_len, GFP_KERNEL);
	if (!rscn_event_data) {
		lpfc_printf_vlog(vport, KERN_ERR, LOG_ELS,
			"0147 Failed to allocate memory for RSCN event\n");
		return;
	}
	rscn_event_data->event_type = FC_REG_RSCN_EVENT;
	rscn_event_data->payload_length = payload_len;
	memcpy(rscn_event_data->rscn_payload, payload_ptr,
		payload_len);

	fc_host_post_vendor_event(shost,
		fc_get_event_number(),
		sizeof(struct lpfc_els_event_header) + payload_len,
		(char *)rscn_event_data,
		LPFC_NL_VENDOR_ID);

	kfree(rscn_event_data);
}

/**
 * lpfc_els_rcv_rscn - Process an unsolicited rscn iocb
 * @vport: pointer to a host virtual N_Port data structure.
 * @cmdiocb: pointer to lpfc command iocb data structure.
 * @ndlp: pointer to a node-list data structure.
 *
 * This routine processes an unsolicited RSCN (Registration State Change
 * Notification) IOCB. First, the payload of the unsolicited RSCN is walked
 * to invoke fc_host_post_event() routine to the FC transport layer. If the
 * discover state machine is about to begin discovery, it just accepts the
 * RSCN and the discovery process will satisfy the RSCN. If this RSCN only
 * contains N_Port IDs for other vports on this HBA, it just accepts the
 * RSCN and ignore processing it. If the state machine is in the recovery
 * state, the fc_rscn_id_list of this @vport is walked and the
 * lpfc_rscn_recovery_check() routine is invoked to send recovery event for
 * all nodes that match RSCN payload. Otherwise, the lpfc_els_handle_rscn()
 * routine is invoked to handle the RSCN event.
 *
 * Return code
 *   0 - Just sent the acc response
 *   1 - Sent the acc response and waited for name server completion
 **/
static int
lpfc_els_rcv_rscn(struct lpfc_vport *vport, struct lpfc_iocbq *cmdiocb,
		  struct lpfc_nodelist *ndlp)
{
	struct Scsi_Host *shost = lpfc_shost_from_vport(vport);
	struct lpfc_hba  *phba = vport->phba;
	struct lpfc_dmabuf *pcmd;
	uint32_t *lp, *datap;
	IOCB_t *icmd;
	uint32_t payload_len, length, nportid, *cmd;
	int rscn_cnt;
	int rscn_id = 0, hba_id = 0;
	int i;

	icmd = &cmdiocb->iocb;
	pcmd = (struct lpfc_dmabuf *) cmdiocb->context2;
	lp = (uint32_t *) pcmd->virt;

	payload_len = be32_to_cpu(*lp++ & ~ELS_CMD_MASK);
	payload_len -= sizeof(uint32_t);	/* take off word 0 */
	/* RSCN received */
	lpfc_printf_vlog(vport, KERN_INFO, LOG_DISCOVERY,
			 "0214 RSCN received Data: x%x x%x x%x x%x\n",
			 vport->fc_flag, payload_len, *lp,
			 vport->fc_rscn_id_cnt);

	/* Send an RSCN event to the management application */
	lpfc_send_rscn_event(vport, cmdiocb);

	for (i = 0; i < payload_len/sizeof(uint32_t); i++)
		fc_host_post_event(shost, fc_get_event_number(),
			FCH_EVT_RSCN, lp[i]);

	/* If we are about to begin discovery, just ACC the RSCN.
	 * Discovery processing will satisfy it.
	 */
	if (vport->port_state <= LPFC_NS_QRY) {
		lpfc_debugfs_disc_trc(vport, LPFC_DISC_TRC_ELS_UNSOL,
			"RCV RSCN ignore: did:x%x/ste:x%x flg:x%x",
			ndlp->nlp_DID, vport->port_state, ndlp->nlp_flag);

		lpfc_els_rsp_acc(vport, ELS_CMD_ACC, cmdiocb, ndlp, NULL);
		return 0;
	}

	/* If this RSCN just contains NPortIDs for other vports on this HBA,
	 * just ACC and ignore it.
	 */
	if ((phba->sli3_options & LPFC_SLI3_NPIV_ENABLED) &&
		!(vport->cfg_peer_port_login)) {
		i = payload_len;
		datap = lp;
		while (i > 0) {
			nportid = *datap++;
			nportid = ((be32_to_cpu(nportid)) & Mask_DID);
			i -= sizeof(uint32_t);
			rscn_id++;
			if (lpfc_find_vport_by_did(phba, nportid))
				hba_id++;
		}
		if (rscn_id == hba_id) {
			/* ALL NPortIDs in RSCN are on HBA */
			lpfc_printf_vlog(vport, KERN_INFO, LOG_DISCOVERY,
					 "0219 Ignore RSCN "
					 "Data: x%x x%x x%x x%x\n",
					 vport->fc_flag, payload_len,
					 *lp, vport->fc_rscn_id_cnt);
			lpfc_debugfs_disc_trc(vport, LPFC_DISC_TRC_ELS_UNSOL,
				"RCV RSCN vport:  did:x%x/ste:x%x flg:x%x",
				ndlp->nlp_DID, vport->port_state,
				ndlp->nlp_flag);

			lpfc_els_rsp_acc(vport, ELS_CMD_ACC, cmdiocb,
				ndlp, NULL);
			return 0;
		}
	}

	spin_lock_irq(shost->host_lock);
	if (vport->fc_rscn_flush) {
		/* Another thread is walking fc_rscn_id_list on this vport */
		vport->fc_flag |= FC_RSCN_DISCOVERY;
		spin_unlock_irq(shost->host_lock);
		/* Send back ACC */
		lpfc_els_rsp_acc(vport, ELS_CMD_ACC, cmdiocb, ndlp, NULL);
		return 0;
	}
	/* Indicate we are walking fc_rscn_id_list on this vport */
	vport->fc_rscn_flush = 1;
	spin_unlock_irq(shost->host_lock);
	/* Get the array count after successfully have the token */
	rscn_cnt = vport->fc_rscn_id_cnt;
	/* If we are already processing an RSCN, save the received
	 * RSCN payload buffer, cmdiocb->context2 to process later.
	 */
	if (vport->fc_flag & (FC_RSCN_MODE | FC_NDISC_ACTIVE)) {
		lpfc_debugfs_disc_trc(vport, LPFC_DISC_TRC_ELS_UNSOL,
			"RCV RSCN defer:  did:x%x/ste:x%x flg:x%x",
			ndlp->nlp_DID, vport->port_state, ndlp->nlp_flag);

		spin_lock_irq(shost->host_lock);
		vport->fc_flag |= FC_RSCN_DEFERRED;
		if ((rscn_cnt < FC_MAX_HOLD_RSCN) &&
		    !(vport->fc_flag & FC_RSCN_DISCOVERY)) {
			vport->fc_flag |= FC_RSCN_MODE;
			spin_unlock_irq(shost->host_lock);
			if (rscn_cnt) {
				cmd = vport->fc_rscn_id_list[rscn_cnt-1]->virt;
				length = be32_to_cpu(*cmd & ~ELS_CMD_MASK);
			}
			if ((rscn_cnt) &&
			    (payload_len + length <= LPFC_BPL_SIZE)) {
				*cmd &= ELS_CMD_MASK;
				*cmd |= cpu_to_be32(payload_len + length);
				memcpy(((uint8_t *)cmd) + length, lp,
				       payload_len);
			} else {
				vport->fc_rscn_id_list[rscn_cnt] = pcmd;
				vport->fc_rscn_id_cnt++;
				/* If we zero, cmdiocb->context2, the calling
				 * routine will not try to free it.
				 */
				cmdiocb->context2 = NULL;
			}
			/* Deferred RSCN */
			lpfc_printf_vlog(vport, KERN_INFO, LOG_DISCOVERY,
					 "0235 Deferred RSCN "
					 "Data: x%x x%x x%x\n",
					 vport->fc_rscn_id_cnt, vport->fc_flag,
					 vport->port_state);
		} else {
			vport->fc_flag |= FC_RSCN_DISCOVERY;
			spin_unlock_irq(shost->host_lock);
			/* ReDiscovery RSCN */
			lpfc_printf_vlog(vport, KERN_INFO, LOG_DISCOVERY,
					 "0234 ReDiscovery RSCN "
					 "Data: x%x x%x x%x\n",
					 vport->fc_rscn_id_cnt, vport->fc_flag,
					 vport->port_state);
		}
		/* Indicate we are done walking fc_rscn_id_list on this vport */
		vport->fc_rscn_flush = 0;
		/* Send back ACC */
		lpfc_els_rsp_acc(vport, ELS_CMD_ACC, cmdiocb, ndlp, NULL);
		/* send RECOVERY event for ALL nodes that match RSCN payload */
		lpfc_rscn_recovery_check(vport);
		spin_lock_irq(shost->host_lock);
		vport->fc_flag &= ~FC_RSCN_DEFERRED;
		spin_unlock_irq(shost->host_lock);
		return 0;
	}
	lpfc_debugfs_disc_trc(vport, LPFC_DISC_TRC_ELS_UNSOL,
		"RCV RSCN:        did:x%x/ste:x%x flg:x%x",
		ndlp->nlp_DID, vport->port_state, ndlp->nlp_flag);

	spin_lock_irq(shost->host_lock);
	vport->fc_flag |= FC_RSCN_MODE;
	spin_unlock_irq(shost->host_lock);
	vport->fc_rscn_id_list[vport->fc_rscn_id_cnt++] = pcmd;
	/* Indicate we are done walking fc_rscn_id_list on this vport */
	vport->fc_rscn_flush = 0;
	/*
	 * If we zero, cmdiocb->context2, the calling routine will
	 * not try to free it.
	 */
	cmdiocb->context2 = NULL;
	lpfc_set_disctmo(vport);
	/* Send back ACC */
	lpfc_els_rsp_acc(vport, ELS_CMD_ACC, cmdiocb, ndlp, NULL);
	/* send RECOVERY event for ALL nodes that match RSCN payload */
	lpfc_rscn_recovery_check(vport);
	return lpfc_els_handle_rscn(vport);
}

/**
 * lpfc_els_handle_rscn - Handle rscn for a vport
 * @vport: pointer to a host virtual N_Port data structure.
 *
 * This routine handles the Registration State Configuration Notification
 * (RSCN) for a @vport. If login to NameServer does not exist, a new ndlp shall
 * be created and a Port Login (PLOGI) to the NameServer is issued. Otherwise,
 * if the ndlp to NameServer exists, a Common Transport (CT) command to the
 * NameServer shall be issued. If CT command to the NameServer fails to be
 * issued, the lpfc_els_flush_rscn() routine shall be invoked to clean up any
 * RSCN activities with the @vport.
 *
 * Return code
 *   0 - Cleaned up rscn on the @vport
 *   1 - Wait for plogi to name server before proceed
 **/
int
lpfc_els_handle_rscn(struct lpfc_vport *vport)
{
	struct lpfc_nodelist *ndlp;
	struct lpfc_hba *phba = vport->phba;

	/* Ignore RSCN if the port is being torn down. */
	if (vport->load_flag & FC_UNLOADING) {
		lpfc_els_flush_rscn(vport);
		return 0;
	}

	/* Start timer for RSCN processing */
	lpfc_set_disctmo(vport);

	/* RSCN processed */
	lpfc_printf_vlog(vport, KERN_INFO, LOG_DISCOVERY,
			 "0215 RSCN processed Data: x%x x%x x%x x%x\n",
			 vport->fc_flag, 0, vport->fc_rscn_id_cnt,
			 vport->port_state);

	/* To process RSCN, first compare RSCN data with NameServer */
	vport->fc_ns_retry = 0;
	vport->num_disc_nodes = 0;

	ndlp = lpfc_findnode_did(vport, NameServer_DID);
	if (ndlp && NLP_CHK_NODE_ACT(ndlp)
	    && ndlp->nlp_state == NLP_STE_UNMAPPED_NODE) {
		/* Good ndlp, issue CT Request to NameServer */
		if (lpfc_ns_cmd(vport, SLI_CTNS_GID_FT, 0, 0) == 0)
			/* Wait for NameServer query cmpl before we can
			   continue */
			return 1;
	} else {
		/* If login to NameServer does not exist, issue one */
		/* Good status, issue PLOGI to NameServer */
		ndlp = lpfc_findnode_did(vport, NameServer_DID);
		if (ndlp && NLP_CHK_NODE_ACT(ndlp))
			/* Wait for NameServer login cmpl before we can
			   continue */
			return 1;

		if (ndlp) {
			ndlp = lpfc_enable_node(vport, ndlp,
						NLP_STE_PLOGI_ISSUE);
			if (!ndlp) {
				lpfc_els_flush_rscn(vport);
				return 0;
			}
			ndlp->nlp_prev_state = NLP_STE_UNUSED_NODE;
		} else {
			ndlp = mempool_alloc(phba->nlp_mem_pool, GFP_KERNEL);
			if (!ndlp) {
				lpfc_els_flush_rscn(vport);
				return 0;
			}
			lpfc_nlp_init(vport, ndlp, NameServer_DID);
			ndlp->nlp_prev_state = ndlp->nlp_state;
			lpfc_nlp_set_state(vport, ndlp, NLP_STE_PLOGI_ISSUE);
		}
		ndlp->nlp_type |= NLP_FABRIC;
		lpfc_issue_els_plogi(vport, NameServer_DID, 0);
		/* Wait for NameServer login cmpl before we can
		 * continue
		 */
		return 1;
	}

	lpfc_els_flush_rscn(vport);
	return 0;
}

/**
 * lpfc_els_rcv_flogi - Process an unsolicited flogi iocb
 * @vport: pointer to a host virtual N_Port data structure.
 * @cmdiocb: pointer to lpfc command iocb data structure.
 * @ndlp: pointer to a node-list data structure.
 *
 * This routine processes Fabric Login (FLOGI) IOCB received as an ELS
 * unsolicited event. An unsolicited FLOGI can be received in a point-to-
 * point topology. As an unsolicited FLOGI should not be received in a loop
 * mode, any unsolicited FLOGI received in loop mode shall be ignored. The
 * lpfc_check_sparm() routine is invoked to check the parameters in the
 * unsolicited FLOGI. If parameters validation failed, the routine
 * lpfc_els_rsp_reject() shall be called with reject reason code set to
 * LSEXP_SPARM_OPTIONS to reject the FLOGI. Otherwise, the Port WWN in the
 * FLOGI shall be compared with the Port WWN of the @vport to determine who
 * will initiate PLOGI. The higher lexicographical value party shall has
 * higher priority (as the winning port) and will initiate PLOGI and
 * communicate Port_IDs (Addresses) for both nodes in PLOGI. The result
 * of this will be marked in the @vport fc_flag field with FC_PT2PT_PLOGI
 * and then the lpfc_els_rsp_acc() routine is invoked to accept the FLOGI.
 *
 * Return code
 *   0 - Successfully processed the unsolicited flogi
 *   1 - Failed to process the unsolicited flogi
 **/
static int
lpfc_els_rcv_flogi(struct lpfc_vport *vport, struct lpfc_iocbq *cmdiocb,
		   struct lpfc_nodelist *ndlp)
{
	struct Scsi_Host *shost = lpfc_shost_from_vport(vport);
	struct lpfc_hba  *phba = vport->phba;
	struct lpfc_dmabuf *pcmd = (struct lpfc_dmabuf *) cmdiocb->context2;
	uint32_t *lp = (uint32_t *) pcmd->virt;
	IOCB_t *icmd = &cmdiocb->iocb;
	struct serv_parm *sp;
	LPFC_MBOXQ_t *mbox;
	struct ls_rjt stat;
	uint32_t cmd, did;
	int rc;

	cmd = *lp++;
	sp = (struct serv_parm *) lp;

	/* FLOGI received */

	lpfc_set_disctmo(vport);

	if (phba->fc_topology == TOPOLOGY_LOOP) {
		/* We should never receive a FLOGI in loop mode, ignore it */
		did = icmd->un.elsreq64.remoteID;

		/* An FLOGI ELS command <elsCmd> was received from DID <did> in
		   Loop Mode */
		lpfc_printf_vlog(vport, KERN_ERR, LOG_ELS,
				 "0113 An FLOGI ELS command x%x was "
				 "received from DID x%x in Loop Mode\n",
				 cmd, did);
		return 1;
	}

	did = Fabric_DID;

	if ((lpfc_check_sparm(vport, ndlp, sp, CLASS3, 1))) {
		/* For a FLOGI we accept, then if our portname is greater
		 * then the remote portname we initiate Nport login.
		 */

		rc = memcmp(&vport->fc_portname, &sp->portName,
			    sizeof(struct lpfc_name));

		if (!rc) {
			mbox = mempool_alloc(phba->mbox_mem_pool, GFP_KERNEL);
			if (!mbox)
				return 1;

			lpfc_linkdown(phba);
			lpfc_init_link(phba, mbox,
				       phba->cfg_topology,
				       phba->cfg_link_speed);
			mbox->u.mb.un.varInitLnk.lipsr_AL_PA = 0;
			mbox->mbox_cmpl = lpfc_sli_def_mbox_cmpl;
			mbox->vport = vport;
			rc = lpfc_sli_issue_mbox(phba, mbox, MBX_NOWAIT);
			lpfc_set_loopback_flag(phba);
			if (rc == MBX_NOT_FINISHED) {
				mempool_free(mbox, phba->mbox_mem_pool);
			}
			return 1;
		} else if (rc > 0) {	/* greater than */
			spin_lock_irq(shost->host_lock);
			vport->fc_flag |= FC_PT2PT_PLOGI;
			spin_unlock_irq(shost->host_lock);
		}
		spin_lock_irq(shost->host_lock);
		vport->fc_flag |= FC_PT2PT;
		vport->fc_flag &= ~(FC_FABRIC | FC_PUBLIC_LOOP);
		spin_unlock_irq(shost->host_lock);
	} else {
		/* Reject this request because invalid parameters */
		stat.un.b.lsRjtRsvd0 = 0;
		stat.un.b.lsRjtRsnCode = LSRJT_UNABLE_TPC;
		stat.un.b.lsRjtRsnCodeExp = LSEXP_SPARM_OPTIONS;
		stat.un.b.vendorUnique = 0;
		lpfc_els_rsp_reject(vport, stat.un.lsRjtError, cmdiocb, ndlp,
			NULL);
		return 1;
	}

	/* Send back ACC */
	lpfc_els_rsp_acc(vport, ELS_CMD_PLOGI, cmdiocb, ndlp, NULL);

	return 0;
}

/**
 * lpfc_els_rcv_rnid - Process an unsolicited rnid iocb
 * @vport: pointer to a host virtual N_Port data structure.
 * @cmdiocb: pointer to lpfc command iocb data structure.
 * @ndlp: pointer to a node-list data structure.
 *
 * This routine processes Request Node Identification Data (RNID) IOCB
 * received as an ELS unsolicited event. Only when the RNID specified format
 * 0x0 or 0xDF (Topology Discovery Specific Node Identification Data)
 * present, this routine will invoke the lpfc_els_rsp_rnid_acc() routine to
 * Accept (ACC) the RNID ELS command. All the other RNID formats are
 * rejected by invoking the lpfc_els_rsp_reject() routine.
 *
 * Return code
 *   0 - Successfully processed rnid iocb (currently always return 0)
 **/
static int
lpfc_els_rcv_rnid(struct lpfc_vport *vport, struct lpfc_iocbq *cmdiocb,
		  struct lpfc_nodelist *ndlp)
{
	struct lpfc_dmabuf *pcmd;
	uint32_t *lp;
	IOCB_t *icmd;
	RNID *rn;
	struct ls_rjt stat;
	uint32_t cmd, did;

	icmd = &cmdiocb->iocb;
	did = icmd->un.elsreq64.remoteID;
	pcmd = (struct lpfc_dmabuf *) cmdiocb->context2;
	lp = (uint32_t *) pcmd->virt;

	cmd = *lp++;
	rn = (RNID *) lp;

	/* RNID received */

	switch (rn->Format) {
	case 0:
	case RNID_TOPOLOGY_DISC:
		/* Send back ACC */
		lpfc_els_rsp_rnid_acc(vport, rn->Format, cmdiocb, ndlp);
		break;
	default:
		/* Reject this request because format not supported */
		stat.un.b.lsRjtRsvd0 = 0;
		stat.un.b.lsRjtRsnCode = LSRJT_UNABLE_TPC;
		stat.un.b.lsRjtRsnCodeExp = LSEXP_CANT_GIVE_DATA;
		stat.un.b.vendorUnique = 0;
		lpfc_els_rsp_reject(vport, stat.un.lsRjtError, cmdiocb, ndlp,
			NULL);
	}
	return 0;
}

/**
 * lpfc_els_rcv_echo - Process an unsolicited echo iocb
 * @vport: pointer to a host virtual N_Port data structure.
 * @cmdiocb: pointer to lpfc command iocb data structure.
 * @ndlp: pointer to a node-list data structure.
 *
 * Return code
 *   0 - Successfully processed echo iocb (currently always return 0)
 **/
static int
lpfc_els_rcv_echo(struct lpfc_vport *vport, struct lpfc_iocbq *cmdiocb,
		  struct lpfc_nodelist *ndlp)
{
	uint8_t *pcmd;

	pcmd = (uint8_t *) (((struct lpfc_dmabuf *) cmdiocb->context2)->virt);

	/* skip over first word of echo command to find echo data */
	pcmd += sizeof(uint32_t);

	lpfc_els_rsp_echo_acc(vport, pcmd, cmdiocb, ndlp);
	return 0;
}

/**
 * lpfc_els_rcv_lirr - Process an unsolicited lirr iocb
 * @vport: pointer to a host virtual N_Port data structure.
 * @cmdiocb: pointer to lpfc command iocb data structure.
 * @ndlp: pointer to a node-list data structure.
 *
 * This routine processes a Link Incident Report Registration(LIRR) IOCB
 * received as an ELS unsolicited event. Currently, this function just invokes
 * the lpfc_els_rsp_reject() routine to reject the LIRR IOCB unconditionally.
 *
 * Return code
 *   0 - Successfully processed lirr iocb (currently always return 0)
 **/
static int
lpfc_els_rcv_lirr(struct lpfc_vport *vport, struct lpfc_iocbq *cmdiocb,
		  struct lpfc_nodelist *ndlp)
{
	struct ls_rjt stat;

	/* For now, unconditionally reject this command */
	stat.un.b.lsRjtRsvd0 = 0;
	stat.un.b.lsRjtRsnCode = LSRJT_UNABLE_TPC;
	stat.un.b.lsRjtRsnCodeExp = LSEXP_CANT_GIVE_DATA;
	stat.un.b.vendorUnique = 0;
	lpfc_els_rsp_reject(vport, stat.un.lsRjtError, cmdiocb, ndlp, NULL);
	return 0;
}

/**
 * lpfc_els_rcv_rrq - Process an unsolicited rrq iocb
 * @vport: pointer to a host virtual N_Port data structure.
 * @cmdiocb: pointer to lpfc command iocb data structure.
 * @ndlp: pointer to a node-list data structure.
 *
 * This routine processes a Reinstate Recovery Qualifier (RRQ) IOCB
 * received as an ELS unsolicited event. A request to RRQ shall only
 * be accepted if the Originator Nx_Port N_Port_ID or the Responder
 * Nx_Port N_Port_ID of the target Exchange is the same as the
 * N_Port_ID of the Nx_Port that makes the request. If the RRQ is
 * not accepted, an LS_RJT with reason code "Unable to perform
 * command request" and reason code explanation "Invalid Originator
 * S_ID" shall be returned. For now, we just unconditionally accept
 * RRQ from the target.
 **/
static void
lpfc_els_rcv_rrq(struct lpfc_vport *vport, struct lpfc_iocbq *cmdiocb,
		 struct lpfc_nodelist *ndlp)
{
	lpfc_els_rsp_acc(vport, ELS_CMD_ACC, cmdiocb, ndlp, NULL);
}

/**
 * lpfc_els_rsp_rls_acc - Completion callbk func for MBX_READ_LNK_STAT mbox cmd
 * @phba: pointer to lpfc hba data structure.
 * @pmb: pointer to the driver internal queue element for mailbox command.
 *
 * This routine is the completion callback function for the MBX_READ_LNK_STAT
 * mailbox command. This callback function is to actually send the Accept
 * (ACC) response to a Read Port Status (RPS) unsolicited IOCB event. It
 * collects the link statistics from the completion of the MBX_READ_LNK_STAT
 * mailbox command, constructs the RPS response with the link statistics
 * collected, and then invokes the lpfc_sli_issue_iocb() routine to send ACC
 * response to the RPS.
 *
 * Note that, in lpfc_prep_els_iocb() routine, the reference count of ndlp
 * will be incremented by 1 for holding the ndlp and the reference to ndlp
 * will be stored into the context1 field of the IOCB for the completion
 * callback function to the RPS Accept Response ELS IOCB command.
 *
 **/
static void
lpfc_els_rsp_rls_acc(struct lpfc_hba *phba, LPFC_MBOXQ_t *pmb)
{
	MAILBOX_t *mb;
	IOCB_t *icmd;
	struct RLS_RSP *rls_rsp;
	uint8_t *pcmd;
	struct lpfc_iocbq *elsiocb;
	struct lpfc_nodelist *ndlp;
	uint16_t xri;
	uint32_t cmdsize;

	mb = &pmb->u.mb;

	ndlp = (struct lpfc_nodelist *) pmb->context2;
	xri = (uint16_t) ((unsigned long)(pmb->context1));
	pmb->context1 = NULL;
	pmb->context2 = NULL;

	if (mb->mbxStatus) {
		mempool_free(pmb, phba->mbox_mem_pool);
		return;
	}

	cmdsize = sizeof(struct RLS_RSP) + sizeof(uint32_t);
	mempool_free(pmb, phba->mbox_mem_pool);
	elsiocb = lpfc_prep_els_iocb(phba->pport, 0, cmdsize,
				     lpfc_max_els_tries, ndlp,
				     ndlp->nlp_DID, ELS_CMD_ACC);

	/* Decrement the ndlp reference count from previous mbox command */
	lpfc_nlp_put(ndlp);

	if (!elsiocb)
		return;

	icmd = &elsiocb->iocb;
	icmd->ulpContext = xri;

	pcmd = (uint8_t *) (((struct lpfc_dmabuf *) elsiocb->context2)->virt);
	*((uint32_t *) (pcmd)) = ELS_CMD_ACC;
	pcmd += sizeof(uint32_t); /* Skip past command */
	rls_rsp = (struct RLS_RSP *)pcmd;

	rls_rsp->linkFailureCnt = cpu_to_be32(mb->un.varRdLnk.linkFailureCnt);
	rls_rsp->lossSyncCnt = cpu_to_be32(mb->un.varRdLnk.lossSyncCnt);
	rls_rsp->lossSignalCnt = cpu_to_be32(mb->un.varRdLnk.lossSignalCnt);
	rls_rsp->primSeqErrCnt = cpu_to_be32(mb->un.varRdLnk.primSeqErrCnt);
	rls_rsp->invalidXmitWord = cpu_to_be32(mb->un.varRdLnk.invalidXmitWord);
	rls_rsp->crcCnt = cpu_to_be32(mb->un.varRdLnk.crcCnt);

	/* Xmit ELS RLS ACC response tag <ulpIoTag> */
	lpfc_printf_vlog(ndlp->vport, KERN_INFO, LOG_ELS,
			 "2874 Xmit ELS RLS ACC response tag x%x xri x%x, "
			 "did x%x, nlp_flag x%x, nlp_state x%x, rpi x%x\n",
			 elsiocb->iotag, elsiocb->iocb.ulpContext,
			 ndlp->nlp_DID, ndlp->nlp_flag, ndlp->nlp_state,
			 ndlp->nlp_rpi);
	elsiocb->iocb_cmpl = lpfc_cmpl_els_rsp;
	phba->fc_stat.elsXmitACC++;
	if (lpfc_sli_issue_iocb(phba, LPFC_ELS_RING, elsiocb, 0) == IOCB_ERROR)
		lpfc_els_free_iocb(phba, elsiocb);
}

/**
 * lpfc_els_rsp_rps_acc - Completion callbk func for MBX_READ_LNK_STAT mbox cmd
 * @phba: pointer to lpfc hba data structure.
 * @pmb: pointer to the driver internal queue element for mailbox command.
 *
 * This routine is the completion callback function for the MBX_READ_LNK_STAT
 * mailbox command. This callback function is to actually send the Accept
 * (ACC) response to a Read Port Status (RPS) unsolicited IOCB event. It
 * collects the link statistics from the completion of the MBX_READ_LNK_STAT
 * mailbox command, constructs the RPS response with the link statistics
 * collected, and then invokes the lpfc_sli_issue_iocb() routine to send ACC
 * response to the RPS.
 *
 * Note that, in lpfc_prep_els_iocb() routine, the reference count of ndlp
 * will be incremented by 1 for holding the ndlp and the reference to ndlp
 * will be stored into the context1 field of the IOCB for the completion
 * callback function to the RPS Accept Response ELS IOCB command.
 *
 **/
static void
lpfc_els_rsp_rps_acc(struct lpfc_hba *phba, LPFC_MBOXQ_t *pmb)
{
	MAILBOX_t *mb;
	IOCB_t *icmd;
	RPS_RSP *rps_rsp;
	uint8_t *pcmd;
	struct lpfc_iocbq *elsiocb;
	struct lpfc_nodelist *ndlp;
	uint16_t xri, status;
	uint32_t cmdsize;

	mb = &pmb->u.mb;

	ndlp = (struct lpfc_nodelist *) pmb->context2;
	xri = (uint16_t) ((unsigned long)(pmb->context1));
	pmb->context1 = NULL;
	pmb->context2 = NULL;

	if (mb->mbxStatus) {
		mempool_free(pmb, phba->mbox_mem_pool);
		return;
	}

	cmdsize = sizeof(RPS_RSP) + sizeof(uint32_t);
	mempool_free(pmb, phba->mbox_mem_pool);
	elsiocb = lpfc_prep_els_iocb(phba->pport, 0, cmdsize,
				     lpfc_max_els_tries, ndlp,
				     ndlp->nlp_DID, ELS_CMD_ACC);

	/* Decrement the ndlp reference count from previous mbox command */
	lpfc_nlp_put(ndlp);

	if (!elsiocb)
		return;

	icmd = &elsiocb->iocb;
	icmd->ulpContext = xri;

	pcmd = (uint8_t *) (((struct lpfc_dmabuf *) elsiocb->context2)->virt);
	*((uint32_t *) (pcmd)) = ELS_CMD_ACC;
	pcmd += sizeof(uint32_t); /* Skip past command */
	rps_rsp = (RPS_RSP *)pcmd;

	if (phba->fc_topology != TOPOLOGY_LOOP)
		status = 0x10;
	else
		status = 0x8;
	if (phba->pport->fc_flag & FC_FABRIC)
		status |= 0x4;

	rps_rsp->rsvd1 = 0;
	rps_rsp->portStatus = cpu_to_be16(status);
	rps_rsp->linkFailureCnt = cpu_to_be32(mb->un.varRdLnk.linkFailureCnt);
	rps_rsp->lossSyncCnt = cpu_to_be32(mb->un.varRdLnk.lossSyncCnt);
	rps_rsp->lossSignalCnt = cpu_to_be32(mb->un.varRdLnk.lossSignalCnt);
	rps_rsp->primSeqErrCnt = cpu_to_be32(mb->un.varRdLnk.primSeqErrCnt);
	rps_rsp->invalidXmitWord = cpu_to_be32(mb->un.varRdLnk.invalidXmitWord);
	rps_rsp->crcCnt = cpu_to_be32(mb->un.varRdLnk.crcCnt);
	/* Xmit ELS RPS ACC response tag <ulpIoTag> */
	lpfc_printf_vlog(ndlp->vport, KERN_INFO, LOG_ELS,
			 "0118 Xmit ELS RPS ACC response tag x%x xri x%x, "
			 "did x%x, nlp_flag x%x, nlp_state x%x, rpi x%x\n",
			 elsiocb->iotag, elsiocb->iocb.ulpContext,
			 ndlp->nlp_DID, ndlp->nlp_flag, ndlp->nlp_state,
			 ndlp->nlp_rpi);
	elsiocb->iocb_cmpl = lpfc_cmpl_els_rsp;
	phba->fc_stat.elsXmitACC++;
	if (lpfc_sli_issue_iocb(phba, LPFC_ELS_RING, elsiocb, 0) == IOCB_ERROR)
		lpfc_els_free_iocb(phba, elsiocb);
	return;
}

/**
 * lpfc_els_rcv_rls - Process an unsolicited rls iocb
 * @vport: pointer to a host virtual N_Port data structure.
 * @cmdiocb: pointer to lpfc command iocb data structure.
 * @ndlp: pointer to a node-list data structure.
 *
 * This routine processes Read Port Status (RPL) IOCB received as an
 * ELS unsolicited event. It first checks the remote port state. If the
 * remote port is not in NLP_STE_UNMAPPED_NODE state or NLP_STE_MAPPED_NODE
 * state, it invokes the lpfc_els_rsl_reject() routine to send the reject
 * response. Otherwise, it issue the MBX_READ_LNK_STAT mailbox command
 * for reading the HBA link statistics. It is for the callback function,
 * lpfc_els_rsp_rls_acc(), set to the MBX_READ_LNK_STAT mailbox command
 * to actually sending out RPL Accept (ACC) response.
 *
 * Return codes
 *   0 - Successfully processed rls iocb (currently always return 0)
 **/
static int
lpfc_els_rcv_rls(struct lpfc_vport *vport, struct lpfc_iocbq *cmdiocb,
		 struct lpfc_nodelist *ndlp)
{
	struct lpfc_hba *phba = vport->phba;
	LPFC_MBOXQ_t *mbox;
	struct lpfc_dmabuf *pcmd;
	struct ls_rjt stat;

	if ((ndlp->nlp_state != NLP_STE_UNMAPPED_NODE) &&
	    (ndlp->nlp_state != NLP_STE_MAPPED_NODE))
		/* reject the unsolicited RPS request and done with it */
		goto reject_out;

	pcmd = (struct lpfc_dmabuf *) cmdiocb->context2;

	mbox = mempool_alloc(phba->mbox_mem_pool, GFP_ATOMIC);
	if (mbox) {
		lpfc_read_lnk_stat(phba, mbox);
		mbox->context1 =
		    (void *)((unsigned long) cmdiocb->iocb.ulpContext);
		mbox->context2 = lpfc_nlp_get(ndlp);
		mbox->vport = vport;
		mbox->mbox_cmpl = lpfc_els_rsp_rls_acc;
		if (lpfc_sli_issue_mbox(phba, mbox, MBX_NOWAIT)
			!= MBX_NOT_FINISHED)
			/* Mbox completion will send ELS Response */
			return 0;
		/* Decrement reference count used for the failed mbox
		 * command.
		 */
		lpfc_nlp_put(ndlp);
		mempool_free(mbox, phba->mbox_mem_pool);
	}
reject_out:
	/* issue rejection response */
	stat.un.b.lsRjtRsvd0 = 0;
	stat.un.b.lsRjtRsnCode = LSRJT_UNABLE_TPC;
	stat.un.b.lsRjtRsnCodeExp = LSEXP_CANT_GIVE_DATA;
	stat.un.b.vendorUnique = 0;
	lpfc_els_rsp_reject(vport, stat.un.lsRjtError, cmdiocb, ndlp, NULL);
	return 0;
}

/**
 * lpfc_els_rcv_rtv - Process an unsolicited rtv iocb
 * @vport: pointer to a host virtual N_Port data structure.
 * @cmdiocb: pointer to lpfc command iocb data structure.
 * @ndlp: pointer to a node-list data structure.
 *
 * This routine processes Read Timout Value (RTV) IOCB received as an
 * ELS unsolicited event. It first checks the remote port state. If the
 * remote port is not in NLP_STE_UNMAPPED_NODE state or NLP_STE_MAPPED_NODE
 * state, it invokes the lpfc_els_rsl_reject() routine to send the reject
 * response. Otherwise, it sends the Accept(ACC) response to a Read Timeout
 * Value (RTV) unsolicited IOCB event.
 *
 * Note that, in lpfc_prep_els_iocb() routine, the reference count of ndlp
 * will be incremented by 1 for holding the ndlp and the reference to ndlp
 * will be stored into the context1 field of the IOCB for the completion
 * callback function to the RPS Accept Response ELS IOCB command.
 *
 * Return codes
 *   0 - Successfully processed rtv iocb (currently always return 0)
 **/
static int
lpfc_els_rcv_rtv(struct lpfc_vport *vport, struct lpfc_iocbq *cmdiocb,
		 struct lpfc_nodelist *ndlp)
{
	struct lpfc_hba *phba = vport->phba;
	struct ls_rjt stat;
	struct RTV_RSP *rtv_rsp;
	uint8_t *pcmd;
	struct lpfc_iocbq *elsiocb;
	uint32_t cmdsize;


	if ((ndlp->nlp_state != NLP_STE_UNMAPPED_NODE) &&
	    (ndlp->nlp_state != NLP_STE_MAPPED_NODE))
		/* reject the unsolicited RPS request and done with it */
		goto reject_out;

	cmdsize = sizeof(struct RTV_RSP) + sizeof(uint32_t);
	elsiocb = lpfc_prep_els_iocb(phba->pport, 0, cmdsize,
				     lpfc_max_els_tries, ndlp,
				     ndlp->nlp_DID, ELS_CMD_ACC);

	if (!elsiocb)
		return 1;

	pcmd = (uint8_t *) (((struct lpfc_dmabuf *) elsiocb->context2)->virt);
		*((uint32_t *) (pcmd)) = ELS_CMD_ACC;
	pcmd += sizeof(uint32_t); /* Skip past command */

	/* use the command's xri in the response */
	elsiocb->iocb.ulpContext = cmdiocb->iocb.ulpContext;

	rtv_rsp = (struct RTV_RSP *)pcmd;

	/* populate RTV payload */
	rtv_rsp->ratov = cpu_to_be32(phba->fc_ratov * 1000); /* report msecs */
	rtv_rsp->edtov = cpu_to_be32(phba->fc_edtov);
	bf_set(qtov_edtovres, rtv_rsp, phba->fc_edtovResol ? 1 : 0);
	bf_set(qtov_rttov, rtv_rsp, 0); /* Field is for FC ONLY */
	rtv_rsp->qtov = cpu_to_be32(rtv_rsp->qtov);

	/* Xmit ELS RLS ACC response tag <ulpIoTag> */
	lpfc_printf_vlog(ndlp->vport, KERN_INFO, LOG_ELS,
			 "2875 Xmit ELS RTV ACC response tag x%x xri x%x, "
			 "did x%x, nlp_flag x%x, nlp_state x%x, rpi x%x, "
			 "Data: x%x x%x x%x\n",
			 elsiocb->iotag, elsiocb->iocb.ulpContext,
			 ndlp->nlp_DID, ndlp->nlp_flag, ndlp->nlp_state,
			 ndlp->nlp_rpi,
			rtv_rsp->ratov, rtv_rsp->edtov, rtv_rsp->qtov);
	elsiocb->iocb_cmpl = lpfc_cmpl_els_rsp;
	phba->fc_stat.elsXmitACC++;
	if (lpfc_sli_issue_iocb(phba, LPFC_ELS_RING, elsiocb, 0) == IOCB_ERROR)
		lpfc_els_free_iocb(phba, elsiocb);
	return 0;

reject_out:
	/* issue rejection response */
	stat.un.b.lsRjtRsvd0 = 0;
	stat.un.b.lsRjtRsnCode = LSRJT_UNABLE_TPC;
	stat.un.b.lsRjtRsnCodeExp = LSEXP_CANT_GIVE_DATA;
	stat.un.b.vendorUnique = 0;
	lpfc_els_rsp_reject(vport, stat.un.lsRjtError, cmdiocb, ndlp, NULL);
	return 0;
}

/* lpfc_els_rcv_rps - Process an unsolicited rps iocb
 * @vport: pointer to a host virtual N_Port data structure.
 * @cmdiocb: pointer to lpfc command iocb data structure.
 * @ndlp: pointer to a node-list data structure.
 *
 * This routine processes Read Port Status (RPS) IOCB received as an
 * ELS unsolicited event. It first checks the remote port state. If the
 * remote port is not in NLP_STE_UNMAPPED_NODE state or NLP_STE_MAPPED_NODE
 * state, it invokes the lpfc_els_rsp_reject() routine to send the reject
 * response. Otherwise, it issue the MBX_READ_LNK_STAT mailbox command
 * for reading the HBA link statistics. It is for the callback function,
 * lpfc_els_rsp_rps_acc(), set to the MBX_READ_LNK_STAT mailbox command
 * to actually sending out RPS Accept (ACC) response.
 *
 * Return codes
 *   0 - Successfully processed rps iocb (currently always return 0)
 **/
static int
lpfc_els_rcv_rps(struct lpfc_vport *vport, struct lpfc_iocbq *cmdiocb,
		 struct lpfc_nodelist *ndlp)
{
	struct lpfc_hba *phba = vport->phba;
	uint32_t *lp;
	uint8_t flag;
	LPFC_MBOXQ_t *mbox;
	struct lpfc_dmabuf *pcmd;
	RPS *rps;
	struct ls_rjt stat;

	if ((ndlp->nlp_state != NLP_STE_UNMAPPED_NODE) &&
	    (ndlp->nlp_state != NLP_STE_MAPPED_NODE))
		/* reject the unsolicited RPS request and done with it */
		goto reject_out;

	pcmd = (struct lpfc_dmabuf *) cmdiocb->context2;
	lp = (uint32_t *) pcmd->virt;
	flag = (be32_to_cpu(*lp++) & 0xf);
	rps = (RPS *) lp;

	if ((flag == 0) ||
	    ((flag == 1) && (be32_to_cpu(rps->un.portNum) == 0)) ||
	    ((flag == 2) && (memcmp(&rps->un.portName, &vport->fc_portname,
				    sizeof(struct lpfc_name)) == 0))) {

		printk("Fix me....\n");
		dump_stack();
		mbox = mempool_alloc(phba->mbox_mem_pool, GFP_ATOMIC);
		if (mbox) {
			lpfc_read_lnk_stat(phba, mbox);
			mbox->context1 =
			    (void *)((unsigned long) cmdiocb->iocb.ulpContext);
			mbox->context2 = lpfc_nlp_get(ndlp);
			mbox->vport = vport;
			mbox->mbox_cmpl = lpfc_els_rsp_rps_acc;
			if (lpfc_sli_issue_mbox(phba, mbox, MBX_NOWAIT)
				!= MBX_NOT_FINISHED)
				/* Mbox completion will send ELS Response */
				return 0;
			/* Decrement reference count used for the failed mbox
			 * command.
			 */
			lpfc_nlp_put(ndlp);
			mempool_free(mbox, phba->mbox_mem_pool);
		}
	}

reject_out:
	/* issue rejection response */
	stat.un.b.lsRjtRsvd0 = 0;
	stat.un.b.lsRjtRsnCode = LSRJT_UNABLE_TPC;
	stat.un.b.lsRjtRsnCodeExp = LSEXP_CANT_GIVE_DATA;
	stat.un.b.vendorUnique = 0;
	lpfc_els_rsp_reject(vport, stat.un.lsRjtError, cmdiocb, ndlp, NULL);
	return 0;
}

/**
 * lpfc_els_rsp_rpl_acc - Issue an accept rpl els command
 * @vport: pointer to a host virtual N_Port data structure.
 * @cmdsize: size of the ELS command.
 * @oldiocb: pointer to the original lpfc command iocb data structure.
 * @ndlp: pointer to a node-list data structure.
 *
 * This routine issuees an Accept (ACC) Read Port List (RPL) ELS command.
 * It is to be called by the lpfc_els_rcv_rpl() routine to accept the RPL.
 *
 * Note that, in lpfc_prep_els_iocb() routine, the reference count of ndlp
 * will be incremented by 1 for holding the ndlp and the reference to ndlp
 * will be stored into the context1 field of the IOCB for the completion
 * callback function to the RPL Accept Response ELS command.
 *
 * Return code
 *   0 - Successfully issued ACC RPL ELS command
 *   1 - Failed to issue ACC RPL ELS command
 **/
static int
lpfc_els_rsp_rpl_acc(struct lpfc_vport *vport, uint16_t cmdsize,
		     struct lpfc_iocbq *oldiocb, struct lpfc_nodelist *ndlp)
{
	struct lpfc_hba *phba = vport->phba;
	IOCB_t *icmd, *oldcmd;
	RPL_RSP rpl_rsp;
	struct lpfc_iocbq *elsiocb;
	uint8_t *pcmd;

	elsiocb = lpfc_prep_els_iocb(vport, 0, cmdsize, oldiocb->retry, ndlp,
				     ndlp->nlp_DID, ELS_CMD_ACC);

	if (!elsiocb)
		return 1;

	icmd = &elsiocb->iocb;
	oldcmd = &oldiocb->iocb;
	icmd->ulpContext = oldcmd->ulpContext;	/* Xri */

	pcmd = (((struct lpfc_dmabuf *) elsiocb->context2)->virt);
	*((uint32_t *) (pcmd)) = ELS_CMD_ACC;
	pcmd += sizeof(uint16_t);
	*((uint16_t *)(pcmd)) = be16_to_cpu(cmdsize);
	pcmd += sizeof(uint16_t);

	/* Setup the RPL ACC payload */
	rpl_rsp.listLen = be32_to_cpu(1);
	rpl_rsp.index = 0;
	rpl_rsp.port_num_blk.portNum = 0;
	rpl_rsp.port_num_blk.portID = be32_to_cpu(vport->fc_myDID);
	memcpy(&rpl_rsp.port_num_blk.portName, &vport->fc_portname,
	    sizeof(struct lpfc_name));
	memcpy(pcmd, &rpl_rsp, cmdsize - sizeof(uint32_t));
	/* Xmit ELS RPL ACC response tag <ulpIoTag> */
	lpfc_printf_vlog(vport, KERN_INFO, LOG_ELS,
			 "0120 Xmit ELS RPL ACC response tag x%x "
			 "xri x%x, did x%x, nlp_flag x%x, nlp_state x%x, "
			 "rpi x%x\n",
			 elsiocb->iotag, elsiocb->iocb.ulpContext,
			 ndlp->nlp_DID, ndlp->nlp_flag, ndlp->nlp_state,
			 ndlp->nlp_rpi);
	elsiocb->iocb_cmpl = lpfc_cmpl_els_rsp;
	phba->fc_stat.elsXmitACC++;
	if (lpfc_sli_issue_iocb(phba, LPFC_ELS_RING, elsiocb, 0) ==
	    IOCB_ERROR) {
		lpfc_els_free_iocb(phba, elsiocb);
		return 1;
	}
	return 0;
}

/**
 * lpfc_els_rcv_rpl - Process an unsolicited rpl iocb
 * @vport: pointer to a host virtual N_Port data structure.
 * @cmdiocb: pointer to lpfc command iocb data structure.
 * @ndlp: pointer to a node-list data structure.
 *
 * This routine processes Read Port List (RPL) IOCB received as an ELS
 * unsolicited event. It first checks the remote port state. If the remote
 * port is not in NLP_STE_UNMAPPED_NODE and NLP_STE_MAPPED_NODE states, it
 * invokes the lpfc_els_rsp_reject() routine to send reject response.
 * Otherwise, this routine then invokes the lpfc_els_rsp_rpl_acc() routine
 * to accept the RPL.
 *
 * Return code
 *   0 - Successfully processed rpl iocb (currently always return 0)
 **/
static int
lpfc_els_rcv_rpl(struct lpfc_vport *vport, struct lpfc_iocbq *cmdiocb,
		 struct lpfc_nodelist *ndlp)
{
	struct lpfc_dmabuf *pcmd;
	uint32_t *lp;
	uint32_t maxsize;
	uint16_t cmdsize;
	RPL *rpl;
	struct ls_rjt stat;

	if ((ndlp->nlp_state != NLP_STE_UNMAPPED_NODE) &&
	    (ndlp->nlp_state != NLP_STE_MAPPED_NODE)) {
		/* issue rejection response */
		stat.un.b.lsRjtRsvd0 = 0;
		stat.un.b.lsRjtRsnCode = LSRJT_UNABLE_TPC;
		stat.un.b.lsRjtRsnCodeExp = LSEXP_CANT_GIVE_DATA;
		stat.un.b.vendorUnique = 0;
		lpfc_els_rsp_reject(vport, stat.un.lsRjtError, cmdiocb, ndlp,
			NULL);
		/* rejected the unsolicited RPL request and done with it */
		return 0;
	}

	pcmd = (struct lpfc_dmabuf *) cmdiocb->context2;
	lp = (uint32_t *) pcmd->virt;
	rpl = (RPL *) (lp + 1);
	maxsize = be32_to_cpu(rpl->maxsize);

	/* We support only one port */
	if ((rpl->index == 0) &&
	    ((maxsize == 0) ||
	     ((maxsize * sizeof(uint32_t)) >= sizeof(RPL_RSP)))) {
		cmdsize = sizeof(uint32_t) + sizeof(RPL_RSP);
	} else {
		cmdsize = sizeof(uint32_t) + maxsize * sizeof(uint32_t);
	}
	lpfc_els_rsp_rpl_acc(vport, cmdsize, cmdiocb, ndlp);

	return 0;
}

/**
 * lpfc_els_rcv_farp - Process an unsolicited farp request els command
 * @vport: pointer to a virtual N_Port data structure.
 * @cmdiocb: pointer to lpfc command iocb data structure.
 * @ndlp: pointer to a node-list data structure.
 *
 * This routine processes Fibre Channel Address Resolution Protocol
 * (FARP) Request IOCB received as an ELS unsolicited event. Currently,
 * the lpfc driver only supports matching on WWPN or WWNN for FARP. As such,
 * FARP_MATCH_PORT flag and FARP_MATCH_NODE flag are checked against the
 * Match Flag in the FARP request IOCB: if FARP_MATCH_PORT flag is set, the
 * remote PortName is compared against the FC PortName stored in the @vport
 * data structure; if FARP_MATCH_NODE flag is set, the remote NodeName is
 * compared against the FC NodeName stored in the @vport data structure.
 * If any of these matches and the FARP_REQUEST_FARPR flag is set in the
 * FARP request IOCB Response Flag, the lpfc_issue_els_farpr() routine is
 * invoked to send out FARP Response to the remote node. Before sending the
 * FARP Response, however, the FARP_REQUEST_PLOGI flag is check in the FARP
 * request IOCB Response Flag and, if it is set, the lpfc_issue_els_plogi()
 * routine is invoked to log into the remote port first.
 *
 * Return code
 *   0 - Either the FARP Match Mode not supported or successfully processed
 **/
static int
lpfc_els_rcv_farp(struct lpfc_vport *vport, struct lpfc_iocbq *cmdiocb,
		  struct lpfc_nodelist *ndlp)
{
	struct lpfc_dmabuf *pcmd;
	uint32_t *lp;
	IOCB_t *icmd;
	FARP *fp;
	uint32_t cmd, cnt, did;

	icmd = &cmdiocb->iocb;
	did = icmd->un.elsreq64.remoteID;
	pcmd = (struct lpfc_dmabuf *) cmdiocb->context2;
	lp = (uint32_t *) pcmd->virt;

	cmd = *lp++;
	fp = (FARP *) lp;
	/* FARP-REQ received from DID <did> */
	lpfc_printf_vlog(vport, KERN_INFO, LOG_ELS,
			 "0601 FARP-REQ received from DID x%x\n", did);
	/* We will only support match on WWPN or WWNN */
	if (fp->Mflags & ~(FARP_MATCH_NODE | FARP_MATCH_PORT)) {
		return 0;
	}

	cnt = 0;
	/* If this FARP command is searching for my portname */
	if (fp->Mflags & FARP_MATCH_PORT) {
		if (memcmp(&fp->RportName, &vport->fc_portname,
			   sizeof(struct lpfc_name)) == 0)
			cnt = 1;
	}

	/* If this FARP command is searching for my nodename */
	if (fp->Mflags & FARP_MATCH_NODE) {
		if (memcmp(&fp->RnodeName, &vport->fc_nodename,
			   sizeof(struct lpfc_name)) == 0)
			cnt = 1;
	}

	if (cnt) {
		if ((ndlp->nlp_state == NLP_STE_UNMAPPED_NODE) ||
		   (ndlp->nlp_state == NLP_STE_MAPPED_NODE)) {
			/* Log back into the node before sending the FARP. */
			if (fp->Rflags & FARP_REQUEST_PLOGI) {
				ndlp->nlp_prev_state = ndlp->nlp_state;
				lpfc_nlp_set_state(vport, ndlp,
						   NLP_STE_PLOGI_ISSUE);
				lpfc_issue_els_plogi(vport, ndlp->nlp_DID, 0);
			}

			/* Send a FARP response to that node */
			if (fp->Rflags & FARP_REQUEST_FARPR)
				lpfc_issue_els_farpr(vport, did, 0);
		}
	}
	return 0;
}

/**
 * lpfc_els_rcv_farpr - Process an unsolicited farp response iocb
 * @vport: pointer to a host virtual N_Port data structure.
 * @cmdiocb: pointer to lpfc command iocb data structure.
 * @ndlp: pointer to a node-list data structure.
 *
 * This routine processes Fibre Channel Address Resolution Protocol
 * Response (FARPR) IOCB received as an ELS unsolicited event. It simply
 * invokes the lpfc_els_rsp_acc() routine to the remote node to accept
 * the FARP response request.
 *
 * Return code
 *   0 - Successfully processed FARPR IOCB (currently always return 0)
 **/
static int
lpfc_els_rcv_farpr(struct lpfc_vport *vport, struct lpfc_iocbq *cmdiocb,
		   struct lpfc_nodelist  *ndlp)
{
	struct lpfc_dmabuf *pcmd;
	uint32_t *lp;
	IOCB_t *icmd;
	uint32_t cmd, did;

	icmd = &cmdiocb->iocb;
	did = icmd->un.elsreq64.remoteID;
	pcmd = (struct lpfc_dmabuf *) cmdiocb->context2;
	lp = (uint32_t *) pcmd->virt;

	cmd = *lp++;
	/* FARP-RSP received from DID <did> */
	lpfc_printf_vlog(vport, KERN_INFO, LOG_ELS,
			 "0600 FARP-RSP received from DID x%x\n", did);
	/* ACCEPT the Farp resp request */
	lpfc_els_rsp_acc(vport, ELS_CMD_ACC, cmdiocb, ndlp, NULL);

	return 0;
}

/**
 * lpfc_els_rcv_fan - Process an unsolicited fan iocb command
 * @vport: pointer to a host virtual N_Port data structure.
 * @cmdiocb: pointer to lpfc command iocb data structure.
 * @fan_ndlp: pointer to a node-list data structure.
 *
 * This routine processes a Fabric Address Notification (FAN) IOCB
 * command received as an ELS unsolicited event. The FAN ELS command will
 * only be processed on a physical port (i.e., the @vport represents the
 * physical port). The fabric NodeName and PortName from the FAN IOCB are
 * compared against those in the phba data structure. If any of those is
 * different, the lpfc_initial_flogi() routine is invoked to initialize
 * Fabric Login (FLOGI) to the fabric to start the discover over. Otherwise,
 * if both of those are identical, the lpfc_issue_fabric_reglogin() routine
 * is invoked to register login to the fabric.
 *
 * Return code
 *   0 - Successfully processed fan iocb (currently always return 0).
 **/
static int
lpfc_els_rcv_fan(struct lpfc_vport *vport, struct lpfc_iocbq *cmdiocb,
		 struct lpfc_nodelist *fan_ndlp)
{
	struct lpfc_hba *phba = vport->phba;
	uint32_t *lp;
	FAN *fp;

	lpfc_printf_vlog(vport, KERN_INFO, LOG_ELS, "0265 FAN received\n");
	lp = (uint32_t *)((struct lpfc_dmabuf *)cmdiocb->context2)->virt;
	fp = (FAN *) ++lp;
	/* FAN received; Fan does not have a reply sequence */
	if ((vport == phba->pport) &&
	    (vport->port_state == LPFC_LOCAL_CFG_LINK)) {
		if ((memcmp(&phba->fc_fabparam.nodeName, &fp->FnodeName,
			    sizeof(struct lpfc_name))) ||
		    (memcmp(&phba->fc_fabparam.portName, &fp->FportName,
			    sizeof(struct lpfc_name)))) {
			/* This port has switched fabrics. FLOGI is required */
			lpfc_initial_flogi(vport);
		} else {
			/* FAN verified - skip FLOGI */
			vport->fc_myDID = vport->fc_prevDID;
			if (phba->sli_rev < LPFC_SLI_REV4)
				lpfc_issue_fabric_reglogin(vport);
			else
				lpfc_issue_reg_vfi(vport);
		}
	}
	return 0;
}

/**
 * lpfc_els_timeout - Handler funciton to the els timer
 * @ptr: holder for the timer function associated data.
 *
 * This routine is invoked by the ELS timer after timeout. It posts the ELS
 * timer timeout event by setting the WORKER_ELS_TMO bit to the work port
 * event bitmap and then invokes the lpfc_worker_wake_up() routine to wake
 * up the worker thread. It is for the worker thread to invoke the routine
 * lpfc_els_timeout_handler() to work on the posted event WORKER_ELS_TMO.
 **/
void
lpfc_els_timeout(unsigned long ptr)
{
	struct lpfc_vport *vport = (struct lpfc_vport *) ptr;
	struct lpfc_hba   *phba = vport->phba;
	uint32_t tmo_posted;
	unsigned long iflag;

	spin_lock_irqsave(&vport->work_port_lock, iflag);
	tmo_posted = vport->work_port_events & WORKER_ELS_TMO;
	if (!tmo_posted)
		vport->work_port_events |= WORKER_ELS_TMO;
	spin_unlock_irqrestore(&vport->work_port_lock, iflag);

	if (!tmo_posted)
		lpfc_worker_wake_up(phba);
	return;
}


/**
 * lpfc_els_timeout_handler - Process an els timeout event
 * @vport: pointer to a virtual N_Port data structure.
 *
 * This routine is the actual handler function that processes an ELS timeout
 * event. It walks the ELS ring to get and abort all the IOCBs (except the
 * ABORT/CLOSE/FARP/FARPR/FDISC), which are associated with the @vport by
 * invoking the lpfc_sli_issue_abort_iotag() routine.
 **/
void
lpfc_els_timeout_handler(struct lpfc_vport *vport)
{
	struct lpfc_hba  *phba = vport->phba;
	struct lpfc_sli_ring *pring;
	struct lpfc_iocbq *tmp_iocb, *piocb;
	IOCB_t *cmd = NULL;
	struct lpfc_dmabuf *pcmd;
	uint32_t els_command = 0;
	uint32_t timeout;
	uint32_t remote_ID = 0xffffffff;
	LIST_HEAD(txcmplq_completions);
	LIST_HEAD(abort_list);


	timeout = (uint32_t)(phba->fc_ratov << 1);

	pring = &phba->sli.ring[LPFC_ELS_RING];

	spin_lock_irq(&phba->hbalock);
	list_splice_init(&pring->txcmplq, &txcmplq_completions);
	spin_unlock_irq(&phba->hbalock);

	list_for_each_entry_safe(piocb, tmp_iocb, &txcmplq_completions, list) {
		cmd = &piocb->iocb;

		if ((piocb->iocb_flag & LPFC_IO_LIBDFC) != 0 ||
		    piocb->iocb.ulpCommand == CMD_ABORT_XRI_CN ||
		    piocb->iocb.ulpCommand == CMD_CLOSE_XRI_CN)
			continue;

		if (piocb->vport != vport)
			continue;

		pcmd = (struct lpfc_dmabuf *) piocb->context2;
		if (pcmd)
			els_command = *(uint32_t *) (pcmd->virt);

		if (els_command == ELS_CMD_FARP ||
		    els_command == ELS_CMD_FARPR ||
		    els_command == ELS_CMD_FDISC)
			continue;

		if (piocb->drvrTimeout > 0) {
			if (piocb->drvrTimeout >= timeout)
				piocb->drvrTimeout -= timeout;
			else
				piocb->drvrTimeout = 0;
			continue;
		}

		remote_ID = 0xffffffff;
		if (cmd->ulpCommand != CMD_GEN_REQUEST64_CR)
			remote_ID = cmd->un.elsreq64.remoteID;
		else {
			struct lpfc_nodelist *ndlp;
			ndlp = __lpfc_findnode_rpi(vport, cmd->ulpContext);
			if (ndlp && NLP_CHK_NODE_ACT(ndlp))
				remote_ID = ndlp->nlp_DID;
		}
		list_add_tail(&piocb->dlist, &abort_list);
	}
	spin_lock_irq(&phba->hbalock);
	list_splice(&txcmplq_completions, &pring->txcmplq);
	spin_unlock_irq(&phba->hbalock);

	list_for_each_entry_safe(piocb, tmp_iocb, &abort_list, dlist) {
		lpfc_printf_vlog(vport, KERN_ERR, LOG_ELS,
			 "0127 ELS timeout Data: x%x x%x x%x "
			 "x%x\n", els_command,
			 remote_ID, cmd->ulpCommand, cmd->ulpIoTag);
		spin_lock_irq(&phba->hbalock);
		list_del_init(&piocb->dlist);
		lpfc_sli_issue_abort_iotag(phba, pring, piocb);
		spin_unlock_irq(&phba->hbalock);
	}

	if (phba->sli.ring[LPFC_ELS_RING].txcmplq_cnt)
		mod_timer(&vport->els_tmofunc, jiffies + HZ * timeout);
}

/**
 * lpfc_els_flush_cmd - Clean up the outstanding els commands to a vport
 * @vport: pointer to a host virtual N_Port data structure.
 *
 * This routine is used to clean up all the outstanding ELS commands on a
 * @vport. It first aborts the @vport by invoking lpfc_fabric_abort_vport()
 * routine. After that, it walks the ELS transmit queue to remove all the
 * IOCBs with the @vport other than the QUE_RING and ABORT/CLOSE IOCBs. For
 * the IOCBs with a non-NULL completion callback function, the callback
 * function will be invoked with the status set to IOSTAT_LOCAL_REJECT and
 * un.ulpWord[4] set to IOERR_SLI_ABORTED. For IOCBs with a NULL completion
 * callback function, the IOCB will simply be released. Finally, it walks
 * the ELS transmit completion queue to issue an abort IOCB to any transmit
 * completion queue IOCB that is associated with the @vport and is not
 * an IOCB from libdfc (i.e., the management plane IOCBs that are not
 * part of the discovery state machine) out to HBA by invoking the
 * lpfc_sli_issue_abort_iotag() routine. Note that this function issues the
 * abort IOCB to any transmit completion queueed IOCB, it does not guarantee
 * the IOCBs are aborted when this function returns.
 **/
void
lpfc_els_flush_cmd(struct lpfc_vport *vport)
{
	LIST_HEAD(completions);
	struct lpfc_hba  *phba = vport->phba;
	struct lpfc_sli_ring *pring = &phba->sli.ring[LPFC_ELS_RING];
	struct lpfc_iocbq *tmp_iocb, *piocb;
	IOCB_t *cmd = NULL;

	lpfc_fabric_abort_vport(vport);

	spin_lock_irq(&phba->hbalock);
	list_for_each_entry_safe(piocb, tmp_iocb, &pring->txq, list) {
		cmd = &piocb->iocb;

		if (piocb->iocb_flag & LPFC_IO_LIBDFC) {
			continue;
		}

		/* Do not flush out the QUE_RING and ABORT/CLOSE iocbs */
		if (cmd->ulpCommand == CMD_QUE_RING_BUF_CN ||
		    cmd->ulpCommand == CMD_QUE_RING_BUF64_CN ||
		    cmd->ulpCommand == CMD_CLOSE_XRI_CN ||
		    cmd->ulpCommand == CMD_ABORT_XRI_CN)
			continue;

		if (piocb->vport != vport)
			continue;

		list_move_tail(&piocb->list, &completions);
		pring->txq_cnt--;
	}

	list_for_each_entry_safe(piocb, tmp_iocb, &pring->txcmplq, list) {
		if (piocb->iocb_flag & LPFC_IO_LIBDFC) {
			continue;
		}

		if (piocb->vport != vport)
			continue;

		lpfc_sli_issue_abort_iotag(phba, pring, piocb);
	}
	spin_unlock_irq(&phba->hbalock);

	/* Cancell all the IOCBs from the completions list */
	lpfc_sli_cancel_iocbs(phba, &completions, IOSTAT_LOCAL_REJECT,
			      IOERR_SLI_ABORTED);

	return;
}

/**
 * lpfc_els_flush_all_cmd - Clean up all the outstanding els commands to a HBA
 * @phba: pointer to lpfc hba data structure.
 *
 * This routine is used to clean up all the outstanding ELS commands on a
 * @phba. It first aborts the @phba by invoking the lpfc_fabric_abort_hba()
 * routine. After that, it walks the ELS transmit queue to remove all the
 * IOCBs to the @phba other than the QUE_RING and ABORT/CLOSE IOCBs. For
 * the IOCBs with the completion callback function associated, the callback
 * function will be invoked with the status set to IOSTAT_LOCAL_REJECT and
 * un.ulpWord[4] set to IOERR_SLI_ABORTED. For IOCBs without the completion
 * callback function associated, the IOCB will simply be released. Finally,
 * it walks the ELS transmit completion queue to issue an abort IOCB to any
 * transmit completion queue IOCB that is not an IOCB from libdfc (i.e., the
 * management plane IOCBs that are not part of the discovery state machine)
 * out to HBA by invoking the lpfc_sli_issue_abort_iotag() routine.
 **/
void
lpfc_els_flush_all_cmd(struct lpfc_hba  *phba)
{
	LIST_HEAD(completions);
	struct lpfc_sli_ring *pring = &phba->sli.ring[LPFC_ELS_RING];
	struct lpfc_iocbq *tmp_iocb, *piocb;
	IOCB_t *cmd = NULL;

	lpfc_fabric_abort_hba(phba);
	spin_lock_irq(&phba->hbalock);
	list_for_each_entry_safe(piocb, tmp_iocb, &pring->txq, list) {
		cmd = &piocb->iocb;
		if (piocb->iocb_flag & LPFC_IO_LIBDFC)
			continue;
		/* Do not flush out the QUE_RING and ABORT/CLOSE iocbs */
		if (cmd->ulpCommand == CMD_QUE_RING_BUF_CN ||
		    cmd->ulpCommand == CMD_QUE_RING_BUF64_CN ||
		    cmd->ulpCommand == CMD_CLOSE_XRI_CN ||
		    cmd->ulpCommand == CMD_ABORT_XRI_CN)
			continue;
		list_move_tail(&piocb->list, &completions);
		pring->txq_cnt--;
	}
	list_for_each_entry_safe(piocb, tmp_iocb, &pring->txcmplq, list) {
		if (piocb->iocb_flag & LPFC_IO_LIBDFC)
			continue;
		lpfc_sli_issue_abort_iotag(phba, pring, piocb);
	}
	spin_unlock_irq(&phba->hbalock);

	/* Cancel all the IOCBs from the completions list */
	lpfc_sli_cancel_iocbs(phba, &completions, IOSTAT_LOCAL_REJECT,
			      IOERR_SLI_ABORTED);

	return;
}

/**
 * lpfc_send_els_failure_event - Posts an ELS command failure event
 * @phba: Pointer to hba context object.
 * @cmdiocbp: Pointer to command iocb which reported error.
 * @rspiocbp: Pointer to response iocb which reported error.
 *
 * This function sends an event when there is an ELS command
 * failure.
 **/
void
lpfc_send_els_failure_event(struct lpfc_hba *phba,
			struct lpfc_iocbq *cmdiocbp,
			struct lpfc_iocbq *rspiocbp)
{
	struct lpfc_vport *vport = cmdiocbp->vport;
	struct Scsi_Host *shost = lpfc_shost_from_vport(vport);
	struct lpfc_lsrjt_event lsrjt_event;
	struct lpfc_fabric_event_header fabric_event;
	struct ls_rjt stat;
	struct lpfc_nodelist *ndlp;
	uint32_t *pcmd;

	ndlp = cmdiocbp->context1;
	if (!ndlp || !NLP_CHK_NODE_ACT(ndlp))
		return;

	if (rspiocbp->iocb.ulpStatus == IOSTAT_LS_RJT) {
		lsrjt_event.header.event_type = FC_REG_ELS_EVENT;
		lsrjt_event.header.subcategory = LPFC_EVENT_LSRJT_RCV;
		memcpy(lsrjt_event.header.wwpn, &ndlp->nlp_portname,
			sizeof(struct lpfc_name));
		memcpy(lsrjt_event.header.wwnn, &ndlp->nlp_nodename,
			sizeof(struct lpfc_name));
		pcmd = (uint32_t *) (((struct lpfc_dmabuf *)
			cmdiocbp->context2)->virt);
		lsrjt_event.command = (pcmd != NULL) ? *pcmd : 0;
		stat.un.lsRjtError = be32_to_cpu(rspiocbp->iocb.un.ulpWord[4]);
		lsrjt_event.reason_code = stat.un.b.lsRjtRsnCode;
		lsrjt_event.explanation = stat.un.b.lsRjtRsnCodeExp;
		fc_host_post_vendor_event(shost,
			fc_get_event_number(),
			sizeof(lsrjt_event),
			(char *)&lsrjt_event,
			LPFC_NL_VENDOR_ID);
		return;
	}
	if ((rspiocbp->iocb.ulpStatus == IOSTAT_NPORT_BSY) ||
		(rspiocbp->iocb.ulpStatus == IOSTAT_FABRIC_BSY)) {
		fabric_event.event_type = FC_REG_FABRIC_EVENT;
		if (rspiocbp->iocb.ulpStatus == IOSTAT_NPORT_BSY)
			fabric_event.subcategory = LPFC_EVENT_PORT_BUSY;
		else
			fabric_event.subcategory = LPFC_EVENT_FABRIC_BUSY;
		memcpy(fabric_event.wwpn, &ndlp->nlp_portname,
			sizeof(struct lpfc_name));
		memcpy(fabric_event.wwnn, &ndlp->nlp_nodename,
			sizeof(struct lpfc_name));
		fc_host_post_vendor_event(shost,
			fc_get_event_number(),
			sizeof(fabric_event),
			(char *)&fabric_event,
			LPFC_NL_VENDOR_ID);
		return;
	}

}

/**
 * lpfc_send_els_event - Posts unsolicited els event
 * @vport: Pointer to vport object.
 * @ndlp: Pointer FC node object.
 * @cmd: ELS command code.
 *
 * This function posts an event when there is an incoming
 * unsolicited ELS command.
 **/
static void
lpfc_send_els_event(struct lpfc_vport *vport,
		    struct lpfc_nodelist *ndlp,
		    uint32_t *payload)
{
	struct lpfc_els_event_header *els_data = NULL;
	struct lpfc_logo_event *logo_data = NULL;
	struct Scsi_Host *shost = lpfc_shost_from_vport(vport);

	if (*payload == ELS_CMD_LOGO) {
		logo_data = kmalloc(sizeof(struct lpfc_logo_event), GFP_KERNEL);
		if (!logo_data) {
			lpfc_printf_vlog(vport, KERN_ERR, LOG_ELS,
				"0148 Failed to allocate memory "
				"for LOGO event\n");
			return;
		}
		els_data = &logo_data->header;
	} else {
		els_data = kmalloc(sizeof(struct lpfc_els_event_header),
			GFP_KERNEL);
		if (!els_data) {
			lpfc_printf_vlog(vport, KERN_ERR, LOG_ELS,
				"0149 Failed to allocate memory "
				"for ELS event\n");
			return;
		}
	}
	els_data->event_type = FC_REG_ELS_EVENT;
	switch (*payload) {
	case ELS_CMD_PLOGI:
		els_data->subcategory = LPFC_EVENT_PLOGI_RCV;
		break;
	case ELS_CMD_PRLO:
		els_data->subcategory = LPFC_EVENT_PRLO_RCV;
		break;
	case ELS_CMD_ADISC:
		els_data->subcategory = LPFC_EVENT_ADISC_RCV;
		break;
	case ELS_CMD_LOGO:
		els_data->subcategory = LPFC_EVENT_LOGO_RCV;
		/* Copy the WWPN in the LOGO payload */
		memcpy(logo_data->logo_wwpn, &payload[2],
			sizeof(struct lpfc_name));
		break;
	default:
		kfree(els_data);
		return;
	}
	memcpy(els_data->wwpn, &ndlp->nlp_portname, sizeof(struct lpfc_name));
	memcpy(els_data->wwnn, &ndlp->nlp_nodename, sizeof(struct lpfc_name));
	if (*payload == ELS_CMD_LOGO) {
		fc_host_post_vendor_event(shost,
			fc_get_event_number(),
			sizeof(struct lpfc_logo_event),
			(char *)logo_data,
			LPFC_NL_VENDOR_ID);
		kfree(logo_data);
	} else {
		fc_host_post_vendor_event(shost,
			fc_get_event_number(),
			sizeof(struct lpfc_els_event_header),
			(char *)els_data,
			LPFC_NL_VENDOR_ID);
		kfree(els_data);
	}

	return;
}


/**
 * lpfc_els_unsol_buffer - Process an unsolicited event data buffer
 * @phba: pointer to lpfc hba data structure.
 * @pring: pointer to a SLI ring.
 * @vport: pointer to a host virtual N_Port data structure.
 * @elsiocb: pointer to lpfc els command iocb data structure.
 *
 * This routine is used for processing the IOCB associated with a unsolicited
 * event. It first determines whether there is an existing ndlp that matches
 * the DID from the unsolicited IOCB. If not, it will create a new one with
 * the DID from the unsolicited IOCB. The ELS command from the unsolicited
 * IOCB is then used to invoke the proper routine and to set up proper state
 * of the discovery state machine.
 **/
static void
lpfc_els_unsol_buffer(struct lpfc_hba *phba, struct lpfc_sli_ring *pring,
		      struct lpfc_vport *vport, struct lpfc_iocbq *elsiocb)
{
	struct Scsi_Host  *shost;
	struct lpfc_nodelist *ndlp;
	struct ls_rjt stat;
	uint32_t *payload;
	uint32_t cmd, did, newnode, rjt_err = 0;
	IOCB_t *icmd = &elsiocb->iocb;

	if (!vport || !(elsiocb->context2))
		goto dropit;

	newnode = 0;
	payload = ((struct lpfc_dmabuf *)elsiocb->context2)->virt;
	cmd = *payload;
	if ((phba->sli3_options & LPFC_SLI3_HBQ_ENABLED) == 0)
		lpfc_post_buffer(phba, pring, 1);

	did = icmd->un.rcvels.remoteID;
	if (icmd->ulpStatus) {
		lpfc_debugfs_disc_trc(vport, LPFC_DISC_TRC_ELS_UNSOL,
			"RCV Unsol ELS:  status:x%x/x%x did:x%x",
			icmd->ulpStatus, icmd->un.ulpWord[4], did);
		goto dropit;
	}

	/* Check to see if link went down during discovery */
	if (lpfc_els_chk_latt(vport))
		goto dropit;

	/* Ignore traffic received during vport shutdown. */
	if (vport->load_flag & FC_UNLOADING)
		goto dropit;

	ndlp = lpfc_findnode_did(vport, did);
	if (!ndlp) {
		/* Cannot find existing Fabric ndlp, so allocate a new one */
		ndlp = mempool_alloc(phba->nlp_mem_pool, GFP_KERNEL);
		if (!ndlp)
			goto dropit;

		lpfc_nlp_init(vport, ndlp, did);
		lpfc_nlp_set_state(vport, ndlp, NLP_STE_NPR_NODE);
		newnode = 1;
		if ((did & Fabric_DID_MASK) == Fabric_DID_MASK)
			ndlp->nlp_type |= NLP_FABRIC;
	} else if (!NLP_CHK_NODE_ACT(ndlp)) {
		ndlp = lpfc_enable_node(vport, ndlp,
					NLP_STE_UNUSED_NODE);
		if (!ndlp)
			goto dropit;
		lpfc_nlp_set_state(vport, ndlp, NLP_STE_NPR_NODE);
		newnode = 1;
		if ((did & Fabric_DID_MASK) == Fabric_DID_MASK)
			ndlp->nlp_type |= NLP_FABRIC;
	} else if (ndlp->nlp_state == NLP_STE_UNUSED_NODE) {
		/* This is similar to the new node path */
		ndlp = lpfc_nlp_get(ndlp);
		if (!ndlp)
			goto dropit;
		lpfc_nlp_set_state(vport, ndlp, NLP_STE_NPR_NODE);
		newnode = 1;
	}

	phba->fc_stat.elsRcvFrame++;

	elsiocb->context1 = lpfc_nlp_get(ndlp);
	elsiocb->vport = vport;

	if ((cmd & ELS_CMD_MASK) == ELS_CMD_RSCN) {
		cmd &= ELS_CMD_MASK;
	}
	/* ELS command <elsCmd> received from NPORT <did> */
	lpfc_printf_vlog(vport, KERN_INFO, LOG_ELS,
			 "0112 ELS command x%x received from NPORT x%x "
			 "Data: x%x\n", cmd, did, vport->port_state);
	switch (cmd) {
	case ELS_CMD_PLOGI:
		lpfc_debugfs_disc_trc(vport, LPFC_DISC_TRC_ELS_UNSOL,
			"RCV PLOGI:       did:x%x/ste:x%x flg:x%x",
			did, vport->port_state, ndlp->nlp_flag);

		phba->fc_stat.elsRcvPLOGI++;
		ndlp = lpfc_plogi_confirm_nport(phba, payload, ndlp);

		lpfc_send_els_event(vport, ndlp, payload);
		if (vport->port_state < LPFC_DISC_AUTH) {
			if (!(phba->pport->fc_flag & FC_PT2PT) ||
				(phba->pport->fc_flag & FC_PT2PT_PLOGI)) {
				rjt_err = LSRJT_UNABLE_TPC;
				break;
			}
			/* We get here, and drop thru, if we are PT2PT with
			 * another NPort and the other side has initiated
			 * the PLOGI before responding to our FLOGI.
			 */
		}

		shost = lpfc_shost_from_vport(vport);
		spin_lock_irq(shost->host_lock);
		ndlp->nlp_flag &= ~NLP_TARGET_REMOVE;
		spin_unlock_irq(shost->host_lock);

		lpfc_disc_state_machine(vport, ndlp, elsiocb,
					NLP_EVT_RCV_PLOGI);

		break;
	case ELS_CMD_FLOGI:
		lpfc_debugfs_disc_trc(vport, LPFC_DISC_TRC_ELS_UNSOL,
			"RCV FLOGI:       did:x%x/ste:x%x flg:x%x",
			did, vport->port_state, ndlp->nlp_flag);

		phba->fc_stat.elsRcvFLOGI++;
		lpfc_els_rcv_flogi(vport, elsiocb, ndlp);
		if (newnode)
			lpfc_nlp_put(ndlp);
		break;
	case ELS_CMD_LOGO:
		lpfc_debugfs_disc_trc(vport, LPFC_DISC_TRC_ELS_UNSOL,
			"RCV LOGO:        did:x%x/ste:x%x flg:x%x",
			did, vport->port_state, ndlp->nlp_flag);

		phba->fc_stat.elsRcvLOGO++;
		lpfc_send_els_event(vport, ndlp, payload);
		if (vport->port_state < LPFC_DISC_AUTH) {
			rjt_err = LSRJT_UNABLE_TPC;
			break;
		}
		lpfc_disc_state_machine(vport, ndlp, elsiocb, NLP_EVT_RCV_LOGO);
		break;
	case ELS_CMD_PRLO:
		lpfc_debugfs_disc_trc(vport, LPFC_DISC_TRC_ELS_UNSOL,
			"RCV PRLO:        did:x%x/ste:x%x flg:x%x",
			did, vport->port_state, ndlp->nlp_flag);

		phba->fc_stat.elsRcvPRLO++;
		lpfc_send_els_event(vport, ndlp, payload);
		if (vport->port_state < LPFC_DISC_AUTH) {
			rjt_err = LSRJT_UNABLE_TPC;
			break;
		}
		lpfc_disc_state_machine(vport, ndlp, elsiocb, NLP_EVT_RCV_PRLO);
		break;
	case ELS_CMD_RSCN:
		phba->fc_stat.elsRcvRSCN++;
		lpfc_els_rcv_rscn(vport, elsiocb, ndlp);
		if (newnode)
			lpfc_nlp_put(ndlp);
		break;
	case ELS_CMD_ADISC:
		lpfc_debugfs_disc_trc(vport, LPFC_DISC_TRC_ELS_UNSOL,
			"RCV ADISC:       did:x%x/ste:x%x flg:x%x",
			did, vport->port_state, ndlp->nlp_flag);

		lpfc_send_els_event(vport, ndlp, payload);
		phba->fc_stat.elsRcvADISC++;
		if (vport->port_state < LPFC_DISC_AUTH) {
			rjt_err = LSRJT_UNABLE_TPC;
			break;
		}
		lpfc_disc_state_machine(vport, ndlp, elsiocb,
					NLP_EVT_RCV_ADISC);
		break;
	case ELS_CMD_PDISC:
		lpfc_debugfs_disc_trc(vport, LPFC_DISC_TRC_ELS_UNSOL,
			"RCV PDISC:       did:x%x/ste:x%x flg:x%x",
			did, vport->port_state, ndlp->nlp_flag);

		phba->fc_stat.elsRcvPDISC++;
		if (vport->port_state < LPFC_DISC_AUTH) {
			rjt_err = LSRJT_UNABLE_TPC;
			break;
		}
		lpfc_disc_state_machine(vport, ndlp, elsiocb,
					NLP_EVT_RCV_PDISC);
		break;
	case ELS_CMD_FARPR:
		lpfc_debugfs_disc_trc(vport, LPFC_DISC_TRC_ELS_UNSOL,
			"RCV FARPR:       did:x%x/ste:x%x flg:x%x",
			did, vport->port_state, ndlp->nlp_flag);

		phba->fc_stat.elsRcvFARPR++;
		lpfc_els_rcv_farpr(vport, elsiocb, ndlp);
		break;
	case ELS_CMD_FARP:
		lpfc_debugfs_disc_trc(vport, LPFC_DISC_TRC_ELS_UNSOL,
			"RCV FARP:        did:x%x/ste:x%x flg:x%x",
			did, vport->port_state, ndlp->nlp_flag);

		phba->fc_stat.elsRcvFARP++;
		lpfc_els_rcv_farp(vport, elsiocb, ndlp);
		break;
	case ELS_CMD_FAN:
		lpfc_debugfs_disc_trc(vport, LPFC_DISC_TRC_ELS_UNSOL,
			"RCV FAN:         did:x%x/ste:x%x flg:x%x",
			did, vport->port_state, ndlp->nlp_flag);

		phba->fc_stat.elsRcvFAN++;
		lpfc_els_rcv_fan(vport, elsiocb, ndlp);
		break;
	case ELS_CMD_PRLI:
		lpfc_debugfs_disc_trc(vport, LPFC_DISC_TRC_ELS_UNSOL,
			"RCV PRLI:        did:x%x/ste:x%x flg:x%x",
			did, vport->port_state, ndlp->nlp_flag);

		phba->fc_stat.elsRcvPRLI++;
		if (vport->port_state < LPFC_DISC_AUTH) {
			rjt_err = LSRJT_UNABLE_TPC;
			break;
		}
		lpfc_disc_state_machine(vport, ndlp, elsiocb, NLP_EVT_RCV_PRLI);
		break;
	case ELS_CMD_LIRR:
		lpfc_debugfs_disc_trc(vport, LPFC_DISC_TRC_ELS_UNSOL,
			"RCV LIRR:        did:x%x/ste:x%x flg:x%x",
			did, vport->port_state, ndlp->nlp_flag);

		phba->fc_stat.elsRcvLIRR++;
		lpfc_els_rcv_lirr(vport, elsiocb, ndlp);
		if (newnode)
			lpfc_nlp_put(ndlp);
		break;
	case ELS_CMD_RLS:
		lpfc_debugfs_disc_trc(vport, LPFC_DISC_TRC_ELS_UNSOL,
			"RCV RLS:         did:x%x/ste:x%x flg:x%x",
			did, vport->port_state, ndlp->nlp_flag);

		phba->fc_stat.elsRcvRLS++;
		lpfc_els_rcv_rls(vport, elsiocb, ndlp);
		if (newnode)
			lpfc_nlp_put(ndlp);
		break;
	case ELS_CMD_RPS:
		lpfc_debugfs_disc_trc(vport, LPFC_DISC_TRC_ELS_UNSOL,
			"RCV RPS:         did:x%x/ste:x%x flg:x%x",
			did, vport->port_state, ndlp->nlp_flag);

		phba->fc_stat.elsRcvRPS++;
		lpfc_els_rcv_rps(vport, elsiocb, ndlp);
		if (newnode)
			lpfc_nlp_put(ndlp);
		break;
	case ELS_CMD_RPL:
		lpfc_debugfs_disc_trc(vport, LPFC_DISC_TRC_ELS_UNSOL,
			"RCV RPL:         did:x%x/ste:x%x flg:x%x",
			did, vport->port_state, ndlp->nlp_flag);

		phba->fc_stat.elsRcvRPL++;
		lpfc_els_rcv_rpl(vport, elsiocb, ndlp);
		if (newnode)
			lpfc_nlp_put(ndlp);
		break;
	case ELS_CMD_RNID:
		lpfc_debugfs_disc_trc(vport, LPFC_DISC_TRC_ELS_UNSOL,
			"RCV RNID:        did:x%x/ste:x%x flg:x%x",
			did, vport->port_state, ndlp->nlp_flag);

		phba->fc_stat.elsRcvRNID++;
		lpfc_els_rcv_rnid(vport, elsiocb, ndlp);
		if (newnode)
			lpfc_nlp_put(ndlp);
		break;
	case ELS_CMD_RTV:
		lpfc_debugfs_disc_trc(vport, LPFC_DISC_TRC_ELS_UNSOL,
			"RCV RTV:        did:x%x/ste:x%x flg:x%x",
			did, vport->port_state, ndlp->nlp_flag);
		phba->fc_stat.elsRcvRTV++;
		lpfc_els_rcv_rtv(vport, elsiocb, ndlp);
		if (newnode)
			lpfc_nlp_put(ndlp);
		break;
	case ELS_CMD_RRQ:
		lpfc_debugfs_disc_trc(vport, LPFC_DISC_TRC_ELS_UNSOL,
			"RCV RRQ:         did:x%x/ste:x%x flg:x%x",
			did, vport->port_state, ndlp->nlp_flag);

		phba->fc_stat.elsRcvRRQ++;
		lpfc_els_rcv_rrq(vport, elsiocb, ndlp);
		if (newnode)
			lpfc_nlp_put(ndlp);
		break;
	case ELS_CMD_ECHO:
		lpfc_debugfs_disc_trc(vport, LPFC_DISC_TRC_ELS_UNSOL,
			"RCV ECHO:        did:x%x/ste:x%x flg:x%x",
			did, vport->port_state, ndlp->nlp_flag);

		phba->fc_stat.elsRcvECHO++;
		lpfc_els_rcv_echo(vport, elsiocb, ndlp);
		if (newnode)
			lpfc_nlp_put(ndlp);
		break;
	default:
		lpfc_debugfs_disc_trc(vport, LPFC_DISC_TRC_ELS_UNSOL,
			"RCV ELS cmd:     cmd:x%x did:x%x/ste:x%x",
			cmd, did, vport->port_state);

		/* Unsupported ELS command, reject */
		rjt_err = LSRJT_INVALID_CMD;

		/* Unknown ELS command <elsCmd> received from NPORT <did> */
		lpfc_printf_vlog(vport, KERN_ERR, LOG_ELS,
				 "0115 Unknown ELS command x%x "
				 "received from NPORT x%x\n", cmd, did);
		if (newnode)
			lpfc_nlp_put(ndlp);
		break;
	}

	/* check if need to LS_RJT received ELS cmd */
	if (rjt_err) {
		memset(&stat, 0, sizeof(stat));
		stat.un.b.lsRjtRsnCode = rjt_err;
		stat.un.b.lsRjtRsnCodeExp = LSEXP_NOTHING_MORE;
		lpfc_els_rsp_reject(vport, stat.un.lsRjtError, elsiocb, ndlp,
			NULL);
	}

	lpfc_nlp_put(elsiocb->context1);
	elsiocb->context1 = NULL;
	return;

dropit:
	if (vport && !(vport->load_flag & FC_UNLOADING))
		lpfc_printf_vlog(vport, KERN_ERR, LOG_ELS,
			"0111 Dropping received ELS cmd "
			"Data: x%x x%x x%x\n",
			icmd->ulpStatus, icmd->un.ulpWord[4], icmd->ulpTimeout);
	phba->fc_stat.elsRcvDrop++;
}

/**
 * lpfc_find_vport_by_vpid - Find a vport on a HBA through vport identifier
 * @phba: pointer to lpfc hba data structure.
 * @vpi: host virtual N_Port identifier.
 *
 * This routine finds a vport on a HBA (referred by @phba) through a
 * @vpi. The function walks the HBA's vport list and returns the address
 * of the vport with the matching @vpi.
 *
 * Return code
 *    NULL - No vport with the matching @vpi found
 *    Otherwise - Address to the vport with the matching @vpi.
 **/
struct lpfc_vport *
lpfc_find_vport_by_vpid(struct lpfc_hba *phba, uint16_t vpi)
{
	struct lpfc_vport *vport;
	unsigned long flags;

	spin_lock_irqsave(&phba->hbalock, flags);
	list_for_each_entry(vport, &phba->port_list, listentry) {
		if (vport->vpi == vpi) {
			spin_unlock_irqrestore(&phba->hbalock, flags);
			return vport;
		}
	}
	spin_unlock_irqrestore(&phba->hbalock, flags);
	return NULL;
}

/**
 * lpfc_els_unsol_event - Process an unsolicited event from an els sli ring
 * @phba: pointer to lpfc hba data structure.
 * @pring: pointer to a SLI ring.
 * @elsiocb: pointer to lpfc els iocb data structure.
 *
 * This routine is used to process an unsolicited event received from a SLI
 * (Service Level Interface) ring. The actual processing of the data buffer
 * associated with the unsolicited event is done by invoking the routine
 * lpfc_els_unsol_buffer() after properly set up the iocb buffer from the
 * SLI ring on which the unsolicited event was received.
 **/
void
lpfc_els_unsol_event(struct lpfc_hba *phba, struct lpfc_sli_ring *pring,
		     struct lpfc_iocbq *elsiocb)
{
	struct lpfc_vport *vport = phba->pport;
	IOCB_t *icmd = &elsiocb->iocb;
	dma_addr_t paddr;
	struct lpfc_dmabuf *bdeBuf1 = elsiocb->context2;
	struct lpfc_dmabuf *bdeBuf2 = elsiocb->context3;

	elsiocb->context1 = NULL;
	elsiocb->context2 = NULL;
	elsiocb->context3 = NULL;

	if (icmd->ulpStatus == IOSTAT_NEED_BUFFER) {
		lpfc_sli_hbqbuf_add_hbqs(phba, LPFC_ELS_HBQ);
	} else if (icmd->ulpStatus == IOSTAT_LOCAL_REJECT &&
	    (icmd->un.ulpWord[4] & 0xff) == IOERR_RCV_BUFFER_WAITING) {
		phba->fc_stat.NoRcvBuf++;
		/* Not enough posted buffers; Try posting more buffers */
		if (!(phba->sli3_options & LPFC_SLI3_HBQ_ENABLED))
			lpfc_post_buffer(phba, pring, 0);
		return;
	}

	if ((phba->sli3_options & LPFC_SLI3_NPIV_ENABLED) &&
	    (icmd->ulpCommand == CMD_IOCB_RCV_ELS64_CX ||
	     icmd->ulpCommand == CMD_IOCB_RCV_SEQ64_CX)) {
		if (icmd->unsli3.rcvsli3.vpi == 0xffff)
			vport = phba->pport;
		else
			vport = lpfc_find_vport_by_vpid(phba,
				icmd->unsli3.rcvsli3.vpi - phba->vpi_base);
	}
	/* If there are no BDEs associated
	 * with this IOCB, there is nothing to do.
	 */
	if (icmd->ulpBdeCount == 0)
		return;

	/* type of ELS cmd is first 32bit word
	 * in packet
	 */
	if (phba->sli3_options & LPFC_SLI3_HBQ_ENABLED) {
		elsiocb->context2 = bdeBuf1;
	} else {
		paddr = getPaddr(icmd->un.cont64[0].addrHigh,
				 icmd->un.cont64[0].addrLow);
		elsiocb->context2 = lpfc_sli_ringpostbuf_get(phba, pring,
							     paddr);
	}

	lpfc_els_unsol_buffer(phba, pring, vport, elsiocb);
	/*
	 * The different unsolicited event handlers would tell us
	 * if they are done with "mp" by setting context2 to NULL.
	 */
	if (elsiocb->context2) {
		lpfc_in_buf_free(phba, (struct lpfc_dmabuf *)elsiocb->context2);
		elsiocb->context2 = NULL;
	}

	/* RCV_ELS64_CX provide for 2 BDEs - process 2nd if included */
	if ((phba->sli3_options & LPFC_SLI3_HBQ_ENABLED) &&
	    icmd->ulpBdeCount == 2) {
		elsiocb->context2 = bdeBuf2;
		lpfc_els_unsol_buffer(phba, pring, vport, elsiocb);
		/* free mp if we are done with it */
		if (elsiocb->context2) {
			lpfc_in_buf_free(phba, elsiocb->context2);
			elsiocb->context2 = NULL;
		}
	}
}

/**
 * lpfc_do_scr_ns_plogi - Issue a plogi to the name server for scr
 * @phba: pointer to lpfc hba data structure.
 * @vport: pointer to a virtual N_Port data structure.
 *
 * This routine issues a Port Login (PLOGI) to the Name Server with
 * State Change Request (SCR) for a @vport. This routine will create an
 * ndlp for the Name Server associated to the @vport if such node does
 * not already exist. The PLOGI to Name Server is issued by invoking the
 * lpfc_issue_els_plogi() routine. If Fabric-Device Management Interface
 * (FDMI) is configured to the @vport, a FDMI node will be created and
 * the PLOGI to FDMI is issued by invoking lpfc_issue_els_plogi() routine.
 **/
void
lpfc_do_scr_ns_plogi(struct lpfc_hba *phba, struct lpfc_vport *vport)
{
	struct lpfc_nodelist *ndlp, *ndlp_fdmi;

	ndlp = lpfc_findnode_did(vport, NameServer_DID);
	if (!ndlp) {
		ndlp = mempool_alloc(phba->nlp_mem_pool, GFP_KERNEL);
		if (!ndlp) {
			if (phba->fc_topology == TOPOLOGY_LOOP) {
				lpfc_disc_start(vport);
				return;
			}
			lpfc_vport_set_state(vport, FC_VPORT_FAILED);
			lpfc_printf_vlog(vport, KERN_ERR, LOG_ELS,
					 "0251 NameServer login: no memory\n");
			return;
		}
		lpfc_nlp_init(vport, ndlp, NameServer_DID);
	} else if (!NLP_CHK_NODE_ACT(ndlp)) {
		ndlp = lpfc_enable_node(vport, ndlp, NLP_STE_UNUSED_NODE);
		if (!ndlp) {
			if (phba->fc_topology == TOPOLOGY_LOOP) {
				lpfc_disc_start(vport);
				return;
			}
			lpfc_vport_set_state(vport, FC_VPORT_FAILED);
			lpfc_printf_vlog(vport, KERN_ERR, LOG_ELS,
					"0348 NameServer login: node freed\n");
			return;
		}
	}
	ndlp->nlp_type |= NLP_FABRIC;

	lpfc_nlp_set_state(vport, ndlp, NLP_STE_PLOGI_ISSUE);

	if (lpfc_issue_els_plogi(vport, ndlp->nlp_DID, 0)) {
		lpfc_vport_set_state(vport, FC_VPORT_FAILED);
		lpfc_printf_vlog(vport, KERN_ERR, LOG_ELS,
				 "0252 Cannot issue NameServer login\n");
		return;
	}

	if (vport->cfg_fdmi_on) {
		ndlp_fdmi = mempool_alloc(phba->nlp_mem_pool,
					  GFP_KERNEL);
		if (ndlp_fdmi) {
			lpfc_nlp_init(vport, ndlp_fdmi, FDMI_DID);
			ndlp_fdmi->nlp_type |= NLP_FABRIC;
			lpfc_nlp_set_state(vport, ndlp_fdmi,
				NLP_STE_PLOGI_ISSUE);
			lpfc_issue_els_plogi(vport, ndlp_fdmi->nlp_DID,
					     0);
		}
	}
	return;
}

/**
 * lpfc_cmpl_reg_new_vport - Completion callback function to register new vport
 * @phba: pointer to lpfc hba data structure.
 * @pmb: pointer to the driver internal queue element for mailbox command.
 *
 * This routine is the completion callback function to register new vport
 * mailbox command. If the new vport mailbox command completes successfully,
 * the fabric registration login shall be performed on physical port (the
 * new vport created is actually a physical port, with VPI 0) or the port
 * login to Name Server for State Change Request (SCR) will be performed
 * on virtual port (real virtual port, with VPI greater than 0).
 **/
static void
lpfc_cmpl_reg_new_vport(struct lpfc_hba *phba, LPFC_MBOXQ_t *pmb)
{
	struct lpfc_vport *vport = pmb->vport;
	struct Scsi_Host  *shost = lpfc_shost_from_vport(vport);
	struct lpfc_nodelist *ndlp = (struct lpfc_nodelist *) pmb->context2;
	MAILBOX_t *mb = &pmb->u.mb;
	int rc;

	spin_lock_irq(shost->host_lock);
	vport->fc_flag &= ~FC_VPORT_NEEDS_REG_VPI;
	spin_unlock_irq(shost->host_lock);

	if (mb->mbxStatus) {
		lpfc_printf_vlog(vport, KERN_ERR, LOG_MBOX,
				"0915 Register VPI failed : Status: x%x"
				" upd bit: x%x \n", mb->mbxStatus,
				 mb->un.varRegVpi.upd);
		if (phba->sli_rev == LPFC_SLI_REV4 &&
			mb->un.varRegVpi.upd)
			goto mbox_err_exit ;

		switch (mb->mbxStatus) {
		case 0x11:	/* unsupported feature */
		case 0x9603:	/* max_vpi exceeded */
		case 0x9602:	/* Link event since CLEAR_LA */
			/* giving up on vport registration */
			lpfc_vport_set_state(vport, FC_VPORT_FAILED);
			spin_lock_irq(shost->host_lock);
			vport->fc_flag &= ~(FC_FABRIC | FC_PUBLIC_LOOP);
			spin_unlock_irq(shost->host_lock);
			lpfc_can_disctmo(vport);
			break;
		/* If reg_vpi fail with invalid VPI status, re-init VPI */
		case 0x20:
			spin_lock_irq(shost->host_lock);
			vport->fc_flag |= FC_VPORT_NEEDS_REG_VPI;
			spin_unlock_irq(shost->host_lock);
			lpfc_init_vpi(phba, pmb, vport->vpi);
			pmb->vport = vport;
			pmb->mbox_cmpl = lpfc_init_vpi_cmpl;
			rc = lpfc_sli_issue_mbox(phba, pmb,
				MBX_NOWAIT);
			if (rc == MBX_NOT_FINISHED) {
				lpfc_printf_vlog(vport,
					KERN_ERR, LOG_MBOX,
					"2732 Failed to issue INIT_VPI"
					" mailbox command\n");
			} else {
				lpfc_nlp_put(ndlp);
				return;
			}

		default:
			/* Try to recover from this error */
			if (phba->sli_rev == LPFC_SLI_REV4)
				lpfc_sli4_unreg_all_rpis(vport);
			lpfc_mbx_unreg_vpi(vport);
			spin_lock_irq(shost->host_lock);
			vport->fc_flag |= FC_VPORT_NEEDS_REG_VPI;
			spin_unlock_irq(shost->host_lock);
			if (vport->port_type == LPFC_PHYSICAL_PORT
				&& !(vport->fc_flag & FC_LOGO_RCVD_DID_CHNG))
				lpfc_initial_flogi(vport);
			else
				lpfc_initial_fdisc(vport);
			break;
		}
	} else {
		spin_lock_irq(shost->host_lock);
		vport->vpi_state |= LPFC_VPI_REGISTERED;
		spin_unlock_irq(shost->host_lock);
		if (vport == phba->pport) {
			if (phba->sli_rev < LPFC_SLI_REV4)
				lpfc_issue_fabric_reglogin(vport);
			else {
				/*
				 * If the physical port is instantiated using
				 * FDISC, do not start vport discovery.
				 */
				if (vport->port_state != LPFC_FDISC)
					lpfc_start_fdiscs(phba);
				lpfc_do_scr_ns_plogi(phba, vport);
			}
		} else
			lpfc_do_scr_ns_plogi(phba, vport);
	}
mbox_err_exit:
	/* Now, we decrement the ndlp reference count held for this
	 * callback function
	 */
	lpfc_nlp_put(ndlp);

	mempool_free(pmb, phba->mbox_mem_pool);
	return;
}

/**
 * lpfc_register_new_vport - Register a new vport with a HBA
 * @phba: pointer to lpfc hba data structure.
 * @vport: pointer to a host virtual N_Port data structure.
 * @ndlp: pointer to a node-list data structure.
 *
 * This routine registers the @vport as a new virtual port with a HBA.
 * It is done through a registering vpi mailbox command.
 **/
void
lpfc_register_new_vport(struct lpfc_hba *phba, struct lpfc_vport *vport,
			struct lpfc_nodelist *ndlp)
{
	struct Scsi_Host *shost = lpfc_shost_from_vport(vport);
	LPFC_MBOXQ_t *mbox;

	mbox = mempool_alloc(phba->mbox_mem_pool, GFP_KERNEL);
	if (mbox) {
		lpfc_reg_vpi(vport, mbox);
		mbox->vport = vport;
		mbox->context2 = lpfc_nlp_get(ndlp);
		mbox->mbox_cmpl = lpfc_cmpl_reg_new_vport;
		if (lpfc_sli_issue_mbox(phba, mbox, MBX_NOWAIT)
		    == MBX_NOT_FINISHED) {
			/* mailbox command not success, decrement ndlp
			 * reference count for this command
			 */
			lpfc_nlp_put(ndlp);
			mempool_free(mbox, phba->mbox_mem_pool);

			lpfc_printf_vlog(vport, KERN_ERR, LOG_MBOX,
				"0253 Register VPI: Can't send mbox\n");
			goto mbox_err_exit;
		}
	} else {
		lpfc_printf_vlog(vport, KERN_ERR, LOG_MBOX,
				 "0254 Register VPI: no memory\n");
		goto mbox_err_exit;
	}
	return;

mbox_err_exit:
	lpfc_vport_set_state(vport, FC_VPORT_FAILED);
	spin_lock_irq(shost->host_lock);
	vport->fc_flag &= ~FC_VPORT_NEEDS_REG_VPI;
	spin_unlock_irq(shost->host_lock);
	return;
}

/**
 * lpfc_cancel_all_vport_retry_delay_timer - Cancel all vport retry delay timer
 * @phba: pointer to lpfc hba data structure.
 *
 * This routine cancels the retry delay timers to all the vports.
 **/
void
lpfc_cancel_all_vport_retry_delay_timer(struct lpfc_hba *phba)
{
	struct lpfc_vport **vports;
	struct lpfc_nodelist *ndlp;
	uint32_t link_state;
	int i;

	/* Treat this failure as linkdown for all vports */
	link_state = phba->link_state;
	lpfc_linkdown(phba);
	phba->link_state = link_state;

	vports = lpfc_create_vport_work_array(phba);

	if (vports) {
		for (i = 0; i <= phba->max_vports && vports[i] != NULL; i++) {
			ndlp = lpfc_findnode_did(vports[i], Fabric_DID);
			if (ndlp)
				lpfc_cancel_retry_delay_tmo(vports[i], ndlp);
			lpfc_els_flush_cmd(vports[i]);
		}
		lpfc_destroy_vport_work_array(phba, vports);
	}
}

/**
 * lpfc_retry_pport_discovery - Start timer to retry FLOGI.
 * @phba: pointer to lpfc hba data structure.
 *
 * This routine abort all pending discovery commands and
 * start a timer to retry FLOGI for the physical port
 * discovery.
 **/
void
lpfc_retry_pport_discovery(struct lpfc_hba *phba)
{
	struct lpfc_nodelist *ndlp;
	struct Scsi_Host  *shost;

	/* Cancel the all vports retry delay retry timers */
	lpfc_cancel_all_vport_retry_delay_timer(phba);

	/* If fabric require FLOGI, then re-instantiate physical login */
	ndlp = lpfc_findnode_did(phba->pport, Fabric_DID);
	if (!ndlp)
		return;

	shost = lpfc_shost_from_vport(phba->pport);
	mod_timer(&ndlp->nlp_delayfunc, jiffies + HZ);
	spin_lock_irq(shost->host_lock);
	ndlp->nlp_flag |= NLP_DELAY_TMO;
	spin_unlock_irq(shost->host_lock);
	ndlp->nlp_last_elscmd = ELS_CMD_FLOGI;
	phba->pport->port_state = LPFC_FLOGI;
	return;
}

/**
 * lpfc_fabric_login_reqd - Check if FLOGI required.
 * @phba: pointer to lpfc hba data structure.
 * @cmdiocb: pointer to FDISC command iocb.
 * @rspiocb: pointer to FDISC response iocb.
 *
 * This routine checks if a FLOGI is reguired for FDISC
 * to succeed.
 **/
static int
lpfc_fabric_login_reqd(struct lpfc_hba *phba,
		struct lpfc_iocbq *cmdiocb,
		struct lpfc_iocbq *rspiocb)
{

	if ((rspiocb->iocb.ulpStatus != IOSTAT_FABRIC_RJT) ||
		(rspiocb->iocb.un.ulpWord[4] != RJT_LOGIN_REQUIRED))
		return 0;
	else
		return 1;
}

/**
 * lpfc_cmpl_els_fdisc - Completion function for fdisc iocb command
 * @phba: pointer to lpfc hba data structure.
 * @cmdiocb: pointer to lpfc command iocb data structure.
 * @rspiocb: pointer to lpfc response iocb data structure.
 *
 * This routine is the completion callback function to a Fabric Discover
 * (FDISC) ELS command. Since all the FDISC ELS commands are issued
 * single threaded, each FDISC completion callback function will reset
 * the discovery timer for all vports such that the timers will not get
 * unnecessary timeout. The function checks the FDISC IOCB status. If error
 * detected, the vport will be set to FC_VPORT_FAILED state. Otherwise,the
 * vport will set to FC_VPORT_ACTIVE state. It then checks whether the DID
 * assigned to the vport has been changed with the completion of the FDISC
 * command. If so, both RPI (Remote Port Index) and VPI (Virtual Port Index)
 * are unregistered from the HBA, and then the lpfc_register_new_vport()
 * routine is invoked to register new vport with the HBA. Otherwise, the
 * lpfc_do_scr_ns_plogi() routine is invoked to issue a PLOGI to the Name
 * Server for State Change Request (SCR).
 **/
static void
lpfc_cmpl_els_fdisc(struct lpfc_hba *phba, struct lpfc_iocbq *cmdiocb,
		    struct lpfc_iocbq *rspiocb)
{
	struct lpfc_vport *vport = cmdiocb->vport;
	struct Scsi_Host  *shost = lpfc_shost_from_vport(vport);
	struct lpfc_nodelist *ndlp = (struct lpfc_nodelist *) cmdiocb->context1;
	struct lpfc_nodelist *np;
	struct lpfc_nodelist *next_np;
	IOCB_t *irsp = &rspiocb->iocb;
	struct lpfc_iocbq *piocb;

	lpfc_printf_vlog(vport, KERN_INFO, LOG_ELS,
			 "0123 FDISC completes. x%x/x%x prevDID: x%x\n",
			 irsp->ulpStatus, irsp->un.ulpWord[4],
			 vport->fc_prevDID);
	/* Since all FDISCs are being single threaded, we
	 * must reset the discovery timer for ALL vports
	 * waiting to send FDISC when one completes.
	 */
	list_for_each_entry(piocb, &phba->fabric_iocb_list, list) {
		lpfc_set_disctmo(piocb->vport);
	}

	lpfc_debugfs_disc_trc(vport, LPFC_DISC_TRC_ELS_CMD,
		"FDISC cmpl:      status:x%x/x%x prevdid:x%x",
		irsp->ulpStatus, irsp->un.ulpWord[4], vport->fc_prevDID);

	if (irsp->ulpStatus) {

		if (lpfc_fabric_login_reqd(phba, cmdiocb, rspiocb)) {
			lpfc_retry_pport_discovery(phba);
			goto out;
		}

		/* Check for retry */
		if (lpfc_els_retry(phba, cmdiocb, rspiocb))
			goto out;
		/* FDISC failed */
		lpfc_printf_vlog(vport, KERN_ERR, LOG_ELS,
				 "0126 FDISC failed. (%d/%d)\n",
				 irsp->ulpStatus, irsp->un.ulpWord[4]);
		goto fdisc_failed;
	}
	spin_lock_irq(shost->host_lock);
	vport->fc_flag &= ~FC_VPORT_CVL_RCVD;
	vport->fc_flag &= ~FC_VPORT_LOGO_RCVD;
	vport->fc_flag |= FC_FABRIC;
	if (vport->phba->fc_topology == TOPOLOGY_LOOP)
		vport->fc_flag |=  FC_PUBLIC_LOOP;
	spin_unlock_irq(shost->host_lock);

	vport->fc_myDID = irsp->un.ulpWord[4] & Mask_DID;
	lpfc_vport_set_state(vport, FC_VPORT_ACTIVE);
	if ((vport->fc_prevDID != vport->fc_myDID) &&
		!(vport->fc_flag & FC_VPORT_NEEDS_REG_VPI)) {
		/* If our NportID changed, we need to ensure all
		 * remaining NPORTs get unreg_login'ed so we can
		 * issue unreg_vpi.
		 */
		list_for_each_entry_safe(np, next_np,
			&vport->fc_nodes, nlp_listp) {
			if (!NLP_CHK_NODE_ACT(ndlp) ||
			    (np->nlp_state != NLP_STE_NPR_NODE) ||
			    !(np->nlp_flag & NLP_NPR_ADISC))
				continue;
			spin_lock_irq(shost->host_lock);
			np->nlp_flag &= ~NLP_NPR_ADISC;
			spin_unlock_irq(shost->host_lock);
			lpfc_unreg_rpi(vport, np);
		}
		lpfc_cleanup_pending_mbox(vport);

		if (phba->sli_rev == LPFC_SLI_REV4)
			lpfc_sli4_unreg_all_rpis(vport);

		lpfc_mbx_unreg_vpi(vport);
		spin_lock_irq(shost->host_lock);
		vport->fc_flag |= FC_VPORT_NEEDS_REG_VPI;
		if (phba->sli_rev == LPFC_SLI_REV4)
			vport->fc_flag |= FC_VPORT_NEEDS_INIT_VPI;
		else
			vport->fc_flag |= FC_LOGO_RCVD_DID_CHNG;
		spin_unlock_irq(shost->host_lock);
	} else if ((phba->sli_rev == LPFC_SLI_REV4) &&
		!(vport->fc_flag & FC_VPORT_NEEDS_REG_VPI)) {
		/*
		 * Driver needs to re-reg VPI in order for f/w
		 * to update the MAC address.
		 */
		lpfc_register_new_vport(phba, vport, ndlp);
<<<<<<< HEAD
		return ;
=======
		goto out;
>>>>>>> 45f53cc9
	}

	if (vport->fc_flag & FC_VPORT_NEEDS_INIT_VPI)
		lpfc_issue_init_vpi(vport);
	else if (vport->fc_flag & FC_VPORT_NEEDS_REG_VPI)
		lpfc_register_new_vport(phba, vport, ndlp);
	else
		lpfc_do_scr_ns_plogi(phba, vport);
	goto out;
fdisc_failed:
	lpfc_vport_set_state(vport, FC_VPORT_FAILED);
	/* Cancel discovery timer */
	lpfc_can_disctmo(vport);
	lpfc_nlp_put(ndlp);
out:
	lpfc_els_free_iocb(phba, cmdiocb);
}

/**
 * lpfc_issue_els_fdisc - Issue a fdisc iocb command
 * @vport: pointer to a virtual N_Port data structure.
 * @ndlp: pointer to a node-list data structure.
 * @retry: number of retries to the command IOCB.
 *
 * This routine prepares and issues a Fabric Discover (FDISC) IOCB to
 * a remote node (@ndlp) off a @vport. It uses the lpfc_issue_fabric_iocb()
 * routine to issue the IOCB, which makes sure only one outstanding fabric
 * IOCB will be sent off HBA at any given time.
 *
 * Note that, in lpfc_prep_els_iocb() routine, the reference count of ndlp
 * will be incremented by 1 for holding the ndlp and the reference to ndlp
 * will be stored into the context1 field of the IOCB for the completion
 * callback function to the FDISC ELS command.
 *
 * Return code
 *   0 - Successfully issued fdisc iocb command
 *   1 - Failed to issue fdisc iocb command
 **/
static int
lpfc_issue_els_fdisc(struct lpfc_vport *vport, struct lpfc_nodelist *ndlp,
		     uint8_t retry)
{
	struct lpfc_hba *phba = vport->phba;
	IOCB_t *icmd;
	struct lpfc_iocbq *elsiocb;
	struct serv_parm *sp;
	uint8_t *pcmd;
	uint16_t cmdsize;
	int did = ndlp->nlp_DID;
	int rc;

	vport->port_state = LPFC_FDISC;
	cmdsize = (sizeof(uint32_t) + sizeof(struct serv_parm));
	elsiocb = lpfc_prep_els_iocb(vport, 1, cmdsize, retry, ndlp, did,
				     ELS_CMD_FDISC);
	if (!elsiocb) {
		lpfc_vport_set_state(vport, FC_VPORT_FAILED);
		lpfc_printf_vlog(vport, KERN_ERR, LOG_ELS,
				 "0255 Issue FDISC: no IOCB\n");
		return 1;
	}

	icmd = &elsiocb->iocb;
	icmd->un.elsreq64.myID = 0;
	icmd->un.elsreq64.fl = 1;

	if  (phba->sli_rev == LPFC_SLI_REV4) {
		/* FDISC needs to be 1 for WQE VPI */
		elsiocb->iocb.ulpCt_h = (SLI4_CT_VPI >> 1) & 1;
		elsiocb->iocb.ulpCt_l = SLI4_CT_VPI & 1 ;
		/* Set the ulpContext to the vpi */
		elsiocb->iocb.ulpContext = vport->vpi + phba->vpi_base;
	} else {
		/* For FDISC, Let FDISC rsp set the NPortID for this VPI */
		icmd->ulpCt_h = 1;
		icmd->ulpCt_l = 0;
	}

	pcmd = (uint8_t *) (((struct lpfc_dmabuf *) elsiocb->context2)->virt);
	*((uint32_t *) (pcmd)) = ELS_CMD_FDISC;
	pcmd += sizeof(uint32_t); /* CSP Word 1 */
	memcpy(pcmd, &vport->phba->pport->fc_sparam, sizeof(struct serv_parm));
	sp = (struct serv_parm *) pcmd;
	/* Setup CSPs accordingly for Fabric */
	sp->cmn.e_d_tov = 0;
	sp->cmn.w2.r_a_tov = 0;
	sp->cls1.classValid = 0;
	sp->cls2.seqDelivery = 1;
	sp->cls3.seqDelivery = 1;

	pcmd += sizeof(uint32_t); /* CSP Word 2 */
	pcmd += sizeof(uint32_t); /* CSP Word 3 */
	pcmd += sizeof(uint32_t); /* CSP Word 4 */
	pcmd += sizeof(uint32_t); /* Port Name */
	memcpy(pcmd, &vport->fc_portname, 8);
	pcmd += sizeof(uint32_t); /* Node Name */
	pcmd += sizeof(uint32_t); /* Node Name */
	memcpy(pcmd, &vport->fc_nodename, 8);

	lpfc_set_disctmo(vport);

	phba->fc_stat.elsXmitFDISC++;
	elsiocb->iocb_cmpl = lpfc_cmpl_els_fdisc;

	lpfc_debugfs_disc_trc(vport, LPFC_DISC_TRC_ELS_CMD,
		"Issue FDISC:     did:x%x",
		did, 0, 0);

	rc = lpfc_issue_fabric_iocb(phba, elsiocb);
	if (rc == IOCB_ERROR) {
		lpfc_els_free_iocb(phba, elsiocb);
		lpfc_vport_set_state(vport, FC_VPORT_FAILED);
		lpfc_printf_vlog(vport, KERN_ERR, LOG_ELS,
				 "0256 Issue FDISC: Cannot send IOCB\n");
		return 1;
	}
	lpfc_vport_set_state(vport, FC_VPORT_INITIALIZING);
	return 0;
}

/**
 * lpfc_cmpl_els_npiv_logo - Completion function with vport logo
 * @phba: pointer to lpfc hba data structure.
 * @cmdiocb: pointer to lpfc command iocb data structure.
 * @rspiocb: pointer to lpfc response iocb data structure.
 *
 * This routine is the completion callback function to the issuing of a LOGO
 * ELS command off a vport. It frees the command IOCB and then decrement the
 * reference count held on ndlp for this completion function, indicating that
 * the reference to the ndlp is no long needed. Note that the
 * lpfc_els_free_iocb() routine decrements the ndlp reference held for this
 * callback function and an additional explicit ndlp reference decrementation
 * will trigger the actual release of the ndlp.
 **/
static void
lpfc_cmpl_els_npiv_logo(struct lpfc_hba *phba, struct lpfc_iocbq *cmdiocb,
			struct lpfc_iocbq *rspiocb)
{
	struct lpfc_vport *vport = cmdiocb->vport;
	IOCB_t *irsp;
	struct lpfc_nodelist *ndlp;
	ndlp = (struct lpfc_nodelist *)cmdiocb->context1;

	irsp = &rspiocb->iocb;
	lpfc_debugfs_disc_trc(vport, LPFC_DISC_TRC_ELS_CMD,
		"LOGO npiv cmpl:  status:x%x/x%x did:x%x",
		irsp->ulpStatus, irsp->un.ulpWord[4], irsp->un.rcvels.remoteID);

	lpfc_els_free_iocb(phba, cmdiocb);
	vport->unreg_vpi_cmpl = VPORT_ERROR;

	/* Trigger the release of the ndlp after logo */
	lpfc_nlp_put(ndlp);
}

/**
 * lpfc_issue_els_npiv_logo - Issue a logo off a vport
 * @vport: pointer to a virtual N_Port data structure.
 * @ndlp: pointer to a node-list data structure.
 *
 * This routine issues a LOGO ELS command to an @ndlp off a @vport.
 *
 * Note that, in lpfc_prep_els_iocb() routine, the reference count of ndlp
 * will be incremented by 1 for holding the ndlp and the reference to ndlp
 * will be stored into the context1 field of the IOCB for the completion
 * callback function to the LOGO ELS command.
 *
 * Return codes
 *   0 - Successfully issued logo off the @vport
 *   1 - Failed to issue logo off the @vport
 **/
int
lpfc_issue_els_npiv_logo(struct lpfc_vport *vport, struct lpfc_nodelist *ndlp)
{
	struct Scsi_Host *shost = lpfc_shost_from_vport(vport);
	struct lpfc_hba  *phba = vport->phba;
	IOCB_t *icmd;
	struct lpfc_iocbq *elsiocb;
	uint8_t *pcmd;
	uint16_t cmdsize;

	cmdsize = 2 * sizeof(uint32_t) + sizeof(struct lpfc_name);
	elsiocb = lpfc_prep_els_iocb(vport, 1, cmdsize, 0, ndlp, ndlp->nlp_DID,
				     ELS_CMD_LOGO);
	if (!elsiocb)
		return 1;

	icmd = &elsiocb->iocb;
	pcmd = (uint8_t *) (((struct lpfc_dmabuf *) elsiocb->context2)->virt);
	*((uint32_t *) (pcmd)) = ELS_CMD_LOGO;
	pcmd += sizeof(uint32_t);

	/* Fill in LOGO payload */
	*((uint32_t *) (pcmd)) = be32_to_cpu(vport->fc_myDID);
	pcmd += sizeof(uint32_t);
	memcpy(pcmd, &vport->fc_portname, sizeof(struct lpfc_name));

	lpfc_debugfs_disc_trc(vport, LPFC_DISC_TRC_ELS_CMD,
		"Issue LOGO npiv  did:x%x flg:x%x",
		ndlp->nlp_DID, ndlp->nlp_flag, 0);

	elsiocb->iocb_cmpl = lpfc_cmpl_els_npiv_logo;
	spin_lock_irq(shost->host_lock);
	ndlp->nlp_flag |= NLP_LOGO_SND;
	spin_unlock_irq(shost->host_lock);
	if (lpfc_sli_issue_iocb(phba, LPFC_ELS_RING, elsiocb, 0) ==
	    IOCB_ERROR) {
		spin_lock_irq(shost->host_lock);
		ndlp->nlp_flag &= ~NLP_LOGO_SND;
		spin_unlock_irq(shost->host_lock);
		lpfc_els_free_iocb(phba, elsiocb);
		return 1;
	}
	return 0;
}

/**
 * lpfc_fabric_block_timeout - Handler function to the fabric block timer
 * @ptr: holder for the timer function associated data.
 *
 * This routine is invoked by the fabric iocb block timer after
 * timeout. It posts the fabric iocb block timeout event by setting the
 * WORKER_FABRIC_BLOCK_TMO bit to work port event bitmap and then invokes
 * lpfc_worker_wake_up() routine to wake up the worker thread. It is for
 * the worker thread to invoke the lpfc_unblock_fabric_iocbs() on the
 * posted event WORKER_FABRIC_BLOCK_TMO.
 **/
void
lpfc_fabric_block_timeout(unsigned long ptr)
{
	struct lpfc_hba  *phba = (struct lpfc_hba *) ptr;
	unsigned long iflags;
	uint32_t tmo_posted;

	spin_lock_irqsave(&phba->pport->work_port_lock, iflags);
	tmo_posted = phba->pport->work_port_events & WORKER_FABRIC_BLOCK_TMO;
	if (!tmo_posted)
		phba->pport->work_port_events |= WORKER_FABRIC_BLOCK_TMO;
	spin_unlock_irqrestore(&phba->pport->work_port_lock, iflags);

	if (!tmo_posted)
		lpfc_worker_wake_up(phba);
	return;
}

/**
 * lpfc_resume_fabric_iocbs - Issue a fabric iocb from driver internal list
 * @phba: pointer to lpfc hba data structure.
 *
 * This routine issues one fabric iocb from the driver internal list to
 * the HBA. It first checks whether it's ready to issue one fabric iocb to
 * the HBA (whether there is no outstanding fabric iocb). If so, it shall
 * remove one pending fabric iocb from the driver internal list and invokes
 * lpfc_sli_issue_iocb() routine to send the fabric iocb to the HBA.
 **/
static void
lpfc_resume_fabric_iocbs(struct lpfc_hba *phba)
{
	struct lpfc_iocbq *iocb;
	unsigned long iflags;
	int ret;
	IOCB_t *cmd;

repeat:
	iocb = NULL;
	spin_lock_irqsave(&phba->hbalock, iflags);
	/* Post any pending iocb to the SLI layer */
	if (atomic_read(&phba->fabric_iocb_count) == 0) {
		list_remove_head(&phba->fabric_iocb_list, iocb, typeof(*iocb),
				 list);
		if (iocb)
			/* Increment fabric iocb count to hold the position */
			atomic_inc(&phba->fabric_iocb_count);
	}
	spin_unlock_irqrestore(&phba->hbalock, iflags);
	if (iocb) {
		iocb->fabric_iocb_cmpl = iocb->iocb_cmpl;
		iocb->iocb_cmpl = lpfc_cmpl_fabric_iocb;
		iocb->iocb_flag |= LPFC_IO_FABRIC;

		lpfc_debugfs_disc_trc(iocb->vport, LPFC_DISC_TRC_ELS_CMD,
			"Fabric sched1:   ste:x%x",
			iocb->vport->port_state, 0, 0);

		ret = lpfc_sli_issue_iocb(phba, LPFC_ELS_RING, iocb, 0);

		if (ret == IOCB_ERROR) {
			iocb->iocb_cmpl = iocb->fabric_iocb_cmpl;
			iocb->fabric_iocb_cmpl = NULL;
			iocb->iocb_flag &= ~LPFC_IO_FABRIC;
			cmd = &iocb->iocb;
			cmd->ulpStatus = IOSTAT_LOCAL_REJECT;
			cmd->un.ulpWord[4] = IOERR_SLI_ABORTED;
			iocb->iocb_cmpl(phba, iocb, iocb);

			atomic_dec(&phba->fabric_iocb_count);
			goto repeat;
		}
	}

	return;
}

/**
 * lpfc_unblock_fabric_iocbs - Unblock issuing fabric iocb command
 * @phba: pointer to lpfc hba data structure.
 *
 * This routine unblocks the  issuing fabric iocb command. The function
 * will clear the fabric iocb block bit and then invoke the routine
 * lpfc_resume_fabric_iocbs() to issue one of the pending fabric iocb
 * from the driver internal fabric iocb list.
 **/
void
lpfc_unblock_fabric_iocbs(struct lpfc_hba *phba)
{
	clear_bit(FABRIC_COMANDS_BLOCKED, &phba->bit_flags);

	lpfc_resume_fabric_iocbs(phba);
	return;
}

/**
 * lpfc_block_fabric_iocbs - Block issuing fabric iocb command
 * @phba: pointer to lpfc hba data structure.
 *
 * This routine blocks the issuing fabric iocb for a specified amount of
 * time (currently 100 ms). This is done by set the fabric iocb block bit
 * and set up a timeout timer for 100ms. When the block bit is set, no more
 * fabric iocb will be issued out of the HBA.
 **/
static void
lpfc_block_fabric_iocbs(struct lpfc_hba *phba)
{
	int blocked;

	blocked = test_and_set_bit(FABRIC_COMANDS_BLOCKED, &phba->bit_flags);
	/* Start a timer to unblock fabric iocbs after 100ms */
	if (!blocked)
		mod_timer(&phba->fabric_block_timer, jiffies + HZ/10 );

	return;
}

/**
 * lpfc_cmpl_fabric_iocb - Completion callback function for fabric iocb
 * @phba: pointer to lpfc hba data structure.
 * @cmdiocb: pointer to lpfc command iocb data structure.
 * @rspiocb: pointer to lpfc response iocb data structure.
 *
 * This routine is the callback function that is put to the fabric iocb's
 * callback function pointer (iocb->iocb_cmpl). The original iocb's callback
 * function pointer has been stored in iocb->fabric_iocb_cmpl. This callback
 * function first restores and invokes the original iocb's callback function
 * and then invokes the lpfc_resume_fabric_iocbs() routine to issue the next
 * fabric bound iocb from the driver internal fabric iocb list onto the wire.
 **/
static void
lpfc_cmpl_fabric_iocb(struct lpfc_hba *phba, struct lpfc_iocbq *cmdiocb,
	struct lpfc_iocbq *rspiocb)
{
	struct ls_rjt stat;

	if ((cmdiocb->iocb_flag & LPFC_IO_FABRIC) != LPFC_IO_FABRIC)
		BUG();

	switch (rspiocb->iocb.ulpStatus) {
		case IOSTAT_NPORT_RJT:
		case IOSTAT_FABRIC_RJT:
			if (rspiocb->iocb.un.ulpWord[4] & RJT_UNAVAIL_TEMP) {
				lpfc_block_fabric_iocbs(phba);
			}
			break;

		case IOSTAT_NPORT_BSY:
		case IOSTAT_FABRIC_BSY:
			lpfc_block_fabric_iocbs(phba);
			break;

		case IOSTAT_LS_RJT:
			stat.un.lsRjtError =
				be32_to_cpu(rspiocb->iocb.un.ulpWord[4]);
			if ((stat.un.b.lsRjtRsnCode == LSRJT_UNABLE_TPC) ||
				(stat.un.b.lsRjtRsnCode == LSRJT_LOGICAL_BSY))
				lpfc_block_fabric_iocbs(phba);
			break;
	}

	if (atomic_read(&phba->fabric_iocb_count) == 0)
		BUG();

	cmdiocb->iocb_cmpl = cmdiocb->fabric_iocb_cmpl;
	cmdiocb->fabric_iocb_cmpl = NULL;
	cmdiocb->iocb_flag &= ~LPFC_IO_FABRIC;
	cmdiocb->iocb_cmpl(phba, cmdiocb, rspiocb);

	atomic_dec(&phba->fabric_iocb_count);
	if (!test_bit(FABRIC_COMANDS_BLOCKED, &phba->bit_flags)) {
		/* Post any pending iocbs to HBA */
		lpfc_resume_fabric_iocbs(phba);
	}
}

/**
 * lpfc_issue_fabric_iocb - Issue a fabric iocb command
 * @phba: pointer to lpfc hba data structure.
 * @iocb: pointer to lpfc command iocb data structure.
 *
 * This routine is used as the top-level API for issuing a fabric iocb command
 * such as FLOGI and FDISC. To accommodate certain switch fabric, this driver
 * function makes sure that only one fabric bound iocb will be outstanding at
 * any given time. As such, this function will first check to see whether there
 * is already an outstanding fabric iocb on the wire. If so, it will put the
 * newly issued iocb onto the driver internal fabric iocb list, waiting to be
 * issued later. Otherwise, it will issue the iocb on the wire and update the
 * fabric iocb count it indicate that there is one fabric iocb on the wire.
 *
 * Note, this implementation has a potential sending out fabric IOCBs out of
 * order. The problem is caused by the construction of the "ready" boolen does
 * not include the condition that the internal fabric IOCB list is empty. As
 * such, it is possible a fabric IOCB issued by this routine might be "jump"
 * ahead of the fabric IOCBs in the internal list.
 *
 * Return code
 *   IOCB_SUCCESS - either fabric iocb put on the list or issued successfully
 *   IOCB_ERROR - failed to issue fabric iocb
 **/
static int
lpfc_issue_fabric_iocb(struct lpfc_hba *phba, struct lpfc_iocbq *iocb)
{
	unsigned long iflags;
	int ready;
	int ret;

	if (atomic_read(&phba->fabric_iocb_count) > 1)
		BUG();

	spin_lock_irqsave(&phba->hbalock, iflags);
	ready = atomic_read(&phba->fabric_iocb_count) == 0 &&
		!test_bit(FABRIC_COMANDS_BLOCKED, &phba->bit_flags);

	if (ready)
		/* Increment fabric iocb count to hold the position */
		atomic_inc(&phba->fabric_iocb_count);
	spin_unlock_irqrestore(&phba->hbalock, iflags);
	if (ready) {
		iocb->fabric_iocb_cmpl = iocb->iocb_cmpl;
		iocb->iocb_cmpl = lpfc_cmpl_fabric_iocb;
		iocb->iocb_flag |= LPFC_IO_FABRIC;

		lpfc_debugfs_disc_trc(iocb->vport, LPFC_DISC_TRC_ELS_CMD,
			"Fabric sched2:   ste:x%x",
			iocb->vport->port_state, 0, 0);

		ret = lpfc_sli_issue_iocb(phba, LPFC_ELS_RING, iocb, 0);

		if (ret == IOCB_ERROR) {
			iocb->iocb_cmpl = iocb->fabric_iocb_cmpl;
			iocb->fabric_iocb_cmpl = NULL;
			iocb->iocb_flag &= ~LPFC_IO_FABRIC;
			atomic_dec(&phba->fabric_iocb_count);
		}
	} else {
		spin_lock_irqsave(&phba->hbalock, iflags);
		list_add_tail(&iocb->list, &phba->fabric_iocb_list);
		spin_unlock_irqrestore(&phba->hbalock, iflags);
		ret = IOCB_SUCCESS;
	}
	return ret;
}

/**
 * lpfc_fabric_abort_vport - Abort a vport's iocbs from driver fabric iocb list
 * @vport: pointer to a virtual N_Port data structure.
 *
 * This routine aborts all the IOCBs associated with a @vport from the
 * driver internal fabric IOCB list. The list contains fabric IOCBs to be
 * issued to the ELS IOCB ring. This abort function walks the fabric IOCB
 * list, removes each IOCB associated with the @vport off the list, set the
 * status feild to IOSTAT_LOCAL_REJECT, and invokes the callback function
 * associated with the IOCB.
 **/
static void lpfc_fabric_abort_vport(struct lpfc_vport *vport)
{
	LIST_HEAD(completions);
	struct lpfc_hba  *phba = vport->phba;
	struct lpfc_iocbq *tmp_iocb, *piocb;

	spin_lock_irq(&phba->hbalock);
	list_for_each_entry_safe(piocb, tmp_iocb, &phba->fabric_iocb_list,
				 list) {

		if (piocb->vport != vport)
			continue;

		list_move_tail(&piocb->list, &completions);
	}
	spin_unlock_irq(&phba->hbalock);

	/* Cancel all the IOCBs from the completions list */
	lpfc_sli_cancel_iocbs(phba, &completions, IOSTAT_LOCAL_REJECT,
			      IOERR_SLI_ABORTED);
}

/**
 * lpfc_fabric_abort_nport - Abort a ndlp's iocbs from driver fabric iocb list
 * @ndlp: pointer to a node-list data structure.
 *
 * This routine aborts all the IOCBs associated with an @ndlp from the
 * driver internal fabric IOCB list. The list contains fabric IOCBs to be
 * issued to the ELS IOCB ring. This abort function walks the fabric IOCB
 * list, removes each IOCB associated with the @ndlp off the list, set the
 * status feild to IOSTAT_LOCAL_REJECT, and invokes the callback function
 * associated with the IOCB.
 **/
void lpfc_fabric_abort_nport(struct lpfc_nodelist *ndlp)
{
	LIST_HEAD(completions);
	struct lpfc_hba  *phba = ndlp->phba;
	struct lpfc_iocbq *tmp_iocb, *piocb;
	struct lpfc_sli_ring *pring = &phba->sli.ring[LPFC_ELS_RING];

	spin_lock_irq(&phba->hbalock);
	list_for_each_entry_safe(piocb, tmp_iocb, &phba->fabric_iocb_list,
				 list) {
		if ((lpfc_check_sli_ndlp(phba, pring, piocb, ndlp))) {

			list_move_tail(&piocb->list, &completions);
		}
	}
	spin_unlock_irq(&phba->hbalock);

	/* Cancel all the IOCBs from the completions list */
	lpfc_sli_cancel_iocbs(phba, &completions, IOSTAT_LOCAL_REJECT,
			      IOERR_SLI_ABORTED);
}

/**
 * lpfc_fabric_abort_hba - Abort all iocbs on driver fabric iocb list
 * @phba: pointer to lpfc hba data structure.
 *
 * This routine aborts all the IOCBs currently on the driver internal
 * fabric IOCB list. The list contains fabric IOCBs to be issued to the ELS
 * IOCB ring. This function takes the entire IOCB list off the fabric IOCB
 * list, removes IOCBs off the list, set the status feild to
 * IOSTAT_LOCAL_REJECT, and invokes the callback function associated with
 * the IOCB.
 **/
void lpfc_fabric_abort_hba(struct lpfc_hba *phba)
{
	LIST_HEAD(completions);

	spin_lock_irq(&phba->hbalock);
	list_splice_init(&phba->fabric_iocb_list, &completions);
	spin_unlock_irq(&phba->hbalock);

	/* Cancel all the IOCBs from the completions list */
	lpfc_sli_cancel_iocbs(phba, &completions, IOSTAT_LOCAL_REJECT,
			      IOERR_SLI_ABORTED);
}

/**
 * lpfc_sli4_els_xri_aborted - Slow-path process of els xri abort
 * @phba: pointer to lpfc hba data structure.
 * @axri: pointer to the els xri abort wcqe structure.
 *
 * This routine is invoked by the worker thread to process a SLI4 slow-path
 * ELS aborted xri.
 **/
void
lpfc_sli4_els_xri_aborted(struct lpfc_hba *phba,
			  struct sli4_wcqe_xri_aborted *axri)
{
	uint16_t xri = bf_get(lpfc_wcqe_xa_xri, axri);
	struct lpfc_sglq *sglq_entry = NULL, *sglq_next = NULL;
	unsigned long iflag = 0;
	struct lpfc_sli_ring *pring = &phba->sli.ring[LPFC_ELS_RING];

	spin_lock_irqsave(&phba->hbalock, iflag);
	spin_lock(&phba->sli4_hba.abts_sgl_list_lock);
	list_for_each_entry_safe(sglq_entry, sglq_next,
			&phba->sli4_hba.lpfc_abts_els_sgl_list, list) {
		if (sglq_entry->sli4_xritag == xri) {
			list_del(&sglq_entry->list);
			list_add_tail(&sglq_entry->list,
				&phba->sli4_hba.lpfc_sgl_list);
			sglq_entry->state = SGL_FREED;
			spin_unlock(&phba->sli4_hba.abts_sgl_list_lock);
			spin_unlock_irqrestore(&phba->hbalock, iflag);

			/* Check if TXQ queue needs to be serviced */
			if (pring->txq_cnt)
				lpfc_worker_wake_up(phba);
			return;
		}
	}
	spin_unlock(&phba->sli4_hba.abts_sgl_list_lock);
	sglq_entry = __lpfc_get_active_sglq(phba, xri);
	if (!sglq_entry || (sglq_entry->sli4_xritag != xri)) {
		spin_unlock_irqrestore(&phba->hbalock, iflag);
		return;
	}
	sglq_entry->state = SGL_XRI_ABORTED;
	spin_unlock_irqrestore(&phba->hbalock, iflag);
	return;
}<|MERGE_RESOLUTION|>--- conflicted
+++ resolved
@@ -810,60 +810,16 @@
 		    (irsp->ulpStatus != IOSTAT_LOCAL_REJECT) &&
 		    (irsp->un.ulpWord[4] != IOERR_SLI_ABORTED)) {
 			lpfc_printf_log(phba, KERN_WARNING, LOG_FIP | LOG_ELS,
-<<<<<<< HEAD
-					"2611 FLOGI failed on registered "
-					"FCF record fcf_index(%d), status: "
-					"x%x/x%x, tmo:x%x, trying to perform "
-					"round robin failover\n",
-=======
 					"2611 FLOGI failed on FCF (x%x), "
 					"status:x%x/x%x, tmo:x%x, perform "
 					"roundrobin FCF failover\n",
->>>>>>> 45f53cc9
 					phba->fcf.current_rec.fcf_indx,
 					irsp->ulpStatus, irsp->un.ulpWord[4],
 					irsp->ulpTimeout);
 			fcf_index = lpfc_sli4_fcf_rr_next_index_get(phba);
-<<<<<<< HEAD
-			if (fcf_index == LPFC_FCOE_FCF_NEXT_NONE) {
-				/*
-				 * Exhausted the eligible FCF record list,
-				 * fail through to retry FLOGI on current
-				 * FCF record.
-				 */
-				lpfc_printf_log(phba, KERN_WARNING,
-						LOG_FIP | LOG_ELS,
-						"2760 Completed one round "
-						"of FLOGI FCF round robin "
-						"failover list, retry FLOGI "
-						"on currently registered "
-						"FCF index:%d\n",
-						phba->fcf.current_rec.fcf_indx);
-			} else {
-				lpfc_printf_log(phba, KERN_INFO,
-						LOG_FIP | LOG_ELS,
-						"2794 FLOGI FCF round robin "
-						"failover to FCF index x%x\n",
-						fcf_index);
-				rc = lpfc_sli4_fcf_rr_read_fcf_rec(phba,
-								   fcf_index);
-				if (rc)
-					lpfc_printf_log(phba, KERN_WARNING,
-							LOG_FIP | LOG_ELS,
-							"2761 FLOGI round "
-							"robin FCF failover "
-							"read FCF failed "
-							"rc:x%x, fcf_index:"
-							"%d\n", rc,
-						phba->fcf.current_rec.fcf_indx);
-				else
-					goto out;
-			}
-=======
 			rc = lpfc_sli4_fcf_rr_next_proc(vport, fcf_index);
 			if (rc)
 				goto out;
->>>>>>> 45f53cc9
 		}
 
 		/* FLOGI failure */
@@ -953,10 +909,7 @@
 			lpfc_nlp_put(ndlp);
 			spin_lock_irq(&phba->hbalock);
 			phba->fcf.fcf_flag &= ~FCF_DISCOVERY;
-<<<<<<< HEAD
-=======
 			phba->hba_flag &= ~(FCF_RR_INPROG | HBA_DEVLOSS_TMO);
->>>>>>> 45f53cc9
 			spin_unlock_irq(&phba->hbalock);
 			goto out;
 		}
@@ -6824,11 +6777,7 @@
 		 * to update the MAC address.
 		 */
 		lpfc_register_new_vport(phba, vport, ndlp);
-<<<<<<< HEAD
-		return ;
-=======
 		goto out;
->>>>>>> 45f53cc9
 	}
 
 	if (vport->fc_flag & FC_VPORT_NEEDS_INIT_VPI)
