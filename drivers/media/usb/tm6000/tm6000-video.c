--- conflicted
+++ resolved
@@ -57,11 +57,7 @@
 static unsigned int vid_limit = 16;	/* Video memory limit, in Mb */
 static int video_nr = -1;		/* /dev/videoN, -1 for autodetect */
 static int radio_nr = -1;		/* /dev/radioN, -1 for autodetect */
-<<<<<<< HEAD
-static int keep_urb;			/* keep urb buffers allocated */
-=======
 static bool keep_urb;			/* keep urb buffers allocated */
->>>>>>> d58f4f27
 
 /* Debug level */
 int tm6000_debug;
