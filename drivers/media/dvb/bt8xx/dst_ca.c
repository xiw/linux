/*
	CA-driver for TwinHan DST Frontend/Card

	Copyright (C) 2004, 2005 Manu Abraham (manu@kromtek.com)

	This program is free software; you can redistribute it and/or modify
	it under the terms of the GNU General Public License as published by
	the Free Software Foundation; either version 2 of the License, or
	(at your option) any later version.

	This program is distributed in the hope that it will be useful,
	but WITHOUT ANY WARRANTY; without even the implied warranty of
	MERCHANTABILITY or FITNESS FOR A PARTICULAR PURPOSE.  See the
	GNU General Public License for more details.

	You should have received a copy of the GNU General Public License
	along with this program; if not, write to the Free Software
	Foundation, Inc., 675 Mass Ave, Cambridge, MA 02139, USA.
*/

#include <linux/kernel.h>
#include <linux/module.h>
#include <linux/slab.h>
#include <linux/init.h>
#include <linux/mutex.h>
#include <linux/string.h>
#include <linux/dvb/ca.h>
#include "dvbdev.h"
#include "dvb_frontend.h"
#include "dst_ca.h"
#include "dst_common.h"

#define DST_CA_ERROR		0
#define DST_CA_NOTICE		1
#define DST_CA_INFO		2
#define DST_CA_DEBUG		3

#define dprintk(x, y, z, format, arg...) do {						\
	if (z) {									\
		if	((x > DST_CA_ERROR) && (x > y))					\
			printk(KERN_ERR "%s: " format "\n", __func__ , ##arg);	\
		else if	((x > DST_CA_NOTICE) && (x > y))				\
			printk(KERN_NOTICE "%s: " format "\n", __func__ , ##arg);	\
		else if ((x > DST_CA_INFO) && (x > y))					\
			printk(KERN_INFO "%s: " format "\n", __func__ , ##arg);	\
		else if ((x > DST_CA_DEBUG) && (x > y))					\
			printk(KERN_DEBUG "%s: " format "\n", __func__ , ##arg);	\
	} else {									\
		if (x > y)								\
			printk(format, ## arg);						\
	}										\
} while(0)


static DEFINE_MUTEX(dst_ca_mutex);
static unsigned int verbose = 5;
module_param(verbose, int, 0644);
MODULE_PARM_DESC(verbose, "verbose startup messages, default is 1 (yes)");

/*	Need some more work	*/
static int ca_set_slot_descr(void)
{
	/*	We could make this more graceful ?	*/
	return -EOPNOTSUPP;
}

/*	Need some more work	*/
static int ca_set_pid(void)
{
	/*	We could make this more graceful ?	*/
	return -EOPNOTSUPP;
}

static void put_command_and_length(u8 *data, int command, int length)
{
	data[0] = (command >> 16) & 0xff;
	data[1] = (command >> 8) & 0xff;
	data[2] = command & 0xff;
	data[3] = length;
}

static void put_checksum(u8 *check_string, int length)
{
	dprintk(verbose, DST_CA_DEBUG, 1, " Computing string checksum.");
	dprintk(verbose, DST_CA_DEBUG, 1, "  -> string length : 0x%02x", length);
	check_string[length] = dst_check_sum (check_string, length);
	dprintk(verbose, DST_CA_DEBUG, 1, "  -> checksum      : 0x%02x", check_string[length]);
}

static int dst_ci_command(struct dst_state* state, u8 * data, u8 *ca_string, u8 len, int read)
{
	u8 reply;

	mutex_lock(&state->dst_mutex);
	dst_comm_init(state);
	msleep(65);

	if (write_dst(state, data, len)) {
		dprintk(verbose, DST_CA_INFO, 1, " Write not successful, trying to recover");
		dst_error_recovery(state);
		goto error;
	}
	if ((dst_pio_disable(state)) < 0) {
		dprintk(verbose, DST_CA_ERROR, 1, " DST PIO disable failed.");
		goto error;
	}
	if (read_dst(state, &reply, GET_ACK) < 0) {
		dprintk(verbose, DST_CA_INFO, 1, " Read not successful, trying to recover");
		dst_error_recovery(state);
		goto error;
	}
	if (read) {
		if (! dst_wait_dst_ready(state, LONG_DELAY)) {
			dprintk(verbose, DST_CA_NOTICE, 1, " 8820 not ready");
			goto error;
		}
		if (read_dst(state, ca_string, 128) < 0) {	/*	Try to make this dynamic	*/
			dprintk(verbose, DST_CA_INFO, 1, " Read not successful, trying to recover");
			dst_error_recovery(state);
			goto error;
		}
	}
	mutex_unlock(&state->dst_mutex);
	return 0;

error:
	mutex_unlock(&state->dst_mutex);
	return -EIO;
}


static int dst_put_ci(struct dst_state *state, u8 *data, int len, u8 *ca_string, int read)
{
	u8 dst_ca_comm_err = 0;

	while (dst_ca_comm_err < RETRIES) {
		dprintk(verbose, DST_CA_NOTICE, 1, " Put Command");
		if (dst_ci_command(state, data, ca_string, len, read)) {	// If error
			dst_error_recovery(state);
			dst_ca_comm_err++; // work required here.
		} else {
			break;
		}
	}

	if(dst_ca_comm_err == RETRIES)
		return -1;

	return 0;
}



static int ca_get_app_info(struct dst_state *state)
{
	int length, str_length;
	static u8 command[8] = {0x07, 0x40, 0x01, 0x00, 0x01, 0x00, 0x00, 0xff};

	put_checksum(&command[0], command[0]);
	if ((dst_put_ci(state, command, sizeof(command), state->messages, GET_REPLY)) < 0) {
		dprintk(verbose, DST_CA_ERROR, 1, " -->dst_put_ci FAILED !");
		return -1;
	}
	dprintk(verbose, DST_CA_INFO, 1, " -->dst_put_ci SUCCESS !");
	dprintk(verbose, DST_CA_INFO, 1, " ================================ CI Module Application Info ======================================");
	dprintk(verbose, DST_CA_INFO, 1, " Application Type=[%d], Application Vendor=[%d], Vendor Code=[%d]\n%s: Application info=[%s]",
		state->messages[7], (state->messages[8] << 8) | state->messages[9],
		(state->messages[10] << 8) | state->messages[11], __func__, (char *)(&state->messages[12]));
	dprintk(verbose, DST_CA_INFO, 1, " ==================================================================================================");

	// Transform dst message to correct application_info message
	length = state->messages[5];
	str_length = length - 6;
	if (str_length < 0) {
		str_length = 0;
		dprintk(verbose, DST_CA_ERROR, 1, "Invalid string length returned in ca_get_app_info(). Recovering.");
	}

	// First, the command and length fields
	put_command_and_length(&state->messages[0], CA_APP_INFO, length);

	// Copy application_type, application_manufacturer and manufacturer_code
	memcpy(&state->messages[4], &state->messages[7], 5);

	// Set string length and copy string
	state->messages[9] = str_length;
	memcpy(&state->messages[10], &state->messages[12], str_length);

	return 0;
}

static int ca_get_ca_info(struct dst_state *state)
{
	int srcPtr, dstPtr, i, num_ids;
	static u8 slot_command[8] = {0x07, 0x40, 0x00, 0x00, 0x02, 0x00, 0x00, 0xff};
	const int in_system_id_pos = 8, out_system_id_pos = 4, in_num_ids_pos = 7;

	put_checksum(&slot_command[0], slot_command[0]);
	if ((dst_put_ci(state, slot_command, sizeof (slot_command), state->messages, GET_REPLY)) < 0) {
		dprintk(verbose, DST_CA_ERROR, 1, " -->dst_put_ci FAILED !");
		return -1;
	}
	dprintk(verbose, DST_CA_INFO, 1, " -->dst_put_ci SUCCESS !");

	// Print raw data
	dprintk(verbose, DST_CA_INFO, 0, " DST data = [");
	for (i = 0; i < state->messages[0] + 1; i++) {
		dprintk(verbose, DST_CA_INFO, 0, " 0x%02x", state->messages[i]);
	}
	dprintk(verbose, DST_CA_INFO, 0, "]\n");

	// Set the command and length of the output
	num_ids = state->messages[in_num_ids_pos];
	if (num_ids >= 100) {
		num_ids = 100;
		dprintk(verbose, DST_CA_ERROR, 1, "Invalid number of ids (>100). Recovering.");
	}
	put_command_and_length(&state->messages[0], CA_INFO, num_ids * 2);

	dprintk(verbose, DST_CA_INFO, 0, " CA_INFO = [");
	srcPtr = in_system_id_pos;
	dstPtr = out_system_id_pos;
	for(i = 0; i < num_ids; i++) {
		dprintk(verbose, DST_CA_INFO, 0, " 0x%02x%02x", state->messages[srcPtr + 0], state->messages[srcPtr + 1]);
		// Append to output
		state->messages[dstPtr + 0] = state->messages[srcPtr + 0];
		state->messages[dstPtr + 1] = state->messages[srcPtr + 1];
		srcPtr += 2;
		dstPtr += 2;
	}
	dprintk(verbose, DST_CA_INFO, 0, "]\n");

	return 0;
}

static int ca_get_slot_caps(struct dst_state *state, struct ca_caps *p_ca_caps, void __user *arg)
{
	int i;
	u8 slot_cap[256];
	static u8 slot_command[8] = {0x07, 0x40, 0x02, 0x00, 0x02, 0x00, 0x00, 0xff};

	put_checksum(&slot_command[0], slot_command[0]);
	if ((dst_put_ci(state, slot_command, sizeof (slot_command), slot_cap, GET_REPLY)) < 0) {
		dprintk(verbose, DST_CA_ERROR, 1, " -->dst_put_ci FAILED !");
		return -1;
	}
	dprintk(verbose, DST_CA_NOTICE, 1, " -->dst_put_ci SUCCESS !");

	/*	Will implement the rest soon		*/

	dprintk(verbose, DST_CA_INFO, 1, " Slot cap = [%d]", slot_cap[7]);
	dprintk(verbose, DST_CA_INFO, 0, "===================================\n");
	for (i = 0; i < slot_cap[0] + 1; i++)
		dprintk(verbose, DST_CA_INFO, 0, " %d", slot_cap[i]);
	dprintk(verbose, DST_CA_INFO, 0, "\n");

	p_ca_caps->slot_num = 1;
	p_ca_caps->slot_type = 1;
	p_ca_caps->descr_num = slot_cap[7];
	p_ca_caps->descr_type = 1;

	if (copy_to_user(arg, p_ca_caps, sizeof (struct ca_caps)))
		return -EFAULT;

	return 0;
}

/*	Need some more work	*/
static int ca_get_slot_descr(struct dst_state *state, struct ca_msg *p_ca_message, void __user *arg)
{
	return -EOPNOTSUPP;
}


static int ca_get_slot_info(struct dst_state *state, struct ca_slot_info *p_ca_slot_info, void __user *arg)
{
	int i;
	static u8 slot_command[8] = {0x00, 0x05, 0x00, 0x00, 0x00, 0x00, 0x00, 0xff};

	u8 *slot_info = state->messages;

	put_checksum(&slot_command[0], 7);
	if ((dst_put_ci(state, slot_command, sizeof (slot_command), slot_info, GET_REPLY)) < 0) {
		dprintk(verbose, DST_CA_ERROR, 1, " -->dst_put_ci FAILED !");
		return -1;
	}
	dprintk(verbose, DST_CA_INFO, 1, " -->dst_put_ci SUCCESS !");

	/*	Will implement the rest soon		*/

	dprintk(verbose, DST_CA_INFO, 1, " Slot info = [%d]", slot_info[3]);
	dprintk(verbose, DST_CA_INFO, 0, "===================================\n");
	for (i = 0; i < 8; i++)
		dprintk(verbose, DST_CA_INFO, 0, " %d", slot_info[i]);
	dprintk(verbose, DST_CA_INFO, 0, "\n");

	if (slot_info[4] & 0x80) {
		p_ca_slot_info->flags = CA_CI_MODULE_PRESENT;
		p_ca_slot_info->num = 1;
		p_ca_slot_info->type = CA_CI;
	} else if (slot_info[4] & 0x40) {
		p_ca_slot_info->flags = CA_CI_MODULE_READY;
		p_ca_slot_info->num = 1;
		p_ca_slot_info->type = CA_CI;
	} else
		p_ca_slot_info->flags = 0;

	if (copy_to_user(arg, p_ca_slot_info, sizeof (struct ca_slot_info)))
		return -EFAULT;

	return 0;
}


static int ca_get_message(struct dst_state *state, struct ca_msg *p_ca_message, void __user *arg)
{
	u8 i = 0;
	u32 command = 0;

	if (copy_from_user(p_ca_message, arg, sizeof (struct ca_msg)))
		return -EFAULT;

	if (p_ca_message->msg) {
		dprintk(verbose, DST_CA_NOTICE, 1, " Message = [%02x %02x %02x]", p_ca_message->msg[0], p_ca_message->msg[1], p_ca_message->msg[2]);

		for (i = 0; i < 3; i++) {
			command = command | p_ca_message->msg[i];
			if (i < 2)
				command = command << 8;
		}
		dprintk(verbose, DST_CA_NOTICE, 1, " Command=[0x%x]", command);

		switch (command) {
		case CA_APP_INFO:
			memcpy(p_ca_message->msg, state->messages, 128);
			if (copy_to_user(arg, p_ca_message, sizeof (struct ca_msg)) )
				return -EFAULT;
			break;
		case CA_INFO:
			memcpy(p_ca_message->msg, state->messages, 128);
			if (copy_to_user(arg, p_ca_message, sizeof (struct ca_msg)) )
				return -EFAULT;
			break;
		}
	}

	return 0;
}

static int handle_dst_tag(struct dst_state *state, struct ca_msg *p_ca_message, struct ca_msg *hw_buffer, u32 length)
{
	if (state->dst_hw_cap & DST_TYPE_HAS_SESSION) {
		hw_buffer->msg[2] = p_ca_message->msg[1];	/*	MSB	*/
		hw_buffer->msg[3] = p_ca_message->msg[2];	/*	LSB	*/
	} else {
		if (length > 247) {
			dprintk(verbose, DST_CA_ERROR, 1, " Message too long ! *** Bailing Out *** !");
			return -1;
		}
		hw_buffer->msg[0] = (length & 0xff) + 7;
		hw_buffer->msg[1] = 0x40;
		hw_buffer->msg[2] = 0x03;
		hw_buffer->msg[3] = 0x00;
		hw_buffer->msg[4] = 0x03;
		hw_buffer->msg[5] = length & 0xff;
		hw_buffer->msg[6] = 0x00;

		/*
		 *	Need to compute length for EN50221 section 8.3.2, for the time being
		 *	assuming 8.3.2 is not applicable
		 */
		memcpy(&hw_buffer->msg[7], &p_ca_message->msg[4], length);
	}

	return 0;
}

static int write_to_8820(struct dst_state *state, struct ca_msg *hw_buffer, u8 length, u8 reply)
{
	if ((dst_put_ci(state, hw_buffer->msg, length, hw_buffer->msg, reply)) < 0) {
		dprintk(verbose, DST_CA_ERROR, 1, " DST-CI Command failed.");
		dprintk(verbose, DST_CA_NOTICE, 1, " Resetting DST.");
		rdc_reset_state(state);
		return -1;
	}
	dprintk(verbose, DST_CA_NOTICE, 1, " DST-CI Command success.");

	return 0;
}

static u32 asn_1_decode(u8 *asn_1_array)
{
	u8 length_field = 0, word_count = 0, count = 0;
	u32 length = 0;

	length_field = asn_1_array[0];
	dprintk(verbose, DST_CA_DEBUG, 1, " Length field=[%02x]", length_field);
	if (length_field < 0x80) {
		length = length_field & 0x7f;
		dprintk(verbose, DST_CA_DEBUG, 1, " Length=[%02x]\n", length);
	} else {
		word_count = length_field & 0x7f;
		for (count = 0; count < word_count; count++) {
			length = length  << 8;
			length += asn_1_array[count + 1];
			dprintk(verbose, DST_CA_DEBUG, 1, " Length=[%04x]", length);
		}
	}
	return length;
}

static int debug_string(u8 *msg, u32 length, u32 offset)
{
	u32 i;

	dprintk(verbose, DST_CA_DEBUG, 0, " String=[ ");
	for (i = offset; i < length; i++)
		dprintk(verbose, DST_CA_DEBUG, 0, "%02x ", msg[i]);
	dprintk(verbose, DST_CA_DEBUG, 0, "]\n");

	return 0;
}


static int ca_set_pmt(struct dst_state *state, struct ca_msg *p_ca_message, struct ca_msg *hw_buffer, u8 reply, u8 query)
{
	u32 length = 0;
	u8 tag_length = 8;

	length = asn_1_decode(&p_ca_message->msg[3]);
	dprintk(verbose, DST_CA_DEBUG, 1, " CA Message length=[%d]", length);
	debug_string(&p_ca_message->msg[4], length, 0); /*	length is excluding tag & length	*/

	memset(hw_buffer->msg, '\0', length);
	handle_dst_tag(state, p_ca_message, hw_buffer, length);
	put_checksum(hw_buffer->msg, hw_buffer->msg[0]);

	debug_string(hw_buffer->msg, (length + tag_length), 0); /*	tags too	*/
	write_to_8820(state, hw_buffer, (length + tag_length), reply);

	return 0;
}


/*	Board supports CA PMT reply ?		*/
static int dst_check_ca_pmt(struct dst_state *state, struct ca_msg *p_ca_message, struct ca_msg *hw_buffer)
{
	int ca_pmt_reply_test = 0;

	/*	Do test board			*/
	/*	Not there yet but soon		*/

	/*	CA PMT Reply capable		*/
	if (ca_pmt_reply_test) {
		if ((ca_set_pmt(state, p_ca_message, hw_buffer, 1, GET_REPLY)) < 0) {
			dprintk(verbose, DST_CA_ERROR, 1, " ca_set_pmt.. failed !");
			return -1;
		}

	/*	Process CA PMT Reply		*/
	/*	will implement soon		*/
		dprintk(verbose, DST_CA_ERROR, 1, " Not there yet");
	}
	/*	CA PMT Reply not capable	*/
	if (!ca_pmt_reply_test) {
		if ((ca_set_pmt(state, p_ca_message, hw_buffer, 0, NO_REPLY)) < 0) {
			dprintk(verbose, DST_CA_ERROR, 1, " ca_set_pmt.. failed !");
			return -1;
		}
		dprintk(verbose, DST_CA_NOTICE, 1, " ca_set_pmt.. success !");
	/*	put a dummy message		*/

	}
	return 0;
}

static int ca_send_message(struct dst_state *state, struct ca_msg *p_ca_message, void __user *arg)
{
	int i = 0;
	unsigned int ca_message_header_len;

	u32 command = 0;
	struct ca_msg *hw_buffer;
	int result = 0;

	if ((hw_buffer = kmalloc(sizeof (struct ca_msg), GFP_KERNEL)) == NULL) {
		dprintk(verbose, DST_CA_ERROR, 1, " Memory allocation failure");
		return -ENOMEM;
	}
	dprintk(verbose, DST_CA_DEBUG, 1, " ");

	if (copy_from_user(p_ca_message, arg, sizeof (struct ca_msg))) {
		result = -EFAULT;
		goto free_mem_and_exit;
	}


	if (p_ca_message->msg) {
		ca_message_header_len = p_ca_message->length;	/*	Restore it back when you are done	*/
		/*	EN50221 tag	*/
		command = 0;

		for (i = 0; i < 3; i++) {
			command = command | p_ca_message->msg[i];
			if (i < 2)
				command = command << 8;
		}
		dprintk(verbose, DST_CA_DEBUG, 1, " Command=[0x%x]\n", command);

		switch (command) {
		case CA_PMT:
			dprintk(verbose, DST_CA_DEBUG, 1, "Command = SEND_CA_PMT");
			if ((ca_set_pmt(state, p_ca_message, hw_buffer, 0, 0)) < 0) {	// code simplification started
				dprintk(verbose, DST_CA_ERROR, 1, " -->CA_PMT Failed !");
				result = -1;
				goto free_mem_and_exit;
			}
			dprintk(verbose, DST_CA_INFO, 1, " -->CA_PMT Success !");
			break;
		case CA_PMT_REPLY:
			dprintk(verbose, DST_CA_INFO, 1, "Command = CA_PMT_REPLY");
			/*      Have to handle the 2 basic types of cards here  */
			if ((dst_check_ca_pmt(state, p_ca_message, hw_buffer)) < 0) {
				dprintk(verbose, DST_CA_ERROR, 1, " -->CA_PMT_REPLY Failed !");
				result = -1;
				goto free_mem_and_exit;
			}
			dprintk(verbose, DST_CA_INFO, 1, " -->CA_PMT_REPLY Success !");
			break;
		case CA_APP_INFO_ENQUIRY:		// only for debugging
			dprintk(verbose, DST_CA_INFO, 1, " Getting Cam Application information");

			if ((ca_get_app_info(state)) < 0) {
				dprintk(verbose, DST_CA_ERROR, 1, " -->CA_APP_INFO_ENQUIRY Failed !");
				result = -1;
				goto free_mem_and_exit;
			}
			dprintk(verbose, DST_CA_INFO, 1, " -->CA_APP_INFO_ENQUIRY Success !");
			break;
		case CA_INFO_ENQUIRY:
			dprintk(verbose, DST_CA_INFO, 1, " Getting CA Information");

			if ((ca_get_ca_info(state)) < 0) {
				dprintk(verbose, DST_CA_ERROR, 1, " -->CA_INFO_ENQUIRY Failed !");
				result = -1;
				goto free_mem_and_exit;
			}
			dprintk(verbose, DST_CA_INFO, 1, " -->CA_INFO_ENQUIRY Success !");
			break;
		}
	}
free_mem_and_exit:
	kfree (hw_buffer);

	return result;
}

static long dst_ca_ioctl(struct file *file, unsigned int cmd, unsigned long ioctl_arg)
{
	struct dvb_device *dvbdev;
	struct dst_state *state;
	struct ca_slot_info *p_ca_slot_info;
	struct ca_caps *p_ca_caps;
	struct ca_msg *p_ca_message;
	void __user *arg = (void __user *)ioctl_arg;
	int result = 0;

<<<<<<< HEAD
	lock_kernel();
=======
	mutex_lock(&dst_ca_mutex);
>>>>>>> 45f53cc9
	dvbdev = file->private_data;
	state = (struct dst_state *)dvbdev->priv;
	p_ca_message = kmalloc(sizeof (struct ca_msg), GFP_KERNEL);
	p_ca_slot_info = kmalloc(sizeof (struct ca_slot_info), GFP_KERNEL);
	p_ca_caps = kmalloc(sizeof (struct ca_caps), GFP_KERNEL);
	if (!p_ca_message || !p_ca_slot_info || !p_ca_caps) {
		dprintk(verbose, DST_CA_ERROR, 1, " Memory allocation failure");
		result = -ENOMEM;
		goto free_mem_and_exit;
	}

	/*	We have now only the standard ioctl's, the driver is upposed to handle internals.	*/
	switch (cmd) {
	case CA_SEND_MSG:
		dprintk(verbose, DST_CA_INFO, 1, " Sending message");
		if ((ca_send_message(state, p_ca_message, arg)) < 0) {
			dprintk(verbose, DST_CA_ERROR, 1, " -->CA_SEND_MSG Failed !");
			result = -1;
			goto free_mem_and_exit;
		}
		break;
	case CA_GET_MSG:
		dprintk(verbose, DST_CA_INFO, 1, " Getting message");
		if ((ca_get_message(state, p_ca_message, arg)) < 0) {
			dprintk(verbose, DST_CA_ERROR, 1, " -->CA_GET_MSG Failed !");
			result = -1;
			goto free_mem_and_exit;
		}
		dprintk(verbose, DST_CA_INFO, 1, " -->CA_GET_MSG Success !");
		break;
	case CA_RESET:
		dprintk(verbose, DST_CA_ERROR, 1, " Resetting DST");
		dst_error_bailout(state);
		msleep(4000);
		break;
	case CA_GET_SLOT_INFO:
		dprintk(verbose, DST_CA_INFO, 1, " Getting Slot info");
		if ((ca_get_slot_info(state, p_ca_slot_info, arg)) < 0) {
			dprintk(verbose, DST_CA_ERROR, 1, " -->CA_GET_SLOT_INFO Failed !");
			result = -1;
			goto free_mem_and_exit;
		}
		dprintk(verbose, DST_CA_INFO, 1, " -->CA_GET_SLOT_INFO Success !");
		break;
	case CA_GET_CAP:
		dprintk(verbose, DST_CA_INFO, 1, " Getting Slot capabilities");
		if ((ca_get_slot_caps(state, p_ca_caps, arg)) < 0) {
			dprintk(verbose, DST_CA_ERROR, 1, " -->CA_GET_CAP Failed !");
			result = -1;
			goto free_mem_and_exit;
		}
		dprintk(verbose, DST_CA_INFO, 1, " -->CA_GET_CAP Success !");
		break;
	case CA_GET_DESCR_INFO:
		dprintk(verbose, DST_CA_INFO, 1, " Getting descrambler description");
		if ((ca_get_slot_descr(state, p_ca_message, arg)) < 0) {
			dprintk(verbose, DST_CA_ERROR, 1, " -->CA_GET_DESCR_INFO Failed !");
			result = -1;
			goto free_mem_and_exit;
		}
		dprintk(verbose, DST_CA_INFO, 1, " -->CA_GET_DESCR_INFO Success !");
		break;
	case CA_SET_DESCR:
		dprintk(verbose, DST_CA_INFO, 1, " Setting descrambler");
		if ((ca_set_slot_descr()) < 0) {
			dprintk(verbose, DST_CA_ERROR, 1, " -->CA_SET_DESCR Failed !");
			result = -1;
			goto free_mem_and_exit;
		}
		dprintk(verbose, DST_CA_INFO, 1, " -->CA_SET_DESCR Success !");
		break;
	case CA_SET_PID:
		dprintk(verbose, DST_CA_INFO, 1, " Setting PID");
		if ((ca_set_pid()) < 0) {
			dprintk(verbose, DST_CA_ERROR, 1, " -->CA_SET_PID Failed !");
			result = -1;
			goto free_mem_and_exit;
		}
		dprintk(verbose, DST_CA_INFO, 1, " -->CA_SET_PID Success !");
	default:
		result = -EOPNOTSUPP;
	};
 free_mem_and_exit:
	kfree (p_ca_message);
	kfree (p_ca_slot_info);
	kfree (p_ca_caps);

	mutex_unlock(&dst_ca_mutex);
	return result;
}

static int dst_ca_open(struct inode *inode, struct file *file)
{
	dprintk(verbose, DST_CA_DEBUG, 1, " Device opened [%p] ", file);
	try_module_get(THIS_MODULE);

	return 0;
}

static int dst_ca_release(struct inode *inode, struct file *file)
{
	dprintk(verbose, DST_CA_DEBUG, 1, " Device closed.");
	module_put(THIS_MODULE);

	return 0;
}

static ssize_t dst_ca_read(struct file *file, char __user *buffer, size_t length, loff_t *offset)
{
	ssize_t bytes_read = 0;

	dprintk(verbose, DST_CA_DEBUG, 1, " Device read.");

	return bytes_read;
}

static ssize_t dst_ca_write(struct file *file, const char __user *buffer, size_t length, loff_t *offset)
{
	dprintk(verbose, DST_CA_DEBUG, 1, " Device write.");

	return 0;
}

static const struct file_operations dst_ca_fops = {
	.owner = THIS_MODULE,
	.unlocked_ioctl = dst_ca_ioctl,
	.open = dst_ca_open,
	.release = dst_ca_release,
	.read = dst_ca_read,
	.write = dst_ca_write,
	.llseek = noop_llseek,
};

static struct dvb_device dvbdev_ca = {
	.priv = NULL,
	.users = 1,
	.readers = 1,
	.writers = 1,
	.fops = &dst_ca_fops
};

struct dvb_device *dst_ca_attach(struct dst_state *dst, struct dvb_adapter *dvb_adapter)
{
	struct dvb_device *dvbdev;

	dprintk(verbose, DST_CA_ERROR, 1, "registering DST-CA device");
	if (dvb_register_device(dvb_adapter, &dvbdev, &dvbdev_ca, dst, DVB_DEVICE_CA) == 0) {
		dst->dst_ca = dvbdev;
		return dst->dst_ca;
	}

	return NULL;
}

EXPORT_SYMBOL(dst_ca_attach);

MODULE_DESCRIPTION("DST DVB-S/T/C Combo CA driver");
MODULE_AUTHOR("Manu Abraham");
MODULE_LICENSE("GPL");<|MERGE_RESOLUTION|>--- conflicted
+++ resolved
@@ -565,11 +565,7 @@
 	void __user *arg = (void __user *)ioctl_arg;
 	int result = 0;
 
-<<<<<<< HEAD
-	lock_kernel();
-=======
 	mutex_lock(&dst_ca_mutex);
->>>>>>> 45f53cc9
 	dvbdev = file->private_data;
 	state = (struct dst_state *)dvbdev->priv;
 	p_ca_message = kmalloc(sizeof (struct ca_msg), GFP_KERNEL);
