--- conflicted
+++ resolved
@@ -70,11 +70,8 @@
 	u8 i2c_write_buffer[4];
 	u8 i2c_read_buffer[2];
 	struct mutex i2c_buffer_lock;
-<<<<<<< HEAD
-=======
 
 	u8 input_mode_mpeg;
->>>>>>> dcd6c922
 };
 
 enum dib7000p_power_mode {
