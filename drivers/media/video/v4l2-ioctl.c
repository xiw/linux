/*
 * Video capture interface for Linux version 2
 *
 * A generic framework to process V4L2 ioctl commands.
 *
 * This program is free software; you can redistribute it and/or
 * modify it under the terms of the GNU General Public License
 * as published by the Free Software Foundation; either version
 * 2 of the License, or (at your option) any later version.
 *
 * Authors:	Alan Cox, <alan@lxorguk.ukuu.org.uk> (version 1)
 *              Mauro Carvalho Chehab <mchehab@infradead.org> (version 2)
 */

#include <linux/module.h>
#include <linux/slab.h>
#include <linux/types.h>
#include <linux/kernel.h>

#define __OLD_VIDIOC_ /* To allow fixing old calls */
#include <linux/videodev2.h>

#include <media/v4l2-common.h>
#include <media/v4l2-ioctl.h>
#include <media/v4l2-ctrls.h>
#include <media/v4l2-fh.h>
#include <media/v4l2-event.h>
#include <media/v4l2-chip-ident.h>

#define dbgarg(cmd, fmt, arg...) \
		do {							\
		    if (vfd->debug & V4L2_DEBUG_IOCTL_ARG) {		\
			printk(KERN_DEBUG "%s: ",  vfd->name);		\
			v4l_printk_ioctl(cmd);				\
			printk(" " fmt,  ## arg);			\
		    }							\
		} while (0)

#define dbgarg2(fmt, arg...) \
		do {							\
		    if (vfd->debug & V4L2_DEBUG_IOCTL_ARG)		\
			printk(KERN_DEBUG "%s: " fmt, vfd->name, ## arg);\
		} while (0)

#define dbgarg3(fmt, arg...) \
		do {							\
		    if (vfd->debug & V4L2_DEBUG_IOCTL_ARG)		\
			printk(KERN_CONT "%s: " fmt, vfd->name, ## arg);\
		} while (0)

/* Zero out the end of the struct pointed to by p.  Everthing after, but
 * not including, the specified field is cleared. */
#define CLEAR_AFTER_FIELD(p, field) \
	memset((u8 *)(p) + offsetof(typeof(*(p)), field) + sizeof((p)->field), \
	0, sizeof(*(p)) - offsetof(typeof(*(p)), field) - sizeof((p)->field))

struct std_descr {
	v4l2_std_id std;
	const char *descr;
};

static const struct std_descr standards[] = {
	{ V4L2_STD_NTSC, 	"NTSC"      },
	{ V4L2_STD_NTSC_M, 	"NTSC-M"    },
	{ V4L2_STD_NTSC_M_JP, 	"NTSC-M-JP" },
	{ V4L2_STD_NTSC_M_KR,	"NTSC-M-KR" },
	{ V4L2_STD_NTSC_443, 	"NTSC-443"  },
	{ V4L2_STD_PAL, 	"PAL"       },
	{ V4L2_STD_PAL_BG, 	"PAL-BG"    },
	{ V4L2_STD_PAL_B, 	"PAL-B"     },
	{ V4L2_STD_PAL_B1, 	"PAL-B1"    },
	{ V4L2_STD_PAL_G, 	"PAL-G"     },
	{ V4L2_STD_PAL_H, 	"PAL-H"     },
	{ V4L2_STD_PAL_I, 	"PAL-I"     },
	{ V4L2_STD_PAL_DK, 	"PAL-DK"    },
	{ V4L2_STD_PAL_D, 	"PAL-D"     },
	{ V4L2_STD_PAL_D1, 	"PAL-D1"    },
	{ V4L2_STD_PAL_K, 	"PAL-K"     },
	{ V4L2_STD_PAL_M, 	"PAL-M"     },
	{ V4L2_STD_PAL_N, 	"PAL-N"     },
	{ V4L2_STD_PAL_Nc, 	"PAL-Nc"    },
	{ V4L2_STD_PAL_60, 	"PAL-60"    },
	{ V4L2_STD_SECAM, 	"SECAM"     },
	{ V4L2_STD_SECAM_B, 	"SECAM-B"   },
	{ V4L2_STD_SECAM_G, 	"SECAM-G"   },
	{ V4L2_STD_SECAM_H, 	"SECAM-H"   },
	{ V4L2_STD_SECAM_DK, 	"SECAM-DK"  },
	{ V4L2_STD_SECAM_D, 	"SECAM-D"   },
	{ V4L2_STD_SECAM_K, 	"SECAM-K"   },
	{ V4L2_STD_SECAM_K1, 	"SECAM-K1"  },
	{ V4L2_STD_SECAM_L, 	"SECAM-L"   },
	{ V4L2_STD_SECAM_LC, 	"SECAM-Lc"  },
	{ 0, 			"Unknown"   }
};

/* video4linux standard ID conversion to standard name
 */
const char *v4l2_norm_to_name(v4l2_std_id id)
{
	u32 myid = id;
	int i;

	/* HACK: ppc32 architecture doesn't have __ucmpdi2 function to handle
	   64 bit comparations. So, on that architecture, with some gcc
	   variants, compilation fails. Currently, the max value is 30bit wide.
	 */
	BUG_ON(myid != id);

	for (i = 0; standards[i].std; i++)
		if (myid == standards[i].std)
			break;
	return standards[i].descr;
}
EXPORT_SYMBOL(v4l2_norm_to_name);

/* Returns frame period for the given standard */
void v4l2_video_std_frame_period(int id, struct v4l2_fract *frameperiod)
{
	if (id & V4L2_STD_525_60) {
		frameperiod->numerator = 1001;
		frameperiod->denominator = 30000;
	} else {
		frameperiod->numerator = 1;
		frameperiod->denominator = 25;
	}
}
EXPORT_SYMBOL(v4l2_video_std_frame_period);

/* Fill in the fields of a v4l2_standard structure according to the
   'id' and 'transmission' parameters.  Returns negative on error.  */
int v4l2_video_std_construct(struct v4l2_standard *vs,
			     int id, const char *name)
{
	vs->id = id;
	v4l2_video_std_frame_period(id, &vs->frameperiod);
	vs->framelines = (id & V4L2_STD_525_60) ? 525 : 625;
	strlcpy(vs->name, name, sizeof(vs->name));
	return 0;
}
EXPORT_SYMBOL(v4l2_video_std_construct);

/* ----------------------------------------------------------------- */
/* some arrays for pretty-printing debug messages of enum types      */

const char *v4l2_field_names[] = {
	[V4L2_FIELD_ANY]        = "any",
	[V4L2_FIELD_NONE]       = "none",
	[V4L2_FIELD_TOP]        = "top",
	[V4L2_FIELD_BOTTOM]     = "bottom",
	[V4L2_FIELD_INTERLACED] = "interlaced",
	[V4L2_FIELD_SEQ_TB]     = "seq-tb",
	[V4L2_FIELD_SEQ_BT]     = "seq-bt",
	[V4L2_FIELD_ALTERNATE]  = "alternate",
	[V4L2_FIELD_INTERLACED_TB] = "interlaced-tb",
	[V4L2_FIELD_INTERLACED_BT] = "interlaced-bt",
};
EXPORT_SYMBOL(v4l2_field_names);

const char *v4l2_type_names[] = {
	[V4L2_BUF_TYPE_VIDEO_CAPTURE]      = "vid-cap",
	[V4L2_BUF_TYPE_VIDEO_OVERLAY]      = "vid-overlay",
	[V4L2_BUF_TYPE_VIDEO_OUTPUT]       = "vid-out",
	[V4L2_BUF_TYPE_VBI_CAPTURE]        = "vbi-cap",
	[V4L2_BUF_TYPE_VBI_OUTPUT]         = "vbi-out",
	[V4L2_BUF_TYPE_SLICED_VBI_CAPTURE] = "sliced-vbi-cap",
	[V4L2_BUF_TYPE_SLICED_VBI_OUTPUT]  = "sliced-vbi-out",
	[V4L2_BUF_TYPE_VIDEO_OUTPUT_OVERLAY] = "vid-out-overlay",
};
EXPORT_SYMBOL(v4l2_type_names);

static const char *v4l2_memory_names[] = {
	[V4L2_MEMORY_MMAP]    = "mmap",
	[V4L2_MEMORY_USERPTR] = "userptr",
	[V4L2_MEMORY_OVERLAY] = "overlay",
};

#define prt_names(a, arr) ((((a) >= 0) && ((a) < ARRAY_SIZE(arr))) ? \
			   arr[a] : "unknown")

/* ------------------------------------------------------------------ */
/* debug help functions                                               */
static const char *v4l2_ioctls[] = {
	[_IOC_NR(VIDIOC_QUERYCAP)]         = "VIDIOC_QUERYCAP",
	[_IOC_NR(VIDIOC_RESERVED)]         = "VIDIOC_RESERVED",
	[_IOC_NR(VIDIOC_ENUM_FMT)]         = "VIDIOC_ENUM_FMT",
	[_IOC_NR(VIDIOC_G_FMT)]            = "VIDIOC_G_FMT",
	[_IOC_NR(VIDIOC_S_FMT)]            = "VIDIOC_S_FMT",
	[_IOC_NR(VIDIOC_REQBUFS)]          = "VIDIOC_REQBUFS",
	[_IOC_NR(VIDIOC_QUERYBUF)]         = "VIDIOC_QUERYBUF",
	[_IOC_NR(VIDIOC_G_FBUF)]           = "VIDIOC_G_FBUF",
	[_IOC_NR(VIDIOC_S_FBUF)]           = "VIDIOC_S_FBUF",
	[_IOC_NR(VIDIOC_OVERLAY)]          = "VIDIOC_OVERLAY",
	[_IOC_NR(VIDIOC_QBUF)]             = "VIDIOC_QBUF",
	[_IOC_NR(VIDIOC_DQBUF)]            = "VIDIOC_DQBUF",
	[_IOC_NR(VIDIOC_STREAMON)]         = "VIDIOC_STREAMON",
	[_IOC_NR(VIDIOC_STREAMOFF)]        = "VIDIOC_STREAMOFF",
	[_IOC_NR(VIDIOC_G_PARM)]           = "VIDIOC_G_PARM",
	[_IOC_NR(VIDIOC_S_PARM)]           = "VIDIOC_S_PARM",
	[_IOC_NR(VIDIOC_G_STD)]            = "VIDIOC_G_STD",
	[_IOC_NR(VIDIOC_S_STD)]            = "VIDIOC_S_STD",
	[_IOC_NR(VIDIOC_ENUMSTD)]          = "VIDIOC_ENUMSTD",
	[_IOC_NR(VIDIOC_ENUMINPUT)]        = "VIDIOC_ENUMINPUT",
	[_IOC_NR(VIDIOC_G_CTRL)]           = "VIDIOC_G_CTRL",
	[_IOC_NR(VIDIOC_S_CTRL)]           = "VIDIOC_S_CTRL",
	[_IOC_NR(VIDIOC_G_TUNER)]          = "VIDIOC_G_TUNER",
	[_IOC_NR(VIDIOC_S_TUNER)]          = "VIDIOC_S_TUNER",
	[_IOC_NR(VIDIOC_G_AUDIO)]          = "VIDIOC_G_AUDIO",
	[_IOC_NR(VIDIOC_S_AUDIO)]          = "VIDIOC_S_AUDIO",
	[_IOC_NR(VIDIOC_QUERYCTRL)]        = "VIDIOC_QUERYCTRL",
	[_IOC_NR(VIDIOC_QUERYMENU)]        = "VIDIOC_QUERYMENU",
	[_IOC_NR(VIDIOC_G_INPUT)]          = "VIDIOC_G_INPUT",
	[_IOC_NR(VIDIOC_S_INPUT)]          = "VIDIOC_S_INPUT",
	[_IOC_NR(VIDIOC_G_OUTPUT)]         = "VIDIOC_G_OUTPUT",
	[_IOC_NR(VIDIOC_S_OUTPUT)]         = "VIDIOC_S_OUTPUT",
	[_IOC_NR(VIDIOC_ENUMOUTPUT)]       = "VIDIOC_ENUMOUTPUT",
	[_IOC_NR(VIDIOC_G_AUDOUT)]         = "VIDIOC_G_AUDOUT",
	[_IOC_NR(VIDIOC_S_AUDOUT)]         = "VIDIOC_S_AUDOUT",
	[_IOC_NR(VIDIOC_G_MODULATOR)]      = "VIDIOC_G_MODULATOR",
	[_IOC_NR(VIDIOC_S_MODULATOR)]      = "VIDIOC_S_MODULATOR",
	[_IOC_NR(VIDIOC_G_FREQUENCY)]      = "VIDIOC_G_FREQUENCY",
	[_IOC_NR(VIDIOC_S_FREQUENCY)]      = "VIDIOC_S_FREQUENCY",
	[_IOC_NR(VIDIOC_CROPCAP)]          = "VIDIOC_CROPCAP",
	[_IOC_NR(VIDIOC_G_CROP)]           = "VIDIOC_G_CROP",
	[_IOC_NR(VIDIOC_S_CROP)]           = "VIDIOC_S_CROP",
	[_IOC_NR(VIDIOC_G_JPEGCOMP)]       = "VIDIOC_G_JPEGCOMP",
	[_IOC_NR(VIDIOC_S_JPEGCOMP)]       = "VIDIOC_S_JPEGCOMP",
	[_IOC_NR(VIDIOC_QUERYSTD)]         = "VIDIOC_QUERYSTD",
	[_IOC_NR(VIDIOC_TRY_FMT)]          = "VIDIOC_TRY_FMT",
	[_IOC_NR(VIDIOC_ENUMAUDIO)]        = "VIDIOC_ENUMAUDIO",
	[_IOC_NR(VIDIOC_ENUMAUDOUT)]       = "VIDIOC_ENUMAUDOUT",
	[_IOC_NR(VIDIOC_G_PRIORITY)]       = "VIDIOC_G_PRIORITY",
	[_IOC_NR(VIDIOC_S_PRIORITY)]       = "VIDIOC_S_PRIORITY",
	[_IOC_NR(VIDIOC_G_SLICED_VBI_CAP)] = "VIDIOC_G_SLICED_VBI_CAP",
	[_IOC_NR(VIDIOC_LOG_STATUS)]       = "VIDIOC_LOG_STATUS",
	[_IOC_NR(VIDIOC_G_EXT_CTRLS)]      = "VIDIOC_G_EXT_CTRLS",
	[_IOC_NR(VIDIOC_S_EXT_CTRLS)]      = "VIDIOC_S_EXT_CTRLS",
	[_IOC_NR(VIDIOC_TRY_EXT_CTRLS)]    = "VIDIOC_TRY_EXT_CTRLS",
#if 1
	[_IOC_NR(VIDIOC_ENUM_FRAMESIZES)]  = "VIDIOC_ENUM_FRAMESIZES",
	[_IOC_NR(VIDIOC_ENUM_FRAMEINTERVALS)] = "VIDIOC_ENUM_FRAMEINTERVALS",
	[_IOC_NR(VIDIOC_G_ENC_INDEX)] 	   = "VIDIOC_G_ENC_INDEX",
	[_IOC_NR(VIDIOC_ENCODER_CMD)] 	   = "VIDIOC_ENCODER_CMD",
	[_IOC_NR(VIDIOC_TRY_ENCODER_CMD)]  = "VIDIOC_TRY_ENCODER_CMD",

	[_IOC_NR(VIDIOC_DBG_S_REGISTER)]   = "VIDIOC_DBG_S_REGISTER",
	[_IOC_NR(VIDIOC_DBG_G_REGISTER)]   = "VIDIOC_DBG_G_REGISTER",

	[_IOC_NR(VIDIOC_DBG_G_CHIP_IDENT)] = "VIDIOC_DBG_G_CHIP_IDENT",
	[_IOC_NR(VIDIOC_S_HW_FREQ_SEEK)]   = "VIDIOC_S_HW_FREQ_SEEK",
#endif
	[_IOC_NR(VIDIOC_ENUM_DV_PRESETS)]  = "VIDIOC_ENUM_DV_PRESETS",
	[_IOC_NR(VIDIOC_S_DV_PRESET)]	   = "VIDIOC_S_DV_PRESET",
	[_IOC_NR(VIDIOC_G_DV_PRESET)]	   = "VIDIOC_G_DV_PRESET",
	[_IOC_NR(VIDIOC_QUERY_DV_PRESET)]  = "VIDIOC_QUERY_DV_PRESET",
	[_IOC_NR(VIDIOC_S_DV_TIMINGS)]     = "VIDIOC_S_DV_TIMINGS",
	[_IOC_NR(VIDIOC_G_DV_TIMINGS)]     = "VIDIOC_G_DV_TIMINGS",
	[_IOC_NR(VIDIOC_DQEVENT)]	   = "VIDIOC_DQEVENT",
	[_IOC_NR(VIDIOC_SUBSCRIBE_EVENT)]  = "VIDIOC_SUBSCRIBE_EVENT",
	[_IOC_NR(VIDIOC_UNSUBSCRIBE_EVENT)] = "VIDIOC_UNSUBSCRIBE_EVENT",
};
#define V4L2_IOCTLS ARRAY_SIZE(v4l2_ioctls)

/* Common ioctl debug function. This function can be used by
   external ioctl messages as well as internal V4L ioctl */
void v4l_printk_ioctl(unsigned int cmd)
{
	char *dir, *type;

	switch (_IOC_TYPE(cmd)) {
	case 'd':
		type = "v4l2_int";
		break;
	case 'V':
		if (_IOC_NR(cmd) >= V4L2_IOCTLS) {
			type = "v4l2";
			break;
		}
		printk("%s", v4l2_ioctls[_IOC_NR(cmd)]);
		return;
	default:
		type = "unknown";
	}

	switch (_IOC_DIR(cmd)) {
	case _IOC_NONE:              dir = "--"; break;
	case _IOC_READ:              dir = "r-"; break;
	case _IOC_WRITE:             dir = "-w"; break;
	case _IOC_READ | _IOC_WRITE: dir = "rw"; break;
	default:                     dir = "*ERR*"; break;
	}
	printk("%s ioctl '%c', dir=%s, #%d (0x%08x)",
		type, _IOC_TYPE(cmd), dir, _IOC_NR(cmd), cmd);
}
EXPORT_SYMBOL(v4l_printk_ioctl);

/*
 * helper function -- handles userspace copying for ioctl arguments
 */

#ifdef __OLD_VIDIOC_
static unsigned int
video_fix_command(unsigned int cmd)
{
	switch (cmd) {
	case VIDIOC_OVERLAY_OLD:
		cmd = VIDIOC_OVERLAY;
		break;
	case VIDIOC_S_PARM_OLD:
		cmd = VIDIOC_S_PARM;
		break;
	case VIDIOC_S_CTRL_OLD:
		cmd = VIDIOC_S_CTRL;
		break;
	case VIDIOC_G_AUDIO_OLD:
		cmd = VIDIOC_G_AUDIO;
		break;
	case VIDIOC_G_AUDOUT_OLD:
		cmd = VIDIOC_G_AUDOUT;
		break;
	case VIDIOC_CROPCAP_OLD:
		cmd = VIDIOC_CROPCAP;
		break;
	}
	return cmd;
}
#endif

/*
 * Obsolete usercopy function - Should be removed soon
 */
long
video_usercopy(struct file *file, unsigned int cmd, unsigned long arg,
		v4l2_kioctl func)
{
	char	sbuf[128];
	void    *mbuf = NULL;
	void	*parg = NULL;
	long	err  = -EINVAL;
	int     is_ext_ctrl;
	size_t  ctrls_size = 0;
	void __user *user_ptr = NULL;

#ifdef __OLD_VIDIOC_
	cmd = video_fix_command(cmd);
#endif
	is_ext_ctrl = (cmd == VIDIOC_S_EXT_CTRLS || cmd == VIDIOC_G_EXT_CTRLS ||
		       cmd == VIDIOC_TRY_EXT_CTRLS);

	/*  Copy arguments into temp kernel buffer  */
	switch (_IOC_DIR(cmd)) {
	case _IOC_NONE:
		parg = NULL;
		break;
	case _IOC_READ:
	case _IOC_WRITE:
	case (_IOC_WRITE | _IOC_READ):
		if (_IOC_SIZE(cmd) <= sizeof(sbuf)) {
			parg = sbuf;
		} else {
			/* too big to allocate from stack */
			mbuf = kmalloc(_IOC_SIZE(cmd), GFP_KERNEL);
			if (NULL == mbuf)
				return -ENOMEM;
			parg = mbuf;
		}

		err = -EFAULT;
		if (_IOC_DIR(cmd) & _IOC_WRITE)
			if (copy_from_user(parg, (void __user *)arg, _IOC_SIZE(cmd)))
				goto out;
		break;
	}
	if (is_ext_ctrl) {
		struct v4l2_ext_controls *p = parg;

		/* In case of an error, tell the caller that it wasn't
		   a specific control that caused it. */
		p->error_idx = p->count;
		user_ptr = (void __user *)p->controls;
		if (p->count) {
			ctrls_size = sizeof(struct v4l2_ext_control) * p->count;
			/* Note: v4l2_ext_controls fits in sbuf[] so mbuf is still NULL. */
			mbuf = kmalloc(ctrls_size, GFP_KERNEL);
			err = -ENOMEM;
			if (NULL == mbuf)
				goto out_ext_ctrl;
			err = -EFAULT;
			if (copy_from_user(mbuf, user_ptr, ctrls_size))
				goto out_ext_ctrl;
			p->controls = mbuf;
		}
	}

	/* call driver */
	err = func(file, cmd, parg);
	if (err == -ENOIOCTLCMD)
		err = -EINVAL;
	if (is_ext_ctrl) {
		struct v4l2_ext_controls *p = parg;

		p->controls = (void *)user_ptr;
		if (p->count && err == 0 && copy_to_user(user_ptr, mbuf, ctrls_size))
			err = -EFAULT;
		goto out_ext_ctrl;
	}
	if (err < 0)
		goto out;

out_ext_ctrl:
	/*  Copy results into user buffer  */
	switch (_IOC_DIR(cmd)) {
	case _IOC_READ:
	case (_IOC_WRITE | _IOC_READ):
		if (copy_to_user((void __user *)arg, parg, _IOC_SIZE(cmd)))
			err = -EFAULT;
		break;
	}

out:
	kfree(mbuf);
	return err;
}
EXPORT_SYMBOL(video_usercopy);

static void dbgbuf(unsigned int cmd, struct video_device *vfd,
					struct v4l2_buffer *p)
{
	struct v4l2_timecode *tc = &p->timecode;

	dbgarg(cmd, "%02ld:%02d:%02d.%08ld index=%d, type=%s, "
		"bytesused=%d, flags=0x%08d, "
		"field=%0d, sequence=%d, memory=%s, offset/userptr=0x%08lx, length=%d\n",
			p->timestamp.tv_sec / 3600,
			(int)(p->timestamp.tv_sec / 60) % 60,
			(int)(p->timestamp.tv_sec % 60),
			(long)p->timestamp.tv_usec,
			p->index,
			prt_names(p->type, v4l2_type_names),
			p->bytesused, p->flags,
			p->field, p->sequence,
			prt_names(p->memory, v4l2_memory_names),
			p->m.userptr, p->length);
	dbgarg2("timecode=%02d:%02d:%02d type=%d, "
		"flags=0x%08d, frames=%d, userbits=0x%08x\n",
			tc->hours, tc->minutes, tc->seconds,
			tc->type, tc->flags, tc->frames, *(__u32 *)tc->userbits);
}

static inline void dbgrect(struct video_device *vfd, char *s,
							struct v4l2_rect *r)
{
	dbgarg2("%sRect start at %dx%d, size=%dx%d\n", s, r->left, r->top,
						r->width, r->height);
};

static inline void v4l_print_pix_fmt(struct video_device *vfd,
						struct v4l2_pix_format *fmt)
{
	dbgarg2("width=%d, height=%d, format=%c%c%c%c, field=%s, "
		"bytesperline=%d sizeimage=%d, colorspace=%d\n",
		fmt->width, fmt->height,
		(fmt->pixelformat & 0xff),
		(fmt->pixelformat >>  8) & 0xff,
		(fmt->pixelformat >> 16) & 0xff,
		(fmt->pixelformat >> 24) & 0xff,
		prt_names(fmt->field, v4l2_field_names),
		fmt->bytesperline, fmt->sizeimage, fmt->colorspace);
};

static inline void v4l_print_ext_ctrls(unsigned int cmd,
	struct video_device *vfd, struct v4l2_ext_controls *c, int show_vals)
{
	__u32 i;

	if (!(vfd->debug & V4L2_DEBUG_IOCTL_ARG))
		return;
	dbgarg(cmd, "");
	printk(KERN_CONT "class=0x%x", c->ctrl_class);
	for (i = 0; i < c->count; i++) {
		if (show_vals && !c->controls[i].size)
			printk(KERN_CONT " id/val=0x%x/0x%x",
				c->controls[i].id, c->controls[i].value);
		else
			printk(KERN_CONT " id=0x%x,size=%u",
				c->controls[i].id, c->controls[i].size);
	}
	printk(KERN_CONT "\n");
};

static inline int check_ext_ctrls(struct v4l2_ext_controls *c, int allow_priv)
{
	__u32 i;

	/* zero the reserved fields */
	c->reserved[0] = c->reserved[1] = 0;
	for (i = 0; i < c->count; i++)
		c->controls[i].reserved2[0] = 0;

	/* V4L2_CID_PRIVATE_BASE cannot be used as control class
	   when using extended controls.
	   Only when passed in through VIDIOC_G_CTRL and VIDIOC_S_CTRL
	   is it allowed for backwards compatibility.
	 */
	if (!allow_priv && c->ctrl_class == V4L2_CID_PRIVATE_BASE)
		return 0;
	/* Check that all controls are from the same control class. */
	for (i = 0; i < c->count; i++) {
		if (V4L2_CTRL_ID2CLASS(c->controls[i].id) != c->ctrl_class) {
			c->error_idx = i;
			return 0;
		}
	}
	return 1;
}

static int check_fmt(const struct v4l2_ioctl_ops *ops, enum v4l2_buf_type type)
{
	if (ops == NULL)
		return -EINVAL;

	switch (type) {
	case V4L2_BUF_TYPE_VIDEO_CAPTURE:
		if (ops->vidioc_g_fmt_vid_cap)
			return 0;
		break;
	case V4L2_BUF_TYPE_VIDEO_OVERLAY:
		if (ops->vidioc_g_fmt_vid_overlay)
			return 0;
		break;
	case V4L2_BUF_TYPE_VIDEO_OUTPUT:
		if (ops->vidioc_g_fmt_vid_out)
			return 0;
		break;
	case V4L2_BUF_TYPE_VIDEO_OUTPUT_OVERLAY:
		if (ops->vidioc_g_fmt_vid_out_overlay)
			return 0;
		break;
	case V4L2_BUF_TYPE_VBI_CAPTURE:
		if (ops->vidioc_g_fmt_vbi_cap)
			return 0;
		break;
	case V4L2_BUF_TYPE_VBI_OUTPUT:
		if (ops->vidioc_g_fmt_vbi_out)
			return 0;
		break;
	case V4L2_BUF_TYPE_SLICED_VBI_CAPTURE:
		if (ops->vidioc_g_fmt_sliced_vbi_cap)
			return 0;
		break;
	case V4L2_BUF_TYPE_SLICED_VBI_OUTPUT:
		if (ops->vidioc_g_fmt_sliced_vbi_out)
			return 0;
		break;
	case V4L2_BUF_TYPE_PRIVATE:
		if (ops->vidioc_g_fmt_type_private)
			return 0;
		break;
	}
	return -EINVAL;
}

static long __video_do_ioctl(struct file *file,
		unsigned int cmd, void *arg)
{
	struct video_device *vfd = video_devdata(file);
	const struct v4l2_ioctl_ops *ops = vfd->ioctl_ops;
	void *fh = file->private_data;
	long ret = -EINVAL;

	if (ops == NULL) {
		printk(KERN_WARNING "videodev: \"%s\" has no ioctl_ops.\n",
				vfd->name);
		return -EINVAL;
	}
<<<<<<< HEAD

#ifdef CONFIG_VIDEO_V4L1_COMPAT
	/********************************************************
	 All other V4L1 calls are handled by v4l1_compat module.
	 Those calls will be translated into V4L2 calls, and
	 __video_do_ioctl will be called again, with one or more
	 V4L2 ioctls.
	 ********************************************************/
	if (_IOC_TYPE(cmd) == 'v' && cmd != VIDIOCGMBUF &&
				_IOC_NR(cmd) < BASE_VIDIOCPRIVATE) {
		return v4l_compat_translate_ioctl(file, cmd, arg,
						__video_do_ioctl);
	}
#endif

	if ((vfd->debug & V4L2_DEBUG_IOCTL) &&
				!(vfd->debug & V4L2_DEBUG_IOCTL_ARG)) {
		v4l_print_ioctl(vfd->name, cmd);
		printk(KERN_CONT "\n");
	}

	switch (cmd) {

#ifdef CONFIG_VIDEO_V4L1_COMPAT
	/***********************************************************
	 Handles calls to the obsoleted V4L1 API
	 Due to the nature of VIDIOCGMBUF, each driver that supports
	 V4L1 should implement its own handler for this ioctl.
	 ***********************************************************/

	/* --- streaming capture ------------------------------------- */
	case VIDIOCGMBUF:
	{
		struct video_mbuf *p = arg;

		if (!ops->vidiocgmbuf)
			break;
		ret = ops->vidiocgmbuf(file, fh, p);
		if (!ret)
			dbgarg(cmd, "size=%d, frames=%d, offsets=0x%08lx\n",
						p->size, p->frames,
						(unsigned long)p->offsets);
		break;
	}
#endif

=======

	if ((vfd->debug & V4L2_DEBUG_IOCTL) &&
				!(vfd->debug & V4L2_DEBUG_IOCTL_ARG)) {
		v4l_print_ioctl(vfd->name, cmd);
		printk(KERN_CONT "\n");
	}

	switch (cmd) {

>>>>>>> 3cbea436
	/* --- capabilities ------------------------------------------ */
	case VIDIOC_QUERYCAP:
	{
		struct v4l2_capability *cap = (struct v4l2_capability *)arg;

		if (!ops->vidioc_querycap)
			break;

		ret = ops->vidioc_querycap(file, fh, cap);
		if (!ret)
			dbgarg(cmd, "driver=%s, card=%s, bus=%s, "
					"version=0x%08x, "
					"capabilities=0x%08x\n",
					cap->driver, cap->card, cap->bus_info,
					cap->version,
					cap->capabilities);
		break;
	}

	/* --- priority ------------------------------------------ */
	case VIDIOC_G_PRIORITY:
	{
		enum v4l2_priority *p = arg;

		if (!ops->vidioc_g_priority)
			break;
		ret = ops->vidioc_g_priority(file, fh, p);
		if (!ret)
			dbgarg(cmd, "priority is %d\n", *p);
		break;
	}
	case VIDIOC_S_PRIORITY:
	{
		enum v4l2_priority *p = arg;

		if (!ops->vidioc_s_priority)
			break;
		dbgarg(cmd, "setting priority to %d\n", *p);
		ret = ops->vidioc_s_priority(file, fh, *p);
		break;
	}

	/* --- capture ioctls ---------------------------------------- */
	case VIDIOC_ENUM_FMT:
	{
		struct v4l2_fmtdesc *f = arg;

		switch (f->type) {
		case V4L2_BUF_TYPE_VIDEO_CAPTURE:
			if (ops->vidioc_enum_fmt_vid_cap)
				ret = ops->vidioc_enum_fmt_vid_cap(file, fh, f);
			break;
		case V4L2_BUF_TYPE_VIDEO_OVERLAY:
			if (ops->vidioc_enum_fmt_vid_overlay)
				ret = ops->vidioc_enum_fmt_vid_overlay(file,
					fh, f);
			break;
		case V4L2_BUF_TYPE_VIDEO_OUTPUT:
			if (ops->vidioc_enum_fmt_vid_out)
				ret = ops->vidioc_enum_fmt_vid_out(file, fh, f);
			break;
		case V4L2_BUF_TYPE_PRIVATE:
			if (ops->vidioc_enum_fmt_type_private)
				ret = ops->vidioc_enum_fmt_type_private(file,
								fh, f);
			break;
		default:
			break;
		}
		if (!ret)
			dbgarg(cmd, "index=%d, type=%d, flags=%d, "
				"pixelformat=%c%c%c%c, description='%s'\n",
				f->index, f->type, f->flags,
				(f->pixelformat & 0xff),
				(f->pixelformat >>  8) & 0xff,
				(f->pixelformat >> 16) & 0xff,
				(f->pixelformat >> 24) & 0xff,
				f->description);
		break;
	}
	case VIDIOC_G_FMT:
	{
		struct v4l2_format *f = (struct v4l2_format *)arg;

		/* FIXME: Should be one dump per type */
		dbgarg(cmd, "type=%s\n", prt_names(f->type, v4l2_type_names));

		switch (f->type) {
		case V4L2_BUF_TYPE_VIDEO_CAPTURE:
			if (ops->vidioc_g_fmt_vid_cap)
				ret = ops->vidioc_g_fmt_vid_cap(file, fh, f);
			if (!ret)
				v4l_print_pix_fmt(vfd, &f->fmt.pix);
			break;
		case V4L2_BUF_TYPE_VIDEO_OVERLAY:
			if (ops->vidioc_g_fmt_vid_overlay)
				ret = ops->vidioc_g_fmt_vid_overlay(file,
								    fh, f);
			break;
		case V4L2_BUF_TYPE_VIDEO_OUTPUT:
			if (ops->vidioc_g_fmt_vid_out)
				ret = ops->vidioc_g_fmt_vid_out(file, fh, f);
			if (!ret)
				v4l_print_pix_fmt(vfd, &f->fmt.pix);
			break;
		case V4L2_BUF_TYPE_VIDEO_OUTPUT_OVERLAY:
			if (ops->vidioc_g_fmt_vid_out_overlay)
				ret = ops->vidioc_g_fmt_vid_out_overlay(file,
				       fh, f);
			break;
		case V4L2_BUF_TYPE_VBI_CAPTURE:
			if (ops->vidioc_g_fmt_vbi_cap)
				ret = ops->vidioc_g_fmt_vbi_cap(file, fh, f);
			break;
		case V4L2_BUF_TYPE_VBI_OUTPUT:
			if (ops->vidioc_g_fmt_vbi_out)
				ret = ops->vidioc_g_fmt_vbi_out(file, fh, f);
			break;
		case V4L2_BUF_TYPE_SLICED_VBI_CAPTURE:
			if (ops->vidioc_g_fmt_sliced_vbi_cap)
				ret = ops->vidioc_g_fmt_sliced_vbi_cap(file,
									fh, f);
			break;
		case V4L2_BUF_TYPE_SLICED_VBI_OUTPUT:
			if (ops->vidioc_g_fmt_sliced_vbi_out)
				ret = ops->vidioc_g_fmt_sliced_vbi_out(file,
									fh, f);
			break;
		case V4L2_BUF_TYPE_PRIVATE:
			if (ops->vidioc_g_fmt_type_private)
				ret = ops->vidioc_g_fmt_type_private(file,
								fh, f);
			break;
		}

		break;
	}
	case VIDIOC_S_FMT:
	{
		struct v4l2_format *f = (struct v4l2_format *)arg;

		/* FIXME: Should be one dump per type */
		dbgarg(cmd, "type=%s\n", prt_names(f->type, v4l2_type_names));

		switch (f->type) {
		case V4L2_BUF_TYPE_VIDEO_CAPTURE:
			CLEAR_AFTER_FIELD(f, fmt.pix);
			v4l_print_pix_fmt(vfd, &f->fmt.pix);
			if (ops->vidioc_s_fmt_vid_cap)
				ret = ops->vidioc_s_fmt_vid_cap(file, fh, f);
			break;
		case V4L2_BUF_TYPE_VIDEO_OVERLAY:
			CLEAR_AFTER_FIELD(f, fmt.win);
			if (ops->vidioc_s_fmt_vid_overlay)
				ret = ops->vidioc_s_fmt_vid_overlay(file,
								    fh, f);
			break;
		case V4L2_BUF_TYPE_VIDEO_OUTPUT:
			CLEAR_AFTER_FIELD(f, fmt.pix);
			v4l_print_pix_fmt(vfd, &f->fmt.pix);
			if (ops->vidioc_s_fmt_vid_out)
				ret = ops->vidioc_s_fmt_vid_out(file, fh, f);
			break;
		case V4L2_BUF_TYPE_VIDEO_OUTPUT_OVERLAY:
			CLEAR_AFTER_FIELD(f, fmt.win);
			if (ops->vidioc_s_fmt_vid_out_overlay)
				ret = ops->vidioc_s_fmt_vid_out_overlay(file,
					fh, f);
			break;
		case V4L2_BUF_TYPE_VBI_CAPTURE:
			CLEAR_AFTER_FIELD(f, fmt.vbi);
			if (ops->vidioc_s_fmt_vbi_cap)
				ret = ops->vidioc_s_fmt_vbi_cap(file, fh, f);
			break;
		case V4L2_BUF_TYPE_VBI_OUTPUT:
			CLEAR_AFTER_FIELD(f, fmt.vbi);
			if (ops->vidioc_s_fmt_vbi_out)
				ret = ops->vidioc_s_fmt_vbi_out(file, fh, f);
			break;
		case V4L2_BUF_TYPE_SLICED_VBI_CAPTURE:
			CLEAR_AFTER_FIELD(f, fmt.sliced);
			if (ops->vidioc_s_fmt_sliced_vbi_cap)
				ret = ops->vidioc_s_fmt_sliced_vbi_cap(file,
									fh, f);
			break;
		case V4L2_BUF_TYPE_SLICED_VBI_OUTPUT:
			CLEAR_AFTER_FIELD(f, fmt.sliced);
			if (ops->vidioc_s_fmt_sliced_vbi_out)
				ret = ops->vidioc_s_fmt_sliced_vbi_out(file,
									fh, f);
			break;
		case V4L2_BUF_TYPE_PRIVATE:
			/* CLEAR_AFTER_FIELD(f, fmt.raw_data); <- does nothing */
			if (ops->vidioc_s_fmt_type_private)
				ret = ops->vidioc_s_fmt_type_private(file,
								fh, f);
			break;
		}
		break;
	}
	case VIDIOC_TRY_FMT:
	{
		struct v4l2_format *f = (struct v4l2_format *)arg;

		/* FIXME: Should be one dump per type */
		dbgarg(cmd, "type=%s\n", prt_names(f->type,
						v4l2_type_names));
		switch (f->type) {
		case V4L2_BUF_TYPE_VIDEO_CAPTURE:
			CLEAR_AFTER_FIELD(f, fmt.pix);
			if (ops->vidioc_try_fmt_vid_cap)
				ret = ops->vidioc_try_fmt_vid_cap(file, fh, f);
			if (!ret)
				v4l_print_pix_fmt(vfd, &f->fmt.pix);
			break;
		case V4L2_BUF_TYPE_VIDEO_OVERLAY:
			CLEAR_AFTER_FIELD(f, fmt.win);
			if (ops->vidioc_try_fmt_vid_overlay)
				ret = ops->vidioc_try_fmt_vid_overlay(file,
					fh, f);
			break;
		case V4L2_BUF_TYPE_VIDEO_OUTPUT:
			CLEAR_AFTER_FIELD(f, fmt.pix);
			if (ops->vidioc_try_fmt_vid_out)
				ret = ops->vidioc_try_fmt_vid_out(file, fh, f);
			if (!ret)
				v4l_print_pix_fmt(vfd, &f->fmt.pix);
			break;
		case V4L2_BUF_TYPE_VIDEO_OUTPUT_OVERLAY:
			CLEAR_AFTER_FIELD(f, fmt.win);
			if (ops->vidioc_try_fmt_vid_out_overlay)
				ret = ops->vidioc_try_fmt_vid_out_overlay(file,
				       fh, f);
			break;
		case V4L2_BUF_TYPE_VBI_CAPTURE:
			CLEAR_AFTER_FIELD(f, fmt.vbi);
			if (ops->vidioc_try_fmt_vbi_cap)
				ret = ops->vidioc_try_fmt_vbi_cap(file, fh, f);
			break;
		case V4L2_BUF_TYPE_VBI_OUTPUT:
			CLEAR_AFTER_FIELD(f, fmt.vbi);
			if (ops->vidioc_try_fmt_vbi_out)
				ret = ops->vidioc_try_fmt_vbi_out(file, fh, f);
			break;
		case V4L2_BUF_TYPE_SLICED_VBI_CAPTURE:
			CLEAR_AFTER_FIELD(f, fmt.sliced);
			if (ops->vidioc_try_fmt_sliced_vbi_cap)
				ret = ops->vidioc_try_fmt_sliced_vbi_cap(file,
								fh, f);
			break;
		case V4L2_BUF_TYPE_SLICED_VBI_OUTPUT:
			CLEAR_AFTER_FIELD(f, fmt.sliced);
			if (ops->vidioc_try_fmt_sliced_vbi_out)
				ret = ops->vidioc_try_fmt_sliced_vbi_out(file,
								fh, f);
			break;
		case V4L2_BUF_TYPE_PRIVATE:
			/* CLEAR_AFTER_FIELD(f, fmt.raw_data); <- does nothing */
			if (ops->vidioc_try_fmt_type_private)
				ret = ops->vidioc_try_fmt_type_private(file,
								fh, f);
			break;
		}

		break;
	}
	/* FIXME: Those buf reqs could be handled here,
	   with some changes on videobuf to allow its header to be included at
	   videodev2.h or being merged at videodev2.
	 */
	case VIDIOC_REQBUFS:
	{
		struct v4l2_requestbuffers *p = arg;

		if (!ops->vidioc_reqbufs)
			break;
		ret = check_fmt(ops, p->type);
		if (ret)
			break;

		if (p->type < V4L2_BUF_TYPE_PRIVATE)
			CLEAR_AFTER_FIELD(p, memory);

		ret = ops->vidioc_reqbufs(file, fh, p);
		dbgarg(cmd, "count=%d, type=%s, memory=%s\n",
				p->count,
				prt_names(p->type, v4l2_type_names),
				prt_names(p->memory, v4l2_memory_names));
		break;
	}
	case VIDIOC_QUERYBUF:
	{
		struct v4l2_buffer *p = arg;

		if (!ops->vidioc_querybuf)
			break;
		ret = check_fmt(ops, p->type);
		if (ret)
			break;

		ret = ops->vidioc_querybuf(file, fh, p);
		if (!ret)
			dbgbuf(cmd, vfd, p);
		break;
	}
	case VIDIOC_QBUF:
	{
		struct v4l2_buffer *p = arg;

		if (!ops->vidioc_qbuf)
			break;
		ret = check_fmt(ops, p->type);
		if (ret)
			break;

		ret = ops->vidioc_qbuf(file, fh, p);
		if (!ret)
			dbgbuf(cmd, vfd, p);
		break;
	}
	case VIDIOC_DQBUF:
	{
		struct v4l2_buffer *p = arg;

		if (!ops->vidioc_dqbuf)
			break;
		ret = check_fmt(ops, p->type);
		if (ret)
			break;

		ret = ops->vidioc_dqbuf(file, fh, p);
		if (!ret)
			dbgbuf(cmd, vfd, p);
		break;
	}
	case VIDIOC_OVERLAY:
	{
		int *i = arg;

		if (!ops->vidioc_overlay)
			break;
		dbgarg(cmd, "value=%d\n", *i);
		ret = ops->vidioc_overlay(file, fh, *i);
		break;
	}
	case VIDIOC_G_FBUF:
	{
		struct v4l2_framebuffer *p = arg;

		if (!ops->vidioc_g_fbuf)
			break;
		ret = ops->vidioc_g_fbuf(file, fh, arg);
		if (!ret) {
			dbgarg(cmd, "capability=0x%x, flags=%d, base=0x%08lx\n",
					p->capability, p->flags,
					(unsigned long)p->base);
			v4l_print_pix_fmt(vfd, &p->fmt);
		}
		break;
	}
	case VIDIOC_S_FBUF:
	{
		struct v4l2_framebuffer *p = arg;

		if (!ops->vidioc_s_fbuf)
			break;
		dbgarg(cmd, "capability=0x%x, flags=%d, base=0x%08lx\n",
			p->capability, p->flags, (unsigned long)p->base);
		v4l_print_pix_fmt(vfd, &p->fmt);
		ret = ops->vidioc_s_fbuf(file, fh, arg);
		break;
	}
	case VIDIOC_STREAMON:
	{
		enum v4l2_buf_type i = *(int *)arg;

		if (!ops->vidioc_streamon)
			break;
		dbgarg(cmd, "type=%s\n", prt_names(i, v4l2_type_names));
		ret = ops->vidioc_streamon(file, fh, i);
		break;
	}
	case VIDIOC_STREAMOFF:
	{
		enum v4l2_buf_type i = *(int *)arg;

		if (!ops->vidioc_streamoff)
			break;
		dbgarg(cmd, "type=%s\n", prt_names(i, v4l2_type_names));
		ret = ops->vidioc_streamoff(file, fh, i);
		break;
	}
	/* ---------- tv norms ---------- */
	case VIDIOC_ENUMSTD:
	{
		struct v4l2_standard *p = arg;
		v4l2_std_id id = vfd->tvnorms, curr_id = 0;
		unsigned int index = p->index, i, j = 0;
		const char *descr = "";

		/* Return norm array in a canonical way */
		for (i = 0; i <= index && id; i++) {
			/* last std value in the standards array is 0, so this
			   while always ends there since (id & 0) == 0. */
			while ((id & standards[j].std) != standards[j].std)
				j++;
			curr_id = standards[j].std;
			descr = standards[j].descr;
			j++;
			if (curr_id == 0)
				break;
			if (curr_id != V4L2_STD_PAL &&
			    curr_id != V4L2_STD_SECAM &&
			    curr_id != V4L2_STD_NTSC)
				id &= ~curr_id;
		}
		if (i <= index)
			break;

		v4l2_video_std_construct(p, curr_id, descr);

		dbgarg(cmd, "index=%d, id=0x%Lx, name=%s, fps=%d/%d, "
				"framelines=%d\n", p->index,
				(unsigned long long)p->id, p->name,
				p->frameperiod.numerator,
				p->frameperiod.denominator,
				p->framelines);

		ret = 0;
		break;
	}
	case VIDIOC_G_STD:
	{
		v4l2_std_id *id = arg;

		ret = 0;
		/* Calls the specific handler */
		if (ops->vidioc_g_std)
			ret = ops->vidioc_g_std(file, fh, id);
		else if (vfd->current_norm)
			*id = vfd->current_norm;
		else
			ret = -EINVAL;

		if (!ret)
			dbgarg(cmd, "std=0x%08Lx\n", (long long unsigned)*id);
		break;
	}
	case VIDIOC_S_STD:
	{
		v4l2_std_id *id = arg, norm;

		dbgarg(cmd, "std=%08Lx\n", (long long unsigned)*id);

		norm = (*id) & vfd->tvnorms;
		if (vfd->tvnorms && !norm)	/* Check if std is supported */
			break;

		/* Calls the specific handler */
		if (ops->vidioc_s_std)
			ret = ops->vidioc_s_std(file, fh, &norm);
		else
			ret = -EINVAL;

		/* Updates standard information */
		if (ret >= 0)
			vfd->current_norm = norm;
		break;
	}
	case VIDIOC_QUERYSTD:
	{
		v4l2_std_id *p = arg;

		if (!ops->vidioc_querystd)
			break;
		ret = ops->vidioc_querystd(file, fh, arg);
		if (!ret)
			dbgarg(cmd, "detected std=%08Lx\n",
						(unsigned long long)*p);
		break;
	}
	/* ------ input switching ---------- */
	/* FIXME: Inputs can be handled inside videodev2 */
	case VIDIOC_ENUMINPUT:
	{
		struct v4l2_input *p = arg;

		/*
		 * We set the flags for CAP_PRESETS, CAP_CUSTOM_TIMINGS &
		 * CAP_STD here based on ioctl handler provided by the
		 * driver. If the driver doesn't support these
		 * for a specific input, it must override these flags.
		 */
		if (ops->vidioc_s_std)
			p->capabilities |= V4L2_IN_CAP_STD;
		if (ops->vidioc_s_dv_preset)
			p->capabilities |= V4L2_IN_CAP_PRESETS;
		if (ops->vidioc_s_dv_timings)
			p->capabilities |= V4L2_IN_CAP_CUSTOM_TIMINGS;

		if (!ops->vidioc_enum_input)
			break;

		ret = ops->vidioc_enum_input(file, fh, p);
		if (!ret)
			dbgarg(cmd, "index=%d, name=%s, type=%d, "
				"audioset=%d, "
				"tuner=%d, std=%08Lx, status=%d\n",
				p->index, p->name, p->type, p->audioset,
				p->tuner,
				(unsigned long long)p->std,
				p->status);
		break;
	}
	case VIDIOC_G_INPUT:
	{
		unsigned int *i = arg;

		if (!ops->vidioc_g_input)
			break;
		ret = ops->vidioc_g_input(file, fh, i);
		if (!ret)
			dbgarg(cmd, "value=%d\n", *i);
		break;
	}
	case VIDIOC_S_INPUT:
	{
		unsigned int *i = arg;

		if (!ops->vidioc_s_input)
			break;
		dbgarg(cmd, "value=%d\n", *i);
		ret = ops->vidioc_s_input(file, fh, *i);
		break;
	}

	/* ------ output switching ---------- */
	case VIDIOC_ENUMOUTPUT:
	{
		struct v4l2_output *p = arg;

		if (!ops->vidioc_enum_output)
			break;

		/*
		 * We set the flags for CAP_PRESETS, CAP_CUSTOM_TIMINGS &
		 * CAP_STD here based on ioctl handler provided by the
		 * driver. If the driver doesn't support these
		 * for a specific output, it must override these flags.
		 */
		if (ops->vidioc_s_std)
			p->capabilities |= V4L2_OUT_CAP_STD;
		if (ops->vidioc_s_dv_preset)
			p->capabilities |= V4L2_OUT_CAP_PRESETS;
		if (ops->vidioc_s_dv_timings)
			p->capabilities |= V4L2_OUT_CAP_CUSTOM_TIMINGS;

		ret = ops->vidioc_enum_output(file, fh, p);
		if (!ret)
			dbgarg(cmd, "index=%d, name=%s, type=%d, "
				"audioset=0x%x, "
				"modulator=%d, std=0x%08Lx\n",
				p->index, p->name, p->type, p->audioset,
				p->modulator, (unsigned long long)p->std);
		break;
	}
	case VIDIOC_G_OUTPUT:
	{
		unsigned int *i = arg;

		if (!ops->vidioc_g_output)
			break;
		ret = ops->vidioc_g_output(file, fh, i);
		if (!ret)
			dbgarg(cmd, "value=%d\n", *i);
		break;
	}
	case VIDIOC_S_OUTPUT:
	{
		unsigned int *i = arg;

		if (!ops->vidioc_s_output)
			break;
		dbgarg(cmd, "value=%d\n", *i);
		ret = ops->vidioc_s_output(file, fh, *i);
		break;
	}

	/* --- controls ---------------------------------------------- */
	case VIDIOC_QUERYCTRL:
	{
		struct v4l2_queryctrl *p = arg;

		if (vfd->ctrl_handler)
			ret = v4l2_queryctrl(vfd->ctrl_handler, p);
		else if (ops->vidioc_queryctrl)
			ret = ops->vidioc_queryctrl(file, fh, p);
		else
			break;
		if (!ret)
			dbgarg(cmd, "id=0x%x, type=%d, name=%s, min/max=%d/%d, "
					"step=%d, default=%d, flags=0x%08x\n",
					p->id, p->type, p->name,
					p->minimum, p->maximum,
					p->step, p->default_value, p->flags);
		else
			dbgarg(cmd, "id=0x%x\n", p->id);
		break;
	}
	case VIDIOC_G_CTRL:
	{
		struct v4l2_control *p = arg;

		if (vfd->ctrl_handler)
			ret = v4l2_g_ctrl(vfd->ctrl_handler, p);
		else if (ops->vidioc_g_ctrl)
			ret = ops->vidioc_g_ctrl(file, fh, p);
		else if (ops->vidioc_g_ext_ctrls) {
			struct v4l2_ext_controls ctrls;
			struct v4l2_ext_control ctrl;

			ctrls.ctrl_class = V4L2_CTRL_ID2CLASS(p->id);
			ctrls.count = 1;
			ctrls.controls = &ctrl;
			ctrl.id = p->id;
			ctrl.value = p->value;
			if (check_ext_ctrls(&ctrls, 1)) {
				ret = ops->vidioc_g_ext_ctrls(file, fh, &ctrls);
				if (ret == 0)
					p->value = ctrl.value;
			}
		} else
			break;
		if (!ret)
			dbgarg(cmd, "id=0x%x, value=%d\n", p->id, p->value);
		else
			dbgarg(cmd, "id=0x%x\n", p->id);
		break;
	}
	case VIDIOC_S_CTRL:
	{
		struct v4l2_control *p = arg;
		struct v4l2_ext_controls ctrls;
		struct v4l2_ext_control ctrl;

		if (!vfd->ctrl_handler &&
			!ops->vidioc_s_ctrl && !ops->vidioc_s_ext_ctrls)
			break;

		dbgarg(cmd, "id=0x%x, value=%d\n", p->id, p->value);

		if (vfd->ctrl_handler) {
			ret = v4l2_s_ctrl(vfd->ctrl_handler, p);
			break;
		}
		if (ops->vidioc_s_ctrl) {
			ret = ops->vidioc_s_ctrl(file, fh, p);
			break;
		}
		if (!ops->vidioc_s_ext_ctrls)
			break;

		ctrls.ctrl_class = V4L2_CTRL_ID2CLASS(p->id);
		ctrls.count = 1;
		ctrls.controls = &ctrl;
		ctrl.id = p->id;
		ctrl.value = p->value;
		if (check_ext_ctrls(&ctrls, 1))
			ret = ops->vidioc_s_ext_ctrls(file, fh, &ctrls);
		break;
	}
	case VIDIOC_G_EXT_CTRLS:
	{
		struct v4l2_ext_controls *p = arg;

		p->error_idx = p->count;
		if (vfd->ctrl_handler)
			ret = v4l2_g_ext_ctrls(vfd->ctrl_handler, p);
		else if (ops->vidioc_g_ext_ctrls && check_ext_ctrls(p, 0))
			ret = ops->vidioc_g_ext_ctrls(file, fh, p);
		else
			break;
		v4l_print_ext_ctrls(cmd, vfd, p, !ret);
		break;
	}
	case VIDIOC_S_EXT_CTRLS:
	{
		struct v4l2_ext_controls *p = arg;

		p->error_idx = p->count;
		if (!vfd->ctrl_handler && !ops->vidioc_s_ext_ctrls)
			break;
		v4l_print_ext_ctrls(cmd, vfd, p, 1);
		if (vfd->ctrl_handler)
			ret = v4l2_s_ext_ctrls(vfd->ctrl_handler, p);
		else if (check_ext_ctrls(p, 0))
			ret = ops->vidioc_s_ext_ctrls(file, fh, p);
		break;
	}
	case VIDIOC_TRY_EXT_CTRLS:
	{
		struct v4l2_ext_controls *p = arg;

		p->error_idx = p->count;
		if (!vfd->ctrl_handler && !ops->vidioc_try_ext_ctrls)
			break;
		v4l_print_ext_ctrls(cmd, vfd, p, 1);
		if (vfd->ctrl_handler)
			ret = v4l2_try_ext_ctrls(vfd->ctrl_handler, p);
		else if (check_ext_ctrls(p, 0))
			ret = ops->vidioc_try_ext_ctrls(file, fh, p);
		break;
	}
	case VIDIOC_QUERYMENU:
	{
		struct v4l2_querymenu *p = arg;

		if (vfd->ctrl_handler)
			ret = v4l2_querymenu(vfd->ctrl_handler, p);
		else if (ops->vidioc_querymenu)
			ret = ops->vidioc_querymenu(file, fh, p);
		else
			break;
		if (!ret)
			dbgarg(cmd, "id=0x%x, index=%d, name=%s\n",
				p->id, p->index, p->name);
		else
			dbgarg(cmd, "id=0x%x, index=%d\n",
				p->id, p->index);
		break;
	}
	/* --- audio ---------------------------------------------- */
	case VIDIOC_ENUMAUDIO:
	{
		struct v4l2_audio *p = arg;

		if (!ops->vidioc_enumaudio)
			break;
		ret = ops->vidioc_enumaudio(file, fh, p);
		if (!ret)
			dbgarg(cmd, "index=%d, name=%s, capability=0x%x, "
					"mode=0x%x\n", p->index, p->name,
					p->capability, p->mode);
		else
			dbgarg(cmd, "index=%d\n", p->index);
		break;
	}
	case VIDIOC_G_AUDIO:
	{
		struct v4l2_audio *p = arg;

		if (!ops->vidioc_g_audio)
			break;

		ret = ops->vidioc_g_audio(file, fh, p);
		if (!ret)
			dbgarg(cmd, "index=%d, name=%s, capability=0x%x, "
					"mode=0x%x\n", p->index,
					p->name, p->capability, p->mode);
		else
			dbgarg(cmd, "index=%d\n", p->index);
		break;
	}
	case VIDIOC_S_AUDIO:
	{
		struct v4l2_audio *p = arg;

		if (!ops->vidioc_s_audio)
			break;
		dbgarg(cmd, "index=%d, name=%s, capability=0x%x, "
					"mode=0x%x\n", p->index, p->name,
					p->capability, p->mode);
		ret = ops->vidioc_s_audio(file, fh, p);
		break;
	}
	case VIDIOC_ENUMAUDOUT:
	{
		struct v4l2_audioout *p = arg;

		if (!ops->vidioc_enumaudout)
			break;
		dbgarg(cmd, "Enum for index=%d\n", p->index);
		ret = ops->vidioc_enumaudout(file, fh, p);
		if (!ret)
			dbgarg2("index=%d, name=%s, capability=%d, "
					"mode=%d\n", p->index, p->name,
					p->capability, p->mode);
		break;
	}
	case VIDIOC_G_AUDOUT:
	{
		struct v4l2_audioout *p = arg;

		if (!ops->vidioc_g_audout)
			break;

		ret = ops->vidioc_g_audout(file, fh, p);
		if (!ret)
			dbgarg2("index=%d, name=%s, capability=%d, "
					"mode=%d\n", p->index, p->name,
					p->capability, p->mode);
		break;
	}
	case VIDIOC_S_AUDOUT:
	{
		struct v4l2_audioout *p = arg;

		if (!ops->vidioc_s_audout)
			break;
		dbgarg(cmd, "index=%d, name=%s, capability=%d, "
					"mode=%d\n", p->index, p->name,
					p->capability, p->mode);

		ret = ops->vidioc_s_audout(file, fh, p);
		break;
	}
	case VIDIOC_G_MODULATOR:
	{
		struct v4l2_modulator *p = arg;

		if (!ops->vidioc_g_modulator)
			break;
		ret = ops->vidioc_g_modulator(file, fh, p);
		if (!ret)
			dbgarg(cmd, "index=%d, name=%s, "
					"capability=%d, rangelow=%d,"
					" rangehigh=%d, txsubchans=%d\n",
					p->index, p->name, p->capability,
					p->rangelow, p->rangehigh,
					p->txsubchans);
		break;
	}
	case VIDIOC_S_MODULATOR:
	{
		struct v4l2_modulator *p = arg;

		if (!ops->vidioc_s_modulator)
			break;
		dbgarg(cmd, "index=%d, name=%s, capability=%d, "
				"rangelow=%d, rangehigh=%d, txsubchans=%d\n",
				p->index, p->name, p->capability, p->rangelow,
				p->rangehigh, p->txsubchans);
			ret = ops->vidioc_s_modulator(file, fh, p);
		break;
	}
	case VIDIOC_G_CROP:
	{
		struct v4l2_crop *p = arg;

		if (!ops->vidioc_g_crop)
			break;

		dbgarg(cmd, "type=%s\n", prt_names(p->type, v4l2_type_names));
		ret = ops->vidioc_g_crop(file, fh, p);
		if (!ret)
			dbgrect(vfd, "", &p->c);
		break;
	}
	case VIDIOC_S_CROP:
	{
		struct v4l2_crop *p = arg;

		if (!ops->vidioc_s_crop)
			break;
		dbgarg(cmd, "type=%s\n", prt_names(p->type, v4l2_type_names));
		dbgrect(vfd, "", &p->c);
		ret = ops->vidioc_s_crop(file, fh, p);
		break;
	}
	case VIDIOC_CROPCAP:
	{
		struct v4l2_cropcap *p = arg;

		/*FIXME: Should also show v4l2_fract pixelaspect */
		if (!ops->vidioc_cropcap)
			break;

		dbgarg(cmd, "type=%s\n", prt_names(p->type, v4l2_type_names));
		ret = ops->vidioc_cropcap(file, fh, p);
		if (!ret) {
			dbgrect(vfd, "bounds ", &p->bounds);
			dbgrect(vfd, "defrect ", &p->defrect);
		}
		break;
	}
	case VIDIOC_G_JPEGCOMP:
	{
		struct v4l2_jpegcompression *p = arg;

		if (!ops->vidioc_g_jpegcomp)
			break;

		ret = ops->vidioc_g_jpegcomp(file, fh, p);
		if (!ret)
			dbgarg(cmd, "quality=%d, APPn=%d, "
					"APP_len=%d, COM_len=%d, "
					"jpeg_markers=%d\n",
					p->quality, p->APPn, p->APP_len,
					p->COM_len, p->jpeg_markers);
		break;
	}
	case VIDIOC_S_JPEGCOMP:
	{
		struct v4l2_jpegcompression *p = arg;

		if (!ops->vidioc_g_jpegcomp)
			break;
		dbgarg(cmd, "quality=%d, APPn=%d, APP_len=%d, "
					"COM_len=%d, jpeg_markers=%d\n",
					p->quality, p->APPn, p->APP_len,
					p->COM_len, p->jpeg_markers);
			ret = ops->vidioc_s_jpegcomp(file, fh, p);
		break;
	}
	case VIDIOC_G_ENC_INDEX:
	{
		struct v4l2_enc_idx *p = arg;

		if (!ops->vidioc_g_enc_index)
			break;
		ret = ops->vidioc_g_enc_index(file, fh, p);
		if (!ret)
			dbgarg(cmd, "entries=%d, entries_cap=%d\n",
					p->entries, p->entries_cap);
		break;
	}
	case VIDIOC_ENCODER_CMD:
	{
		struct v4l2_encoder_cmd *p = arg;

		if (!ops->vidioc_encoder_cmd)
			break;
		ret = ops->vidioc_encoder_cmd(file, fh, p);
		if (!ret)
			dbgarg(cmd, "cmd=%d, flags=%x\n", p->cmd, p->flags);
		break;
	}
	case VIDIOC_TRY_ENCODER_CMD:
	{
		struct v4l2_encoder_cmd *p = arg;

		if (!ops->vidioc_try_encoder_cmd)
			break;
		ret = ops->vidioc_try_encoder_cmd(file, fh, p);
		if (!ret)
			dbgarg(cmd, "cmd=%d, flags=%x\n", p->cmd, p->flags);
		break;
	}
	case VIDIOC_G_PARM:
	{
		struct v4l2_streamparm *p = arg;

		if (ops->vidioc_g_parm) {
			ret = check_fmt(ops, p->type);
			if (ret)
				break;
			ret = ops->vidioc_g_parm(file, fh, p);
		} else {
			v4l2_std_id std = vfd->current_norm;

			if (p->type != V4L2_BUF_TYPE_VIDEO_CAPTURE)
				break;

			ret = 0;
			if (ops->vidioc_g_std)
				ret = ops->vidioc_g_std(file, fh, &std);
			else if (std == 0)
				ret = -EINVAL;
			if (ret == 0)
				v4l2_video_std_frame_period(std,
						    &p->parm.capture.timeperframe);
		}

		dbgarg(cmd, "type=%d\n", p->type);
		break;
	}
	case VIDIOC_S_PARM:
	{
		struct v4l2_streamparm *p = arg;

		if (!ops->vidioc_s_parm)
			break;
		ret = check_fmt(ops, p->type);
		if (ret)
			break;

		dbgarg(cmd, "type=%d\n", p->type);
		ret = ops->vidioc_s_parm(file, fh, p);
		break;
	}
	case VIDIOC_G_TUNER:
	{
		struct v4l2_tuner *p = arg;

		if (!ops->vidioc_g_tuner)
			break;

		ret = ops->vidioc_g_tuner(file, fh, p);
		if (!ret)
			dbgarg(cmd, "index=%d, name=%s, type=%d, "
					"capability=0x%x, rangelow=%d, "
					"rangehigh=%d, signal=%d, afc=%d, "
					"rxsubchans=0x%x, audmode=%d\n",
					p->index, p->name, p->type,
					p->capability, p->rangelow,
					p->rangehigh, p->signal, p->afc,
					p->rxsubchans, p->audmode);
		break;
	}
	case VIDIOC_S_TUNER:
	{
		struct v4l2_tuner *p = arg;

		if (!ops->vidioc_s_tuner)
			break;
		dbgarg(cmd, "index=%d, name=%s, type=%d, "
				"capability=0x%x, rangelow=%d, "
				"rangehigh=%d, signal=%d, afc=%d, "
				"rxsubchans=0x%x, audmode=%d\n",
				p->index, p->name, p->type,
				p->capability, p->rangelow,
				p->rangehigh, p->signal, p->afc,
				p->rxsubchans, p->audmode);
		ret = ops->vidioc_s_tuner(file, fh, p);
		break;
	}
	case VIDIOC_G_FREQUENCY:
	{
		struct v4l2_frequency *p = arg;

		if (!ops->vidioc_g_frequency)
			break;

		ret = ops->vidioc_g_frequency(file, fh, p);
		if (!ret)
			dbgarg(cmd, "tuner=%d, type=%d, frequency=%d\n",
					p->tuner, p->type, p->frequency);
		break;
	}
	case VIDIOC_S_FREQUENCY:
	{
		struct v4l2_frequency *p = arg;

		if (!ops->vidioc_s_frequency)
			break;
		dbgarg(cmd, "tuner=%d, type=%d, frequency=%d\n",
				p->tuner, p->type, p->frequency);
		ret = ops->vidioc_s_frequency(file, fh, p);
		break;
	}
	case VIDIOC_G_SLICED_VBI_CAP:
	{
		struct v4l2_sliced_vbi_cap *p = arg;

		if (!ops->vidioc_g_sliced_vbi_cap)
			break;

		/* Clear up to type, everything after type is zerod already */
		memset(p, 0, offsetof(struct v4l2_sliced_vbi_cap, type));

		dbgarg(cmd, "type=%s\n", prt_names(p->type, v4l2_type_names));
		ret = ops->vidioc_g_sliced_vbi_cap(file, fh, p);
		if (!ret)
			dbgarg2("service_set=%d\n", p->service_set);
		break;
	}
	case VIDIOC_LOG_STATUS:
	{
		if (!ops->vidioc_log_status)
			break;
		ret = ops->vidioc_log_status(file, fh);
		break;
	}
#ifdef CONFIG_VIDEO_ADV_DEBUG
	case VIDIOC_DBG_G_REGISTER:
	{
		struct v4l2_dbg_register *p = arg;

		if (!capable(CAP_SYS_ADMIN))
			ret = -EPERM;
		else if (ops->vidioc_g_register)
			ret = ops->vidioc_g_register(file, fh, p);
		break;
	}
	case VIDIOC_DBG_S_REGISTER:
	{
		struct v4l2_dbg_register *p = arg;

		if (!capable(CAP_SYS_ADMIN))
			ret = -EPERM;
		else if (ops->vidioc_s_register)
			ret = ops->vidioc_s_register(file, fh, p);
		break;
	}
#endif
	case VIDIOC_DBG_G_CHIP_IDENT:
	{
		struct v4l2_dbg_chip_ident *p = arg;

		if (!ops->vidioc_g_chip_ident)
			break;
		p->ident = V4L2_IDENT_NONE;
		p->revision = 0;
		ret = ops->vidioc_g_chip_ident(file, fh, p);
		if (!ret)
			dbgarg(cmd, "chip_ident=%u, revision=0x%x\n", p->ident, p->revision);
		break;
	}
	case VIDIOC_S_HW_FREQ_SEEK:
	{
		struct v4l2_hw_freq_seek *p = arg;

		if (!ops->vidioc_s_hw_freq_seek)
			break;
		dbgarg(cmd,
			"tuner=%d, type=%d, seek_upward=%d, wrap_around=%d\n",
			p->tuner, p->type, p->seek_upward, p->wrap_around);
		ret = ops->vidioc_s_hw_freq_seek(file, fh, p);
		break;
	}
	case VIDIOC_ENUM_FRAMESIZES:
	{
		struct v4l2_frmsizeenum *p = arg;

		if (!ops->vidioc_enum_framesizes)
			break;

		ret = ops->vidioc_enum_framesizes(file, fh, p);
		dbgarg(cmd,
			"index=%d, pixelformat=%c%c%c%c, type=%d ",
			p->index,
			(p->pixel_format & 0xff),
			(p->pixel_format >>  8) & 0xff,
			(p->pixel_format >> 16) & 0xff,
			(p->pixel_format >> 24) & 0xff,
			p->type);
		switch (p->type) {
		case V4L2_FRMSIZE_TYPE_DISCRETE:
			dbgarg3("width = %d, height=%d\n",
				p->discrete.width, p->discrete.height);
			break;
		case V4L2_FRMSIZE_TYPE_STEPWISE:
			dbgarg3("min %dx%d, max %dx%d, step %dx%d\n",
				p->stepwise.min_width,  p->stepwise.min_height,
				p->stepwise.step_width, p->stepwise.step_height,
				p->stepwise.max_width,  p->stepwise.max_height);
			break;
		case V4L2_FRMSIZE_TYPE_CONTINUOUS:
			dbgarg3("continuous\n");
			break;
		default:
			dbgarg3("- Unknown type!\n");
		}

		break;
	}
	case VIDIOC_ENUM_FRAMEINTERVALS:
	{
		struct v4l2_frmivalenum *p = arg;

		if (!ops->vidioc_enum_frameintervals)
			break;

		ret = ops->vidioc_enum_frameintervals(file, fh, p);
		dbgarg(cmd,
			"index=%d, pixelformat=%d, width=%d, height=%d, type=%d ",
			p->index, p->pixel_format,
			p->width, p->height, p->type);
		switch (p->type) {
		case V4L2_FRMIVAL_TYPE_DISCRETE:
			dbgarg2("fps=%d/%d\n",
				p->discrete.numerator,
				p->discrete.denominator);
			break;
		case V4L2_FRMIVAL_TYPE_STEPWISE:
			dbgarg2("min=%d/%d, max=%d/%d, step=%d/%d\n",
				p->stepwise.min.numerator,
				p->stepwise.min.denominator,
				p->stepwise.max.numerator,
				p->stepwise.max.denominator,
				p->stepwise.step.numerator,
				p->stepwise.step.denominator);
			break;
		case V4L2_FRMIVAL_TYPE_CONTINUOUS:
			dbgarg2("continuous\n");
			break;
		default:
			dbgarg2("- Unknown type!\n");
		}
		break;
	}
	case VIDIOC_ENUM_DV_PRESETS:
	{
		struct v4l2_dv_enum_preset *p = arg;

		if (!ops->vidioc_enum_dv_presets)
			break;

		ret = ops->vidioc_enum_dv_presets(file, fh, p);
		if (!ret)
			dbgarg(cmd,
				"index=%d, preset=%d, name=%s, width=%d,"
				" height=%d ",
				p->index, p->preset, p->name, p->width,
				p->height);
		break;
	}
	case VIDIOC_S_DV_PRESET:
	{
		struct v4l2_dv_preset *p = arg;

		if (!ops->vidioc_s_dv_preset)
			break;

		dbgarg(cmd, "preset=%d\n", p->preset);
		ret = ops->vidioc_s_dv_preset(file, fh, p);
		break;
	}
	case VIDIOC_G_DV_PRESET:
	{
		struct v4l2_dv_preset *p = arg;

		if (!ops->vidioc_g_dv_preset)
			break;

		ret = ops->vidioc_g_dv_preset(file, fh, p);
		if (!ret)
			dbgarg(cmd, "preset=%d\n", p->preset);
		break;
	}
	case VIDIOC_QUERY_DV_PRESET:
	{
		struct v4l2_dv_preset *p = arg;

		if (!ops->vidioc_query_dv_preset)
			break;

		ret = ops->vidioc_query_dv_preset(file, fh, p);
		if (!ret)
			dbgarg(cmd, "preset=%d\n", p->preset);
		break;
	}
	case VIDIOC_S_DV_TIMINGS:
	{
		struct v4l2_dv_timings *p = arg;

		if (!ops->vidioc_s_dv_timings)
			break;

		switch (p->type) {
		case V4L2_DV_BT_656_1120:
			dbgarg2("bt-656/1120:interlaced=%d, pixelclock=%lld,"
				" width=%d, height=%d, polarities=%x,"
				" hfrontporch=%d, hsync=%d, hbackporch=%d,"
				" vfrontporch=%d, vsync=%d, vbackporch=%d,"
				" il_vfrontporch=%d, il_vsync=%d,"
				" il_vbackporch=%d\n",
				p->bt.interlaced, p->bt.pixelclock,
				p->bt.width, p->bt.height, p->bt.polarities,
				p->bt.hfrontporch, p->bt.hsync,
				p->bt.hbackporch, p->bt.vfrontporch,
				p->bt.vsync, p->bt.vbackporch,
				p->bt.il_vfrontporch, p->bt.il_vsync,
				p->bt.il_vbackporch);
			ret = ops->vidioc_s_dv_timings(file, fh, p);
			break;
		default:
			dbgarg2("Unknown type %d!\n", p->type);
			break;
		}
		break;
	}
	case VIDIOC_G_DV_TIMINGS:
	{
		struct v4l2_dv_timings *p = arg;

		if (!ops->vidioc_g_dv_timings)
			break;

		ret = ops->vidioc_g_dv_timings(file, fh, p);
		if (!ret) {
			switch (p->type) {
			case V4L2_DV_BT_656_1120:
				dbgarg2("bt-656/1120:interlaced=%d,"
					" pixelclock=%lld,"
					" width=%d, height=%d, polarities=%x,"
					" hfrontporch=%d, hsync=%d,"
					" hbackporch=%d, vfrontporch=%d,"
					" vsync=%d, vbackporch=%d,"
					" il_vfrontporch=%d, il_vsync=%d,"
					" il_vbackporch=%d\n",
					p->bt.interlaced, p->bt.pixelclock,
					p->bt.width, p->bt.height,
					p->bt.polarities, p->bt.hfrontporch,
					p->bt.hsync, p->bt.hbackporch,
					p->bt.vfrontporch, p->bt.vsync,
					p->bt.vbackporch, p->bt.il_vfrontporch,
					p->bt.il_vsync, p->bt.il_vbackporch);
				break;
			default:
				dbgarg2("Unknown type %d!\n", p->type);
				break;
			}
		}
		break;
	}
	case VIDIOC_DQEVENT:
	{
		struct v4l2_event *ev = arg;
<<<<<<< HEAD

		if (!ops->vidioc_subscribe_event)
			break;

		ret = v4l2_event_dequeue(fh, ev, file->f_flags & O_NONBLOCK);
		if (ret < 0) {
			dbgarg(cmd, "no pending events?");
			break;
		}
		dbgarg(cmd,
		       "pending=%d, type=0x%8.8x, sequence=%d, "
		       "timestamp=%lu.%9.9lu ",
		       ev->pending, ev->type, ev->sequence,
		       ev->timestamp.tv_sec, ev->timestamp.tv_nsec);
		break;
	}
	case VIDIOC_SUBSCRIBE_EVENT:
	{
		struct v4l2_event_subscription *sub = arg;

		if (!ops->vidioc_subscribe_event)
			break;

=======

		if (!ops->vidioc_subscribe_event)
			break;

		ret = v4l2_event_dequeue(fh, ev, file->f_flags & O_NONBLOCK);
		if (ret < 0) {
			dbgarg(cmd, "no pending events?");
			break;
		}
		dbgarg(cmd,
		       "pending=%d, type=0x%8.8x, sequence=%d, "
		       "timestamp=%lu.%9.9lu ",
		       ev->pending, ev->type, ev->sequence,
		       ev->timestamp.tv_sec, ev->timestamp.tv_nsec);
		break;
	}
	case VIDIOC_SUBSCRIBE_EVENT:
	{
		struct v4l2_event_subscription *sub = arg;

		if (!ops->vidioc_subscribe_event)
			break;

>>>>>>> 3cbea436
		ret = ops->vidioc_subscribe_event(fh, sub);
		if (ret < 0) {
			dbgarg(cmd, "failed, ret=%ld", ret);
			break;
		}
		dbgarg(cmd, "type=0x%8.8x", sub->type);
		break;
	}
	case VIDIOC_UNSUBSCRIBE_EVENT:
	{
		struct v4l2_event_subscription *sub = arg;

		if (!ops->vidioc_unsubscribe_event)
			break;

		ret = ops->vidioc_unsubscribe_event(fh, sub);
		if (ret < 0) {
			dbgarg(cmd, "failed, ret=%ld", ret);
			break;
		}
		dbgarg(cmd, "type=0x%8.8x", sub->type);
		break;
	}
	default:
	{
		if (!ops->vidioc_default)
			break;
		ret = ops->vidioc_default(file, fh, cmd, arg);
		break;
	}
	} /* switch */

	if (vfd->debug & V4L2_DEBUG_IOCTL_ARG) {
		if (ret < 0) {
			v4l_print_ioctl(vfd->name, cmd);
			printk(KERN_CONT " error %ld\n", ret);
		}
	}

	return ret;
}

/* In some cases, only a few fields are used as input, i.e. when the app sets
 * "index" and then the driver fills in the rest of the structure for the thing
 * with that index.  We only need to copy up the first non-input field.  */
static unsigned long cmd_input_size(unsigned int cmd)
{
	/* Size of structure up to and including 'field' */
#define CMDINSIZE(cmd, type, field) 				\
	case VIDIOC_##cmd: 					\
		return offsetof(struct v4l2_##type, field) + 	\
			sizeof(((struct v4l2_##type *)0)->field);

	switch (cmd) {
		CMDINSIZE(ENUM_FMT,		fmtdesc,	type);
		CMDINSIZE(G_FMT,		format,		type);
		CMDINSIZE(QUERYBUF,		buffer,		type);
		CMDINSIZE(G_PARM,		streamparm,	type);
		CMDINSIZE(ENUMSTD,		standard,	index);
		CMDINSIZE(ENUMINPUT,		input,		index);
		CMDINSIZE(G_CTRL,		control,	id);
		CMDINSIZE(G_TUNER,		tuner,		index);
		CMDINSIZE(QUERYCTRL,		queryctrl,	id);
		CMDINSIZE(QUERYMENU,		querymenu,	index);
		CMDINSIZE(ENUMOUTPUT,		output,		index);
		CMDINSIZE(G_MODULATOR,		modulator,	index);
		CMDINSIZE(G_FREQUENCY,		frequency,	tuner);
		CMDINSIZE(CROPCAP,		cropcap,	type);
		CMDINSIZE(G_CROP,		crop,		type);
		CMDINSIZE(ENUMAUDIO,		audio, 		index);
		CMDINSIZE(ENUMAUDOUT,		audioout, 	index);
		CMDINSIZE(ENCODER_CMD,		encoder_cmd,	flags);
		CMDINSIZE(TRY_ENCODER_CMD,	encoder_cmd,	flags);
		CMDINSIZE(G_SLICED_VBI_CAP,	sliced_vbi_cap,	type);
		CMDINSIZE(ENUM_FRAMESIZES,	frmsizeenum,	pixel_format);
		CMDINSIZE(ENUM_FRAMEINTERVALS,	frmivalenum,	height);
	default:
		return _IOC_SIZE(cmd);
	}
}

long video_ioctl2(struct file *file,
	       unsigned int cmd, unsigned long arg)
{
	char	sbuf[128];
	void    *mbuf = NULL;
	void	*parg = (void *)arg;
	long	err  = -EINVAL;
	int     is_ext_ctrl;
	size_t  ctrls_size = 0;
	void __user *user_ptr = NULL;

#ifdef __OLD_VIDIOC_
	cmd = video_fix_command(cmd);
#endif
	is_ext_ctrl = (cmd == VIDIOC_S_EXT_CTRLS || cmd == VIDIOC_G_EXT_CTRLS ||
		       cmd == VIDIOC_TRY_EXT_CTRLS);

	/*  Copy arguments into temp kernel buffer  */
	if (_IOC_DIR(cmd) != _IOC_NONE) {
		if (_IOC_SIZE(cmd) <= sizeof(sbuf)) {
			parg = sbuf;
		} else {
			/* too big to allocate from stack */
			mbuf = kmalloc(_IOC_SIZE(cmd), GFP_KERNEL);
			if (NULL == mbuf)
				return -ENOMEM;
			parg = mbuf;
		}

		err = -EFAULT;
		if (_IOC_DIR(cmd) & _IOC_WRITE) {
			unsigned long n = cmd_input_size(cmd);

			if (copy_from_user(parg, (void __user *)arg, n))
				goto out;

			/* zero out anything we don't copy from userspace */
			if (n < _IOC_SIZE(cmd))
				memset((u8 *)parg + n, 0, _IOC_SIZE(cmd) - n);
		} else {
			/* read-only ioctl */
			memset(parg, 0, _IOC_SIZE(cmd));
		}
	}

	if (is_ext_ctrl) {
		struct v4l2_ext_controls *p = parg;

		/* In case of an error, tell the caller that it wasn't
		   a specific control that caused it. */
		p->error_idx = p->count;
		user_ptr = (void __user *)p->controls;
		if (p->count) {
			ctrls_size = sizeof(struct v4l2_ext_control) * p->count;
			/* Note: v4l2_ext_controls fits in sbuf[] so mbuf is still NULL. */
			mbuf = kmalloc(ctrls_size, GFP_KERNEL);
			err = -ENOMEM;
			if (NULL == mbuf)
				goto out_ext_ctrl;
			err = -EFAULT;
			if (copy_from_user(mbuf, user_ptr, ctrls_size))
				goto out_ext_ctrl;
			p->controls = mbuf;
		}
	}

	/* Handles IOCTL */
	err = __video_do_ioctl(file, cmd, parg);
	if (err == -ENOIOCTLCMD)
		err = -EINVAL;
	if (is_ext_ctrl) {
		struct v4l2_ext_controls *p = parg;

		p->controls = (void *)user_ptr;
		if (p->count && err == 0 && copy_to_user(user_ptr, mbuf, ctrls_size))
			err = -EFAULT;
		goto out_ext_ctrl;
	}
	if (err < 0)
		goto out;

out_ext_ctrl:
	/*  Copy results into user buffer  */
	switch (_IOC_DIR(cmd)) {
	case _IOC_READ:
	case (_IOC_WRITE | _IOC_READ):
		if (copy_to_user((void __user *)arg, parg, _IOC_SIZE(cmd)))
			err = -EFAULT;
		break;
	}

out:
	kfree(mbuf);
	return err;
}
EXPORT_SYMBOL(video_ioctl2);<|MERGE_RESOLUTION|>--- conflicted
+++ resolved
@@ -572,21 +572,6 @@
 				vfd->name);
 		return -EINVAL;
 	}
-<<<<<<< HEAD
-
-#ifdef CONFIG_VIDEO_V4L1_COMPAT
-	/********************************************************
-	 All other V4L1 calls are handled by v4l1_compat module.
-	 Those calls will be translated into V4L2 calls, and
-	 __video_do_ioctl will be called again, with one or more
-	 V4L2 ioctls.
-	 ********************************************************/
-	if (_IOC_TYPE(cmd) == 'v' && cmd != VIDIOCGMBUF &&
-				_IOC_NR(cmd) < BASE_VIDIOCPRIVATE) {
-		return v4l_compat_translate_ioctl(file, cmd, arg,
-						__video_do_ioctl);
-	}
-#endif
 
 	if ((vfd->debug & V4L2_DEBUG_IOCTL) &&
 				!(vfd->debug & V4L2_DEBUG_IOCTL_ARG)) {
@@ -596,40 +581,6 @@
 
 	switch (cmd) {
 
-#ifdef CONFIG_VIDEO_V4L1_COMPAT
-	/***********************************************************
-	 Handles calls to the obsoleted V4L1 API
-	 Due to the nature of VIDIOCGMBUF, each driver that supports
-	 V4L1 should implement its own handler for this ioctl.
-	 ***********************************************************/
-
-	/* --- streaming capture ------------------------------------- */
-	case VIDIOCGMBUF:
-	{
-		struct video_mbuf *p = arg;
-
-		if (!ops->vidiocgmbuf)
-			break;
-		ret = ops->vidiocgmbuf(file, fh, p);
-		if (!ret)
-			dbgarg(cmd, "size=%d, frames=%d, offsets=0x%08lx\n",
-						p->size, p->frames,
-						(unsigned long)p->offsets);
-		break;
-	}
-#endif
-
-=======
-
-	if ((vfd->debug & V4L2_DEBUG_IOCTL) &&
-				!(vfd->debug & V4L2_DEBUG_IOCTL_ARG)) {
-		v4l_print_ioctl(vfd->name, cmd);
-		printk(KERN_CONT "\n");
-	}
-
-	switch (cmd) {
-
->>>>>>> 3cbea436
 	/* --- capabilities ------------------------------------------ */
 	case VIDIOC_QUERYCAP:
 	{
@@ -1939,7 +1890,6 @@
 	case VIDIOC_DQEVENT:
 	{
 		struct v4l2_event *ev = arg;
-<<<<<<< HEAD
 
 		if (!ops->vidioc_subscribe_event)
 			break;
@@ -1963,31 +1913,6 @@
 		if (!ops->vidioc_subscribe_event)
 			break;
 
-=======
-
-		if (!ops->vidioc_subscribe_event)
-			break;
-
-		ret = v4l2_event_dequeue(fh, ev, file->f_flags & O_NONBLOCK);
-		if (ret < 0) {
-			dbgarg(cmd, "no pending events?");
-			break;
-		}
-		dbgarg(cmd,
-		       "pending=%d, type=0x%8.8x, sequence=%d, "
-		       "timestamp=%lu.%9.9lu ",
-		       ev->pending, ev->type, ev->sequence,
-		       ev->timestamp.tv_sec, ev->timestamp.tv_nsec);
-		break;
-	}
-	case VIDIOC_SUBSCRIBE_EVENT:
-	{
-		struct v4l2_event_subscription *sub = arg;
-
-		if (!ops->vidioc_subscribe_event)
-			break;
-
->>>>>>> 3cbea436
 		ret = ops->vidioc_subscribe_event(fh, sub);
 		if (ret < 0) {
 			dbgarg(cmd, "failed, ret=%ld", ret);
