--- conflicted
+++ resolved
@@ -15,10 +15,7 @@
 #include <linux/io.h>
 #include <linux/ioport.h>
 #include <linux/irq.h>
-<<<<<<< HEAD
-=======
 #include <linux/irqchip/chained_irq.h>
->>>>>>> d664025e
 #include <linux/irqdomain.h>
 #include <linux/bitops.h>
 #include <linux/workqueue.h>
@@ -75,7 +72,6 @@
 	return pinctrl_request_gpio(gpio);
 }
 
-<<<<<<< HEAD
 static void pl061_gpio_free(struct gpio_chip *chip, unsigned offset)
 {
 	int gpio = chip->base + offset;
@@ -83,8 +79,6 @@
 	pinctrl_free_gpio(gpio);
 }
 
-=======
->>>>>>> d664025e
 static int pl061_direction_input(struct gpio_chip *gc, unsigned offset)
 {
 	struct pl061_gpio *chip = container_of(gc, struct pl061_gpio, gc);
@@ -214,7 +208,6 @@
 }
 
 static void pl061_irq_mask(struct irq_data *d)
-<<<<<<< HEAD
 {
 	struct pl061_gpio *chip = irq_data_get_irq_chip_data(d);
 	u8 mask = 1 << (irqd_to_hwirq(d) % PL061_GPIO_NR);
@@ -227,24 +220,17 @@
 }
 
 static void pl061_irq_unmask(struct irq_data *d)
-=======
->>>>>>> d664025e
 {
 	struct pl061_gpio *chip = irq_data_get_irq_chip_data(d);
 	u8 mask = 1 << (irqd_to_hwirq(d) % PL061_GPIO_NR);
 	u8 gpioie;
 
 	spin_lock(&chip->lock);
-<<<<<<< HEAD
 	gpioie = readb(chip->base + GPIOIE) | mask;
-=======
-	gpioie = readb(chip->base + GPIOIE) & ~mask;
->>>>>>> d664025e
 	writeb(gpioie, chip->base + GPIOIE);
 	spin_unlock(&chip->lock);
 }
 
-<<<<<<< HEAD
 static struct irq_chip pl061_irqchip = {
 	.name		= "pl061 gpio",
 	.irq_mask	= pl061_irq_mask,
@@ -252,27 +238,6 @@
 	.irq_set_type	= pl061_irq_type,
 };
 
-=======
-static void pl061_irq_unmask(struct irq_data *d)
-{
-	struct pl061_gpio *chip = irq_data_get_irq_chip_data(d);
-	u8 mask = 1 << (irqd_to_hwirq(d) % PL061_GPIO_NR);
-	u8 gpioie;
-
-	spin_lock(&chip->lock);
-	gpioie = readb(chip->base + GPIOIE) | mask;
-	writeb(gpioie, chip->base + GPIOIE);
-	spin_unlock(&chip->lock);
-}
-
-static struct irq_chip pl061_irqchip = {
-	.name		= "pl061 gpio",
-	.irq_mask	= pl061_irq_mask,
-	.irq_unmask	= pl061_irq_unmask,
-	.irq_set_type	= pl061_irq_type,
-};
-
->>>>>>> d664025e
 static int pl061_irq_map(struct irq_domain *d, unsigned int virq,
 			 irq_hw_number_t hw)
 {
@@ -329,10 +294,7 @@
 	spin_lock_init(&chip->lock);
 
 	chip->gc.request = pl061_gpio_request;
-<<<<<<< HEAD
 	chip->gc.free = pl061_gpio_free;
-=======
->>>>>>> d664025e
 	chip->gc.direction_input = pl061_direction_input;
 	chip->gc.direction_output = pl061_direction_output;
 	chip->gc.get = pl061_get_value;
