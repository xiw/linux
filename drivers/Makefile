#
# Makefile for the Linux kernel device drivers.
#
# 15 Sep 2000, Christoph Hellwig <hch@infradead.org>
# Rewritten to use lists instead of if-statements.
#

obj-y				+= gpio/
obj-$(CONFIG_PCI)		+= pci/
obj-$(CONFIG_PARISC)		+= parisc/
obj-$(CONFIG_RAPIDIO)		+= rapidio/
obj-y				+= video/
obj-y				+= idle/
obj-$(CONFIG_ACPI)		+= acpi/
obj-$(CONFIG_SFI)		+= sfi/
# PnP must come after ACPI since it will eventually need to check if acpi
# was used and do nothing if so
obj-$(CONFIG_PNP)		+= pnp/
obj-$(CONFIG_ARM_AMBA)		+= amba/

obj-$(CONFIG_VIRTIO)		+= virtio/
obj-$(CONFIG_XEN)		+= xen/

# regulators early, since some subsystems rely on them to initialize
obj-$(CONFIG_REGULATOR)		+= regulator/

# char/ comes before serial/ etc so that the VT console is the boot-time
# default.
obj-y				+= char/

# gpu/ comes after char for AGP vs DRM startup
obj-y				+= gpu/

obj-$(CONFIG_CONNECTOR)		+= connector/

# i810fb and intelfb depend on char/agp/
obj-$(CONFIG_FB_I810)           += video/i810/
obj-$(CONFIG_FB_INTEL)          += video/intelfb/

obj-y				+= serial/
obj-$(CONFIG_PARPORT)		+= parport/
obj-y				+= base/ block/ misc/ mfd/
obj-$(CONFIG_NUBUS)		+= nubus/
obj-y				+= macintosh/
obj-$(CONFIG_IDE)		+= ide/
obj-$(CONFIG_SCSI)		+= scsi/
obj-$(CONFIG_ATA)		+= ata/
obj-$(CONFIG_MTD)		+= mtd/
obj-$(CONFIG_SPI)		+= spi/
obj-y				+= net/
obj-$(CONFIG_ATM)		+= atm/
obj-$(CONFIG_FUSION)		+= message/
obj-y				+= firewire/
<<<<<<< HEAD
obj-y				+= ieee1394/
=======
>>>>>>> 45f53cc9
obj-$(CONFIG_UIO)		+= uio/
obj-y				+= cdrom/
obj-y				+= auxdisplay/
obj-$(CONFIG_PCCARD)		+= pcmcia/
obj-$(CONFIG_DIO)		+= dio/
obj-$(CONFIG_SBUS)		+= sbus/
obj-$(CONFIG_ZORRO)		+= zorro/
obj-$(CONFIG_MAC)		+= macintosh/
obj-$(CONFIG_ATA_OVER_ETH)	+= block/aoe/
obj-$(CONFIG_PARIDE) 		+= block/paride/
obj-$(CONFIG_TC)		+= tc/
obj-$(CONFIG_UWB)		+= uwb/
obj-$(CONFIG_USB_OTG_UTILS)	+= usb/otg/
obj-$(CONFIG_USB)		+= usb/
obj-$(CONFIG_USB_MUSB_HDRC)	+= usb/musb/
obj-$(CONFIG_PCI)		+= usb/
obj-$(CONFIG_USB_GADGET)	+= usb/gadget/
obj-$(CONFIG_SERIO)		+= input/serio/
obj-$(CONFIG_GAMEPORT)		+= input/gameport/
obj-$(CONFIG_INPUT)		+= input/
obj-$(CONFIG_I2O)		+= message/
obj-$(CONFIG_RTC_LIB)		+= rtc/
obj-y				+= i2c/ media/
obj-$(CONFIG_PPS)		+= pps/
obj-$(CONFIG_W1)		+= w1/
obj-$(CONFIG_POWER_SUPPLY)	+= power/
obj-$(CONFIG_HWMON)		+= hwmon/
obj-$(CONFIG_THERMAL)		+= thermal/
obj-$(CONFIG_WATCHDOG)		+= watchdog/
obj-$(CONFIG_PHONE)		+= telephony/
obj-$(CONFIG_MD)		+= md/
obj-$(CONFIG_BT)		+= bluetooth/
obj-$(CONFIG_ACCESSIBILITY)	+= accessibility/
obj-$(CONFIG_ISDN)		+= isdn/
obj-$(CONFIG_EDAC)		+= edac/
obj-$(CONFIG_MCA)		+= mca/
obj-$(CONFIG_EISA)		+= eisa/
obj-y				+= lguest/
obj-$(CONFIG_CPU_FREQ)		+= cpufreq/
obj-$(CONFIG_CPU_IDLE)		+= cpuidle/
obj-$(CONFIG_DMA_ENGINE)	+= dma/
obj-$(CONFIG_MMC)		+= mmc/
obj-$(CONFIG_MEMSTICK)		+= memstick/
obj-$(CONFIG_NEW_LEDS)		+= leds/
obj-$(CONFIG_INFINIBAND)	+= infiniband/
obj-$(CONFIG_SGI_SN)		+= sn/
obj-y				+= firmware/
obj-$(CONFIG_CRYPTO)		+= crypto/
obj-$(CONFIG_SUPERH)		+= sh/
obj-$(CONFIG_ARCH_SHMOBILE)	+= sh/
ifndef CONFIG_ARCH_USES_GETTIMEOFFSET
obj-y				+= clocksource/
endif
<<<<<<< HEAD
obj-$(CONFIG_DMA_ENGINE)	+= dma/
=======
>>>>>>> 45f53cc9
obj-$(CONFIG_DCA)		+= dca/
obj-$(CONFIG_HID)		+= hid/
obj-$(CONFIG_PPC_PS3)		+= ps3/
obj-$(CONFIG_OF)		+= of/
obj-$(CONFIG_SSB)		+= ssb/
obj-$(CONFIG_VHOST_NET)		+= vhost/
obj-$(CONFIG_VLYNQ)		+= vlynq/
obj-$(CONFIG_STAGING)		+= staging/
obj-y				+= platform/
obj-y				+= ieee802154/<|MERGE_RESOLUTION|>--- conflicted
+++ resolved
@@ -51,10 +51,6 @@
 obj-$(CONFIG_ATM)		+= atm/
 obj-$(CONFIG_FUSION)		+= message/
 obj-y				+= firewire/
-<<<<<<< HEAD
-obj-y				+= ieee1394/
-=======
->>>>>>> 45f53cc9
 obj-$(CONFIG_UIO)		+= uio/
 obj-y				+= cdrom/
 obj-y				+= auxdisplay/
@@ -108,10 +104,6 @@
 ifndef CONFIG_ARCH_USES_GETTIMEOFFSET
 obj-y				+= clocksource/
 endif
-<<<<<<< HEAD
-obj-$(CONFIG_DMA_ENGINE)	+= dma/
-=======
->>>>>>> 45f53cc9
 obj-$(CONFIG_DCA)		+= dca/
 obj-$(CONFIG_HID)		+= hid/
 obj-$(CONFIG_PPC_PS3)		+= ps3/
