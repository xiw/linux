--- conflicted
+++ resolved
@@ -30,11 +30,7 @@
 #define DRIVER_DESC   "B.A.T.M.A.N. advanced"
 #define DRIVER_DEVICE "batman-adv"
 
-<<<<<<< HEAD
-#define SOURCE_VERSION "maint"
-=======
 #define SOURCE_VERSION "next"
->>>>>>> 45f53cc9
 
 
 /* B.A.T.M.A.N. parameters */
@@ -62,13 +58,6 @@
 
 #define PACKBUFF_SIZE 2000
 #define LOG_BUF_LEN 8192	  /* has to be a power of 2 */
-
-#define VIS_INTERVAL 5000	/* 5 seconds */
-
-/* how much worse secondary interfaces may be to
- * to be considered as bonding candidates */
-
-#define BONDING_TQ_THRESHOLD	50
 
 #define VIS_INTERVAL 5000	/* 5 seconds */
 
@@ -139,18 +128,7 @@
 
 extern struct list_head if_list;
 
-<<<<<<< HEAD
-extern atomic_t bcast_queue_left;
-extern atomic_t batman_queue_left;
-extern int16_t num_hna;
-
-extern struct net_device *soft_device;
-
 extern unsigned char broadcast_addr[];
-extern atomic_t module_state;
-=======
-extern unsigned char broadcast_addr[];
->>>>>>> 45f53cc9
 extern struct workqueue_struct *bat_event_workqueue;
 
 int mesh_init(struct net_device *soft_iface);
@@ -164,11 +142,7 @@
 int is_mcast(uint8_t *addr);
 
 #ifdef CONFIG_BATMAN_ADV_DEBUG
-<<<<<<< HEAD
-extern int debug_log(struct bat_priv *bat_priv, char *fmt, ...);
-=======
 int debug_log(struct bat_priv *bat_priv, char *fmt, ...);
->>>>>>> 45f53cc9
 
 #define bat_dbg(type, bat_priv, fmt, arg...)			\
 	do {							\
