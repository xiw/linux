--- conflicted
+++ resolved
@@ -11,13 +11,6 @@
 
 obj-y += accel/
 obj-y += adc/
-<<<<<<< HEAD
-obj-y += gyro/
-obj-y += imu/
-obj-y += light/
-obj-y += trigger/
-obj-y += magnetometer/
-=======
 obj-y += addac/
 obj-y += dac/
 obj-y += dds/
@@ -27,5 +20,4 @@
 obj-y += magnetometer/
 obj-y += meter/
 obj-y += resolver/
-obj-y += trigger/
->>>>>>> 3cbea436
+obj-y += trigger/