--- conflicted
+++ resolved
@@ -181,14 +181,6 @@
 void lis3l02dq_remove_trigger(struct iio_dev *indio_dev);
 int lis3l02dq_probe_trigger(struct iio_dev *indio_dev);
 
-<<<<<<< HEAD
-ssize_t lis3l02dq_read_accel_from_buffer(struct iio_buffer *buffer,
-				       int index,
-				       int *val);
-
-
-=======
->>>>>>> dcd6c922
 int lis3l02dq_configure_buffer(struct iio_dev *indio_dev);
 void lis3l02dq_unconfigure_buffer(struct iio_dev *indio_dev);
 
@@ -215,16 +207,6 @@
 {
 	return 0;
 }
-<<<<<<< HEAD
-static inline ssize_t
-lis3l02dq_read_accel_from_buffer(struct iio_buffer *buffer,
-				 int index,
-				 int *val)
-{
-	return 0;
-}
-=======
->>>>>>> dcd6c922
 
 static int lis3l02dq_configure_buffer(struct iio_dev *indio_dev)
 {
