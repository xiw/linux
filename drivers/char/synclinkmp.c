--- conflicted
+++ resolved
@@ -1312,8 +1312,6 @@
 	return 0;
 }
 
-<<<<<<< HEAD
-=======
 static int get_icount(struct tty_struct *tty,
 				struct serial_icounter_struct *icount)
 {
@@ -1340,7 +1338,6 @@
 	return 0;
 }
 
->>>>>>> 45f53cc9
 /*
  * /proc fs routines....
  */
