/*
 * omap-mcbsp.c  --  OMAP ALSA SoC DAI driver using McBSP port
 *
 * Copyright (C) 2008 Nokia Corporation
 *
 * Contact: Jarkko Nikula <jhnikula@gmail.com>
 *          Peter Ujfalusi <peter.ujfalusi@nokia.com>
 *
 * This program is free software; you can redistribute it and/or
 * modify it under the terms of the GNU General Public License
 * version 2 as published by the Free Software Foundation.
 *
 * This program is distributed in the hope that it will be useful, but
 * WITHOUT ANY WARRANTY; without even the implied warranty of
 * MERCHANTABILITY or FITNESS FOR A PARTICULAR PURPOSE.  See the GNU
 * General Public License for more details.
 *
 * You should have received a copy of the GNU General Public License
 * along with this program; if not, write to the Free Software
 * Foundation, Inc., 51 Franklin St, Fifth Floor, Boston, MA
 * 02110-1301 USA
 *
 */

#include <linux/init.h>
#include <linux/module.h>
#include <linux/device.h>
#include <sound/core.h>
#include <sound/pcm.h>
#include <sound/pcm_params.h>
#include <sound/initval.h>
#include <sound/soc.h>

#include <plat/dma.h>
#include <plat/mcbsp.h>
#include "omap-mcbsp.h"
#include "omap-pcm.h"

#define OMAP_MCBSP_RATES	(SNDRV_PCM_RATE_8000_96000)

#define OMAP_MCBSP_SOC_SINGLE_S16_EXT(xname, xmin, xmax, \
	xhandler_get, xhandler_put) \
{	.iface = SNDRV_CTL_ELEM_IFACE_MIXER, .name = xname, \
	.info = omap_mcbsp_st_info_volsw, \
	.get = xhandler_get, .put = xhandler_put, \
	.private_value = (unsigned long) &(struct soc_mixer_control) \
	{.min = xmin, .max = xmax} }

struct omap_mcbsp_data {
	unsigned int			bus_id;
	struct omap_mcbsp_reg_cfg	regs;
	unsigned int			fmt;
	/*
	 * Flags indicating is the bus already activated and configured by
	 * another substream
	 */
	int				active;
	int				configured;
	unsigned int			in_freq;
	int				clk_div;
	int				wlen;
};

static struct omap_mcbsp_data mcbsp_data[NUM_LINKS];

/*
 * Stream DMA parameters. DMA request line and port address are set runtime
 * since they are different between OMAP1 and later OMAPs
 */
static struct omap_pcm_dma_data omap_mcbsp_dai_dma_params[NUM_LINKS][2];

#if defined(CONFIG_ARCH_OMAP15XX) || defined(CONFIG_ARCH_OMAP16XX)
static const int omap1_dma_reqs[][2] = {
	{ OMAP_DMA_MCBSP1_TX, OMAP_DMA_MCBSP1_RX },
	{ OMAP_DMA_MCBSP2_TX, OMAP_DMA_MCBSP2_RX },
	{ OMAP_DMA_MCBSP3_TX, OMAP_DMA_MCBSP3_RX },
};
static const unsigned long omap1_mcbsp_port[][2] = {
	{ OMAP1510_MCBSP1_BASE + OMAP_MCBSP_REG_DXR1,
	  OMAP1510_MCBSP1_BASE + OMAP_MCBSP_REG_DRR1 },
	{ OMAP1510_MCBSP2_BASE + OMAP_MCBSP_REG_DXR1,
	  OMAP1510_MCBSP2_BASE + OMAP_MCBSP_REG_DRR1 },
	{ OMAP1510_MCBSP3_BASE + OMAP_MCBSP_REG_DXR1,
	  OMAP1510_MCBSP3_BASE + OMAP_MCBSP_REG_DRR1 },
};
#else
static const int omap1_dma_reqs[][2] = {};
static const unsigned long omap1_mcbsp_port[][2] = {};
#endif

#if defined(CONFIG_ARCH_OMAP2) || defined(CONFIG_ARCH_OMAP3)
static const int omap24xx_dma_reqs[][2] = {
	{ OMAP24XX_DMA_MCBSP1_TX, OMAP24XX_DMA_MCBSP1_RX },
	{ OMAP24XX_DMA_MCBSP2_TX, OMAP24XX_DMA_MCBSP2_RX },
#if defined(CONFIG_ARCH_OMAP2430) || defined(CONFIG_ARCH_OMAP3)
	{ OMAP24XX_DMA_MCBSP3_TX, OMAP24XX_DMA_MCBSP3_RX },
	{ OMAP24XX_DMA_MCBSP4_TX, OMAP24XX_DMA_MCBSP4_RX },
	{ OMAP24XX_DMA_MCBSP5_TX, OMAP24XX_DMA_MCBSP5_RX },
#endif
};
#else
static const int omap24xx_dma_reqs[][2] = {};
#endif

#if defined(CONFIG_ARCH_OMAP2420)
static const unsigned long omap2420_mcbsp_port[][2] = {
	{ OMAP24XX_MCBSP1_BASE + OMAP_MCBSP_REG_DXR1,
	  OMAP24XX_MCBSP1_BASE + OMAP_MCBSP_REG_DRR1 },
	{ OMAP24XX_MCBSP2_BASE + OMAP_MCBSP_REG_DXR1,
	  OMAP24XX_MCBSP2_BASE + OMAP_MCBSP_REG_DRR1 },
};
#else
static const unsigned long omap2420_mcbsp_port[][2] = {};
#endif

#if defined(CONFIG_ARCH_OMAP2430)
static const unsigned long omap2430_mcbsp_port[][2] = {
	{ OMAP24XX_MCBSP1_BASE + OMAP_MCBSP_REG_DXR,
	  OMAP24XX_MCBSP1_BASE + OMAP_MCBSP_REG_DRR },
	{ OMAP24XX_MCBSP2_BASE + OMAP_MCBSP_REG_DXR,
	  OMAP24XX_MCBSP2_BASE + OMAP_MCBSP_REG_DRR },
	{ OMAP2430_MCBSP3_BASE + OMAP_MCBSP_REG_DXR,
	  OMAP2430_MCBSP3_BASE + OMAP_MCBSP_REG_DRR },
	{ OMAP2430_MCBSP4_BASE + OMAP_MCBSP_REG_DXR,
	  OMAP2430_MCBSP4_BASE + OMAP_MCBSP_REG_DRR },
	{ OMAP2430_MCBSP5_BASE + OMAP_MCBSP_REG_DXR,
	  OMAP2430_MCBSP5_BASE + OMAP_MCBSP_REG_DRR },
};
#else
static const unsigned long omap2430_mcbsp_port[][2] = {};
#endif

#if defined(CONFIG_ARCH_OMAP3)
static const unsigned long omap34xx_mcbsp_port[][2] = {
	{ OMAP34XX_MCBSP1_BASE + OMAP_MCBSP_REG_DXR,
	  OMAP34XX_MCBSP1_BASE + OMAP_MCBSP_REG_DRR },
	{ OMAP34XX_MCBSP2_BASE + OMAP_MCBSP_REG_DXR,
	  OMAP34XX_MCBSP2_BASE + OMAP_MCBSP_REG_DRR },
	{ OMAP34XX_MCBSP3_BASE + OMAP_MCBSP_REG_DXR,
	  OMAP34XX_MCBSP3_BASE + OMAP_MCBSP_REG_DRR },
	{ OMAP34XX_MCBSP4_BASE + OMAP_MCBSP_REG_DXR,
	  OMAP34XX_MCBSP4_BASE + OMAP_MCBSP_REG_DRR },
	{ OMAP34XX_MCBSP5_BASE + OMAP_MCBSP_REG_DXR,
	  OMAP34XX_MCBSP5_BASE + OMAP_MCBSP_REG_DRR },
};
#else
static const unsigned long omap34xx_mcbsp_port[][2] = {};
#endif

static void omap_mcbsp_set_threshold(struct snd_pcm_substream *substream)
{
	struct snd_soc_pcm_runtime *rtd = substream->private_data;
<<<<<<< HEAD
	struct snd_soc_dai *cpu_dai = rtd->dai->cpu_dai;
	struct omap_mcbsp_data *mcbsp_data = to_mcbsp(cpu_dai->private_data);
=======
	struct snd_soc_dai *cpu_dai = rtd->cpu_dai;
	struct omap_mcbsp_data *mcbsp_data = snd_soc_dai_get_drvdata(cpu_dai);
>>>>>>> 45f53cc9
	struct omap_pcm_dma_data *dma_data;
	int dma_op_mode = omap_mcbsp_get_dma_op_mode(mcbsp_data->bus_id);
	int words;

<<<<<<< HEAD
	dma_data = snd_soc_dai_get_dma_data(rtd->dai->cpu_dai, substream);
=======
	dma_data = snd_soc_dai_get_dma_data(rtd->cpu_dai, substream);
>>>>>>> 45f53cc9

	/* TODO: Currently, MODE_ELEMENT == MODE_FRAME */
	if (dma_op_mode == MCBSP_DMA_MODE_THRESHOLD)
		/*
		 * Configure McBSP threshold based on either:
		 * packet_size, when the sDMA is in packet mode, or
		 * based on the period size.
		 */
		if (dma_data->packet_size)
			words = dma_data->packet_size;
		else
			words = snd_pcm_lib_period_bytes(substream) /
							(mcbsp_data->wlen / 8);
	else
		words = 1;

	/* Configure McBSP internal buffer usage */
	if (substream->stream == SNDRV_PCM_STREAM_PLAYBACK)
		omap_mcbsp_set_tx_threshold(mcbsp_data->bus_id, words);
	else
		omap_mcbsp_set_rx_threshold(mcbsp_data->bus_id, words);
}

static int omap_mcbsp_hwrule_min_buffersize(struct snd_pcm_hw_params *params,
				    struct snd_pcm_hw_rule *rule)
{
	struct snd_interval *buffer_size = hw_param_interval(params,
					SNDRV_PCM_HW_PARAM_BUFFER_SIZE);
	struct snd_interval *channels = hw_param_interval(params,
					SNDRV_PCM_HW_PARAM_CHANNELS);
	struct omap_mcbsp_data *mcbsp_data = rule->private;
	struct snd_interval frames;
	int size;

	snd_interval_any(&frames);
	size = omap_mcbsp_get_fifo_size(mcbsp_data->bus_id);

	frames.min = size / channels->min;
	frames.integer = 1;
	return snd_interval_refine(buffer_size, &frames);
}

static int omap_mcbsp_dai_startup(struct snd_pcm_substream *substream,
				  struct snd_soc_dai *cpu_dai)
{
	struct omap_mcbsp_data *mcbsp_data = snd_soc_dai_get_drvdata(cpu_dai);
	int bus_id = mcbsp_data->bus_id;
	int err = 0;

	if (!cpu_dai->active)
		err = omap_mcbsp_request(bus_id);

	/*
	 * OMAP3 McBSP FIFO is word structured.
	 * McBSP2 has 1024 + 256 = 1280 word long buffer,
	 * McBSP1,3,4,5 has 128 word long buffer
	 * This means that the size of the FIFO depends on the sample format.
	 * For example on McBSP3:
	 * 16bit samples: size is 128 * 2 = 256 bytes
	 * 32bit samples: size is 128 * 4 = 512 bytes
	 * It is simpler to place constraint for buffer and period based on
	 * channels.
	 * McBSP3 as example again (16 or 32 bit samples):
	 * 1 channel (mono): size is 128 frames (128 words)
	 * 2 channels (stereo): size is 128 / 2 = 64 frames (2 * 64 words)
	 * 4 channels: size is 128 / 4 = 32 frames (4 * 32 words)
	 */
	if (cpu_is_omap343x()) {
		/*
		* Rule for the buffer size. We should not allow
		* smaller buffer than the FIFO size to avoid underruns
		*/
		snd_pcm_hw_rule_add(substream->runtime, 0,
				    SNDRV_PCM_HW_PARAM_CHANNELS,
				    omap_mcbsp_hwrule_min_buffersize,
				    mcbsp_data,
				    SNDRV_PCM_HW_PARAM_BUFFER_SIZE, -1);

		/* Make sure, that the period size is always even */
		snd_pcm_hw_constraint_step(substream->runtime, 0,
					   SNDRV_PCM_HW_PARAM_PERIOD_SIZE, 2);
	}

	return err;
}

static void omap_mcbsp_dai_shutdown(struct snd_pcm_substream *substream,
				    struct snd_soc_dai *cpu_dai)
{
	struct omap_mcbsp_data *mcbsp_data = snd_soc_dai_get_drvdata(cpu_dai);

	if (!cpu_dai->active) {
		omap_mcbsp_free(mcbsp_data->bus_id);
		mcbsp_data->configured = 0;
	}
}

static int omap_mcbsp_dai_trigger(struct snd_pcm_substream *substream, int cmd,
				  struct snd_soc_dai *cpu_dai)
{
	struct omap_mcbsp_data *mcbsp_data = snd_soc_dai_get_drvdata(cpu_dai);
	int err = 0, play = (substream->stream == SNDRV_PCM_STREAM_PLAYBACK);

	switch (cmd) {
	case SNDRV_PCM_TRIGGER_START:
	case SNDRV_PCM_TRIGGER_RESUME:
	case SNDRV_PCM_TRIGGER_PAUSE_RELEASE:
		mcbsp_data->active++;
		omap_mcbsp_start(mcbsp_data->bus_id, play, !play);
		break;

	case SNDRV_PCM_TRIGGER_STOP:
	case SNDRV_PCM_TRIGGER_SUSPEND:
	case SNDRV_PCM_TRIGGER_PAUSE_PUSH:
		omap_mcbsp_stop(mcbsp_data->bus_id, play, !play);
		mcbsp_data->active--;
		break;
	default:
		err = -EINVAL;
	}

	return err;
}

static snd_pcm_sframes_t omap_mcbsp_dai_delay(
			struct snd_pcm_substream *substream,
			struct snd_soc_dai *dai)
{
	struct snd_soc_pcm_runtime *rtd = substream->private_data;
	struct snd_soc_dai *cpu_dai = rtd->cpu_dai;
	struct omap_mcbsp_data *mcbsp_data = snd_soc_dai_get_drvdata(cpu_dai);
	u16 fifo_use;
	snd_pcm_sframes_t delay;

	if (substream->stream == SNDRV_PCM_STREAM_PLAYBACK)
		fifo_use = omap_mcbsp_get_tx_delay(mcbsp_data->bus_id);
	else
		fifo_use = omap_mcbsp_get_rx_delay(mcbsp_data->bus_id);

	/*
	 * Divide the used locations with the channel count to get the
	 * FIFO usage in samples (don't care about partial samples in the
	 * buffer).
	 */
	delay = fifo_use / substream->runtime->channels;

	return delay;
}

static int omap_mcbsp_dai_hw_params(struct snd_pcm_substream *substream,
				    struct snd_pcm_hw_params *params,
				    struct snd_soc_dai *cpu_dai)
{
	struct omap_mcbsp_data *mcbsp_data = snd_soc_dai_get_drvdata(cpu_dai);
	struct omap_mcbsp_reg_cfg *regs = &mcbsp_data->regs;
	struct omap_pcm_dma_data *dma_data;
	int dma, bus_id = mcbsp_data->bus_id;
	int wlen, channels, wpf, sync_mode = OMAP_DMA_SYNC_ELEMENT;
	int pkt_size = 0;
	unsigned long port;
	unsigned int format, div, framesize, master;

	dma_data = &omap_mcbsp_dai_dma_params[cpu_dai->id][substream->stream];
	if (cpu_class_is_omap1()) {
		dma = omap1_dma_reqs[bus_id][substream->stream];
		port = omap1_mcbsp_port[bus_id][substream->stream];
	} else if (cpu_is_omap2420()) {
		dma = omap24xx_dma_reqs[bus_id][substream->stream];
		port = omap2420_mcbsp_port[bus_id][substream->stream];
	} else if (cpu_is_omap2430()) {
		dma = omap24xx_dma_reqs[bus_id][substream->stream];
		port = omap2430_mcbsp_port[bus_id][substream->stream];
	} else if (cpu_is_omap343x()) {
		dma = omap24xx_dma_reqs[bus_id][substream->stream];
		port = omap34xx_mcbsp_port[bus_id][substream->stream];
	} else {
		return -ENODEV;
	}
	switch (params_format(params)) {
	case SNDRV_PCM_FORMAT_S16_LE:
		dma_data->data_type = OMAP_DMA_DATA_TYPE_S16;
		wlen = 16;
		break;
	case SNDRV_PCM_FORMAT_S32_LE:
		dma_data->data_type = OMAP_DMA_DATA_TYPE_S32;
		wlen = 32;
		break;
	default:
		return -EINVAL;
	}
	if (cpu_is_omap343x()) {
		dma_data->set_threshold = omap_mcbsp_set_threshold;
		/* TODO: Currently, MODE_ELEMENT == MODE_FRAME */
		if (omap_mcbsp_get_dma_op_mode(bus_id) ==
						MCBSP_DMA_MODE_THRESHOLD) {
			int period_words, max_thrsh;

			period_words = params_period_bytes(params) / (wlen / 8);
			if (substream->stream == SNDRV_PCM_STREAM_PLAYBACK)
				max_thrsh = omap_mcbsp_get_max_tx_threshold(
							    mcbsp_data->bus_id);
			else
				max_thrsh = omap_mcbsp_get_max_rx_threshold(
							    mcbsp_data->bus_id);
			/*
			 * If the period contains less or equal number of words,
			 * we are using the original threshold mode setup:
			 * McBSP threshold = sDMA frame size = period_size
			 * Otherwise we switch to sDMA packet mode:
			 * McBSP threshold = sDMA packet size
			 * sDMA frame size = period size
			 */
			if (period_words > max_thrsh) {
				int divider = 0;

				/*
				 * Look for the biggest threshold value, which
				 * divides the period size evenly.
				 */
				divider = period_words / max_thrsh;
				if (period_words % max_thrsh)
					divider++;
				while (period_words % divider &&
					divider < period_words)
					divider++;
				if (divider == period_words)
					return -EINVAL;

				pkt_size = period_words / divider;
				sync_mode = OMAP_DMA_SYNC_PACKET;
			} else {
				sync_mode = OMAP_DMA_SYNC_FRAME;
			}
		}
	}
<<<<<<< HEAD

	dma_data->name = substream->stream ? "Audio Capture" : "Audio Playback";
	dma_data->dma_req = dma;
	dma_data->port_addr = port;
	dma_data->sync_mode = sync_mode;
	dma_data->packet_size = pkt_size;

=======

	dma_data->name = substream->stream ? "Audio Capture" : "Audio Playback";
	dma_data->dma_req = dma;
	dma_data->port_addr = port;
	dma_data->sync_mode = sync_mode;
	dma_data->packet_size = pkt_size;

>>>>>>> 45f53cc9
	snd_soc_dai_set_dma_data(cpu_dai, substream, dma_data);

	if (mcbsp_data->configured) {
		/* McBSP already configured by another stream */
		return 0;
	}

	format = mcbsp_data->fmt & SND_SOC_DAIFMT_FORMAT_MASK;
	wpf = channels = params_channels(params);
	if (channels == 2 && (format == SND_SOC_DAIFMT_I2S ||
			      format == SND_SOC_DAIFMT_LEFT_J)) {
		/* Use dual-phase frames */
		regs->rcr2	|= RPHASE;
		regs->xcr2	|= XPHASE;
		/* Set 1 word per (McBSP) frame for phase1 and phase2 */
		wpf--;
		regs->rcr2	|= RFRLEN2(wpf - 1);
		regs->xcr2	|= XFRLEN2(wpf - 1);
	}

	regs->rcr1	|= RFRLEN1(wpf - 1);
	regs->xcr1	|= XFRLEN1(wpf - 1);

	switch (params_format(params)) {
	case SNDRV_PCM_FORMAT_S16_LE:
		/* Set word lengths */
		regs->rcr2	|= RWDLEN2(OMAP_MCBSP_WORD_16);
		regs->rcr1	|= RWDLEN1(OMAP_MCBSP_WORD_16);
		regs->xcr2	|= XWDLEN2(OMAP_MCBSP_WORD_16);
		regs->xcr1	|= XWDLEN1(OMAP_MCBSP_WORD_16);
		break;
	case SNDRV_PCM_FORMAT_S32_LE:
		/* Set word lengths */
		regs->rcr2	|= RWDLEN2(OMAP_MCBSP_WORD_32);
		regs->rcr1	|= RWDLEN1(OMAP_MCBSP_WORD_32);
		regs->xcr2	|= XWDLEN2(OMAP_MCBSP_WORD_32);
		regs->xcr1	|= XWDLEN1(OMAP_MCBSP_WORD_32);
		break;
	default:
		/* Unsupported PCM format */
		return -EINVAL;
	}

	/* In McBSP master modes, FRAME (i.e. sample rate) is generated
	 * by _counting_ BCLKs. Calculate frame size in BCLKs */
	master = mcbsp_data->fmt & SND_SOC_DAIFMT_MASTER_MASK;
	if (master ==	SND_SOC_DAIFMT_CBS_CFS) {
		div = mcbsp_data->clk_div ? mcbsp_data->clk_div : 1;
		framesize = (mcbsp_data->in_freq / div) / params_rate(params);

		if (framesize < wlen * channels) {
			printk(KERN_ERR "%s: not enough bandwidth for desired rate and "
					"channels\n", __func__);
			return -EINVAL;
		}
	} else
		framesize = wlen * channels;

	/* Set FS period and length in terms of bit clock periods */
	switch (format) {
	case SND_SOC_DAIFMT_I2S:
	case SND_SOC_DAIFMT_LEFT_J:
		regs->srgr2	|= FPER(framesize - 1);
		regs->srgr1	|= FWID((framesize >> 1) - 1);
		break;
	case SND_SOC_DAIFMT_DSP_A:
	case SND_SOC_DAIFMT_DSP_B:
		regs->srgr2	|= FPER(framesize - 1);
		regs->srgr1	|= FWID(0);
		break;
	}

	omap_mcbsp_config(bus_id, &mcbsp_data->regs);
	mcbsp_data->wlen = wlen;
	mcbsp_data->configured = 1;

	return 0;
}

/*
 * This must be called before _set_clkdiv and _set_sysclk since McBSP register
 * cache is initialized here
 */
static int omap_mcbsp_dai_set_dai_fmt(struct snd_soc_dai *cpu_dai,
				      unsigned int fmt)
{
	struct omap_mcbsp_data *mcbsp_data = snd_soc_dai_get_drvdata(cpu_dai);
	struct omap_mcbsp_reg_cfg *regs = &mcbsp_data->regs;
	unsigned int temp_fmt = fmt;

	if (mcbsp_data->configured)
		return 0;

	mcbsp_data->fmt = fmt;
	memset(regs, 0, sizeof(*regs));
	/* Generic McBSP register settings */
	regs->spcr2	|= XINTM(3) | FREE;
	regs->spcr1	|= RINTM(3);
	/* RFIG and XFIG are not defined in 34xx */
	if (!cpu_is_omap34xx()) {
		regs->rcr2	|= RFIG;
		regs->xcr2	|= XFIG;
	}
	if (cpu_is_omap2430() || cpu_is_omap34xx()) {
		regs->xccr = DXENDLY(1) | XDMAEN | XDISABLE;
		regs->rccr = RFULL_CYCLE | RDMAEN | RDISABLE;
	}

	switch (fmt & SND_SOC_DAIFMT_FORMAT_MASK) {
	case SND_SOC_DAIFMT_I2S:
		/* 1-bit data delay */
		regs->rcr2	|= RDATDLY(1);
		regs->xcr2	|= XDATDLY(1);
		break;
	case SND_SOC_DAIFMT_LEFT_J:
		/* 0-bit data delay */
		regs->rcr2	|= RDATDLY(0);
		regs->xcr2	|= XDATDLY(0);
		regs->spcr1	|= RJUST(2);
		/* Invert FS polarity configuration */
		temp_fmt ^= SND_SOC_DAIFMT_NB_IF;
		break;
	case SND_SOC_DAIFMT_DSP_A:
		/* 1-bit data delay */
		regs->rcr2      |= RDATDLY(1);
		regs->xcr2      |= XDATDLY(1);
		/* Invert FS polarity configuration */
		temp_fmt ^= SND_SOC_DAIFMT_NB_IF;
		break;
	case SND_SOC_DAIFMT_DSP_B:
		/* 0-bit data delay */
		regs->rcr2      |= RDATDLY(0);
		regs->xcr2      |= XDATDLY(0);
		/* Invert FS polarity configuration */
		temp_fmt ^= SND_SOC_DAIFMT_NB_IF;
		break;
	default:
		/* Unsupported data format */
		return -EINVAL;
	}

	switch (fmt & SND_SOC_DAIFMT_MASTER_MASK) {
	case SND_SOC_DAIFMT_CBS_CFS:
		/* McBSP master. Set FS and bit clocks as outputs */
		regs->pcr0	|= FSXM | FSRM |
				   CLKXM | CLKRM;
		/* Sample rate generator drives the FS */
		regs->srgr2	|= FSGM;
		break;
	case SND_SOC_DAIFMT_CBM_CFM:
		/* McBSP slave */
		break;
	default:
		/* Unsupported master/slave configuration */
		return -EINVAL;
	}

	/* Set bit clock (CLKX/CLKR) and FS polarities */
	switch (temp_fmt & SND_SOC_DAIFMT_INV_MASK) {
	case SND_SOC_DAIFMT_NB_NF:
		/*
		 * Normal BCLK + FS.
		 * FS active low. TX data driven on falling edge of bit clock
		 * and RX data sampled on rising edge of bit clock.
		 */
		regs->pcr0	|= FSXP | FSRP |
				   CLKXP | CLKRP;
		break;
	case SND_SOC_DAIFMT_NB_IF:
		regs->pcr0	|= CLKXP | CLKRP;
		break;
	case SND_SOC_DAIFMT_IB_NF:
		regs->pcr0	|= FSXP | FSRP;
		break;
	case SND_SOC_DAIFMT_IB_IF:
		break;
	default:
		return -EINVAL;
	}

	return 0;
}

static int omap_mcbsp_dai_set_clkdiv(struct snd_soc_dai *cpu_dai,
				     int div_id, int div)
{
	struct omap_mcbsp_data *mcbsp_data = snd_soc_dai_get_drvdata(cpu_dai);
	struct omap_mcbsp_reg_cfg *regs = &mcbsp_data->regs;

	if (div_id != OMAP_MCBSP_CLKGDV)
		return -ENODEV;

	mcbsp_data->clk_div = div;
	regs->srgr1	|= CLKGDV(div - 1);

	return 0;
}

static int omap_mcbsp_dai_set_dai_sysclk(struct snd_soc_dai *cpu_dai,
					 int clk_id, unsigned int freq,
					 int dir)
{
	struct omap_mcbsp_data *mcbsp_data = snd_soc_dai_get_drvdata(cpu_dai);
	struct omap_mcbsp_reg_cfg *regs = &mcbsp_data->regs;
	int err = 0;

	/* The McBSP signal muxing functions are only available on McBSP1 */
	if (clk_id == OMAP_MCBSP_CLKR_SRC_CLKR ||
	    clk_id == OMAP_MCBSP_CLKR_SRC_CLKX ||
	    clk_id == OMAP_MCBSP_FSR_SRC_FSR ||
	    clk_id == OMAP_MCBSP_FSR_SRC_FSX)
		if (cpu_class_is_omap1() || mcbsp_data->bus_id != 0)
			return -EINVAL;

	mcbsp_data->in_freq = freq;

	switch (clk_id) {
	case OMAP_MCBSP_SYSCLK_CLK:
		regs->srgr2	|= CLKSM;
		break;
	case OMAP_MCBSP_SYSCLK_CLKS_FCLK:
		if (cpu_class_is_omap1()) {
			err = -EINVAL;
			break;
		}
		err = omap2_mcbsp_set_clks_src(mcbsp_data->bus_id,
					       MCBSP_CLKS_PRCM_SRC);
		break;
	case OMAP_MCBSP_SYSCLK_CLKS_EXT:
		if (cpu_class_is_omap1()) {
			err = 0;
			break;
		}
		err = omap2_mcbsp_set_clks_src(mcbsp_data->bus_id,
					       MCBSP_CLKS_PAD_SRC);
		break;

	case OMAP_MCBSP_SYSCLK_CLKX_EXT:
		regs->srgr2	|= CLKSM;
	case OMAP_MCBSP_SYSCLK_CLKR_EXT:
		regs->pcr0	|= SCLKME;
		break;


	case OMAP_MCBSP_CLKR_SRC_CLKR:
		omap2_mcbsp1_mux_clkr_src(CLKR_SRC_CLKR);
		break;
	case OMAP_MCBSP_CLKR_SRC_CLKX:
		omap2_mcbsp1_mux_clkr_src(CLKR_SRC_CLKX);
		break;
	case OMAP_MCBSP_FSR_SRC_FSR:
		omap2_mcbsp1_mux_fsr_src(FSR_SRC_FSR);
		break;
	case OMAP_MCBSP_FSR_SRC_FSX:
		omap2_mcbsp1_mux_fsr_src(FSR_SRC_FSX);
		break;
	default:
		err = -ENODEV;
	}

	return err;
}

static struct snd_soc_dai_ops mcbsp_dai_ops = {
	.startup	= omap_mcbsp_dai_startup,
	.shutdown	= omap_mcbsp_dai_shutdown,
	.trigger	= omap_mcbsp_dai_trigger,
	.delay		= omap_mcbsp_dai_delay,
	.hw_params	= omap_mcbsp_dai_hw_params,
	.set_fmt	= omap_mcbsp_dai_set_dai_fmt,
	.set_clkdiv	= omap_mcbsp_dai_set_clkdiv,
	.set_sysclk	= omap_mcbsp_dai_set_dai_sysclk,
};

static int mcbsp_dai_probe(struct snd_soc_dai *dai)
{
	mcbsp_data[dai->id].bus_id = dai->id;
	snd_soc_dai_set_drvdata(dai, &mcbsp_data[dai->id].bus_id);
	return 0;
}

static struct snd_soc_dai_driver omap_mcbsp_dai =
{
	.probe = mcbsp_dai_probe,
	.playback = {
		.channels_min = 1,
		.channels_max = 16,
		.rates = OMAP_MCBSP_RATES,
		.formats = SNDRV_PCM_FMTBIT_S16_LE | SNDRV_PCM_FMTBIT_S32_LE,
	},
	.capture = {
		.channels_min = 1,
		.channels_max = 16,
		.rates = OMAP_MCBSP_RATES,
		.formats = SNDRV_PCM_FMTBIT_S16_LE | SNDRV_PCM_FMTBIT_S32_LE,
	},
	.ops = &mcbsp_dai_ops,
};

static int omap_mcbsp_st_info_volsw(struct snd_kcontrol *kcontrol,
			struct snd_ctl_elem_info *uinfo)
{
	struct soc_mixer_control *mc =
		(struct soc_mixer_control *)kcontrol->private_value;
	int max = mc->max;
	int min = mc->min;

	uinfo->type = SNDRV_CTL_ELEM_TYPE_INTEGER;
	uinfo->count = 1;
	uinfo->value.integer.min = min;
	uinfo->value.integer.max = max;
	return 0;
}

#define OMAP_MCBSP_ST_SET_CHANNEL_VOLUME(id, channel)			\
static int								\
omap_mcbsp##id##_set_st_ch##channel##_volume(struct snd_kcontrol *kc,	\
					struct snd_ctl_elem_value *uc)	\
{									\
	struct soc_mixer_control *mc =					\
		(struct soc_mixer_control *)kc->private_value;		\
	int max = mc->max;						\
	int min = mc->min;						\
	int val = uc->value.integer.value[0];				\
									\
	if (val < min || val > max)					\
		return -EINVAL;						\
									\
	/* OMAP McBSP implementation uses index values 0..4 */		\
	return omap_st_set_chgain((id)-1, channel, val);		\
}

#define OMAP_MCBSP_ST_GET_CHANNEL_VOLUME(id, channel)			\
static int								\
omap_mcbsp##id##_get_st_ch##channel##_volume(struct snd_kcontrol *kc,	\
					struct snd_ctl_elem_value *uc)	\
{									\
	s16 chgain;							\
									\
	if (omap_st_get_chgain((id)-1, channel, &chgain))		\
		return -EAGAIN;						\
									\
	uc->value.integer.value[0] = chgain;				\
	return 0;							\
}

OMAP_MCBSP_ST_SET_CHANNEL_VOLUME(2, 0)
OMAP_MCBSP_ST_SET_CHANNEL_VOLUME(2, 1)
OMAP_MCBSP_ST_SET_CHANNEL_VOLUME(3, 0)
OMAP_MCBSP_ST_SET_CHANNEL_VOLUME(3, 1)
OMAP_MCBSP_ST_GET_CHANNEL_VOLUME(2, 0)
OMAP_MCBSP_ST_GET_CHANNEL_VOLUME(2, 1)
OMAP_MCBSP_ST_GET_CHANNEL_VOLUME(3, 0)
OMAP_MCBSP_ST_GET_CHANNEL_VOLUME(3, 1)

static int omap_mcbsp_st_put_mode(struct snd_kcontrol *kcontrol,
				struct snd_ctl_elem_value *ucontrol)
{
	struct soc_mixer_control *mc =
		(struct soc_mixer_control *)kcontrol->private_value;
	u8 value = ucontrol->value.integer.value[0];

	if (value == omap_st_is_enabled(mc->reg))
		return 0;

	if (value)
		omap_st_enable(mc->reg);
	else
		omap_st_disable(mc->reg);

	return 1;
}

static int omap_mcbsp_st_get_mode(struct snd_kcontrol *kcontrol,
				struct snd_ctl_elem_value *ucontrol)
{
	struct soc_mixer_control *mc =
		(struct soc_mixer_control *)kcontrol->private_value;

	ucontrol->value.integer.value[0] = omap_st_is_enabled(mc->reg);
	return 0;
}

static const struct snd_kcontrol_new omap_mcbsp2_st_controls[] = {
	SOC_SINGLE_EXT("McBSP2 Sidetone Switch", 1, 0, 1, 0,
			omap_mcbsp_st_get_mode, omap_mcbsp_st_put_mode),
	OMAP_MCBSP_SOC_SINGLE_S16_EXT("McBSP2 Sidetone Channel 0 Volume",
				      -32768, 32767,
				      omap_mcbsp2_get_st_ch0_volume,
				      omap_mcbsp2_set_st_ch0_volume),
	OMAP_MCBSP_SOC_SINGLE_S16_EXT("McBSP2 Sidetone Channel 1 Volume",
				      -32768, 32767,
				      omap_mcbsp2_get_st_ch1_volume,
				      omap_mcbsp2_set_st_ch1_volume),
};

static const struct snd_kcontrol_new omap_mcbsp3_st_controls[] = {
	SOC_SINGLE_EXT("McBSP3 Sidetone Switch", 2, 0, 1, 0,
			omap_mcbsp_st_get_mode, omap_mcbsp_st_put_mode),
	OMAP_MCBSP_SOC_SINGLE_S16_EXT("McBSP3 Sidetone Channel 0 Volume",
				      -32768, 32767,
				      omap_mcbsp3_get_st_ch0_volume,
				      omap_mcbsp3_set_st_ch0_volume),
	OMAP_MCBSP_SOC_SINGLE_S16_EXT("McBSP3 Sidetone Channel 1 Volume",
				      -32768, 32767,
				      omap_mcbsp3_get_st_ch1_volume,
				      omap_mcbsp3_set_st_ch1_volume),
};

int omap_mcbsp_st_add_controls(struct snd_soc_codec *codec, int mcbsp_id)
{
	if (!cpu_is_omap34xx())
		return -ENODEV;

	switch (mcbsp_id) {
	case 1: /* McBSP 2 */
		return snd_soc_add_controls(codec, omap_mcbsp2_st_controls,
					ARRAY_SIZE(omap_mcbsp2_st_controls));
	case 2: /* McBSP 3 */
		return snd_soc_add_controls(codec, omap_mcbsp3_st_controls,
					ARRAY_SIZE(omap_mcbsp3_st_controls));
	default:
		break;
	}

	return -EINVAL;
}
EXPORT_SYMBOL_GPL(omap_mcbsp_st_add_controls);

static __devinit int asoc_mcbsp_probe(struct platform_device *pdev)
{
	return snd_soc_register_dai(&pdev->dev, &omap_mcbsp_dai);
}

static int __devexit asoc_mcbsp_remove(struct platform_device *pdev)
{
	snd_soc_unregister_dai(&pdev->dev);
	return 0;
}

static struct platform_driver asoc_mcbsp_driver = {
	.driver = {
			.name = "omap-mcbsp-dai",
			.owner = THIS_MODULE,
	},

	.probe = asoc_mcbsp_probe,
	.remove = __devexit_p(asoc_mcbsp_remove),
};

static int __init snd_omap_mcbsp_init(void)
{
	return platform_driver_register(&asoc_mcbsp_driver);
}
module_init(snd_omap_mcbsp_init);

static void __exit snd_omap_mcbsp_exit(void)
{
	platform_driver_unregister(&asoc_mcbsp_driver);
}
module_exit(snd_omap_mcbsp_exit);

MODULE_AUTHOR("Jarkko Nikula <jhnikula@gmail.com>");
MODULE_DESCRIPTION("OMAP I2S SoC Interface");
MODULE_LICENSE("GPL");<|MERGE_RESOLUTION|>--- conflicted
+++ resolved
@@ -150,22 +150,13 @@
 static void omap_mcbsp_set_threshold(struct snd_pcm_substream *substream)
 {
 	struct snd_soc_pcm_runtime *rtd = substream->private_data;
-<<<<<<< HEAD
-	struct snd_soc_dai *cpu_dai = rtd->dai->cpu_dai;
-	struct omap_mcbsp_data *mcbsp_data = to_mcbsp(cpu_dai->private_data);
-=======
 	struct snd_soc_dai *cpu_dai = rtd->cpu_dai;
 	struct omap_mcbsp_data *mcbsp_data = snd_soc_dai_get_drvdata(cpu_dai);
->>>>>>> 45f53cc9
 	struct omap_pcm_dma_data *dma_data;
 	int dma_op_mode = omap_mcbsp_get_dma_op_mode(mcbsp_data->bus_id);
 	int words;
 
-<<<<<<< HEAD
-	dma_data = snd_soc_dai_get_dma_data(rtd->dai->cpu_dai, substream);
-=======
 	dma_data = snd_soc_dai_get_dma_data(rtd->cpu_dai, substream);
->>>>>>> 45f53cc9
 
 	/* TODO: Currently, MODE_ELEMENT == MODE_FRAME */
 	if (dma_op_mode == MCBSP_DMA_MODE_THRESHOLD)
@@ -401,7 +392,6 @@
 			}
 		}
 	}
-<<<<<<< HEAD
 
 	dma_data->name = substream->stream ? "Audio Capture" : "Audio Playback";
 	dma_data->dma_req = dma;
@@ -409,15 +399,6 @@
 	dma_data->sync_mode = sync_mode;
 	dma_data->packet_size = pkt_size;
 
-=======
-
-	dma_data->name = substream->stream ? "Audio Capture" : "Audio Playback";
-	dma_data->dma_req = dma;
-	dma_data->port_addr = port;
-	dma_data->sync_mode = sync_mode;
-	dma_data->packet_size = pkt_size;
-
->>>>>>> 45f53cc9
 	snd_soc_dai_set_dma_data(cpu_dai, substream, dma_data);
 
 	if (mcbsp_data->configured) {
