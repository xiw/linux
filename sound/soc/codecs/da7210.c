--- conflicted
+++ resolved
@@ -24,11 +24,6 @@
 #include <sound/soc-dapm.h>
 #include <sound/initval.h>
 #include <sound/tlv.h>
-<<<<<<< HEAD
-
-#include "da7210.h"
-=======
->>>>>>> 45f53cc9
 
 /* DA7210 register space */
 #define DA7210_STATUS			0x02
@@ -461,30 +456,6 @@
 
 	codec->control_data	= da7210->control_data;
 	codec->hw_write		= (hw_write_t)i2c_master_send;
-<<<<<<< HEAD
-	codec->reg_cache_size	= ARRAY_SIZE(da7210_reg);
-	codec->reg_cache	= kmemdup(da7210_reg,
-					  sizeof(da7210_reg), GFP_KERNEL);
-
-	if (!codec->reg_cache)
-		return -ENOMEM;
-
-	da7210_dai.dev = codec->dev;
-	da7210_codec = codec;
-
-	ret = snd_soc_register_codec(codec);
-	if (ret) {
-		dev_err(codec->dev, "Failed to register CODEC: %d\n", ret);
-		goto init_err;
-	}
-
-	ret = snd_soc_register_dai(&da7210_dai);
-	if (ret) {
-		dev_err(codec->dev, "Failed to register DAI: %d\n", ret);
-		goto codec_err;
-	}
-=======
->>>>>>> 45f53cc9
 
 	/* FIXME
 	 *
@@ -570,17 +541,7 @@
 	snd_soc_add_controls(codec, da7210_snd_controls,
 			     ARRAY_SIZE(da7210_snd_controls));
 
-<<<<<<< HEAD
-codec_err:
-	snd_soc_unregister_codec(codec);
-init_err:
-	kfree(codec->reg_cache);
-	codec->reg_cache = NULL;
-
-	return ret;
-=======
 	dev_info(codec->dev, "DA7210 Audio Codec %s\n", DA7210_VERSION);
->>>>>>> 45f53cc9
 
 	return 0;
 }
@@ -609,18 +570,10 @@
 	da7210->control_data = i2c;
 	da7210->control_type = SND_SOC_I2C;
 
-<<<<<<< HEAD
-	ret = da7210_init(da7210);
-	if (ret < 0) {
-		pr_err("Failed to initialise da7210 audio codec\n");
-		kfree(da7210);
-	}
-=======
 	ret =  snd_soc_register_codec(&i2c->dev,
 			&soc_codec_dev_da7210, &da7210_dai, 1);
 	if (ret < 0)
 		kfree(da7210);
->>>>>>> 45f53cc9
 
 	return ret;
 }
@@ -650,53 +603,6 @@
 };
 #endif
 
-<<<<<<< HEAD
-static int da7210_probe(struct platform_device *pdev)
-{
-	struct snd_soc_device *socdev = platform_get_drvdata(pdev);
-	struct snd_soc_codec *codec;
-	int ret;
-
-	if (!da7210_codec) {
-		dev_err(&pdev->dev, "Codec device not registered\n");
-		return -ENODEV;
-	}
-
-	socdev->card->codec = da7210_codec;
-	codec = da7210_codec;
-
-	/* Register pcms */
-	ret = snd_soc_new_pcms(socdev, SNDRV_DEFAULT_IDX1, SNDRV_DEFAULT_STR1);
-	if (ret < 0)
-		goto pcm_err;
-
-	snd_soc_add_controls(da7210_codec, da7210_snd_controls,
-			     ARRAY_SIZE(da7210_snd_controls));
-
-	dev_info(&pdev->dev, "DA7210 Audio Codec %s\n", DA7210_VERSION);
-
-pcm_err:
-	return ret;
-}
-
-static int da7210_remove(struct platform_device *pdev)
-{
-	struct snd_soc_device *socdev = platform_get_drvdata(pdev);
-
-	snd_soc_free_pcms(socdev);
-	snd_soc_dapm_free(socdev);
-
-	return 0;
-}
-
-struct snd_soc_codec_device soc_codec_dev_da7210 = {
-	.probe =	da7210_probe,
-	.remove =	da7210_remove,
-};
-EXPORT_SYMBOL_GPL(soc_codec_dev_da7210);
-
-=======
->>>>>>> 45f53cc9
 static int __init da7210_modinit(void)
 {
 	int ret = 0;
