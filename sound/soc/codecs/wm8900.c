/*
 * wm8900.c  --  WM8900 ALSA Soc Audio driver
 *
 * Copyright 2007, 2008 Wolfson Microelectronics PLC.
 *
 * Author: Mark Brown <broonie@opensource.wolfsonmicro.com>
 *
 * This program is free software; you can redistribute it and/or modify
 * it under the terms of the GNU General Public License version 2 as
 * published by the Free Software Foundation.
 *
 * TODO:
 *  - Tristating.
 *  - TDM.
 *  - Jack detect.
 *  - FLL source configuration, currently only MCLK is supported.
 */

#include <linux/module.h>
#include <linux/moduleparam.h>
#include <linux/kernel.h>
#include <linux/init.h>
#include <linux/delay.h>
#include <linux/pm.h>
#include <linux/i2c.h>
#include <linux/spi/spi.h>
#include <linux/platform_device.h>
#include <linux/slab.h>
#include <sound/core.h>
#include <sound/pcm.h>
#include <sound/pcm_params.h>
#include <sound/soc.h>
#include <sound/initval.h>
#include <sound/tlv.h>

#include "wm8900.h"

/* WM8900 register space */
#define WM8900_REG_RESET	0x0
#define WM8900_REG_ID		0x0
#define WM8900_REG_POWER1	0x1
#define WM8900_REG_POWER2	0x2
#define WM8900_REG_POWER3	0x3
#define WM8900_REG_AUDIO1	0x4
#define WM8900_REG_AUDIO2	0x5
#define WM8900_REG_CLOCKING1    0x6
#define WM8900_REG_CLOCKING2    0x7
#define WM8900_REG_AUDIO3       0x8
#define WM8900_REG_AUDIO4       0x9
#define WM8900_REG_DACCTRL      0xa
#define WM8900_REG_LDAC_DV      0xb
#define WM8900_REG_RDAC_DV      0xc
#define WM8900_REG_SIDETONE     0xd
#define WM8900_REG_ADCCTRL      0xe
#define WM8900_REG_LADC_DV	0xf
#define WM8900_REG_RADC_DV      0x10
#define WM8900_REG_GPIO         0x12
#define WM8900_REG_INCTL	0x15
#define WM8900_REG_LINVOL	0x16
#define WM8900_REG_RINVOL	0x17
#define WM8900_REG_INBOOSTMIX1  0x18
#define WM8900_REG_INBOOSTMIX2  0x19
#define WM8900_REG_ADCPATH	0x1a
#define WM8900_REG_AUXBOOST	0x1b
#define WM8900_REG_ADDCTL       0x1e
#define WM8900_REG_FLLCTL1      0x24
#define WM8900_REG_FLLCTL2      0x25
#define WM8900_REG_FLLCTL3      0x26
#define WM8900_REG_FLLCTL4      0x27
#define WM8900_REG_FLLCTL5      0x28
#define WM8900_REG_FLLCTL6      0x29
#define WM8900_REG_LOUTMIXCTL1  0x2c
#define WM8900_REG_ROUTMIXCTL1  0x2d
#define WM8900_REG_BYPASS1	0x2e
#define WM8900_REG_BYPASS2	0x2f
#define WM8900_REG_AUXOUT_CTL   0x30
#define WM8900_REG_LOUT1CTL     0x33
#define WM8900_REG_ROUT1CTL     0x34
#define WM8900_REG_LOUT2CTL	0x35
#define WM8900_REG_ROUT2CTL	0x36
#define WM8900_REG_HPCTL1	0x3a
#define WM8900_REG_OUTBIASCTL   0x73

#define WM8900_MAXREG		0x80

#define WM8900_REG_ADDCTL_OUT1_DIS    0x80
#define WM8900_REG_ADDCTL_OUT2_DIS    0x40
#define WM8900_REG_ADDCTL_VMID_DIS    0x20
#define WM8900_REG_ADDCTL_BIAS_SRC    0x10
#define WM8900_REG_ADDCTL_VMID_SOFTST 0x04
#define WM8900_REG_ADDCTL_TEMP_SD     0x02

#define WM8900_REG_GPIO_TEMP_ENA   0x2

#define WM8900_REG_POWER1_STARTUP_BIAS_ENA 0x0100
#define WM8900_REG_POWER1_BIAS_ENA         0x0008
#define WM8900_REG_POWER1_VMID_BUF_ENA     0x0004
#define WM8900_REG_POWER1_FLL_ENA          0x0040

#define WM8900_REG_POWER2_SYSCLK_ENA  0x8000
#define WM8900_REG_POWER2_ADCL_ENA    0x0002
#define WM8900_REG_POWER2_ADCR_ENA    0x0001

#define WM8900_REG_POWER3_DACL_ENA    0x0002
#define WM8900_REG_POWER3_DACR_ENA    0x0001

#define WM8900_REG_AUDIO1_AIF_FMT_MASK 0x0018
#define WM8900_REG_AUDIO1_LRCLK_INV    0x0080
#define WM8900_REG_AUDIO1_BCLK_INV     0x0100

#define WM8900_REG_CLOCKING1_BCLK_DIR   0x1
#define WM8900_REG_CLOCKING1_MCLK_SRC   0x100
#define WM8900_REG_CLOCKING1_BCLK_MASK  (~0x01e)
#define WM8900_REG_CLOCKING1_OPCLK_MASK (~0x7000)

#define WM8900_REG_CLOCKING2_ADC_CLKDIV 0xe0
#define WM8900_REG_CLOCKING2_DAC_CLKDIV 0x1c

#define WM8900_REG_DACCTRL_MUTE          0x004
#define WM8900_REG_DACCTRL_DAC_SB_FILT   0x100
#define WM8900_REG_DACCTRL_AIF_LRCLKRATE 0x400

#define WM8900_REG_AUDIO3_ADCLRC_DIR    0x0800

#define WM8900_REG_AUDIO4_DACLRC_DIR    0x0800

#define WM8900_REG_FLLCTL1_OSC_ENA    0x100

#define WM8900_REG_FLLCTL6_FLL_SLOW_LOCK_REF 0x100

#define WM8900_REG_HPCTL1_HP_IPSTAGE_ENA 0x80
#define WM8900_REG_HPCTL1_HP_OPSTAGE_ENA 0x40
#define WM8900_REG_HPCTL1_HP_CLAMP_IP    0x20
#define WM8900_REG_HPCTL1_HP_CLAMP_OP    0x10
#define WM8900_REG_HPCTL1_HP_SHORT       0x08
#define WM8900_REG_HPCTL1_HP_SHORT2      0x04

#define WM8900_LRC_MASK 0xfc00

struct wm8900_priv {
	enum snd_soc_control_type control_type;
<<<<<<< HEAD
	u16 reg_cache[WM8900_MAXREG];
=======
>>>>>>> 3cbea436

	u32 fll_in; /* FLL input frequency */
	u32 fll_out; /* FLL output frequency */
};

/*
 * wm8900 register cache.  We can't read the entire register space and we
 * have slow control buses so we cache the registers.
 */
static const u16 wm8900_reg_defaults[WM8900_MAXREG] = {
	0x8900, 0x0000,
	0xc000, 0x0000,
	0x4050, 0x4000,
	0x0008, 0x0000,
	0x0040, 0x0040,
	0x1004, 0x00c0,
	0x00c0, 0x0000,
	0x0100, 0x00c0,
	0x00c0, 0x0000,
	0xb001, 0x0000,
	0x0000, 0x0044,
	0x004c, 0x004c,
	0x0044, 0x0044,
	0x0000, 0x0044,
	0x0000, 0x0000,
	0x0002, 0x0000,
	0x0000, 0x0000,
	0x0000, 0x0000,
	0x0008, 0x0000,
	0x0000, 0x0008,
	0x0097, 0x0100,
	0x0000, 0x0000,
	0x0050, 0x0050,
	0x0055, 0x0055,
	0x0055, 0x0000,
	0x0000, 0x0079,
	0x0079, 0x0079,
	0x0079, 0x0000,
	/* Remaining registers all zero */
};

static int wm8900_volatile_register(unsigned int reg)
{
	switch (reg) {
	case WM8900_REG_ID:
		return 1;
	default:
		return 0;
	}
}

static void wm8900_reset(struct snd_soc_codec *codec)
{
	snd_soc_write(codec, WM8900_REG_RESET, 0);

	memcpy(codec->reg_cache, wm8900_reg_defaults,
	       sizeof(wm8900_reg_defaults));
}

static int wm8900_hp_event(struct snd_soc_dapm_widget *w,
			   struct snd_kcontrol *kcontrol, int event)
{
	struct snd_soc_codec *codec = w->codec;
	u16 hpctl1 = snd_soc_read(codec, WM8900_REG_HPCTL1);

	switch (event) {
	case SND_SOC_DAPM_PRE_PMU:
		/* Clamp headphone outputs */
		hpctl1 = WM8900_REG_HPCTL1_HP_CLAMP_IP |
			WM8900_REG_HPCTL1_HP_CLAMP_OP;
		snd_soc_write(codec, WM8900_REG_HPCTL1, hpctl1);
		break;

	case SND_SOC_DAPM_POST_PMU:
		/* Enable the input stage */
		hpctl1 &= ~WM8900_REG_HPCTL1_HP_CLAMP_IP;
		hpctl1 |= WM8900_REG_HPCTL1_HP_SHORT |
			WM8900_REG_HPCTL1_HP_SHORT2 |
			WM8900_REG_HPCTL1_HP_IPSTAGE_ENA;
		snd_soc_write(codec, WM8900_REG_HPCTL1, hpctl1);

		msleep(400);

		/* Enable the output stage */
		hpctl1 &= ~WM8900_REG_HPCTL1_HP_CLAMP_OP;
		hpctl1 |= WM8900_REG_HPCTL1_HP_OPSTAGE_ENA;
		snd_soc_write(codec, WM8900_REG_HPCTL1, hpctl1);

		/* Remove the shorts */
		hpctl1 &= ~WM8900_REG_HPCTL1_HP_SHORT2;
		snd_soc_write(codec, WM8900_REG_HPCTL1, hpctl1);
		hpctl1 &= ~WM8900_REG_HPCTL1_HP_SHORT;
		snd_soc_write(codec, WM8900_REG_HPCTL1, hpctl1);
		break;

	case SND_SOC_DAPM_PRE_PMD:
		/* Short the output */
		hpctl1 |= WM8900_REG_HPCTL1_HP_SHORT;
		snd_soc_write(codec, WM8900_REG_HPCTL1, hpctl1);

		/* Disable the output stage */
		hpctl1 &= ~WM8900_REG_HPCTL1_HP_OPSTAGE_ENA;
		snd_soc_write(codec, WM8900_REG_HPCTL1, hpctl1);

		/* Clamp the outputs and power down input */
		hpctl1 |= WM8900_REG_HPCTL1_HP_CLAMP_IP |
			WM8900_REG_HPCTL1_HP_CLAMP_OP;
		hpctl1 &= ~WM8900_REG_HPCTL1_HP_IPSTAGE_ENA;
		snd_soc_write(codec, WM8900_REG_HPCTL1, hpctl1);
		break;

	case SND_SOC_DAPM_POST_PMD:
		/* Disable everything */
		snd_soc_write(codec, WM8900_REG_HPCTL1, 0);
		break;

	default:
		BUG();
	}

	return 0;
}

static const DECLARE_TLV_DB_SCALE(out_pga_tlv, -5700, 100, 0);

static const DECLARE_TLV_DB_SCALE(out_mix_tlv, -1500, 300, 0);

static const DECLARE_TLV_DB_SCALE(in_boost_tlv, -1200, 600, 0);

static const DECLARE_TLV_DB_SCALE(in_pga_tlv, -1200, 100, 0);

static const DECLARE_TLV_DB_SCALE(dac_boost_tlv, 0, 600, 0);

static const DECLARE_TLV_DB_SCALE(dac_tlv, -7200, 75, 1);

static const DECLARE_TLV_DB_SCALE(adc_svol_tlv, -3600, 300, 0);

static const DECLARE_TLV_DB_SCALE(adc_tlv, -7200, 75, 1);

static const char *mic_bias_level_txt[] = { "0.9*AVDD", "0.65*AVDD" };

static const struct soc_enum mic_bias_level =
SOC_ENUM_SINGLE(WM8900_REG_INCTL, 8, 2, mic_bias_level_txt);

static const char *dac_mute_rate_txt[] = { "Fast", "Slow" };

static const struct soc_enum dac_mute_rate =
SOC_ENUM_SINGLE(WM8900_REG_DACCTRL, 7, 2, dac_mute_rate_txt);

static const char *dac_deemphasis_txt[] = {
	"Disabled", "32kHz", "44.1kHz", "48kHz"
};

static const struct soc_enum dac_deemphasis =
SOC_ENUM_SINGLE(WM8900_REG_DACCTRL, 4, 4, dac_deemphasis_txt);

static const char *adc_hpf_cut_txt[] = {
	"Hi-fi mode", "Voice mode 1", "Voice mode 2", "Voice mode 3"
};

static const struct soc_enum adc_hpf_cut =
SOC_ENUM_SINGLE(WM8900_REG_ADCCTRL, 5, 4, adc_hpf_cut_txt);

static const char *lr_txt[] = {
	"Left", "Right"
};

static const struct soc_enum aifl_src =
SOC_ENUM_SINGLE(WM8900_REG_AUDIO1, 15, 2, lr_txt);

static const struct soc_enum aifr_src =
SOC_ENUM_SINGLE(WM8900_REG_AUDIO1, 14, 2, lr_txt);

static const struct soc_enum dacl_src =
SOC_ENUM_SINGLE(WM8900_REG_AUDIO2, 15, 2, lr_txt);

static const struct soc_enum dacr_src =
SOC_ENUM_SINGLE(WM8900_REG_AUDIO2, 14, 2, lr_txt);

static const char *sidetone_txt[] = {
	"Disabled", "Left ADC", "Right ADC"
};

static const struct soc_enum dacl_sidetone =
SOC_ENUM_SINGLE(WM8900_REG_SIDETONE, 2, 3, sidetone_txt);

static const struct soc_enum dacr_sidetone =
SOC_ENUM_SINGLE(WM8900_REG_SIDETONE, 0, 3, sidetone_txt);

static const struct snd_kcontrol_new wm8900_snd_controls[] = {
SOC_ENUM("Mic Bias Level", mic_bias_level),

SOC_SINGLE_TLV("Left Input PGA Volume", WM8900_REG_LINVOL, 0, 31, 0,
	       in_pga_tlv),
SOC_SINGLE("Left Input PGA Switch", WM8900_REG_LINVOL, 6, 1, 1),
SOC_SINGLE("Left Input PGA ZC Switch", WM8900_REG_LINVOL, 7, 1, 0),

SOC_SINGLE_TLV("Right Input PGA Volume", WM8900_REG_RINVOL, 0, 31, 0,
	       in_pga_tlv),
SOC_SINGLE("Right Input PGA Switch", WM8900_REG_RINVOL, 6, 1, 1),
SOC_SINGLE("Right Input PGA ZC Switch", WM8900_REG_RINVOL, 7, 1, 0),

SOC_SINGLE("DAC Soft Mute Switch", WM8900_REG_DACCTRL, 6, 1, 1),
SOC_ENUM("DAC Mute Rate", dac_mute_rate),
SOC_SINGLE("DAC Mono Switch", WM8900_REG_DACCTRL, 9, 1, 0),
SOC_ENUM("DAC Deemphasis", dac_deemphasis),
SOC_SINGLE("DAC Sigma-Delta Modulator Clock Switch", WM8900_REG_DACCTRL,
	   12, 1, 0),

SOC_SINGLE("ADC HPF Switch", WM8900_REG_ADCCTRL, 8, 1, 0),
SOC_ENUM("ADC HPF Cut-Off", adc_hpf_cut),
SOC_DOUBLE("ADC Invert Switch", WM8900_REG_ADCCTRL, 1, 0, 1, 0),
SOC_SINGLE_TLV("Left ADC Sidetone Volume", WM8900_REG_SIDETONE, 9, 12, 0,
	       adc_svol_tlv),
SOC_SINGLE_TLV("Right ADC Sidetone Volume", WM8900_REG_SIDETONE, 5, 12, 0,
	       adc_svol_tlv),
SOC_ENUM("Left Digital Audio Source", aifl_src),
SOC_ENUM("Right Digital Audio Source", aifr_src),

SOC_SINGLE_TLV("DAC Input Boost Volume", WM8900_REG_AUDIO2, 10, 4, 0,
	       dac_boost_tlv),
SOC_ENUM("Left DAC Source", dacl_src),
SOC_ENUM("Right DAC Source", dacr_src),
SOC_ENUM("Left DAC Sidetone", dacl_sidetone),
SOC_ENUM("Right DAC Sidetone", dacr_sidetone),
SOC_DOUBLE("DAC Invert Switch", WM8900_REG_DACCTRL, 1, 0, 1, 0),

SOC_DOUBLE_R_TLV("Digital Playback Volume",
		 WM8900_REG_LDAC_DV, WM8900_REG_RDAC_DV,
		 1, 96, 0, dac_tlv),
SOC_DOUBLE_R_TLV("Digital Capture Volume",
		 WM8900_REG_LADC_DV, WM8900_REG_RADC_DV, 1, 119, 0, adc_tlv),

SOC_SINGLE_TLV("LINPUT3 Bypass Volume", WM8900_REG_LOUTMIXCTL1, 4, 7, 0,
	       out_mix_tlv),
SOC_SINGLE_TLV("RINPUT3 Bypass Volume", WM8900_REG_ROUTMIXCTL1, 4, 7, 0,
	       out_mix_tlv),
SOC_SINGLE_TLV("Left AUX Bypass Volume", WM8900_REG_AUXOUT_CTL, 4, 7, 0,
	       out_mix_tlv),
SOC_SINGLE_TLV("Right AUX Bypass Volume", WM8900_REG_AUXOUT_CTL, 0, 7, 0,
	       out_mix_tlv),

SOC_SINGLE_TLV("LeftIn to RightOut Mixer Volume", WM8900_REG_BYPASS1, 0, 7, 0,
	       out_mix_tlv),
SOC_SINGLE_TLV("LeftIn to LeftOut Mixer Volume", WM8900_REG_BYPASS1, 4, 7, 0,
	       out_mix_tlv),
SOC_SINGLE_TLV("RightIn to LeftOut Mixer Volume", WM8900_REG_BYPASS2, 0, 7, 0,
	       out_mix_tlv),
SOC_SINGLE_TLV("RightIn to RightOut Mixer Volume", WM8900_REG_BYPASS2, 4, 7, 0,
	       out_mix_tlv),

SOC_SINGLE_TLV("IN2L Boost Volume", WM8900_REG_INBOOSTMIX1, 0, 3, 0,
	       in_boost_tlv),
SOC_SINGLE_TLV("IN3L Boost Volume", WM8900_REG_INBOOSTMIX1, 4, 3, 0,
	       in_boost_tlv),
SOC_SINGLE_TLV("IN2R Boost Volume", WM8900_REG_INBOOSTMIX2, 0, 3, 0,
	       in_boost_tlv),
SOC_SINGLE_TLV("IN3R Boost Volume", WM8900_REG_INBOOSTMIX2, 4, 3, 0,
	       in_boost_tlv),
SOC_SINGLE_TLV("Left AUX Boost Volume", WM8900_REG_AUXBOOST, 4, 3, 0,
	       in_boost_tlv),
SOC_SINGLE_TLV("Right AUX Boost Volume", WM8900_REG_AUXBOOST, 0, 3, 0,
	       in_boost_tlv),

SOC_DOUBLE_R_TLV("LINEOUT1 Volume", WM8900_REG_LOUT1CTL, WM8900_REG_ROUT1CTL,
	       0, 63, 0, out_pga_tlv),
SOC_DOUBLE_R("LINEOUT1 Switch", WM8900_REG_LOUT1CTL, WM8900_REG_ROUT1CTL,
	     6, 1, 1),
SOC_DOUBLE_R("LINEOUT1 ZC Switch", WM8900_REG_LOUT1CTL, WM8900_REG_ROUT1CTL,
	     7, 1, 0),

SOC_DOUBLE_R_TLV("LINEOUT2 Volume",
		 WM8900_REG_LOUT2CTL, WM8900_REG_ROUT2CTL,
		 0, 63, 0, out_pga_tlv),
SOC_DOUBLE_R("LINEOUT2 Switch",
	     WM8900_REG_LOUT2CTL, WM8900_REG_ROUT2CTL, 6, 1, 1),
SOC_DOUBLE_R("LINEOUT2 ZC Switch",
	     WM8900_REG_LOUT2CTL, WM8900_REG_ROUT2CTL, 7, 1, 0),
SOC_SINGLE("LINEOUT2 LP -12dB", WM8900_REG_LOUTMIXCTL1,
	   0, 1, 1),

};

static const struct snd_kcontrol_new wm8900_dapm_loutput2_control =
SOC_DAPM_SINGLE("LINEOUT2L Switch", WM8900_REG_POWER3, 6, 1, 0);

static const struct snd_kcontrol_new wm8900_dapm_routput2_control =
SOC_DAPM_SINGLE("LINEOUT2R Switch", WM8900_REG_POWER3, 5, 1, 0);

static const struct snd_kcontrol_new wm8900_loutmix_controls[] = {
SOC_DAPM_SINGLE("LINPUT3 Bypass Switch", WM8900_REG_LOUTMIXCTL1, 7, 1, 0),
SOC_DAPM_SINGLE("AUX Bypass Switch", WM8900_REG_AUXOUT_CTL, 7, 1, 0),
SOC_DAPM_SINGLE("Left Input Mixer Switch", WM8900_REG_BYPASS1, 7, 1, 0),
SOC_DAPM_SINGLE("Right Input Mixer Switch", WM8900_REG_BYPASS2, 3, 1, 0),
SOC_DAPM_SINGLE("DACL Switch", WM8900_REG_LOUTMIXCTL1, 8, 1, 0),
};

static const struct snd_kcontrol_new wm8900_routmix_controls[] = {
SOC_DAPM_SINGLE("RINPUT3 Bypass Switch", WM8900_REG_ROUTMIXCTL1, 7, 1, 0),
SOC_DAPM_SINGLE("AUX Bypass Switch", WM8900_REG_AUXOUT_CTL, 3, 1, 0),
SOC_DAPM_SINGLE("Left Input Mixer Switch", WM8900_REG_BYPASS1, 3, 1, 0),
SOC_DAPM_SINGLE("Right Input Mixer Switch", WM8900_REG_BYPASS2, 7, 1, 0),
SOC_DAPM_SINGLE("DACR Switch", WM8900_REG_ROUTMIXCTL1, 8, 1, 0),
};

static const struct snd_kcontrol_new wm8900_linmix_controls[] = {
SOC_DAPM_SINGLE("LINPUT2 Switch", WM8900_REG_INBOOSTMIX1, 2, 1, 1),
SOC_DAPM_SINGLE("LINPUT3 Switch", WM8900_REG_INBOOSTMIX1, 6, 1, 1),
SOC_DAPM_SINGLE("AUX Switch", WM8900_REG_AUXBOOST, 6, 1, 1),
SOC_DAPM_SINGLE("Input PGA Switch", WM8900_REG_ADCPATH, 6, 1, 0),
};

static const struct snd_kcontrol_new wm8900_rinmix_controls[] = {
SOC_DAPM_SINGLE("RINPUT2 Switch", WM8900_REG_INBOOSTMIX2, 2, 1, 1),
SOC_DAPM_SINGLE("RINPUT3 Switch", WM8900_REG_INBOOSTMIX2, 6, 1, 1),
SOC_DAPM_SINGLE("AUX Switch", WM8900_REG_AUXBOOST, 2, 1, 1),
SOC_DAPM_SINGLE("Input PGA Switch", WM8900_REG_ADCPATH, 2, 1, 0),
};

static const struct snd_kcontrol_new wm8900_linpga_controls[] = {
SOC_DAPM_SINGLE("LINPUT1 Switch", WM8900_REG_INCTL, 6, 1, 0),
SOC_DAPM_SINGLE("LINPUT2 Switch", WM8900_REG_INCTL, 5, 1, 0),
SOC_DAPM_SINGLE("LINPUT3 Switch", WM8900_REG_INCTL, 4, 1, 0),
};

static const struct snd_kcontrol_new wm8900_rinpga_controls[] = {
SOC_DAPM_SINGLE("RINPUT1 Switch", WM8900_REG_INCTL, 2, 1, 0),
SOC_DAPM_SINGLE("RINPUT2 Switch", WM8900_REG_INCTL, 1, 1, 0),
SOC_DAPM_SINGLE("RINPUT3 Switch", WM8900_REG_INCTL, 0, 1, 0),
};

static const char *wm9700_lp_mux[] = { "Disabled", "Enabled" };

static const struct soc_enum wm8900_lineout2_lp_mux =
SOC_ENUM_SINGLE(WM8900_REG_LOUTMIXCTL1, 1, 2, wm9700_lp_mux);

static const struct snd_kcontrol_new wm8900_lineout2_lp =
SOC_DAPM_ENUM("Route", wm8900_lineout2_lp_mux);

static const struct snd_soc_dapm_widget wm8900_dapm_widgets[] = {

/* Externally visible pins */
SND_SOC_DAPM_OUTPUT("LINEOUT1L"),
SND_SOC_DAPM_OUTPUT("LINEOUT1R"),
SND_SOC_DAPM_OUTPUT("LINEOUT2L"),
SND_SOC_DAPM_OUTPUT("LINEOUT2R"),
SND_SOC_DAPM_OUTPUT("HP_L"),
SND_SOC_DAPM_OUTPUT("HP_R"),

SND_SOC_DAPM_INPUT("RINPUT1"),
SND_SOC_DAPM_INPUT("LINPUT1"),
SND_SOC_DAPM_INPUT("RINPUT2"),
SND_SOC_DAPM_INPUT("LINPUT2"),
SND_SOC_DAPM_INPUT("RINPUT3"),
SND_SOC_DAPM_INPUT("LINPUT3"),
SND_SOC_DAPM_INPUT("AUX"),

SND_SOC_DAPM_VMID("VMID"),

/* Input */
SND_SOC_DAPM_MIXER("Left Input PGA", WM8900_REG_POWER2, 3, 0,
		   wm8900_linpga_controls,
		   ARRAY_SIZE(wm8900_linpga_controls)),
SND_SOC_DAPM_MIXER("Right Input PGA", WM8900_REG_POWER2, 2, 0,
		   wm8900_rinpga_controls,
		   ARRAY_SIZE(wm8900_rinpga_controls)),

SND_SOC_DAPM_MIXER("Left Input Mixer", WM8900_REG_POWER2, 5, 0,
		   wm8900_linmix_controls,
		   ARRAY_SIZE(wm8900_linmix_controls)),
SND_SOC_DAPM_MIXER("Right Input Mixer", WM8900_REG_POWER2, 4, 0,
		   wm8900_rinmix_controls,
		   ARRAY_SIZE(wm8900_rinmix_controls)),

SND_SOC_DAPM_MICBIAS("Mic Bias", WM8900_REG_POWER1, 4, 0),

SND_SOC_DAPM_ADC("ADCL", "Left HiFi Capture", WM8900_REG_POWER2, 1, 0),
SND_SOC_DAPM_ADC("ADCR", "Right HiFi Capture", WM8900_REG_POWER2, 0, 0),

/* Output */
SND_SOC_DAPM_DAC("DACL", "Left HiFi Playback", WM8900_REG_POWER3, 1, 0),
SND_SOC_DAPM_DAC("DACR", "Right HiFi Playback", WM8900_REG_POWER3, 0, 0),

SND_SOC_DAPM_PGA_E("Headphone Amplifier", WM8900_REG_POWER3, 7, 0, NULL, 0,
		   wm8900_hp_event,
		   SND_SOC_DAPM_PRE_PMU | SND_SOC_DAPM_POST_PMU |
		   SND_SOC_DAPM_PRE_PMD | SND_SOC_DAPM_POST_PMD),

SND_SOC_DAPM_PGA("LINEOUT1L PGA", WM8900_REG_POWER2, 8, 0, NULL, 0),
SND_SOC_DAPM_PGA("LINEOUT1R PGA", WM8900_REG_POWER2, 7, 0, NULL, 0),

SND_SOC_DAPM_MUX("LINEOUT2 LP", SND_SOC_NOPM, 0, 0, &wm8900_lineout2_lp),
SND_SOC_DAPM_PGA("LINEOUT2L PGA", WM8900_REG_POWER3, 6, 0, NULL, 0),
SND_SOC_DAPM_PGA("LINEOUT2R PGA", WM8900_REG_POWER3, 5, 0, NULL, 0),

SND_SOC_DAPM_MIXER("Left Output Mixer", WM8900_REG_POWER3, 3, 0,
		   wm8900_loutmix_controls,
		   ARRAY_SIZE(wm8900_loutmix_controls)),
SND_SOC_DAPM_MIXER("Right Output Mixer", WM8900_REG_POWER3, 2, 0,
		   wm8900_routmix_controls,
		   ARRAY_SIZE(wm8900_routmix_controls)),
};

/* Target, Path, Source */
static const struct snd_soc_dapm_route audio_map[] = {
/* Inputs */
{"Left Input PGA", "LINPUT1 Switch", "LINPUT1"},
{"Left Input PGA", "LINPUT2 Switch", "LINPUT2"},
{"Left Input PGA", "LINPUT3 Switch", "LINPUT3"},

{"Right Input PGA", "RINPUT1 Switch", "RINPUT1"},
{"Right Input PGA", "RINPUT2 Switch", "RINPUT2"},
{"Right Input PGA", "RINPUT3 Switch", "RINPUT3"},

{"Left Input Mixer", "LINPUT2 Switch", "LINPUT2"},
{"Left Input Mixer", "LINPUT3 Switch", "LINPUT3"},
{"Left Input Mixer", "AUX Switch", "AUX"},
{"Left Input Mixer", "Input PGA Switch", "Left Input PGA"},

{"Right Input Mixer", "RINPUT2 Switch", "RINPUT2"},
{"Right Input Mixer", "RINPUT3 Switch", "RINPUT3"},
{"Right Input Mixer", "AUX Switch", "AUX"},
{"Right Input Mixer", "Input PGA Switch", "Right Input PGA"},

{"ADCL", NULL, "Left Input Mixer"},
{"ADCR", NULL, "Right Input Mixer"},

/* Outputs */
{"LINEOUT1L", NULL, "LINEOUT1L PGA"},
{"LINEOUT1L PGA", NULL, "Left Output Mixer"},
{"LINEOUT1R", NULL, "LINEOUT1R PGA"},
{"LINEOUT1R PGA", NULL, "Right Output Mixer"},

{"LINEOUT2L PGA", NULL, "Left Output Mixer"},
{"LINEOUT2 LP", "Disabled", "LINEOUT2L PGA"},
{"LINEOUT2 LP", "Enabled", "Left Output Mixer"},
{"LINEOUT2L", NULL, "LINEOUT2 LP"},

{"LINEOUT2R PGA", NULL, "Right Output Mixer"},
{"LINEOUT2 LP", "Disabled", "LINEOUT2R PGA"},
{"LINEOUT2 LP", "Enabled", "Right Output Mixer"},
{"LINEOUT2R", NULL, "LINEOUT2 LP"},

{"Left Output Mixer", "LINPUT3 Bypass Switch", "LINPUT3"},
{"Left Output Mixer", "AUX Bypass Switch", "AUX"},
{"Left Output Mixer", "Left Input Mixer Switch", "Left Input Mixer"},
{"Left Output Mixer", "Right Input Mixer Switch", "Right Input Mixer"},
{"Left Output Mixer", "DACL Switch", "DACL"},

{"Right Output Mixer", "RINPUT3 Bypass Switch", "RINPUT3"},
{"Right Output Mixer", "AUX Bypass Switch", "AUX"},
{"Right Output Mixer", "Left Input Mixer Switch", "Left Input Mixer"},
{"Right Output Mixer", "Right Input Mixer Switch", "Right Input Mixer"},
{"Right Output Mixer", "DACR Switch", "DACR"},

/* Note that the headphone output stage needs to be connected
 * externally to LINEOUT2 via DC blocking capacitors.  Other
 * configurations are not supported.
 *
 * Note also that left and right headphone paths are treated as a
 * mono path.
 */
{"Headphone Amplifier", NULL, "LINEOUT2 LP"},
{"Headphone Amplifier", NULL, "LINEOUT2 LP"},
{"HP_L", NULL, "Headphone Amplifier"},
{"HP_R", NULL, "Headphone Amplifier"},
};

static int wm8900_add_widgets(struct snd_soc_codec *codec)
{
	struct snd_soc_dapm_context *dapm = &codec->dapm;

	snd_soc_dapm_new_controls(dapm, wm8900_dapm_widgets,
				  ARRAY_SIZE(wm8900_dapm_widgets));
	snd_soc_dapm_add_routes(dapm, audio_map, ARRAY_SIZE(audio_map));

	return 0;
}

static int wm8900_hw_params(struct snd_pcm_substream *substream,
	struct snd_pcm_hw_params *params,
	struct snd_soc_dai *dai)
{
	struct snd_soc_pcm_runtime *rtd = substream->private_data;
	struct snd_soc_codec *codec = rtd->codec;
	u16 reg;

	reg = snd_soc_read(codec, WM8900_REG_AUDIO1) & ~0x60;

	switch (params_format(params)) {
	case SNDRV_PCM_FORMAT_S16_LE:
		break;
	case SNDRV_PCM_FORMAT_S20_3LE:
		reg |= 0x20;
		break;
	case SNDRV_PCM_FORMAT_S24_LE:
		reg |= 0x40;
		break;
	case SNDRV_PCM_FORMAT_S32_LE:
		reg |= 0x60;
		break;
	default:
		return -EINVAL;
	}

	snd_soc_write(codec, WM8900_REG_AUDIO1, reg);

	if (substream->stream == SNDRV_PCM_STREAM_PLAYBACK) {
		reg = snd_soc_read(codec, WM8900_REG_DACCTRL);

		if (params_rate(params) <= 24000)
			reg |= WM8900_REG_DACCTRL_DAC_SB_FILT;
		else
			reg &= ~WM8900_REG_DACCTRL_DAC_SB_FILT;

		snd_soc_write(codec, WM8900_REG_DACCTRL, reg);
	}

	return 0;
}

/* FLL divisors */
struct _fll_div {
	u16 fll_ratio;
	u16 fllclk_div;
	u16 fll_slow_lock_ref;
	u16 n;
	u16 k;
};

/* The size in bits of the FLL divide multiplied by 10
 * to allow rounding later */
#define FIXED_FLL_SIZE ((1 << 16) * 10)

static int fll_factors(struct _fll_div *fll_div, unsigned int Fref,
		       unsigned int Fout)
{
	u64 Kpart;
	unsigned int K, Ndiv, Nmod, target;
	unsigned int div;

	BUG_ON(!Fout);

	/* The FLL must run at 90-100MHz which is then scaled down to
	 * the output value by FLLCLK_DIV. */
	target = Fout;
	div = 1;
	while (target < 90000000) {
		div *= 2;
		target *= 2;
	}

	if (target > 100000000)
		printk(KERN_WARNING "wm8900: FLL rate %u out of range, Fref=%u"
		       " Fout=%u\n", target, Fref, Fout);
	if (div > 32) {
		printk(KERN_ERR "wm8900: Invalid FLL division rate %u, "
		       "Fref=%u, Fout=%u, target=%u\n",
		       div, Fref, Fout, target);
		return -EINVAL;
	}

	fll_div->fllclk_div = div >> 2;

	if (Fref < 48000)
		fll_div->fll_slow_lock_ref = 1;
	else
		fll_div->fll_slow_lock_ref = 0;

	Ndiv = target / Fref;

	if (Fref < 1000000)
		fll_div->fll_ratio = 8;
	else
		fll_div->fll_ratio = 1;

	fll_div->n = Ndiv / fll_div->fll_ratio;
	Nmod = (target / fll_div->fll_ratio) % Fref;

	/* Calculate fractional part - scale up so we can round. */
	Kpart = FIXED_FLL_SIZE * (long long)Nmod;

	do_div(Kpart, Fref);

	K = Kpart & 0xFFFFFFFF;

	if ((K % 10) >= 5)
		K += 5;

	/* Move down to proper range now rounding is done */
	fll_div->k = K / 10;

	BUG_ON(target != Fout * (fll_div->fllclk_div << 2));
	BUG_ON(!K && target != Fref * fll_div->fll_ratio * fll_div->n);

	return 0;
}

static int wm8900_set_fll(struct snd_soc_codec *codec,
	int fll_id, unsigned int freq_in, unsigned int freq_out)
{
	struct wm8900_priv *wm8900 = snd_soc_codec_get_drvdata(codec);
	struct _fll_div fll_div;
	unsigned int reg;

	if (wm8900->fll_in == freq_in && wm8900->fll_out == freq_out)
		return 0;

	/* The digital side should be disabled during any change. */
	reg = snd_soc_read(codec, WM8900_REG_POWER1);
	snd_soc_write(codec, WM8900_REG_POWER1,
		     reg & (~WM8900_REG_POWER1_FLL_ENA));

	/* Disable the FLL? */
	if (!freq_in || !freq_out) {
		reg = snd_soc_read(codec, WM8900_REG_CLOCKING1);
		snd_soc_write(codec, WM8900_REG_CLOCKING1,
			     reg & (~WM8900_REG_CLOCKING1_MCLK_SRC));

		reg = snd_soc_read(codec, WM8900_REG_FLLCTL1);
		snd_soc_write(codec, WM8900_REG_FLLCTL1,
			     reg & (~WM8900_REG_FLLCTL1_OSC_ENA));

		wm8900->fll_in = freq_in;
		wm8900->fll_out = freq_out;

		return 0;
	}

	if (fll_factors(&fll_div, freq_in, freq_out) != 0)
		goto reenable;

	wm8900->fll_in = freq_in;
	wm8900->fll_out = freq_out;

	/* The osclilator *MUST* be enabled before we enable the
	 * digital circuit. */
	snd_soc_write(codec, WM8900_REG_FLLCTL1,
		     fll_div.fll_ratio | WM8900_REG_FLLCTL1_OSC_ENA);

	snd_soc_write(codec, WM8900_REG_FLLCTL4, fll_div.n >> 5);
	snd_soc_write(codec, WM8900_REG_FLLCTL5,
		     (fll_div.fllclk_div << 6) | (fll_div.n & 0x1f));

	if (fll_div.k) {
		snd_soc_write(codec, WM8900_REG_FLLCTL2,
			     (fll_div.k >> 8) | 0x100);
		snd_soc_write(codec, WM8900_REG_FLLCTL3, fll_div.k & 0xff);
	} else
		snd_soc_write(codec, WM8900_REG_FLLCTL2, 0);

	if (fll_div.fll_slow_lock_ref)
		snd_soc_write(codec, WM8900_REG_FLLCTL6,
			     WM8900_REG_FLLCTL6_FLL_SLOW_LOCK_REF);
	else
		snd_soc_write(codec, WM8900_REG_FLLCTL6, 0);

	reg = snd_soc_read(codec, WM8900_REG_POWER1);
	snd_soc_write(codec, WM8900_REG_POWER1,
		     reg | WM8900_REG_POWER1_FLL_ENA);

reenable:
	reg = snd_soc_read(codec, WM8900_REG_CLOCKING1);
	snd_soc_write(codec, WM8900_REG_CLOCKING1,
		     reg | WM8900_REG_CLOCKING1_MCLK_SRC);

	return 0;
}

static int wm8900_set_dai_pll(struct snd_soc_dai *codec_dai, int pll_id,
		int source, unsigned int freq_in, unsigned int freq_out)
{
	return wm8900_set_fll(codec_dai->codec, pll_id, freq_in, freq_out);
}

static int wm8900_set_dai_clkdiv(struct snd_soc_dai *codec_dai,
				 int div_id, int div)
{
	struct snd_soc_codec *codec = codec_dai->codec;
	unsigned int reg;

	switch (div_id) {
	case WM8900_BCLK_DIV:
		reg = snd_soc_read(codec, WM8900_REG_CLOCKING1);
		snd_soc_write(codec, WM8900_REG_CLOCKING1,
			     div | (reg & WM8900_REG_CLOCKING1_BCLK_MASK));
		break;
	case WM8900_OPCLK_DIV:
		reg = snd_soc_read(codec, WM8900_REG_CLOCKING1);
		snd_soc_write(codec, WM8900_REG_CLOCKING1,
			     div | (reg & WM8900_REG_CLOCKING1_OPCLK_MASK));
		break;
	case WM8900_DAC_LRCLK:
		reg = snd_soc_read(codec, WM8900_REG_AUDIO4);
		snd_soc_write(codec, WM8900_REG_AUDIO4,
			     div | (reg & WM8900_LRC_MASK));
		break;
	case WM8900_ADC_LRCLK:
		reg = snd_soc_read(codec, WM8900_REG_AUDIO3);
		snd_soc_write(codec, WM8900_REG_AUDIO3,
			     div | (reg & WM8900_LRC_MASK));
		break;
	case WM8900_DAC_CLKDIV:
		reg = snd_soc_read(codec, WM8900_REG_CLOCKING2);
		snd_soc_write(codec, WM8900_REG_CLOCKING2,
			     div | (reg & WM8900_REG_CLOCKING2_DAC_CLKDIV));
		break;
	case WM8900_ADC_CLKDIV:
		reg = snd_soc_read(codec, WM8900_REG_CLOCKING2);
		snd_soc_write(codec, WM8900_REG_CLOCKING2,
			     div | (reg & WM8900_REG_CLOCKING2_ADC_CLKDIV));
		break;
	case WM8900_LRCLK_MODE:
		reg = snd_soc_read(codec, WM8900_REG_DACCTRL);
		snd_soc_write(codec, WM8900_REG_DACCTRL,
			     div | (reg & WM8900_REG_DACCTRL_AIF_LRCLKRATE));
		break;
	default:
		return -EINVAL;
	}

	return 0;
}


static int wm8900_set_dai_fmt(struct snd_soc_dai *codec_dai,
			      unsigned int fmt)
{
	struct snd_soc_codec *codec = codec_dai->codec;
	unsigned int clocking1, aif1, aif3, aif4;

	clocking1 = snd_soc_read(codec, WM8900_REG_CLOCKING1);
	aif1 = snd_soc_read(codec, WM8900_REG_AUDIO1);
	aif3 = snd_soc_read(codec, WM8900_REG_AUDIO3);
	aif4 = snd_soc_read(codec, WM8900_REG_AUDIO4);

	/* set master/slave audio interface */
	switch (fmt & SND_SOC_DAIFMT_MASTER_MASK) {
	case SND_SOC_DAIFMT_CBS_CFS:
		clocking1 &= ~WM8900_REG_CLOCKING1_BCLK_DIR;
		aif3 &= ~WM8900_REG_AUDIO3_ADCLRC_DIR;
		aif4 &= ~WM8900_REG_AUDIO4_DACLRC_DIR;
		break;
	case SND_SOC_DAIFMT_CBS_CFM:
		clocking1 &= ~WM8900_REG_CLOCKING1_BCLK_DIR;
		aif3 |= WM8900_REG_AUDIO3_ADCLRC_DIR;
		aif4 |= WM8900_REG_AUDIO4_DACLRC_DIR;
		break;
	case SND_SOC_DAIFMT_CBM_CFM:
		clocking1 |= WM8900_REG_CLOCKING1_BCLK_DIR;
		aif3 |= WM8900_REG_AUDIO3_ADCLRC_DIR;
		aif4 |= WM8900_REG_AUDIO4_DACLRC_DIR;
		break;
	case SND_SOC_DAIFMT_CBM_CFS:
		clocking1 |= WM8900_REG_CLOCKING1_BCLK_DIR;
		aif3 &= ~WM8900_REG_AUDIO3_ADCLRC_DIR;
		aif4 &= ~WM8900_REG_AUDIO4_DACLRC_DIR;
		break;
	default:
		return -EINVAL;
	}

	switch (fmt & SND_SOC_DAIFMT_FORMAT_MASK) {
	case SND_SOC_DAIFMT_DSP_A:
		aif1 |= WM8900_REG_AUDIO1_AIF_FMT_MASK;
		aif1 &= ~WM8900_REG_AUDIO1_LRCLK_INV;
		break;
	case SND_SOC_DAIFMT_DSP_B:
		aif1 |= WM8900_REG_AUDIO1_AIF_FMT_MASK;
		aif1 |= WM8900_REG_AUDIO1_LRCLK_INV;
		break;
	case SND_SOC_DAIFMT_I2S:
		aif1 &= ~WM8900_REG_AUDIO1_AIF_FMT_MASK;
		aif1 |= 0x10;
		break;
	case SND_SOC_DAIFMT_RIGHT_J:
		aif1 &= ~WM8900_REG_AUDIO1_AIF_FMT_MASK;
		break;
	case SND_SOC_DAIFMT_LEFT_J:
		aif1 &= ~WM8900_REG_AUDIO1_AIF_FMT_MASK;
		aif1 |= 0x8;
		break;
	default:
		return -EINVAL;
	}

	/* Clock inversion */
	switch (fmt & SND_SOC_DAIFMT_FORMAT_MASK) {
	case SND_SOC_DAIFMT_DSP_A:
	case SND_SOC_DAIFMT_DSP_B:
		/* frame inversion not valid for DSP modes */
		switch (fmt & SND_SOC_DAIFMT_INV_MASK) {
		case SND_SOC_DAIFMT_NB_NF:
			aif1 &= ~WM8900_REG_AUDIO1_BCLK_INV;
			break;
		case SND_SOC_DAIFMT_IB_NF:
			aif1 |= WM8900_REG_AUDIO1_BCLK_INV;
			break;
		default:
			return -EINVAL;
		}
		break;
	case SND_SOC_DAIFMT_I2S:
	case SND_SOC_DAIFMT_RIGHT_J:
	case SND_SOC_DAIFMT_LEFT_J:
		switch (fmt & SND_SOC_DAIFMT_INV_MASK) {
		case SND_SOC_DAIFMT_NB_NF:
			aif1 &= ~WM8900_REG_AUDIO1_BCLK_INV;
			aif1 &= ~WM8900_REG_AUDIO1_LRCLK_INV;
			break;
		case SND_SOC_DAIFMT_IB_IF:
			aif1 |= WM8900_REG_AUDIO1_BCLK_INV;
			aif1 |= WM8900_REG_AUDIO1_LRCLK_INV;
			break;
		case SND_SOC_DAIFMT_IB_NF:
			aif1 |= WM8900_REG_AUDIO1_BCLK_INV;
			aif1 &= ~WM8900_REG_AUDIO1_LRCLK_INV;
			break;
		case SND_SOC_DAIFMT_NB_IF:
			aif1 &= ~WM8900_REG_AUDIO1_BCLK_INV;
			aif1 |= WM8900_REG_AUDIO1_LRCLK_INV;
			break;
		default:
			return -EINVAL;
		}
		break;
	default:
		return -EINVAL;
	}

	snd_soc_write(codec, WM8900_REG_CLOCKING1, clocking1);
	snd_soc_write(codec, WM8900_REG_AUDIO1, aif1);
	snd_soc_write(codec, WM8900_REG_AUDIO3, aif3);
	snd_soc_write(codec, WM8900_REG_AUDIO4, aif4);

	return 0;
}

static int wm8900_digital_mute(struct snd_soc_dai *codec_dai, int mute)
{
	struct snd_soc_codec *codec = codec_dai->codec;
	u16 reg;

	reg = snd_soc_read(codec, WM8900_REG_DACCTRL);

	if (mute)
		reg |= WM8900_REG_DACCTRL_MUTE;
	else
		reg &= ~WM8900_REG_DACCTRL_MUTE;

	snd_soc_write(codec, WM8900_REG_DACCTRL, reg);

	return 0;
}

#define WM8900_RATES (SNDRV_PCM_RATE_8000 | SNDRV_PCM_RATE_11025 |\
		      SNDRV_PCM_RATE_16000 | SNDRV_PCM_RATE_22050 |\
		      SNDRV_PCM_RATE_44100 | SNDRV_PCM_RATE_48000)

#define WM8900_PCM_FORMATS \
	(SNDRV_PCM_FORMAT_S16_LE | SNDRV_PCM_FORMAT_S20_3LE | \
	 SNDRV_PCM_FORMAT_S24_LE)

static struct snd_soc_dai_ops wm8900_dai_ops = {
	.hw_params	= wm8900_hw_params,
	.set_clkdiv	= wm8900_set_dai_clkdiv,
	.set_pll	= wm8900_set_dai_pll,
	.set_fmt	= wm8900_set_dai_fmt,
	.digital_mute	= wm8900_digital_mute,
};

static struct snd_soc_dai_driver wm8900_dai = {
	.name = "wm8900-hifi",
	.playback = {
		.stream_name = "HiFi Playback",
		.channels_min = 1,
		.channels_max = 2,
		.rates = WM8900_RATES,
		.formats = WM8900_PCM_FORMATS,
	},
	.capture = {
		.stream_name = "HiFi Capture",
		.channels_min = 1,
		.channels_max = 2,
		.rates = WM8900_RATES,
		.formats = WM8900_PCM_FORMATS,
	 },
	.ops = &wm8900_dai_ops,
};

static int wm8900_set_bias_level(struct snd_soc_codec *codec,
				 enum snd_soc_bias_level level)
{
	u16 reg;

	switch (level) {
	case SND_SOC_BIAS_ON:
		/* Enable thermal shutdown */
		reg = snd_soc_read(codec, WM8900_REG_GPIO);
		snd_soc_write(codec, WM8900_REG_GPIO,
			     reg | WM8900_REG_GPIO_TEMP_ENA);
		reg = snd_soc_read(codec, WM8900_REG_ADDCTL);
		snd_soc_write(codec, WM8900_REG_ADDCTL,
			     reg | WM8900_REG_ADDCTL_TEMP_SD);
		break;

	case SND_SOC_BIAS_PREPARE:
		break;

	case SND_SOC_BIAS_STANDBY:
		/* Charge capacitors if initial power up */
		if (codec->dapm.bias_level == SND_SOC_BIAS_OFF) {
			/* STARTUP_BIAS_ENA on */
			snd_soc_write(codec, WM8900_REG_POWER1,
				     WM8900_REG_POWER1_STARTUP_BIAS_ENA);

			/* Startup bias mode */
			snd_soc_write(codec, WM8900_REG_ADDCTL,
				     WM8900_REG_ADDCTL_BIAS_SRC |
				     WM8900_REG_ADDCTL_VMID_SOFTST);

			/* VMID 2x50k */
			snd_soc_write(codec, WM8900_REG_POWER1,
				     WM8900_REG_POWER1_STARTUP_BIAS_ENA | 0x1);

			/* Allow capacitors to charge */
			schedule_timeout_interruptible(msecs_to_jiffies(400));

			/* Enable bias */
			snd_soc_write(codec, WM8900_REG_POWER1,
				     WM8900_REG_POWER1_STARTUP_BIAS_ENA |
				     WM8900_REG_POWER1_BIAS_ENA | 0x1);

			snd_soc_write(codec, WM8900_REG_ADDCTL, 0);

			snd_soc_write(codec, WM8900_REG_POWER1,
				     WM8900_REG_POWER1_BIAS_ENA | 0x1);
		}

		reg = snd_soc_read(codec, WM8900_REG_POWER1);
		snd_soc_write(codec, WM8900_REG_POWER1,
			     (reg & WM8900_REG_POWER1_FLL_ENA) |
			     WM8900_REG_POWER1_BIAS_ENA | 0x1);
		snd_soc_write(codec, WM8900_REG_POWER2,
			     WM8900_REG_POWER2_SYSCLK_ENA);
		snd_soc_write(codec, WM8900_REG_POWER3, 0);
		break;

	case SND_SOC_BIAS_OFF:
		/* Startup bias enable */
		reg = snd_soc_read(codec, WM8900_REG_POWER1);
		snd_soc_write(codec, WM8900_REG_POWER1,
			     reg & WM8900_REG_POWER1_STARTUP_BIAS_ENA);
		snd_soc_write(codec, WM8900_REG_ADDCTL,
			     WM8900_REG_ADDCTL_BIAS_SRC |
			     WM8900_REG_ADDCTL_VMID_SOFTST);

		/* Discharge caps */
		snd_soc_write(codec, WM8900_REG_POWER1,
			     WM8900_REG_POWER1_STARTUP_BIAS_ENA);
		schedule_timeout_interruptible(msecs_to_jiffies(500));

		/* Remove clamp */
		snd_soc_write(codec, WM8900_REG_HPCTL1, 0);

		/* Power down */
		snd_soc_write(codec, WM8900_REG_ADDCTL, 0);
		snd_soc_write(codec, WM8900_REG_POWER1, 0);
		snd_soc_write(codec, WM8900_REG_POWER2, 0);
		snd_soc_write(codec, WM8900_REG_POWER3, 0);

		/* Need to let things settle before stopping the clock
		 * to ensure that restart works, see "Stopping the
		 * master clock" in the datasheet. */
		schedule_timeout_interruptible(msecs_to_jiffies(1));
		snd_soc_write(codec, WM8900_REG_POWER2,
			     WM8900_REG_POWER2_SYSCLK_ENA);
		break;
	}
	codec->dapm.bias_level = level;
	return 0;
}

static int wm8900_suspend(struct snd_soc_codec *codec, pm_message_t state)
{
	struct wm8900_priv *wm8900 = snd_soc_codec_get_drvdata(codec);
	int fll_out = wm8900->fll_out;
	int fll_in  = wm8900->fll_in;
	int ret;

	/* Stop the FLL in an orderly fashion */
	ret = wm8900_set_fll(codec, 0, 0, 0);
	if (ret != 0) {
		dev_err(codec->dev, "Failed to stop FLL\n");
		return ret;
	}

	wm8900->fll_out = fll_out;
	wm8900->fll_in = fll_in;

	wm8900_set_bias_level(codec, SND_SOC_BIAS_OFF);

	return 0;
}

static int wm8900_resume(struct snd_soc_codec *codec)
{
	struct wm8900_priv *wm8900 = snd_soc_codec_get_drvdata(codec);
	u16 *cache;
	int i, ret;

	cache = kmemdup(codec->reg_cache, sizeof(wm8900_reg_defaults),
			GFP_KERNEL);

	wm8900_reset(codec);
	wm8900_set_bias_level(codec, SND_SOC_BIAS_STANDBY);

	/* Restart the FLL? */
	if (wm8900->fll_out) {
		int fll_out = wm8900->fll_out;
		int fll_in  = wm8900->fll_in;

		wm8900->fll_in = 0;
		wm8900->fll_out = 0;

		ret = wm8900_set_fll(codec, 0, fll_in, fll_out);
		if (ret != 0) {
			dev_err(codec->dev, "Failed to restart FLL\n");
			return ret;
		}
	}

	if (cache) {
		for (i = 0; i < WM8900_MAXREG; i++)
			snd_soc_write(codec, i, cache[i]);
		kfree(cache);
	} else
		dev_err(codec->dev, "Unable to allocate register cache\n");

	return 0;
}

static int wm8900_probe(struct snd_soc_codec *codec)
{
	struct wm8900_priv *wm8900 = snd_soc_codec_get_drvdata(codec);
	int ret = 0, reg;

	ret = snd_soc_codec_set_cache_io(codec, 8, 16, wm8900->control_type);
	if (ret != 0) {
		dev_err(codec->dev, "Failed to set cache I/O: %d\n", ret);
		return ret;
	}

	reg = snd_soc_read(codec, WM8900_REG_ID);
	if (reg != 0x8900) {
		dev_err(codec->dev, "Device is not a WM8900 - ID %x\n", reg);
		return -ENODEV;
	}

	wm8900_reset(codec);

	/* Turn the chip on */
	wm8900_set_bias_level(codec, SND_SOC_BIAS_STANDBY);

	/* Latch the volume update bits */
	snd_soc_write(codec, WM8900_REG_LINVOL,
		      snd_soc_read(codec, WM8900_REG_LINVOL) | 0x100);
	snd_soc_write(codec, WM8900_REG_RINVOL,
		      snd_soc_read(codec, WM8900_REG_RINVOL) | 0x100);
	snd_soc_write(codec, WM8900_REG_LOUT1CTL,
		      snd_soc_read(codec, WM8900_REG_LOUT1CTL) | 0x100);
	snd_soc_write(codec, WM8900_REG_ROUT1CTL,
		      snd_soc_read(codec, WM8900_REG_ROUT1CTL) | 0x100);
	snd_soc_write(codec, WM8900_REG_LOUT2CTL,
		      snd_soc_read(codec, WM8900_REG_LOUT2CTL) | 0x100);
	snd_soc_write(codec, WM8900_REG_ROUT2CTL,
		      snd_soc_read(codec, WM8900_REG_ROUT2CTL) | 0x100);
	snd_soc_write(codec, WM8900_REG_LDAC_DV,
		      snd_soc_read(codec, WM8900_REG_LDAC_DV) | 0x100);
	snd_soc_write(codec, WM8900_REG_RDAC_DV,
		      snd_soc_read(codec, WM8900_REG_RDAC_DV) | 0x100);
	snd_soc_write(codec, WM8900_REG_LADC_DV,
		      snd_soc_read(codec, WM8900_REG_LADC_DV) | 0x100);
	snd_soc_write(codec, WM8900_REG_RADC_DV,
		      snd_soc_read(codec, WM8900_REG_RADC_DV) | 0x100);

	/* Set the DAC and mixer output bias */
	snd_soc_write(codec, WM8900_REG_OUTBIASCTL, 0x81);

	snd_soc_add_controls(codec, wm8900_snd_controls,
				ARRAY_SIZE(wm8900_snd_controls));
	wm8900_add_widgets(codec);

	return 0;
}

/* power down chip */
static int wm8900_remove(struct snd_soc_codec *codec)
{
	wm8900_set_bias_level(codec, SND_SOC_BIAS_OFF);
	return 0;
}

static struct snd_soc_codec_driver soc_codec_dev_wm8900 = {
	.probe =	wm8900_probe,
	.remove =	wm8900_remove,
	.suspend =	wm8900_suspend,
	.resume =	wm8900_resume,
	.set_bias_level = wm8900_set_bias_level,
	.volatile_register = wm8900_volatile_register,
	.reg_cache_size = ARRAY_SIZE(wm8900_reg_defaults),
	.reg_word_size = sizeof(u16),
	.reg_cache_default = wm8900_reg_defaults,
};

#if defined(CONFIG_SPI_MASTER)
static int __devinit wm8900_spi_probe(struct spi_device *spi)
{
	struct wm8900_priv *wm8900;
	int ret;

	wm8900 = kzalloc(sizeof(struct wm8900_priv), GFP_KERNEL);
	if (wm8900 == NULL)
		return -ENOMEM;

	wm8900->control_type = SND_SOC_SPI;
	spi_set_drvdata(spi, wm8900);

	ret = snd_soc_register_codec(&spi->dev,
			&soc_codec_dev_wm8900, &wm8900_dai, 1);
	if (ret < 0)
		kfree(wm8900);
	return ret;
}

static int __devexit wm8900_spi_remove(struct spi_device *spi)
{
	snd_soc_unregister_codec(&spi->dev);
	kfree(spi_get_drvdata(spi));
	return 0;
}

static struct spi_driver wm8900_spi_driver = {
	.driver = {
		.name	= "wm8900-codec",
		.owner	= THIS_MODULE,
	},
	.probe		= wm8900_spi_probe,
	.remove		= __devexit_p(wm8900_spi_remove),
};
#endif /* CONFIG_SPI_MASTER */

#if defined(CONFIG_I2C) || defined(CONFIG_I2C_MODULE)
static __devinit int wm8900_i2c_probe(struct i2c_client *i2c,
				      const struct i2c_device_id *id)
{
	struct wm8900_priv *wm8900;
	int ret;
<<<<<<< HEAD

	wm8900 = kzalloc(sizeof(struct wm8900_priv), GFP_KERNEL);
	if (wm8900 == NULL)
		return -ENOMEM;

=======

	wm8900 = kzalloc(sizeof(struct wm8900_priv), GFP_KERNEL);
	if (wm8900 == NULL)
		return -ENOMEM;

>>>>>>> 3cbea436
	i2c_set_clientdata(i2c, wm8900);
	wm8900->control_type = SND_SOC_I2C;

	ret =  snd_soc_register_codec(&i2c->dev,
			&soc_codec_dev_wm8900, &wm8900_dai, 1);
	if (ret < 0)
		kfree(wm8900);
	return ret;
}

static __devexit int wm8900_i2c_remove(struct i2c_client *client)
{
	snd_soc_unregister_codec(&client->dev);
	kfree(i2c_get_clientdata(client));
	return 0;
}

static const struct i2c_device_id wm8900_i2c_id[] = {
	{ "wm8900", 0 },
	{ }
};
MODULE_DEVICE_TABLE(i2c, wm8900_i2c_id);

static struct i2c_driver wm8900_i2c_driver = {
	.driver = {
		.name = "wm8900-codec",
		.owner = THIS_MODULE,
	},
	.probe =    wm8900_i2c_probe,
	.remove =   __devexit_p(wm8900_i2c_remove),
	.id_table = wm8900_i2c_id,
};
#endif

static int __init wm8900_modinit(void)
{
	int ret = 0;
#if defined(CONFIG_I2C) || defined(CONFIG_I2C_MODULE)
	ret = i2c_add_driver(&wm8900_i2c_driver);
	if (ret != 0) {
		printk(KERN_ERR "Failed to register wm8900 I2C driver: %d\n",
		       ret);
	}
#endif
#if defined(CONFIG_SPI_MASTER)
	ret = spi_register_driver(&wm8900_spi_driver);
	if (ret != 0) {
		printk(KERN_ERR "Failed to register wm8900 SPI driver: %d\n",
		       ret);
	}
#endif
	return ret;
}
module_init(wm8900_modinit);

static void __exit wm8900_exit(void)
{
#if defined(CONFIG_I2C) || defined(CONFIG_I2C_MODULE)
	i2c_del_driver(&wm8900_i2c_driver);
#endif
#if defined(CONFIG_SPI_MASTER)
	spi_unregister_driver(&wm8900_spi_driver);
#endif
}
module_exit(wm8900_exit);

MODULE_DESCRIPTION("ASoC WM8900 driver");
MODULE_AUTHOR("Mark Brown <broonie@opensource.wolfonmicro.com>");
MODULE_LICENSE("GPL");<|MERGE_RESOLUTION|>--- conflicted
+++ resolved
@@ -139,10 +139,6 @@
 
 struct wm8900_priv {
 	enum snd_soc_control_type control_type;
-<<<<<<< HEAD
-	u16 reg_cache[WM8900_MAXREG];
-=======
->>>>>>> 3cbea436
 
 	u32 fll_in; /* FLL input frequency */
 	u32 fll_out; /* FLL output frequency */
@@ -1301,19 +1297,11 @@
 {
 	struct wm8900_priv *wm8900;
 	int ret;
-<<<<<<< HEAD
 
 	wm8900 = kzalloc(sizeof(struct wm8900_priv), GFP_KERNEL);
 	if (wm8900 == NULL)
 		return -ENOMEM;
 
-=======
-
-	wm8900 = kzalloc(sizeof(struct wm8900_priv), GFP_KERNEL);
-	if (wm8900 == NULL)
-		return -ENOMEM;
-
->>>>>>> 3cbea436
 	i2c_set_clientdata(i2c, wm8900);
 	wm8900->control_type = SND_SOC_I2C;
 
