--- conflicted
+++ resolved
@@ -116,11 +116,7 @@
 	if (!pdata)
 		return 0;
 
-<<<<<<< HEAD
-	wm1250 = kzalloc(sizeof(*wm1250), GFP_KERNEL);
-=======
 	wm1250 = devm_kzalloc(&i2c->dev, sizeof(*wm1250), GFP_KERNEL);
->>>>>>> dcd6c922
 	if (!wm1250) {
 		dev_err(&i2c->dev, "Unable to allocate private data\n");
 		ret = -ENOMEM;
@@ -138,22 +134,13 @@
 	ret = gpio_request_array(wm1250->gpios, ARRAY_SIZE(wm1250->gpios));
 	if (ret != 0) {
 		dev_err(&i2c->dev, "Failed to get GPIOs: %d\n", ret);
-<<<<<<< HEAD
-		goto err_alloc;
-=======
 		goto err;
->>>>>>> dcd6c922
 	}
 
 	dev_set_drvdata(&i2c->dev, wm1250);
 
 	return ret;
 
-<<<<<<< HEAD
-err_alloc:
-	kfree(wm1250);
-=======
->>>>>>> dcd6c922
 err:
 	return ret;
 }
@@ -162,15 +149,8 @@
 {
 	struct wm1250_priv *wm1250 = dev_get_drvdata(&i2c->dev);
 
-<<<<<<< HEAD
-	if (wm1250) {
-		gpio_free_array(wm1250->gpios, ARRAY_SIZE(wm1250->gpios));
-		kfree(wm1250);
-	}
-=======
 	if (wm1250)
 		gpio_free_array(wm1250->gpios, ARRAY_SIZE(wm1250->gpios));
->>>>>>> dcd6c922
 }
 
 static int __devinit wm1250_ev1_probe(struct i2c_client *i2c,
