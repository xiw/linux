--- conflicted
+++ resolved
@@ -337,11 +337,7 @@
 	return au1xpsc_ac97_workdata ? 0 : -ENODEV;
 }
 
-<<<<<<< HEAD
-static struct snd_soc_dai_ops au1xpsc_ac97_dai_ops = {
-=======
 static const struct snd_soc_dai_ops au1xpsc_ac97_dai_ops = {
->>>>>>> dcd6c922
 	.startup	= au1xpsc_ac97_startup,
 	.trigger	= au1xpsc_ac97_trigger,
 	.hw_params	= au1xpsc_ac97_hw_params,
@@ -380,19 +376,6 @@
 	mutex_init(&wd->lock);
 
 	iores = platform_get_resource(pdev, IORESOURCE_MEM, 0);
-<<<<<<< HEAD
-	if (!iores) {
-		ret = -ENODEV;
-		goto out0;
-	}
-
-	ret = -EBUSY;
-	if (!request_mem_region(iores->start, resource_size(iores),
-				pdev->name))
-		goto out0;
-
-	wd->mmio = ioremap(iores->start, resource_size(iores));
-=======
 	if (!iores)
 		return -ENODEV;
 
@@ -403,7 +386,6 @@
 
 	wd->mmio = devm_ioremap(&pdev->dev, iores->start,
 				resource_size(iores));
->>>>>>> dcd6c922
 	if (!wd->mmio)
 		return -EBUSY;
 
@@ -417,16 +399,6 @@
 		return -EBUSY;
 	wd->dmaids[SNDRV_PCM_STREAM_CAPTURE] = dmares->start;
 
-	dmares = platform_get_resource(pdev, IORESOURCE_DMA, 0);
-	if (!dmares)
-		goto out2;
-	wd->dmaids[SNDRV_PCM_STREAM_PLAYBACK] = dmares->start;
-
-	dmares = platform_get_resource(pdev, IORESOURCE_DMA, 1);
-	if (!dmares)
-		goto out2;
-	wd->dmaids[SNDRV_PCM_STREAM_CAPTURE] = dmares->start;
-
 	/* configuration: max dma trigger threshold, enable ac97 */
 	wd->cfg = PSC_AC97CFG_RT_FIFO8 | PSC_AC97CFG_TT_FIFO8 |
 		  PSC_AC97CFG_DE_ENABLE;
@@ -449,34 +421,15 @@
 
 	ret = snd_soc_register_dai(&pdev->dev, &wd->dai_drv);
 	if (ret)
-<<<<<<< HEAD
-		goto out2;
+		return ret;
 
 	au1xpsc_ac97_workdata = wd;
 	return 0;
-
-out2:
-	iounmap(wd->mmio);
-out1:
-	release_mem_region(iores->start, resource_size(iores));
-out0:
-	kfree(wd);
-	return ret;
-=======
-		return ret;
-
-	au1xpsc_ac97_workdata = wd;
-	return 0;
->>>>>>> dcd6c922
 }
 
 static int __devexit au1xpsc_ac97_drvremove(struct platform_device *pdev)
 {
 	struct au1xpsc_audio_data *wd = platform_get_drvdata(pdev);
-<<<<<<< HEAD
-	struct resource *r = platform_get_resource(pdev, IORESOURCE_MEM, 0);
-=======
->>>>>>> dcd6c922
 
 	snd_soc_unregister_dai(&pdev->dev);
 
