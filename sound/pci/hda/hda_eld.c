--- conflicted
+++ resolved
@@ -330,12 +330,6 @@
 	 * ELD size is initialized to zero in caller function. If no errors and
 	 * ELD is valid, actual eld_size is assigned in hdmi_update_eld()
 	 */
-<<<<<<< HEAD
-
-	if (!eld->eld_valid)
-		return -ENOENT;
-=======
->>>>>>> dcd6c922
 
 	size = snd_hdmi_get_eld_size(codec, nid);
 	if (size == 0) {
@@ -353,20 +347,6 @@
 
 	for (i = 0; i < size; i++) {
 		unsigned int val = hdmi_get_eld_data(codec, nid, i);
-<<<<<<< HEAD
-		if (!(val & AC_ELDD_ELD_VALID)) {
-			if (!i) {
-				snd_printd(KERN_INFO
-					   "HDMI: invalid ELD data\n");
-				ret = -EINVAL;
-				goto error;
-			}
-			snd_printd(KERN_INFO
-				  "HDMI: invalid ELD data byte %d\n", i);
-			val = 0;
-		} else
-			val &= AC_ELDD_ELD_DATA;
-=======
 		/*
 		 * Graphics driver might be writing to ELD buffer right now.
 		 * Just abort. The caller will repoll after a while.
@@ -389,7 +369,6 @@
 			ret = -EINVAL;
 			goto error;
 		}
->>>>>>> dcd6c922
 		buf[i] = val;
 	}
 
