--- conflicted
+++ resolved
@@ -28,28 +28,16 @@
 #include <sched.h>
 #include <sys/mman.h>
 
-<<<<<<< HEAD
+#define FD(e, x, y) (*(int *)xyarray__entry(e->fd, x, y))
+
 enum write_mode_t {
 	WRITE_FORCE,
 	WRITE_APPEND
 };
 
-static int			*fd[MAX_NR_CPUS][MAX_COUNTERS];
-
-static u64			user_interval			= ULLONG_MAX;
-static u64			default_interval		=      0;
-=======
-#define FD(e, x, y) (*(int *)xyarray__entry(e->fd, x, y))
-
-enum write_mode_t {
-	WRITE_FORCE,
-	WRITE_APPEND
-};
-
 static u64			user_interval			= ULLONG_MAX;
 static u64			default_interval		=      0;
 static u64			sample_type;
->>>>>>> 3cbea436
 
 static struct cpu_map		*cpus;
 static unsigned int		page_size;
@@ -61,14 +49,6 @@
 static const char		*output_name			= "perf.data";
 static int			group				=      0;
 static int			realtime_prio			=      0;
-<<<<<<< HEAD
-static bool			raw_samples			=  false;
-static bool			system_wide			=  false;
-static pid_t			target_pid			=     -1;
-static pid_t			target_tid			=     -1;
-static pid_t			*all_tids			=      NULL;
-static int			thread_num			=      0;
-=======
 static bool			nodelay				=  false;
 static bool			raw_samples			=  false;
 static bool			sample_id_all_avail		=   true;
@@ -76,7 +56,6 @@
 static pid_t			target_pid			=     -1;
 static pid_t			target_tid			=     -1;
 static struct thread_map	*threads;
->>>>>>> 3cbea436
 static pid_t			child_pid			=     -1;
 static bool			no_inherit			=  false;
 static enum write_mode_t	write_mode			= WRITE_FORCE;
@@ -84,13 +63,9 @@
 static bool			inherit_stat			=  false;
 static bool			no_samples			=  false;
 static bool			sample_address			=  false;
-<<<<<<< HEAD
-static bool			no_buildid			=  false;
-=======
 static bool			sample_time			=  false;
 static bool			no_buildid			=  false;
 static bool			no_buildid_cache		=  false;
->>>>>>> 3cbea436
 
 static long			samples				=      0;
 static u64			bytes_written			=      0;
@@ -254,20 +229,12 @@
 	return h_attr;
 }
 
-<<<<<<< HEAD
-static void create_counter(int counter, int cpu)
-=======
 static void create_counter(struct perf_evsel *evsel, int cpu)
->>>>>>> 3cbea436
 {
 	char *filter = evsel->filter;
 	struct perf_event_attr *attr = &evsel->attr;
 	struct perf_header_attr *h_attr;
-<<<<<<< HEAD
-	int track = !counter; /* only the first counter needs these */
-=======
 	int track = !evsel->idx; /* only the first counter needs these */
->>>>>>> 3cbea436
 	int thread_index;
 	int ret;
 	struct {
@@ -331,13 +298,10 @@
 	if (system_wide)
 		attr->sample_type	|= PERF_SAMPLE_CPU;
 
-<<<<<<< HEAD
-=======
 	if (sample_id_all_avail &&
 	    (sample_time || system_wide || !no_inherit || cpu_list))
 		attr->sample_type	|= PERF_SAMPLE_TIME;
 
->>>>>>> 3cbea436
 	if (raw_samples) {
 		attr->sample_type	|= PERF_SAMPLE_TIME;
 		attr->sample_type	|= PERF_SAMPLE_RAW;
@@ -356,15 +320,6 @@
 		attr->disabled = 1;
 		attr->enable_on_exec = 1;
 	}
-<<<<<<< HEAD
-
-	for (thread_index = 0; thread_index < thread_num; thread_index++) {
-try_again:
-		fd[nr_cpu][counter][thread_index] = sys_perf_event_open(attr,
-				all_tids[thread_index], cpu, group_fd, 0);
-
-		if (fd[nr_cpu][counter][thread_index] < 0) {
-=======
 retry_sample_id:
 	attr->sample_id_all = sample_id_all_avail ? 1 : 0;
 
@@ -373,7 +328,6 @@
 		FD(evsel, nr_cpu, thread_index) = sys_perf_event_open(attr, threads->map[thread_index], cpu, group_fd, 0);
 
 		if (FD(evsel, nr_cpu, thread_index) < 0) {
->>>>>>> 3cbea436
 			int err = errno;
 
 			if (err == EPERM || err == EACCES)
@@ -383,8 +337,6 @@
 			else if (err ==  ENODEV && cpu_list) {
 				die("No such device - did you specify"
 					" an out-of-range profile CPU?\n");
-<<<<<<< HEAD
-=======
 			} else if (err == EINVAL && sample_id_all_avail) {
 				/*
 				 * Old kernel, no attr->sample_id_type_all field
@@ -394,7 +346,6 @@
 					attr->sample_type &= ~PERF_SAMPLE_TIME;
 
 				goto retry_sample_id;
->>>>>>> 3cbea436
 			}
 
 			/*
@@ -412,13 +363,8 @@
 				goto try_again;
 			}
 			printf("\n");
-<<<<<<< HEAD
-			error("perfcounter syscall returned with %d (%s)\n",
-					fd[nr_cpu][counter][thread_index], strerror(err));
-=======
 			error("sys_perf_event_open() syscall returned with %d (%s).  /bin/dmesg may provide additional information.\n",
 			      FD(evsel, nr_cpu, thread_index), strerror(err));
->>>>>>> 3cbea436
 
 #if defined(__i386__) || defined(__x86_64__)
 			if (attr->type == PERF_TYPE_HARDWARE && err == EOPNOTSUPP)
@@ -432,11 +378,7 @@
 			exit(-1);
 		}
 
-<<<<<<< HEAD
-		h_attr = get_header_attr(attr, counter);
-=======
 		h_attr = get_header_attr(attr, evsel->idx);
->>>>>>> 3cbea436
 		if (h_attr == NULL)
 			die("nomem\n");
 
@@ -447,11 +389,7 @@
 			}
 		}
 
-<<<<<<< HEAD
-		if (read(fd[nr_cpu][counter][thread_index], &read_data, sizeof(read_data)) == -1) {
-=======
 		if (read(FD(evsel, nr_cpu, thread_index), &read_data, sizeof(read_data)) == -1) {
->>>>>>> 3cbea436
 			perror("Unable to read perf file descriptor");
 			exit(-1);
 		}
@@ -461,26 +399,13 @@
 			exit(-1);
 		}
 
-<<<<<<< HEAD
-		assert(fd[nr_cpu][counter][thread_index] >= 0);
-		fcntl(fd[nr_cpu][counter][thread_index], F_SETFL, O_NONBLOCK);
-=======
 		assert(FD(evsel, nr_cpu, thread_index) >= 0);
 		fcntl(FD(evsel, nr_cpu, thread_index), F_SETFL, O_NONBLOCK);
->>>>>>> 3cbea436
 
 		/*
 		 * First counter acts as the group leader:
 		 */
 		if (group && group_fd == -1)
-<<<<<<< HEAD
-			group_fd = fd[nr_cpu][counter][thread_index];
-
-		if (counter || thread_index) {
-			ret = ioctl(fd[nr_cpu][counter][thread_index],
-					PERF_EVENT_IOC_SET_OUTPUT,
-					fd[nr_cpu][0][0]);
-=======
 			group_fd = FD(evsel, nr_cpu, thread_index);
 
 		if (evsel->idx || thread_index) {
@@ -489,47 +414,29 @@
 			ret = ioctl(FD(evsel, nr_cpu, thread_index),
 				    PERF_EVENT_IOC_SET_OUTPUT,
 				    FD(first, nr_cpu, 0));
->>>>>>> 3cbea436
 			if (ret) {
 				error("failed to set output: %d (%s)\n", errno,
 						strerror(errno));
 				exit(-1);
 			}
 		} else {
-<<<<<<< HEAD
-			mmap_array[nr_cpu].counter = counter;
-			mmap_array[nr_cpu].prev = 0;
-			mmap_array[nr_cpu].mask = mmap_pages*page_size - 1;
-			mmap_array[nr_cpu].base = mmap(NULL, (mmap_pages+1)*page_size,
-				PROT_READ|PROT_WRITE, MAP_SHARED, fd[nr_cpu][counter][thread_index], 0);
-=======
 			mmap_array[nr_cpu].prev = 0;
 			mmap_array[nr_cpu].mask = mmap_pages*page_size - 1;
 			mmap_array[nr_cpu].base = mmap(NULL, (mmap_pages+1)*page_size,
 				PROT_READ | PROT_WRITE, MAP_SHARED, FD(evsel, nr_cpu, thread_index), 0);
->>>>>>> 3cbea436
 			if (mmap_array[nr_cpu].base == MAP_FAILED) {
 				error("failed to mmap with %d (%s)\n", errno, strerror(errno));
 				exit(-1);
 			}
 
-<<<<<<< HEAD
-			event_array[nr_poll].fd = fd[nr_cpu][counter][thread_index];
-=======
 			event_array[nr_poll].fd = FD(evsel, nr_cpu, thread_index);
->>>>>>> 3cbea436
 			event_array[nr_poll].events = POLLIN;
 			nr_poll++;
 		}
 
 		if (filter != NULL) {
-<<<<<<< HEAD
-			ret = ioctl(fd[nr_cpu][counter][thread_index],
-					PERF_EVENT_IOC_SET_FILTER, filter);
-=======
 			ret = ioctl(FD(evsel, nr_cpu, thread_index),
 				    PERF_EVENT_IOC_SET_FILTER, filter);
->>>>>>> 3cbea436
 			if (ret) {
 				error("failed to set filter with %d (%s)\n", errno,
 						strerror(errno));
@@ -537,12 +444,9 @@
 			}
 		}
 	}
-<<<<<<< HEAD
-=======
 
 	if (!sample_type)
 		sample_type = attr->sample_type;
->>>>>>> 3cbea436
 }
 
 static void open_counters(int cpu)
@@ -550,14 +454,9 @@
 	struct perf_evsel *pos;
 
 	group_fd = -1;
-<<<<<<< HEAD
-	for (counter = 0; counter < nr_counters; counter++)
-		create_counter(counter, cpu);
-=======
 
 	list_for_each_entry(pos, &evsel_list, node)
 		create_counter(pos, cpu);
->>>>>>> 3cbea436
 
 	nr_cpu++;
 }
@@ -579,11 +478,12 @@
 {
 	if (!pipe_output) {
 		session->header.data_size += bytes_written;
-<<<<<<< HEAD
-
-		process_buildids();
+
+		if (!no_buildid)
+			process_buildids();
 		perf_header__write(&session->header, output, true);
 		perf_session__delete(session);
+		perf_evsel_list__delete();
 		symbol__exit();
 	}
 }
@@ -638,68 +538,6 @@
 			mmap_read(&mmap_array[i]);
 	}
 
-=======
-
-		if (!no_buildid)
-			process_buildids();
-		perf_header__write(&session->header, output, true);
-		perf_session__delete(session);
-		perf_evsel_list__delete();
-		symbol__exit();
-	}
-}
-
-static void event__synthesize_guest_os(struct machine *machine, void *data)
-{
-	int err;
-	struct perf_session *psession = data;
-
-	if (machine__is_host(machine))
-		return;
-
-	/*
-	 *As for guest kernel when processing subcommand record&report,
-	 *we arrange module mmap prior to guest kernel mmap and trigger
-	 *a preload dso because default guest module symbols are loaded
-	 *from guest kallsyms instead of /lib/modules/XXX/XXX. This
-	 *method is used to avoid symbol missing when the first addr is
-	 *in module instead of in guest kernel.
-	 */
-	err = event__synthesize_modules(process_synthesized_event,
-					psession, machine);
-	if (err < 0)
-		pr_err("Couldn't record guest kernel [%d]'s reference"
-		       " relocation symbol.\n", machine->pid);
-
-	/*
-	 * We use _stext for guest kernel because guest kernel's /proc/kallsyms
-	 * have no _text sometimes.
-	 */
-	err = event__synthesize_kernel_mmap(process_synthesized_event,
-					    psession, machine, "_text");
-	if (err < 0)
-		err = event__synthesize_kernel_mmap(process_synthesized_event,
-						    psession, machine, "_stext");
-	if (err < 0)
-		pr_err("Couldn't record guest kernel [%d]'s reference"
-		       " relocation symbol.\n", machine->pid);
-}
-
-static struct perf_event_header finished_round_event = {
-	.size = sizeof(struct perf_event_header),
-	.type = PERF_RECORD_FINISHED_ROUND,
-};
-
-static void mmap_read_all(void)
-{
-	int i;
-
-	for (i = 0; i < nr_cpu; i++) {
-		if (mmap_array[i].base)
-			mmap_read(&mmap_array[i]);
-	}
-
->>>>>>> 3cbea436
 	if (perf_header__has_feat(&session->header, HEADER_TRACE_INFO))
 		write_output(&finished_round_event, sizeof(finished_round_event));
 }
@@ -758,11 +596,7 @@
 	}
 
 	session = perf_session__new(output_name, O_WRONLY,
-<<<<<<< HEAD
-				    write_mode == WRITE_FORCE, false);
-=======
 				    write_mode == WRITE_FORCE, false, NULL);
->>>>>>> 3cbea436
 	if (session == NULL) {
 		pr_err("Not enough memory for reading perf file header\n");
 		return -1;
@@ -777,11 +611,7 @@
 			goto out_delete_session;
 	}
 
-<<<<<<< HEAD
-	if (have_tracepoints(attrs, nr_counters))
-=======
 	if (have_tracepoints(&evsel_list))
->>>>>>> 3cbea436
 		perf_header__set_feat(&session->header, HEADER_TRACE_INFO);
 
 	/*
@@ -829,11 +659,7 @@
 		}
 
 		if (!system_wide && target_tid == -1 && target_pid == -1)
-<<<<<<< HEAD
-			all_tids[0] = child_pid;
-=======
 			threads->map[0] = child_pid;
->>>>>>> 3cbea436
 
 		close(child_ready_pipe[1]);
 		close(go_pipe[0]);
@@ -847,21 +673,6 @@
 		close(child_ready_pipe[0]);
 	}
 
-<<<<<<< HEAD
-	nr_cpus = read_cpu_map(cpu_list);
-	if (nr_cpus < 1) {
-		perror("failed to collect number of CPUs");
-		return -1;
-	}
-
-	if (!system_wide && no_inherit && !cpu_list) {
-		open_counters(-1);
-	} else {
-		for (i = 0; i < nr_cpus; i++)
-			open_counters(cpumap[i]);
-	}
-
-=======
 	if (!system_wide && no_inherit && !cpu_list) {
 		open_counters(-1);
 	} else {
@@ -871,7 +682,6 @@
 
 	perf_session__set_sample_type(session, sample_type);
 
->>>>>>> 3cbea436
 	if (pipe_output) {
 		err = perf_header__write_pipe(output);
 		if (err < 0)
@@ -884,11 +694,8 @@
 
 	post_processing_offset = lseek(output, 0, SEEK_CUR);
 
-<<<<<<< HEAD
-=======
 	perf_session__set_sample_id_all(session, sample_id_all_avail);
 
->>>>>>> 3cbea436
 	if (pipe_output) {
 		err = event__synthesize_attrs(&session->header,
 					      process_synthesized_event,
@@ -905,11 +712,7 @@
 			return err;
 		}
 
-<<<<<<< HEAD
-		if (have_tracepoints(attrs, nr_counters)) {
-=======
 		if (have_tracepoints(&evsel_list)) {
->>>>>>> 3cbea436
 			/*
 			 * FIXME err <= 0 here actually means that
 			 * there were no tracepoints so its not really
@@ -918,12 +721,7 @@
 			 * return this more properly and also
 			 * propagate errors that now are calling die()
 			 */
-<<<<<<< HEAD
-			err = event__synthesize_tracing_data(output, attrs,
-							     nr_counters,
-=======
 			err = event__synthesize_tracing_data(output, &evsel_list,
->>>>>>> 3cbea436
 							     process_synthesized_event,
 							     session);
 			if (err <= 0) {
@@ -945,19 +743,6 @@
 	if (err < 0)
 		err = event__synthesize_kernel_mmap(process_synthesized_event,
 						    session, machine, "_stext");
-<<<<<<< HEAD
-	if (err < 0) {
-		pr_err("Couldn't record kernel reference relocation symbol.\n");
-		return err;
-	}
-
-	err = event__synthesize_modules(process_synthesized_event,
-					session, machine);
-	if (err < 0) {
-		pr_err("Couldn't record kernel reference relocation symbol.\n");
-		return err;
-	}
-=======
 	if (err < 0)
 		pr_err("Couldn't record kernel reference relocation symbol\n"
 		       "Symbol resolution may be skewed if relocation was used (e.g. kexec).\n"
@@ -970,7 +755,6 @@
 		       "Symbol resolution may be skewed if relocation was used (e.g. kexec).\n"
 		       "Check /proc/modules permission or run as root.\n");
 
->>>>>>> 3cbea436
 	if (perf_guest)
 		perf_session__process_machines(session, event__synthesize_guest_os);
 
@@ -1011,15 +795,6 @@
 
 		if (done) {
 			for (i = 0; i < nr_cpu; i++) {
-<<<<<<< HEAD
-				for (counter = 0;
-					counter < nr_counters;
-					counter++) {
-					for (thread = 0;
-						thread < thread_num;
-						thread++)
-						ioctl(fd[i][counter][thread],
-=======
 				struct perf_evsel *pos;
 
 				list_for_each_entry(pos, &evsel_list, node) {
@@ -1027,18 +802,13 @@
 						thread < threads->nr;
 						thread++)
 						ioctl(FD(pos, i, thread),
->>>>>>> 3cbea436
 							PERF_EVENT_IOC_DISABLE);
 				}
 			}
 		}
 	}
 
-<<<<<<< HEAD
-	if (quiet)
-=======
 	if (quiet || signr == SIGUSR1)
->>>>>>> 3cbea436
 		return 0;
 
 	fprintf(stderr, "[ perf record: Woken up %ld times to write data ]\n", waking);
@@ -1110,26 +880,17 @@
 	OPT_BOOLEAN('T', "timestamp", &sample_time, "Sample timestamps"),
 	OPT_BOOLEAN('n', "no-samples", &no_samples,
 		    "don't sample"),
-<<<<<<< HEAD
-	OPT_BOOLEAN('N', "no-buildid-cache", &no_buildid,
-		    "do not update the buildid cache"),
-=======
 	OPT_BOOLEAN('N', "no-buildid-cache", &no_buildid_cache,
 		    "do not update the buildid cache"),
 	OPT_BOOLEAN('B', "no-buildid", &no_buildid,
 		    "do not collect buildids in perf.data"),
->>>>>>> 3cbea436
 	OPT_END()
 };
 
 int cmd_record(int argc, const char **argv, const char *prefix __used)
 {
-<<<<<<< HEAD
-	int i, j, err = -ENOMEM;
-=======
 	int err = -ENOMEM;
 	struct perf_evsel *pos;
->>>>>>> 3cbea436
 
 	argc = parse_options(argc, argv, record_options, record_usage,
 			    PARSE_OPT_STOP_AT_NON_OPTION);
@@ -1148,8 +909,6 @@
 	}
 
 	symbol__init();
-	if (no_buildid)
-		disable_buildid_cache();
 
 	if (no_buildid_cache || no_buildid)
 		disable_buildid_cache();
@@ -1159,34 +918,6 @@
 		goto out_symbol_exit;
 	}
 
-<<<<<<< HEAD
-	if (target_pid != -1) {
-		target_tid = target_pid;
-		thread_num = find_all_tid(target_pid, &all_tids);
-		if (thread_num <= 0) {
-			fprintf(stderr, "Can't find all threads of pid %d\n",
-					target_pid);
-			usage_with_options(record_usage, record_options);
-		}
-	} else {
-		all_tids=malloc(sizeof(pid_t));
-		if (!all_tids)
-			goto out_symbol_exit;
-
-		all_tids[0] = target_tid;
-		thread_num = 1;
-	}
-
-	for (i = 0; i < MAX_NR_CPUS; i++) {
-		for (j = 0; j < MAX_COUNTERS; j++) {
-			fd[i][j] = malloc(sizeof(int)*thread_num);
-			if (!fd[i][j])
-				goto out_free_fd;
-		}
-	}
-	event_array = malloc(
-		sizeof(struct pollfd)*MAX_NR_CPUS*MAX_COUNTERS*thread_num);
-=======
 	if (target_pid != -1)
 		target_tid = target_pid;
 
@@ -1210,7 +941,6 @@
 	}
 	event_array = malloc((sizeof(struct pollfd) * MAX_NR_CPUS *
 			      MAX_COUNTERS * threads->nr));
->>>>>>> 3cbea436
 	if (!event_array)
 		goto out_free_fd;
 
@@ -1237,17 +967,8 @@
 out_free_event_array:
 	free(event_array);
 out_free_fd:
-<<<<<<< HEAD
-	for (i = 0; i < MAX_NR_CPUS; i++) {
-		for (j = 0; j < MAX_COUNTERS; j++)
-			free(fd[i][j]);
-	}
-	free(all_tids);
-	all_tids = NULL;
-=======
 	thread_map__delete(threads);
 	threads = NULL;
->>>>>>> 3cbea436
 out_symbol_exit:
 	symbol__exit();
 	return err;
