/*
 * linux/ipc/util.c
 * Copyright (C) 1992 Krishna Balasubramanian
 *
 * Sep 1997 - Call suser() last after "normal" permission checks so we
 *            get BSD style process accounting right.
 *            Occurs in several places in the IPC code.
 *            Chris Evans, <chris@ferret.lmh.ox.ac.uk>
 * Nov 1999 - ipc helper functions, unified SMP locking
 *	      Manfred Spraul <manfred@colorfullife.com>
 * Oct 2002 - One lock per IPC id. RCU ipc_free for lock-free grow_ary().
 *            Mingming Cao <cmm@us.ibm.com>
 * Mar 2006 - support for audit of ipc object properties
 *            Dustin Kirkland <dustin.kirkland@us.ibm.com>
 * Jun 2006 - namespaces ssupport
 *            OpenVZ, SWsoft Inc.
 *            Pavel Emelianov <xemul@openvz.org>
 */

#include <linux/mm.h>
#include <linux/shm.h>
#include <linux/init.h>
#include <linux/msg.h>
#include <linux/vmalloc.h>
#include <linux/slab.h>
#include <linux/notifier.h>
#include <linux/capability.h>
#include <linux/highuid.h>
#include <linux/security.h>
#include <linux/rcupdate.h>
#include <linux/workqueue.h>
#include <linux/seq_file.h>
#include <linux/proc_fs.h>
#include <linux/audit.h>
#include <linux/nsproxy.h>
#include <linux/rwsem.h>
#include <linux/memory.h>
#include <linux/ipc_namespace.h>

#include <asm/unistd.h>

#include "util.h"

struct ipc_proc_iface {
	const char *path;
	const char *header;
	int ids;
	int (*show)(struct seq_file *, void *);
};

static void ipc_memory_notifier(struct work_struct *work)
{
	ipcns_notify(IPCNS_MEMCHANGED);
}

static int ipc_memory_callback(struct notifier_block *self,
				unsigned long action, void *arg)
{
	static DECLARE_WORK(ipc_memory_wq, ipc_memory_notifier);

	switch (action) {
	case MEM_ONLINE:    /* memory successfully brought online */
	case MEM_OFFLINE:   /* or offline: it's time to recompute msgmni */
		/*
		 * This is done by invoking the ipcns notifier chain with the
		 * IPC_MEMCHANGED event.
		 * In order not to keep the lock on the hotplug memory chain
		 * for too long, queue a work item that will, when waken up,
		 * activate the ipcns notification chain.
		 * No need to keep several ipc work items on the queue.
		 */
		if (!work_pending(&ipc_memory_wq))
			schedule_work(&ipc_memory_wq);
		break;
	case MEM_GOING_ONLINE:
	case MEM_GOING_OFFLINE:
	case MEM_CANCEL_ONLINE:
	case MEM_CANCEL_OFFLINE:
	default:
		break;
	}

	return NOTIFY_OK;
}

static struct notifier_block ipc_memory_nb = {
	.notifier_call = ipc_memory_callback,
	.priority = IPC_CALLBACK_PRI,
};

/**
 *	ipc_init	-	initialise IPC subsystem
 *
 *	The various system5 IPC resources (semaphores, messages and shared
 *	memory) are initialised
 *	A callback routine is registered into the memory hotplug notifier
 *	chain: since msgmni scales to lowmem this callback routine will be
 *	called upon successful memory add / remove to recompute msmgni.
 */
 
static int __init ipc_init(void)
{
	sem_init();
	msg_init();
	shm_init();
	register_hotmemory_notifier(&ipc_memory_nb);
	register_ipcns_notifier(&init_ipc_ns);
	return 0;
}
__initcall(ipc_init);

/**
 *	ipc_init_ids		-	initialise IPC identifiers
 *	@ids: Identifier set
 *
 *	Set up the sequence range to use for the ipc identifier range (limited
 *	below IPCMNI) then initialise the ids idr.
 */
 
void ipc_init_ids(struct ipc_ids *ids)
{
	init_rwsem(&ids->rw_mutex);

	ids->in_use = 0;
	ids->seq = 0;
	ids->next_id = -1;
	{
		int seq_limit = INT_MAX/SEQ_MULTIPLIER;
		if (seq_limit > USHRT_MAX)
			ids->seq_max = USHRT_MAX;
		 else
		 	ids->seq_max = seq_limit;
	}

	idr_init(&ids->ipcs_idr);
}

#ifdef CONFIG_PROC_FS
static const struct file_operations sysvipc_proc_fops;
/**
 *	ipc_init_proc_interface	-  Create a proc interface for sysipc types using a seq_file interface.
 *	@path: Path in procfs
 *	@header: Banner to be printed at the beginning of the file.
 *	@ids: ipc id table to iterate.
 *	@show: show routine.
 */
void __init ipc_init_proc_interface(const char *path, const char *header,
		int ids, int (*show)(struct seq_file *, void *))
{
	struct proc_dir_entry *pde;
	struct ipc_proc_iface *iface;

	iface = kmalloc(sizeof(*iface), GFP_KERNEL);
	if (!iface)
		return;
	iface->path	= path;
	iface->header	= header;
	iface->ids	= ids;
	iface->show	= show;

	pde = proc_create_data(path,
			       S_IRUGO,        /* world readable */
			       NULL,           /* parent dir */
			       &sysvipc_proc_fops,
			       iface);
	if (!pde) {
		kfree(iface);
	}
}
#endif

/**
 *	ipc_findkey	-	find a key in an ipc identifier set	
 *	@ids: Identifier set
 *	@key: The key to find
 *	
 *	Requires ipc_ids.rw_mutex locked.
 *	Returns the LOCKED pointer to the ipc structure if found or NULL
 *	if not.
 *	If key is found ipc points to the owning ipc structure
 */
 
static struct kern_ipc_perm *ipc_findkey(struct ipc_ids *ids, key_t key)
{
	struct kern_ipc_perm *ipc;
	int next_id;
	int total;

	for (total = 0, next_id = 0; total < ids->in_use; next_id++) {
		ipc = idr_find(&ids->ipcs_idr, next_id);

		if (ipc == NULL)
			continue;

		if (ipc->key != key) {
			total++;
			continue;
		}

		ipc_lock_by_ptr(ipc);
		return ipc;
	}

	return NULL;
}

/**
 *	ipc_get_maxid 	-	get the last assigned id
 *	@ids: IPC identifier set
 *
 *	Called with ipc_ids.rw_mutex held.
 */

int ipc_get_maxid(struct ipc_ids *ids)
{
	struct kern_ipc_perm *ipc;
	int max_id = -1;
	int total, id;

	if (ids->in_use == 0)
		return -1;

	if (ids->in_use == IPCMNI)
		return IPCMNI - 1;

	/* Look for the last assigned id */
	total = 0;
	for (id = 0; id < IPCMNI && total < ids->in_use; id++) {
		ipc = idr_find(&ids->ipcs_idr, id);
		if (ipc != NULL) {
			max_id = id;
			total++;
		}
	}
	return max_id;
}

/**
 *	ipc_addid 	-	add an IPC identifier
 *	@ids: IPC identifier set
 *	@new: new IPC permission set
 *	@size: limit for the number of used ids
 *
 *	Add an entry 'new' to the IPC ids idr. The permissions object is
 *	initialised and the first free entry is set up and the id assigned
 *	is returned. The 'new' entry is returned in a locked state on success.
 *	On failure the entry is not locked and a negative err-code is returned.
 *
 *	Called with ipc_ids.rw_mutex held as a writer.
 */
 
int ipc_addid(struct ipc_ids* ids, struct kern_ipc_perm* new, int size)
{
	kuid_t euid;
	kgid_t egid;
	int id;
	int next_id = ids->next_id;

	if (size > IPCMNI)
		size = IPCMNI;

	if (ids->in_use >= size)
		return -ENOSPC;

	idr_preload(GFP_KERNEL);

	spin_lock_init(&new->lock);
	new->deleted = 0;
	rcu_read_lock();
	spin_lock(&new->lock);

	id = idr_alloc(&ids->ipcs_idr, new,
		       (next_id < 0) ? 0 : ipcid_to_idx(next_id), 0,
		       GFP_NOWAIT);
	idr_preload_end();
	if (id < 0) {
		spin_unlock(&new->lock);
		rcu_read_unlock();
		return id;
	}

	ids->in_use++;

	current_euid_egid(&euid, &egid);
	new->cuid = new->uid = euid;
	new->gid = new->cgid = egid;

	if (next_id < 0) {
		new->seq = ids->seq++;
		if (ids->seq > ids->seq_max)
			ids->seq = 0;
	} else {
		new->seq = ipcid_to_seqx(next_id);
		ids->next_id = -1;
	}

	new->id = ipc_buildid(id, new->seq);
	return id;
}

/**
 *	ipcget_new	-	create a new ipc object
 *	@ns: namespace
 *	@ids: IPC identifer set
 *	@ops: the actual creation routine to call
 *	@params: its parameters
 *
 *	This routine is called by sys_msgget, sys_semget() and sys_shmget()
 *	when the key is IPC_PRIVATE.
 */
static int ipcget_new(struct ipc_namespace *ns, struct ipc_ids *ids,
		struct ipc_ops *ops, struct ipc_params *params)
{
	int err;

	down_write(&ids->rw_mutex);
	err = ops->getnew(ns, params);
	up_write(&ids->rw_mutex);
	return err;
}

/**
 *	ipc_check_perms	-	check security and permissions for an IPC
 *	@ns: IPC namespace
 *	@ipcp: ipc permission set
 *	@ops: the actual security routine to call
 *	@params: its parameters
 *
 *	This routine is called by sys_msgget(), sys_semget() and sys_shmget()
 *      when the key is not IPC_PRIVATE and that key already exists in the
 *      ids IDR.
 *
 *	On success, the IPC id is returned.
 *
 *	It is called with ipc_ids.rw_mutex and ipcp->lock held.
 */
static int ipc_check_perms(struct ipc_namespace *ns,
			   struct kern_ipc_perm *ipcp,
			   struct ipc_ops *ops,
			   struct ipc_params *params)
{
	int err;

	if (ipcperms(ns, ipcp, params->flg))
		err = -EACCES;
	else {
		err = ops->associate(ipcp, params->flg);
		if (!err)
			err = ipcp->id;
	}

	return err;
}

/**
 *	ipcget_public	-	get an ipc object or create a new one
 *	@ns: namespace
 *	@ids: IPC identifer set
 *	@ops: the actual creation routine to call
 *	@params: its parameters
 *
 *	This routine is called by sys_msgget, sys_semget() and sys_shmget()
 *	when the key is not IPC_PRIVATE.
 *	It adds a new entry if the key is not found and does some permission
 *      / security checkings if the key is found.
 *
 *	On success, the ipc id is returned.
 */
static int ipcget_public(struct ipc_namespace *ns, struct ipc_ids *ids,
		struct ipc_ops *ops, struct ipc_params *params)
{
	struct kern_ipc_perm *ipcp;
	int flg = params->flg;
	int err;

	/*
	 * Take the lock as a writer since we are potentially going to add
	 * a new entry + read locks are not "upgradable"
	 */
	down_write(&ids->rw_mutex);
	ipcp = ipc_findkey(ids, params->key);
	if (ipcp == NULL) {
		/* key not used */
		if (!(flg & IPC_CREAT))
			err = -ENOENT;
		else
			err = ops->getnew(ns, params);
	} else {
		/* ipc object has been locked by ipc_findkey() */

		if (flg & IPC_CREAT && flg & IPC_EXCL)
			err = -EEXIST;
		else {
			err = 0;
			if (ops->more_checks)
				err = ops->more_checks(ipcp, params);
			if (!err)
				/*
				 * ipc_check_perms returns the IPC id on
				 * success
				 */
				err = ipc_check_perms(ns, ipcp, ops, params);
		}
		ipc_unlock(ipcp);
	}
	up_write(&ids->rw_mutex);

	return err;
}


/**
 *	ipc_rmid	-	remove an IPC identifier
 *	@ids: IPC identifier set
 *	@ipcp: ipc perm structure containing the identifier to remove
 *
 *	ipc_ids.rw_mutex (as a writer) and the spinlock for this ID are held
 *	before this function is called, and remain locked on the exit.
 */
 
void ipc_rmid(struct ipc_ids *ids, struct kern_ipc_perm *ipcp)
{
	int lid = ipcid_to_idx(ipcp->id);

	idr_remove(&ids->ipcs_idr, lid);

	ids->in_use--;

	ipcp->deleted = 1;

	return;
}

/**
 *	ipc_alloc	-	allocate ipc space
 *	@size: size desired
 *
 *	Allocate memory from the appropriate pools and return a pointer to it.
 *	NULL is returned if the allocation fails
 */
 
void *ipc_alloc(int size)
{
	void *out;
	if(size > PAGE_SIZE)
		out = vmalloc(size);
	else
		out = kmalloc(size, GFP_KERNEL);
	return out;
}

/**
 *	ipc_free        -       free ipc space
 *	@ptr: pointer returned by ipc_alloc
 *	@size: size of block
 *
 *	Free a block created with ipc_alloc(). The caller must know the size
 *	used in the allocation call.
 */

void ipc_free(void* ptr, int size)
{
	if(size > PAGE_SIZE)
		vfree(ptr);
	else
		kfree(ptr);
}

/*
 * rcu allocations:
 * There are two headers that are prepended to the actual allocation:
 * - during use: ipc_rcu_hdr.
 * - during the rcu grace period: ipc_rcu_grace.
 * Their lifetime doesn't overlap, thus the headers share the same memory.
 * Unlike a normal union, they are right-aligned, thus some container_of
 * forward/backward casting is necessary:
 */
struct ipc_rcu_hdr
{
<<<<<<< HEAD
	atomic_t refcount;
	int is_vmalloc;
=======
	int refcount;
>>>>>>> 3c3a6855
	void *data[0];
};


struct ipc_rcu_grace
{
	struct rcu_head rcu;
	/* "void *" makes sure alignment of following data is sane. */
	void *data[0];
};

#define HDRLEN		(sizeof(struct ipc_rcu_grace) > sizeof(struct ipc_rcu_hdr) ? \
					sizeof(struct ipc_rcu_grace) : sizeof(struct ipc_rcu_hdr))

/**
 *	ipc_rcu_alloc	-	allocate ipc and rcu space 
 *	@size: size desired
 *
 *	Allocate memory for the rcu header structure +  the object.
 *	Returns the pointer to the object or NULL upon failure.
 */
void *ipc_rcu_alloc(int size)
{
<<<<<<< HEAD
	void *out;

	/*
	 * We prepend the allocation with the rcu struct, and
	 * workqueue if necessary (for vmalloc).
	 */
	if (rcu_use_vmalloc(size)) {
		out = vmalloc(HDRLEN_VMALLOC + size);
		if (!out)
			goto done;

		out += HDRLEN_VMALLOC;
		container_of(out, struct ipc_rcu_hdr, data)->is_vmalloc = 1;
	} else {
		out = kmalloc(HDRLEN_KMALLOC + size, GFP_KERNEL);
		if (!out)
			goto done;

		out += HDRLEN_KMALLOC;
		container_of(out, struct ipc_rcu_hdr, data)->is_vmalloc = 0;
	}

	/* set reference counter no matter what kind of allocation was done */
	atomic_set(&container_of(out, struct ipc_rcu_hdr, data)->refcount, 1);
done:
=======
	size_t len = size + HDRLEN;
	void *out;
	/* 
	 * We prepend the allocation with the rcu struct
	 */
	out = (len > PAGE_SIZE) ? vmalloc(len) : kmalloc(len, GFP_KERNEL);
	if (out) {
		out += HDRLEN;
		container_of(out, struct ipc_rcu_hdr, data)->refcount = 1;
	}
>>>>>>> 3c3a6855
	return out;
}

int ipc_rcu_getref(void *ptr)
{
	return atomic_inc_not_zero(&container_of(ptr, struct ipc_rcu_hdr, data)->refcount);
}

/**
 * ipc_schedule_free - free ipc + rcu space
 * @head: RCU callback structure for queued work
 */
static void ipc_schedule_free(struct rcu_head *head)
{
	struct ipc_rcu_grace *grace;
	grace = container_of(head, struct ipc_rcu_grace, rcu);
	vfree(grace);
}

void ipc_rcu_putref(void *ptr)
{
	if (!atomic_dec_and_test(&container_of(ptr, struct ipc_rcu_hdr, data)->refcount))
		return;

	if (is_vmalloc_addr(ptr)) {
		call_rcu(&container_of(ptr, struct ipc_rcu_grace, data)->rcu,
				ipc_schedule_free);
	} else {
		kfree_rcu(container_of(ptr, struct ipc_rcu_grace, data), rcu);
	}
}

/**
 *	ipcperms	-	check IPC permissions
 *	@ns: IPC namespace
 *	@ipcp: IPC permission set
 *	@flag: desired permission set.
 *
 *	Check user, group, other permissions for access
 *	to ipc resources. return 0 if allowed
 *
 * 	@flag will most probably be 0 or S_...UGO from <linux/stat.h>
 */
 
int ipcperms(struct ipc_namespace *ns, struct kern_ipc_perm *ipcp, short flag)
{
	kuid_t euid = current_euid();
	int requested_mode, granted_mode;

	audit_ipc_obj(ipcp);
	requested_mode = (flag >> 6) | (flag >> 3) | flag;
	granted_mode = ipcp->mode;
	if (uid_eq(euid, ipcp->cuid) ||
	    uid_eq(euid, ipcp->uid))
		granted_mode >>= 6;
	else if (in_group_p(ipcp->cgid) || in_group_p(ipcp->gid))
		granted_mode >>= 3;
	/* is there some bit set in requested_mode but not in granted_mode? */
	if ((requested_mode & ~granted_mode & 0007) && 
	    !ns_capable(ns->user_ns, CAP_IPC_OWNER))
		return -1;

	return security_ipc_permission(ipcp, flag);
}

/*
 * Functions to convert between the kern_ipc_perm structure and the
 * old/new ipc_perm structures
 */

/**
 *	kernel_to_ipc64_perm	-	convert kernel ipc permissions to user
 *	@in: kernel permissions
 *	@out: new style IPC permissions
 *
 *	Turn the kernel object @in into a set of permissions descriptions
 *	for returning to userspace (@out).
 */
 

void kernel_to_ipc64_perm (struct kern_ipc_perm *in, struct ipc64_perm *out)
{
	out->key	= in->key;
	out->uid	= from_kuid_munged(current_user_ns(), in->uid);
	out->gid	= from_kgid_munged(current_user_ns(), in->gid);
	out->cuid	= from_kuid_munged(current_user_ns(), in->cuid);
	out->cgid	= from_kgid_munged(current_user_ns(), in->cgid);
	out->mode	= in->mode;
	out->seq	= in->seq;
}

/**
 *	ipc64_perm_to_ipc_perm	-	convert new ipc permissions to old
 *	@in: new style IPC permissions
 *	@out: old style IPC permissions
 *
 *	Turn the new style permissions object @in into a compatibility
 *	object and store it into the @out pointer.
 */
 
void ipc64_perm_to_ipc_perm (struct ipc64_perm *in, struct ipc_perm *out)
{
	out->key	= in->key;
	SET_UID(out->uid, in->uid);
	SET_GID(out->gid, in->gid);
	SET_UID(out->cuid, in->cuid);
	SET_GID(out->cgid, in->cgid);
	out->mode	= in->mode;
	out->seq	= in->seq;
}

/**
 * ipc_obtain_object
 * @ids: ipc identifier set
 * @id: ipc id to look for
 *
 * Look for an id in the ipc ids idr and return associated ipc object.
 *
 * Call inside the RCU critical section.
 * The ipc object is *not* locked on exit.
 */
struct kern_ipc_perm *ipc_obtain_object(struct ipc_ids *ids, int id)
{
	struct kern_ipc_perm *out;
	int lid = ipcid_to_idx(id);

	out = idr_find(&ids->ipcs_idr, lid);
	if (!out)
		return ERR_PTR(-EINVAL);

	return out;
}

/**
 * ipc_lock - Lock an ipc structure without rw_mutex held
 * @ids: IPC identifier set
 * @id: ipc id to look for
 *
 * Look for an id in the ipc ids idr and lock the associated ipc object.
 *
 * The ipc object is locked on successful exit.
 */
struct kern_ipc_perm *ipc_lock(struct ipc_ids *ids, int id)
{
	struct kern_ipc_perm *out;

	rcu_read_lock();
	out = ipc_obtain_object(ids, id);
	if (IS_ERR(out))
		goto err1;

	spin_lock(&out->lock);

	/* ipc_rmid() may have already freed the ID while ipc_lock
	 * was spinning: here verify that the structure is still valid
	 */
	if (!out->deleted)
		return out;

	spin_unlock(&out->lock);
	out = ERR_PTR(-EINVAL);
err1:
	rcu_read_unlock();
	return out;
}

/**
 * ipc_obtain_object_check
 * @ids: ipc identifier set
 * @id: ipc id to look for
 *
 * Similar to ipc_obtain_object() but also checks
 * the ipc object reference counter.
 *
 * Call inside the RCU critical section.
 * The ipc object is *not* locked on exit.
 */
struct kern_ipc_perm *ipc_obtain_object_check(struct ipc_ids *ids, int id)
{
	struct kern_ipc_perm *out = ipc_obtain_object(ids, id);

	if (IS_ERR(out))
		goto out;

	if (ipc_checkid(out, id))
		return ERR_PTR(-EIDRM);
out:
	return out;
}

struct kern_ipc_perm *ipc_lock_check(struct ipc_ids *ids, int id)
{
	struct kern_ipc_perm *out;

	out = ipc_lock(ids, id);
	if (IS_ERR(out))
		return out;

	if (ipc_checkid(out, id)) {
		ipc_unlock(out);
		return ERR_PTR(-EIDRM);
	}

	return out;
}

/**
 * ipcget - Common sys_*get() code
 * @ns : namsepace
 * @ids : IPC identifier set
 * @ops : operations to be called on ipc object creation, permission checks
 *        and further checks
 * @params : the parameters needed by the previous operations.
 *
 * Common routine called by sys_msgget(), sys_semget() and sys_shmget().
 */
int ipcget(struct ipc_namespace *ns, struct ipc_ids *ids,
			struct ipc_ops *ops, struct ipc_params *params)
{
	if (params->key == IPC_PRIVATE)
		return ipcget_new(ns, ids, ops, params);
	else
		return ipcget_public(ns, ids, ops, params);
}

/**
 * ipc_update_perm - update the permissions of an IPC.
 * @in:  the permission given as input.
 * @out: the permission of the ipc to set.
 */
int ipc_update_perm(struct ipc64_perm *in, struct kern_ipc_perm *out)
{
	kuid_t uid = make_kuid(current_user_ns(), in->uid);
	kgid_t gid = make_kgid(current_user_ns(), in->gid);
	if (!uid_valid(uid) || !gid_valid(gid))
		return -EINVAL;

	out->uid = uid;
	out->gid = gid;
	out->mode = (out->mode & ~S_IRWXUGO)
		| (in->mode & S_IRWXUGO);

	return 0;
}

/**
 * ipcctl_pre_down - retrieve an ipc and check permissions for some IPC_XXX cmd
 * @ns:  the ipc namespace
 * @ids:  the table of ids where to look for the ipc
 * @id:   the id of the ipc to retrieve
 * @cmd:  the cmd to check
 * @perm: the permission to set
 * @extra_perm: one extra permission parameter used by msq
 *
 * This function does some common audit and permissions check for some IPC_XXX
 * cmd and is called from semctl_down, shmctl_down and msgctl_down.
 * It must be called without any lock held and
 *  - retrieves the ipc with the given id in the given table.
 *  - performs some audit and permission check, depending on the given cmd
 *  - returns the ipc with both ipc and rw_mutex locks held in case of success
 *    or an err-code without any lock held otherwise.
 */
struct kern_ipc_perm *ipcctl_pre_down(struct ipc_namespace *ns,
				      struct ipc_ids *ids, int id, int cmd,
				      struct ipc64_perm *perm, int extra_perm)
{
	struct kern_ipc_perm *ipcp;

	ipcp = ipcctl_pre_down_nolock(ns, ids, id, cmd, perm, extra_perm);
	if (IS_ERR(ipcp))
		goto out;

	spin_lock(&ipcp->lock);
out:
	return ipcp;
}

struct kern_ipc_perm *ipcctl_pre_down_nolock(struct ipc_namespace *ns,
					     struct ipc_ids *ids, int id, int cmd,
					     struct ipc64_perm *perm, int extra_perm)
{
	kuid_t euid;
	int err = -EPERM;
	struct kern_ipc_perm *ipcp;

	down_write(&ids->rw_mutex);
	rcu_read_lock();

	ipcp = ipc_obtain_object_check(ids, id);
	if (IS_ERR(ipcp)) {
		err = PTR_ERR(ipcp);
		goto out_up;
	}

	audit_ipc_obj(ipcp);
	if (cmd == IPC_SET)
		audit_ipc_set_perm(extra_perm, perm->uid,
				   perm->gid, perm->mode);

	euid = current_euid();
	if (uid_eq(euid, ipcp->cuid) || uid_eq(euid, ipcp->uid)  ||
	    ns_capable(ns->user_ns, CAP_SYS_ADMIN))
		return ipcp;

out_up:
	/*
	 * Unsuccessful lookup, unlock and return
	 * the corresponding error.
	 */
	rcu_read_unlock();
	up_write(&ids->rw_mutex);

	return ERR_PTR(err);
}

#ifdef CONFIG_ARCH_WANT_IPC_PARSE_VERSION


/**
 *	ipc_parse_version	-	IPC call version
 *	@cmd: pointer to command
 *
 *	Return IPC_64 for new style IPC and IPC_OLD for old style IPC. 
 *	The @cmd value is turned from an encoding command and version into
 *	just the command code.
 */
 
int ipc_parse_version (int *cmd)
{
	if (*cmd & IPC_64) {
		*cmd ^= IPC_64;
		return IPC_64;
	} else {
		return IPC_OLD;
	}
}

#endif /* CONFIG_ARCH_WANT_IPC_PARSE_VERSION */

#ifdef CONFIG_PROC_FS
struct ipc_proc_iter {
	struct ipc_namespace *ns;
	struct ipc_proc_iface *iface;
};

/*
 * This routine locks the ipc structure found at least at position pos.
 */
static struct kern_ipc_perm *sysvipc_find_ipc(struct ipc_ids *ids, loff_t pos,
					      loff_t *new_pos)
{
	struct kern_ipc_perm *ipc;
	int total, id;

	total = 0;
	for (id = 0; id < pos && total < ids->in_use; id++) {
		ipc = idr_find(&ids->ipcs_idr, id);
		if (ipc != NULL)
			total++;
	}

	if (total >= ids->in_use)
		return NULL;

	for ( ; pos < IPCMNI; pos++) {
		ipc = idr_find(&ids->ipcs_idr, pos);
		if (ipc != NULL) {
			*new_pos = pos + 1;
			ipc_lock_by_ptr(ipc);
			return ipc;
		}
	}

	/* Out of range - return NULL to terminate iteration */
	return NULL;
}

static void *sysvipc_proc_next(struct seq_file *s, void *it, loff_t *pos)
{
	struct ipc_proc_iter *iter = s->private;
	struct ipc_proc_iface *iface = iter->iface;
	struct kern_ipc_perm *ipc = it;

	/* If we had an ipc id locked before, unlock it */
	if (ipc && ipc != SEQ_START_TOKEN)
		ipc_unlock(ipc);

	return sysvipc_find_ipc(&iter->ns->ids[iface->ids], *pos, pos);
}

/*
 * File positions: pos 0 -> header, pos n -> ipc id = n - 1.
 * SeqFile iterator: iterator value locked ipc pointer or SEQ_TOKEN_START.
 */
static void *sysvipc_proc_start(struct seq_file *s, loff_t *pos)
{
	struct ipc_proc_iter *iter = s->private;
	struct ipc_proc_iface *iface = iter->iface;
	struct ipc_ids *ids;

	ids = &iter->ns->ids[iface->ids];

	/*
	 * Take the lock - this will be released by the corresponding
	 * call to stop().
	 */
	down_read(&ids->rw_mutex);

	/* pos < 0 is invalid */
	if (*pos < 0)
		return NULL;

	/* pos == 0 means header */
	if (*pos == 0)
		return SEQ_START_TOKEN;

	/* Find the (pos-1)th ipc */
	return sysvipc_find_ipc(ids, *pos - 1, pos);
}

static void sysvipc_proc_stop(struct seq_file *s, void *it)
{
	struct kern_ipc_perm *ipc = it;
	struct ipc_proc_iter *iter = s->private;
	struct ipc_proc_iface *iface = iter->iface;
	struct ipc_ids *ids;

	/* If we had a locked structure, release it */
	if (ipc && ipc != SEQ_START_TOKEN)
		ipc_unlock(ipc);

	ids = &iter->ns->ids[iface->ids];
	/* Release the lock we took in start() */
	up_read(&ids->rw_mutex);
}

static int sysvipc_proc_show(struct seq_file *s, void *it)
{
	struct ipc_proc_iter *iter = s->private;
	struct ipc_proc_iface *iface = iter->iface;

	if (it == SEQ_START_TOKEN)
		return seq_puts(s, iface->header);

	return iface->show(s, it);
}

static const struct seq_operations sysvipc_proc_seqops = {
	.start = sysvipc_proc_start,
	.stop  = sysvipc_proc_stop,
	.next  = sysvipc_proc_next,
	.show  = sysvipc_proc_show,
};

static int sysvipc_proc_open(struct inode *inode, struct file *file)
{
	int ret;
	struct seq_file *seq;
	struct ipc_proc_iter *iter;

	ret = -ENOMEM;
	iter = kmalloc(sizeof(*iter), GFP_KERNEL);
	if (!iter)
		goto out;

	ret = seq_open(file, &sysvipc_proc_seqops);
	if (ret)
		goto out_kfree;

	seq = file->private_data;
	seq->private = iter;

	iter->iface = PDE_DATA(inode);
	iter->ns    = get_ipc_ns(current->nsproxy->ipc_ns);
out:
	return ret;
out_kfree:
	kfree(iter);
	goto out;
}

static int sysvipc_proc_release(struct inode *inode, struct file *file)
{
	struct seq_file *seq = file->private_data;
	struct ipc_proc_iter *iter = seq->private;
	put_ipc_ns(iter->ns);
	return seq_release_private(inode, file);
}

static const struct file_operations sysvipc_proc_fops = {
	.open    = sysvipc_proc_open,
	.read    = seq_read,
	.llseek  = seq_lseek,
	.release = sysvipc_proc_release,
};
#endif /* CONFIG_PROC_FS */<|MERGE_RESOLUTION|>--- conflicted
+++ resolved
@@ -477,12 +477,7 @@
  */
 struct ipc_rcu_hdr
 {
-<<<<<<< HEAD
 	atomic_t refcount;
-	int is_vmalloc;
-=======
-	int refcount;
->>>>>>> 3c3a6855
 	void *data[0];
 };
 
@@ -506,33 +501,6 @@
  */
 void *ipc_rcu_alloc(int size)
 {
-<<<<<<< HEAD
-	void *out;
-
-	/*
-	 * We prepend the allocation with the rcu struct, and
-	 * workqueue if necessary (for vmalloc).
-	 */
-	if (rcu_use_vmalloc(size)) {
-		out = vmalloc(HDRLEN_VMALLOC + size);
-		if (!out)
-			goto done;
-
-		out += HDRLEN_VMALLOC;
-		container_of(out, struct ipc_rcu_hdr, data)->is_vmalloc = 1;
-	} else {
-		out = kmalloc(HDRLEN_KMALLOC + size, GFP_KERNEL);
-		if (!out)
-			goto done;
-
-		out += HDRLEN_KMALLOC;
-		container_of(out, struct ipc_rcu_hdr, data)->is_vmalloc = 0;
-	}
-
-	/* set reference counter no matter what kind of allocation was done */
-	atomic_set(&container_of(out, struct ipc_rcu_hdr, data)->refcount, 1);
-done:
-=======
 	size_t len = size + HDRLEN;
 	void *out;
 	/* 
@@ -541,9 +509,8 @@
 	out = (len > PAGE_SIZE) ? vmalloc(len) : kmalloc(len, GFP_KERNEL);
 	if (out) {
 		out += HDRLEN;
-		container_of(out, struct ipc_rcu_hdr, data)->refcount = 1;
-	}
->>>>>>> 3c3a6855
+		atomic_set(&container_of(out, struct ipc_rcu_hdr, data)->refcount, 1);
+	}
 	return out;
 }
 
