/*
 * The Virtio 9p transport driver
 *
 * This is a block based transport driver based on the lguest block driver
 * code.
 *
 *  Copyright (C) 2007, 2008 Eric Van Hensbergen, IBM Corporation
 *
 *  Based on virtio console driver
 *  Copyright (C) 2006, 2007 Rusty Russell, IBM Corporation
 *
 *  This program is free software; you can redistribute it and/or modify
 *  it under the terms of the GNU General Public License version 2
 *  as published by the Free Software Foundation.
 *
 *  This program is distributed in the hope that it will be useful,
 *  but WITHOUT ANY WARRANTY; without even the implied warranty of
 *  MERCHANTABILITY or FITNESS FOR A PARTICULAR PURPOSE.  See the
 *  GNU General Public License for more details.
 *
 *  You should have received a copy of the GNU General Public License
 *  along with this program; if not, write to:
 *  Free Software Foundation
 *  51 Franklin Street, Fifth Floor
 *  Boston, MA  02111-1301  USA
 *
 */

#include <linux/in.h>
#include <linux/module.h>
#include <linux/net.h>
#include <linux/ipv6.h>
#include <linux/errno.h>
#include <linux/kernel.h>
#include <linux/un.h>
#include <linux/uaccess.h>
#include <linux/inet.h>
#include <linux/idr.h>
#include <linux/file.h>
#include <linux/slab.h>
#include <net/9p/9p.h>
#include <linux/parser.h>
#include <net/9p/client.h>
#include <net/9p/transport.h>
#include <linux/scatterlist.h>
#include <linux/virtio.h>
#include <linux/virtio_9p.h>

#define VIRTQUEUE_NUM	128

/* a single mutex to manage channel initialization and attachment */
static DEFINE_MUTEX(virtio_9p_lock);

/**
 * struct virtio_chan - per-instance transport information
 * @initialized: whether the channel is initialized
 * @inuse: whether the channel is in use
 * @lock: protects multiple elements within this structure
 * @client: client instance
 * @vdev: virtio dev associated with this channel
 * @vq: virtio queue associated with this channel
 * @sg: scatter gather list which is used to pack a request (protected?)
 *
 * We keep all per-channel information in a structure.
 * This structure is allocated within the devices dev->mem space.
 * A pointer to the structure will get put in the transport private.
 *
 */

struct virtio_chan {
	bool inuse;

	spinlock_t lock;

	struct p9_client *client;
	struct virtio_device *vdev;
	struct virtqueue *vq;

	/* Scatterlist: can be too big for stack. */
	struct scatterlist sg[VIRTQUEUE_NUM];

	int tag_len;
	/*
	 * tag name to identify a mount Non-null terminated
	 */
	char *tag;

	struct list_head chan_list;
};

static struct list_head virtio_chan_list;

/* How many bytes left in this page. */
static unsigned int rest_of_page(void *data)
{
	return PAGE_SIZE - ((unsigned long)data % PAGE_SIZE);
}

/**
 * p9_virtio_close - reclaim resources of a channel
 * @client: client instance
 *
 * This reclaims a channel by freeing its resources and
 * reseting its inuse flag.
 *
 */

static void p9_virtio_close(struct p9_client *client)
{
	struct virtio_chan *chan = client->trans;

	mutex_lock(&virtio_9p_lock);
	if (chan)
		chan->inuse = false;
	mutex_unlock(&virtio_9p_lock);
}

/**
 * req_done - callback which signals activity from the server
 * @vq: virtio queue activity was received on
 *
 * This notifies us that the server has triggered some activity
 * on the virtio channel - most likely a response to request we
 * sent.  Figure out which requests now have responses and wake up
 * those threads.
 *
 * Bugs: could do with some additional sanity checking, but appears to work.
 *
 */

static void req_done(struct virtqueue *vq)
{
	struct virtio_chan *chan = vq->vdev->priv;
	struct p9_fcall *rc;
	unsigned int len;
	struct p9_req_t *req;

	P9_DPRINTK(P9_DEBUG_TRANS, ": request done\n");

	while ((rc = virtqueue_get_buf(chan->vq, &len)) != NULL) {
		P9_DPRINTK(P9_DEBUG_TRANS, ": rc %p\n", rc);
		P9_DPRINTK(P9_DEBUG_TRANS, ": lookup tag %d\n", rc->tag);
		req = p9_tag_lookup(chan->client, rc->tag);
		req->status = REQ_STATUS_RCVD;
		p9_client_cb(chan->client, req);
	}
}

/**
 * pack_sg_list - pack a scatter gather list from a linear buffer
 * @sg: scatter/gather list to pack into
 * @start: which segment of the sg_list to start at
 * @limit: maximum segment to pack data to
 * @data: data to pack into scatter/gather list
 * @count: amount of data to pack into the scatter/gather list
 *
 * sg_lists have multiple segments of various sizes.  This will pack
 * arbitrary data into an existing scatter gather list, segmenting the
 * data as necessary within constraints.
 *
 */

static int
pack_sg_list(struct scatterlist *sg, int start, int limit, char *data,
								int count)
{
	int s;
	int index = start;

	while (count) {
		s = rest_of_page(data);
		if (s > count)
			s = count;
		sg_set_buf(&sg[index++], data, s);
		count -= s;
		data += s;
		BUG_ON(index > limit);
	}

	return index-start;
}

/* We don't currently allow canceling of virtio requests */
static int p9_virtio_cancel(struct p9_client *client, struct p9_req_t *req)
{
	return 1;
}

/**
 * p9_virtio_request - issue a request
 * @client: client instance issuing the request
 * @req: request to be issued
 *
 */

static int
p9_virtio_request(struct p9_client *client, struct p9_req_t *req)
{
	int in, out;
	struct virtio_chan *chan = client->trans;
	char *rdata = (char *)req->rc+sizeof(struct p9_fcall);

	P9_DPRINTK(P9_DEBUG_TRANS, "9p debug: virtio request\n");

	out = pack_sg_list(chan->sg, 0, VIRTQUEUE_NUM, req->tc->sdata,
								req->tc->size);
	in = pack_sg_list(chan->sg, out, VIRTQUEUE_NUM-out, rdata,
								client->msize);

	req->status = REQ_STATUS_SENT;

	if (virtqueue_add_buf(chan->vq, chan->sg, out, in, req->tc) < 0) {
		P9_DPRINTK(P9_DEBUG_TRANS,
			"9p debug: virtio rpc add_buf returned failure");
		return -EIO;
	}

	virtqueue_kick(chan->vq);

	P9_DPRINTK(P9_DEBUG_TRANS, "9p debug: virtio request kicked\n");
	return 0;
}

static ssize_t p9_mount_tag_show(struct device *dev,
				struct device_attribute *attr, char *buf)
{
	struct virtio_chan *chan;
	struct virtio_device *vdev;

	vdev = dev_to_virtio(dev);
	chan = vdev->priv;

	return snprintf(buf, chan->tag_len + 1, "%s", chan->tag);
}

static DEVICE_ATTR(mount_tag, 0444, p9_mount_tag_show, NULL);

/**
 * p9_virtio_probe - probe for existence of 9P virtio channels
 * @vdev: virtio device to probe
 *
 * This probes for existing virtio channels.
 *
 */

static int p9_virtio_probe(struct virtio_device *vdev)
{
	__u16 tag_len;
	char *tag;
	int err;
	struct virtio_chan *chan;

	chan = kmalloc(sizeof(struct virtio_chan), GFP_KERNEL);
	if (!chan) {
		printk(KERN_ERR "9p: Failed to allocate virtio 9P channel\n");
		err = -ENOMEM;
		goto fail;
	}

	chan->vdev = vdev;

	/* We expect one virtqueue, for requests. */
	chan->vq = virtio_find_single_vq(vdev, req_done, "requests");
	if (IS_ERR(chan->vq)) {
		err = PTR_ERR(chan->vq);
		goto out_free_vq;
	}
	chan->vq->vdev->priv = chan;
	spin_lock_init(&chan->lock);

	sg_init_table(chan->sg, VIRTQUEUE_NUM);

	chan->inuse = false;
	if (virtio_has_feature(vdev, VIRTIO_9P_MOUNT_TAG)) {
		vdev->config->get(vdev,
				offsetof(struct virtio_9p_config, tag_len),
				&tag_len, sizeof(tag_len));
	} else {
		err = -EINVAL;
		goto out_free_vq;
	}
	tag = kmalloc(tag_len, GFP_KERNEL);
	if (!tag) {
		err = -ENOMEM;
		goto out_free_vq;
	}
	vdev->config->get(vdev, offsetof(struct virtio_9p_config, tag),
			tag, tag_len);
	chan->tag = tag;
	chan->tag_len = tag_len;
	err = sysfs_create_file(&(vdev->dev.kobj), &dev_attr_mount_tag.attr);
	if (err) {
		kfree(tag);
		goto out_free_vq;
	}
	mutex_lock(&virtio_9p_lock);
	list_add_tail(&chan->chan_list, &virtio_chan_list);
	mutex_unlock(&virtio_9p_lock);
	return 0;

out_free_vq:
	vdev->config->del_vqs(vdev);
	kfree(chan);
fail:
	return err;
}


/**
 * p9_virtio_create - allocate a new virtio channel
 * @client: client instance invoking this transport
 * @devname: string identifying the channel to connect to (unused)
 * @args: args passed from sys_mount() for per-transport options (unused)
 *
 * This sets up a transport channel for 9p communication.  Right now
 * we only match the first available channel, but eventually we couldlook up
 * alternate channels by matching devname versus a virtio_config entry.
 * We use a simple reference count mechanism to ensure that only a single
 * mount has a channel open at a time.
 *
 */

static int
p9_virtio_create(struct p9_client *client, const char *devname, char *args)
{
	struct virtio_chan *chan;
	int ret = -ENOENT;
	int found = 0;

	mutex_lock(&virtio_9p_lock);
	list_for_each_entry(chan, &virtio_chan_list, chan_list) {
<<<<<<< HEAD
		if (!strncmp(devname, chan->tag, chan->tag_len)) {
=======
		if (!strncmp(devname, chan->tag, chan->tag_len) &&
		    strlen(devname) == chan->tag_len) {
>>>>>>> 062c1825
			if (!chan->inuse) {
				chan->inuse = true;
				found = 1;
				break;
			}
			ret = -EBUSY;
		}
	}
	mutex_unlock(&virtio_9p_lock);

	if (!found) {
		printk(KERN_ERR "9p: no channels available\n");
		return ret;
	}

	client->trans = (void *)chan;
	client->status = Connected;
	chan->client = client;

	return 0;
}

/**
 * p9_virtio_remove - clean up resources associated with a virtio device
 * @vdev: virtio device to remove
 *
 */

static void p9_virtio_remove(struct virtio_device *vdev)
{
	struct virtio_chan *chan = vdev->priv;

	BUG_ON(chan->inuse);
	vdev->config->del_vqs(vdev);

	mutex_lock(&virtio_9p_lock);
	list_del(&chan->chan_list);
	mutex_unlock(&virtio_9p_lock);
	sysfs_remove_file(&(vdev->dev.kobj), &dev_attr_mount_tag.attr);
	kfree(chan->tag);
	kfree(chan);

}

static struct virtio_device_id id_table[] = {
	{ VIRTIO_ID_9P, VIRTIO_DEV_ANY_ID },
	{ 0 },
};

static unsigned int features[] = {
	VIRTIO_9P_MOUNT_TAG,
};

/* The standard "struct lguest_driver": */
static struct virtio_driver p9_virtio_drv = {
	.feature_table  = features,
	.feature_table_size = ARRAY_SIZE(features),
	.driver.name    = KBUILD_MODNAME,
	.driver.owner	= THIS_MODULE,
	.id_table	= id_table,
	.probe		= p9_virtio_probe,
	.remove		= p9_virtio_remove,
};

static struct p9_trans_module p9_virtio_trans = {
	.name = "virtio",
	.create = p9_virtio_create,
	.close = p9_virtio_close,
	.request = p9_virtio_request,
	.cancel = p9_virtio_cancel,
	.maxsize = PAGE_SIZE*16,
	.def = 0,
	.owner = THIS_MODULE,
};

/* The standard init function */
static int __init p9_virtio_init(void)
{
	INIT_LIST_HEAD(&virtio_chan_list);

	v9fs_register_trans(&p9_virtio_trans);
	return register_virtio_driver(&p9_virtio_drv);
}

static void __exit p9_virtio_cleanup(void)
{
	unregister_virtio_driver(&p9_virtio_drv);
	v9fs_unregister_trans(&p9_virtio_trans);
}

module_init(p9_virtio_init);
module_exit(p9_virtio_cleanup);

MODULE_DEVICE_TABLE(virtio, id_table);
MODULE_AUTHOR("Eric Van Hensbergen <ericvh@gmail.com>");
MODULE_DESCRIPTION("Virtio 9p Transport");
MODULE_LICENSE("GPL");<|MERGE_RESOLUTION|>--- conflicted
+++ resolved
@@ -329,12 +329,8 @@
 
 	mutex_lock(&virtio_9p_lock);
 	list_for_each_entry(chan, &virtio_chan_list, chan_list) {
-<<<<<<< HEAD
-		if (!strncmp(devname, chan->tag, chan->tag_len)) {
-=======
 		if (!strncmp(devname, chan->tag, chan->tag_len) &&
 		    strlen(devname) == chan->tag_len) {
->>>>>>> 062c1825
 			if (!chan->inuse) {
 				chan->inuse = true;
 				found = 1;
