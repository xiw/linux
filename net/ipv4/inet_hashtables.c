--- conflicted
+++ resolved
@@ -136,11 +136,8 @@
 	sk_add_bind_node(child, &tb->owners);
 	inet_csk(child)->icsk_bind_hash = tb;
 	spin_unlock(&head->lock);
-<<<<<<< HEAD
-=======
 
 	return 0;
->>>>>>> 45f53cc9
 }
 EXPORT_SYMBOL_GPL(__inet_inherit_port);
 
