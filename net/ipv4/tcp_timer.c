/*
 * INET		An implementation of the TCP/IP protocol suite for the LINUX
 *		operating system.  INET is implemented using the  BSD Socket
 *		interface as the means of communication with the user level.
 *
 *		Implementation of the Transmission Control Protocol(TCP).
 *
 * Authors:	Ross Biro
 *		Fred N. van Kempen, <waltje@uWalt.NL.Mugnet.ORG>
 *		Mark Evans, <evansmp@uhura.aston.ac.uk>
 *		Corey Minyard <wf-rch!minyard@relay.EU.net>
 *		Florian La Roche, <flla@stud.uni-sb.de>
 *		Charles Hedrick, <hedrick@klinzhai.rutgers.edu>
 *		Linus Torvalds, <torvalds@cs.helsinki.fi>
 *		Alan Cox, <gw4pts@gw4pts.ampr.org>
 *		Matthew Dillon, <dillon@apollo.west.oic.com>
 *		Arnt Gulbrandsen, <agulbra@nvg.unit.no>
 *		Jorge Cwik, <jorge@laser.satlink.net>
 */

#include <linux/module.h>
#include <linux/gfp.h>
#include <net/tcp.h>

int sysctl_tcp_syn_retries __read_mostly = TCP_SYN_RETRIES;
int sysctl_tcp_synack_retries __read_mostly = TCP_SYNACK_RETRIES;
int sysctl_tcp_keepalive_time __read_mostly = TCP_KEEPALIVE_TIME;
int sysctl_tcp_keepalive_probes __read_mostly = TCP_KEEPALIVE_PROBES;
int sysctl_tcp_keepalive_intvl __read_mostly = TCP_KEEPALIVE_INTVL;
int sysctl_tcp_retries1 __read_mostly = TCP_RETR1;
int sysctl_tcp_retries2 __read_mostly = TCP_RETR2;
int sysctl_tcp_orphan_retries __read_mostly;
int sysctl_tcp_thin_linear_timeouts __read_mostly;

static void tcp_write_timer(unsigned long);
static void tcp_delack_timer(unsigned long);
static void tcp_keepalive_timer (unsigned long data);

void tcp_init_xmit_timers(struct sock *sk)
{
	inet_csk_init_xmit_timers(sk, &tcp_write_timer, &tcp_delack_timer,
				  &tcp_keepalive_timer);
}
EXPORT_SYMBOL(tcp_init_xmit_timers);

static void tcp_write_err(struct sock *sk)
{
	sk->sk_err = sk->sk_err_soft ? : ETIMEDOUT;
	sk->sk_error_report(sk);

	tcp_done(sk);
	NET_INC_STATS_BH(sock_net(sk), LINUX_MIB_TCPABORTONTIMEOUT);
}

/* Do not allow orphaned sockets to eat all our resources.
 * This is direct violation of TCP specs, but it is required
 * to prevent DoS attacks. It is called when a retransmission timeout
 * or zero probe timeout occurs on orphaned socket.
 *
 * Criteria is still not confirmed experimentally and may change.
 * We kill the socket, if:
 * 1. If number of orphaned sockets exceeds an administratively configured
 *    limit.
 * 2. If we have strong memory pressure.
 */
static int tcp_out_of_resources(struct sock *sk, int do_reset)
{
	struct tcp_sock *tp = tcp_sk(sk);
	int shift = 0;

	/* If peer does not open window for long time, or did not transmit
	 * anything for long time, penalize it. */
	if ((s32)(tcp_time_stamp - tp->lsndtime) > 2*TCP_RTO_MAX || !do_reset)
		shift++;

	/* If some dubious ICMP arrived, penalize even more. */
	if (sk->sk_err_soft)
		shift++;

	if (tcp_too_many_orphans(sk, shift)) {
		if (net_ratelimit())
			printk(KERN_INFO "Out of socket memory\n");

		/* Catch exceptional cases, when connection requires reset.
		 *      1. Last segment was sent recently. */
		if ((s32)(tcp_time_stamp - tp->lsndtime) <= TCP_TIMEWAIT_LEN ||
		    /*  2. Window is closed. */
		    (!tp->snd_wnd && !tp->packets_out))
			do_reset = 1;
		if (do_reset)
			tcp_send_active_reset(sk, GFP_ATOMIC);
		tcp_done(sk);
		NET_INC_STATS_BH(sock_net(sk), LINUX_MIB_TCPABORTONMEMORY);
		return 1;
	}
	return 0;
}

/* Calculate maximal number or retries on an orphaned socket. */
static int tcp_orphan_retries(struct sock *sk, int alive)
{
	int retries = sysctl_tcp_orphan_retries; /* May be zero. */

	/* We know from an ICMP that something is wrong. */
	if (sk->sk_err_soft && !alive)
		retries = 0;

	/* However, if socket sent something recently, select some safe
	 * number of retries. 8 corresponds to >100 seconds with minimal
	 * RTO of 200msec. */
	if (retries == 0 && alive)
		retries = 8;
	return retries;
}

static void tcp_mtu_probing(struct inet_connection_sock *icsk, struct sock *sk)
{
	/* Black hole detection */
	if (sysctl_tcp_mtu_probing) {
		if (!icsk->icsk_mtup.enabled) {
			icsk->icsk_mtup.enabled = 1;
			tcp_sync_mss(sk, icsk->icsk_pmtu_cookie);
		} else {
			struct tcp_sock *tp = tcp_sk(sk);
			int mss;

			mss = tcp_mtu_to_mss(sk, icsk->icsk_mtup.search_low) >> 1;
			mss = min(sysctl_tcp_base_mss, mss);
			mss = max(mss, 68 - tp->tcp_header_len);
			icsk->icsk_mtup.search_low = tcp_mss_to_mtu(sk, mss);
			tcp_sync_mss(sk, icsk->icsk_pmtu_cookie);
		}
	}
}

/* This function calculates a "timeout" which is equivalent to the timeout of a
 * TCP connection after "boundary" unsuccessful, exponentially backed-off
<<<<<<< HEAD
 * retransmissions with an initial RTO of TCP_RTO_MIN.
=======
 * retransmissions with an initial RTO of TCP_RTO_MIN or TCP_TIMEOUT_INIT if
 * syn_set flag is set.
>>>>>>> 062c1825
 */
static bool retransmits_timed_out(struct sock *sk,
				  unsigned int boundary,
				  bool syn_set)
{
	unsigned int timeout, linear_backoff_thresh;
	unsigned int start_ts;
	unsigned int rto_base = syn_set ? TCP_TIMEOUT_INIT : TCP_RTO_MIN;

	if (!inet_csk(sk)->icsk_retransmits)
		return false;

	if (unlikely(!tcp_sk(sk)->retrans_stamp))
		start_ts = TCP_SKB_CB(tcp_write_queue_head(sk))->when;
	else
		start_ts = tcp_sk(sk)->retrans_stamp;

	linear_backoff_thresh = ilog2(TCP_RTO_MAX/rto_base);

	if (boundary <= linear_backoff_thresh)
		timeout = ((2 << boundary) - 1) * rto_base;
	else
		timeout = ((2 << linear_backoff_thresh) - 1) * rto_base +
			  (boundary - linear_backoff_thresh) * TCP_RTO_MAX;

	return (tcp_time_stamp - start_ts) >= timeout;
}

/* A write timeout has occurred. Process the after effects. */
static int tcp_write_timeout(struct sock *sk)
{
	struct inet_connection_sock *icsk = inet_csk(sk);
	int retry_until;
	bool do_reset, syn_set = 0;

	if ((1 << sk->sk_state) & (TCPF_SYN_SENT | TCPF_SYN_RECV)) {
		if (icsk->icsk_retransmits)
			dst_negative_advice(sk);
		retry_until = icsk->icsk_syn_retries ? : sysctl_tcp_syn_retries;
		syn_set = 1;
	} else {
		if (retransmits_timed_out(sk, sysctl_tcp_retries1, 0)) {
			/* Black hole detection */
			tcp_mtu_probing(icsk, sk);

			dst_negative_advice(sk);
		}

		retry_until = sysctl_tcp_retries2;
		if (sock_flag(sk, SOCK_DEAD)) {
			const int alive = (icsk->icsk_rto < TCP_RTO_MAX);

			retry_until = tcp_orphan_retries(sk, alive);
			do_reset = alive ||
				   !retransmits_timed_out(sk, retry_until, 0);

			if (tcp_out_of_resources(sk, do_reset))
				return 1;
		}
	}

	if (retransmits_timed_out(sk, retry_until, syn_set)) {
		/* Has it gone just too far? */
		tcp_write_err(sk);
		return 1;
	}
	return 0;
}

static void tcp_delack_timer(unsigned long data)
{
	struct sock *sk = (struct sock *)data;
	struct tcp_sock *tp = tcp_sk(sk);
	struct inet_connection_sock *icsk = inet_csk(sk);

	bh_lock_sock(sk);
	if (sock_owned_by_user(sk)) {
		/* Try again later. */
		icsk->icsk_ack.blocked = 1;
		NET_INC_STATS_BH(sock_net(sk), LINUX_MIB_DELAYEDACKLOCKED);
		sk_reset_timer(sk, &icsk->icsk_delack_timer, jiffies + TCP_DELACK_MIN);
		goto out_unlock;
	}

	sk_mem_reclaim_partial(sk);

	if (sk->sk_state == TCP_CLOSE || !(icsk->icsk_ack.pending & ICSK_ACK_TIMER))
		goto out;

	if (time_after(icsk->icsk_ack.timeout, jiffies)) {
		sk_reset_timer(sk, &icsk->icsk_delack_timer, icsk->icsk_ack.timeout);
		goto out;
	}
	icsk->icsk_ack.pending &= ~ICSK_ACK_TIMER;

	if (!skb_queue_empty(&tp->ucopy.prequeue)) {
		struct sk_buff *skb;

		NET_INC_STATS_BH(sock_net(sk), LINUX_MIB_TCPSCHEDULERFAILED);

		while ((skb = __skb_dequeue(&tp->ucopy.prequeue)) != NULL)
			sk_backlog_rcv(sk, skb);

		tp->ucopy.memory = 0;
	}

	if (inet_csk_ack_scheduled(sk)) {
		if (!icsk->icsk_ack.pingpong) {
			/* Delayed ACK missed: inflate ATO. */
			icsk->icsk_ack.ato = min(icsk->icsk_ack.ato << 1, icsk->icsk_rto);
		} else {
			/* Delayed ACK missed: leave pingpong mode and
			 * deflate ATO.
			 */
			icsk->icsk_ack.pingpong = 0;
			icsk->icsk_ack.ato      = TCP_ATO_MIN;
		}
		tcp_send_ack(sk);
		NET_INC_STATS_BH(sock_net(sk), LINUX_MIB_DELAYEDACKS);
	}
	TCP_CHECK_TIMER(sk);

out:
	if (tcp_memory_pressure)
		sk_mem_reclaim(sk);
out_unlock:
	bh_unlock_sock(sk);
	sock_put(sk);
}

static void tcp_probe_timer(struct sock *sk)
{
	struct inet_connection_sock *icsk = inet_csk(sk);
	struct tcp_sock *tp = tcp_sk(sk);
	int max_probes;

	if (tp->packets_out || !tcp_send_head(sk)) {
		icsk->icsk_probes_out = 0;
		return;
	}

	/* *WARNING* RFC 1122 forbids this
	 *
	 * It doesn't AFAIK, because we kill the retransmit timer -AK
	 *
	 * FIXME: We ought not to do it, Solaris 2.5 actually has fixing
	 * this behaviour in Solaris down as a bug fix. [AC]
	 *
	 * Let me to explain. icsk_probes_out is zeroed by incoming ACKs
	 * even if they advertise zero window. Hence, connection is killed only
	 * if we received no ACKs for normal connection timeout. It is not killed
	 * only because window stays zero for some time, window may be zero
	 * until armageddon and even later. We are in full accordance
	 * with RFCs, only probe timer combines both retransmission timeout
	 * and probe timeout in one bottle.				--ANK
	 */
	max_probes = sysctl_tcp_retries2;

	if (sock_flag(sk, SOCK_DEAD)) {
		const int alive = ((icsk->icsk_rto << icsk->icsk_backoff) < TCP_RTO_MAX);

		max_probes = tcp_orphan_retries(sk, alive);

		if (tcp_out_of_resources(sk, alive || icsk->icsk_probes_out <= max_probes))
			return;
	}

	if (icsk->icsk_probes_out > max_probes) {
		tcp_write_err(sk);
	} else {
		/* Only send another probe if we didn't close things up. */
		tcp_send_probe0(sk);
	}
}

/*
 *	The TCP retransmit timer.
 */

void tcp_retransmit_timer(struct sock *sk)
{
	struct tcp_sock *tp = tcp_sk(sk);
	struct inet_connection_sock *icsk = inet_csk(sk);

	if (!tp->packets_out)
		goto out;

	WARN_ON(tcp_write_queue_empty(sk));

	if (!tp->snd_wnd && !sock_flag(sk, SOCK_DEAD) &&
	    !((1 << sk->sk_state) & (TCPF_SYN_SENT | TCPF_SYN_RECV))) {
		/* Receiver dastardly shrinks window. Our retransmits
		 * become zero probes, but we should not timeout this
		 * connection. If the socket is an orphan, time it out,
		 * we cannot allow such beasts to hang infinitely.
		 */
#ifdef TCP_DEBUG
		struct inet_sock *inet = inet_sk(sk);
		if (sk->sk_family == AF_INET) {
			LIMIT_NETDEBUG(KERN_DEBUG "TCP: Peer %pI4:%u/%u unexpectedly shrunk window %u:%u (repaired)\n",
			       &inet->inet_daddr, ntohs(inet->inet_dport),
			       inet->inet_num, tp->snd_una, tp->snd_nxt);
		}
#if defined(CONFIG_IPV6) || defined(CONFIG_IPV6_MODULE)
		else if (sk->sk_family == AF_INET6) {
			struct ipv6_pinfo *np = inet6_sk(sk);
			LIMIT_NETDEBUG(KERN_DEBUG "TCP: Peer %pI6:%u/%u unexpectedly shrunk window %u:%u (repaired)\n",
			       &np->daddr, ntohs(inet->inet_dport),
			       inet->inet_num, tp->snd_una, tp->snd_nxt);
		}
#endif
#endif
		if (tcp_time_stamp - tp->rcv_tstamp > TCP_RTO_MAX) {
			tcp_write_err(sk);
			goto out;
		}
		tcp_enter_loss(sk, 0);
		tcp_retransmit_skb(sk, tcp_write_queue_head(sk));
		__sk_dst_reset(sk);
		goto out_reset_timer;
	}

	if (tcp_write_timeout(sk))
		goto out;

	if (icsk->icsk_retransmits == 0) {
		int mib_idx;

		if (icsk->icsk_ca_state == TCP_CA_Disorder) {
			if (tcp_is_sack(tp))
				mib_idx = LINUX_MIB_TCPSACKFAILURES;
			else
				mib_idx = LINUX_MIB_TCPRENOFAILURES;
		} else if (icsk->icsk_ca_state == TCP_CA_Recovery) {
			if (tcp_is_sack(tp))
				mib_idx = LINUX_MIB_TCPSACKRECOVERYFAIL;
			else
				mib_idx = LINUX_MIB_TCPRENORECOVERYFAIL;
		} else if (icsk->icsk_ca_state == TCP_CA_Loss) {
			mib_idx = LINUX_MIB_TCPLOSSFAILURES;
		} else {
			mib_idx = LINUX_MIB_TCPTIMEOUTS;
		}
		NET_INC_STATS_BH(sock_net(sk), mib_idx);
	}

	if (tcp_use_frto(sk)) {
		tcp_enter_frto(sk);
	} else {
		tcp_enter_loss(sk, 0);
	}

	if (tcp_retransmit_skb(sk, tcp_write_queue_head(sk)) > 0) {
		/* Retransmission failed because of local congestion,
		 * do not backoff.
		 */
		if (!icsk->icsk_retransmits)
			icsk->icsk_retransmits = 1;
		inet_csk_reset_xmit_timer(sk, ICSK_TIME_RETRANS,
					  min(icsk->icsk_rto, TCP_RESOURCE_PROBE_INTERVAL),
					  TCP_RTO_MAX);
		goto out;
	}

	/* Increase the timeout each time we retransmit.  Note that
	 * we do not increase the rtt estimate.  rto is initialized
	 * from rtt, but increases here.  Jacobson (SIGCOMM 88) suggests
	 * that doubling rto each time is the least we can get away with.
	 * In KA9Q, Karn uses this for the first few times, and then
	 * goes to quadratic.  netBSD doubles, but only goes up to *64,
	 * and clamps at 1 to 64 sec afterwards.  Note that 120 sec is
	 * defined in the protocol as the maximum possible RTT.  I guess
	 * we'll have to use something other than TCP to talk to the
	 * University of Mars.
	 *
	 * PAWS allows us longer timeouts and large windows, so once
	 * implemented ftp to mars will work nicely. We will have to fix
	 * the 120 second clamps though!
	 */
	icsk->icsk_backoff++;
	icsk->icsk_retransmits++;

out_reset_timer:
	/* If stream is thin, use linear timeouts. Since 'icsk_backoff' is
	 * used to reset timer, set to 0. Recalculate 'icsk_rto' as this
	 * might be increased if the stream oscillates between thin and thick,
	 * thus the old value might already be too high compared to the value
	 * set by 'tcp_set_rto' in tcp_input.c which resets the rto without
	 * backoff. Limit to TCP_THIN_LINEAR_RETRIES before initiating
	 * exponential backoff behaviour to avoid continue hammering
	 * linear-timeout retransmissions into a black hole
	 */
	if (sk->sk_state == TCP_ESTABLISHED &&
	    (tp->thin_lto || sysctl_tcp_thin_linear_timeouts) &&
	    tcp_stream_is_thin(tp) &&
	    icsk->icsk_retransmits <= TCP_THIN_LINEAR_RETRIES) {
		icsk->icsk_backoff = 0;
		icsk->icsk_rto = min(__tcp_set_rto(tp), TCP_RTO_MAX);
	} else {
		/* Use normal (exponential) backoff */
		icsk->icsk_rto = min(icsk->icsk_rto << 1, TCP_RTO_MAX);
	}
	inet_csk_reset_xmit_timer(sk, ICSK_TIME_RETRANS, icsk->icsk_rto, TCP_RTO_MAX);
	if (retransmits_timed_out(sk, sysctl_tcp_retries1 + 1, 0))
		__sk_dst_reset(sk);

out:;
}

static void tcp_write_timer(unsigned long data)
{
	struct sock *sk = (struct sock *)data;
	struct inet_connection_sock *icsk = inet_csk(sk);
	int event;

	bh_lock_sock(sk);
	if (sock_owned_by_user(sk)) {
		/* Try again later */
		sk_reset_timer(sk, &icsk->icsk_retransmit_timer, jiffies + (HZ / 20));
		goto out_unlock;
	}

	if (sk->sk_state == TCP_CLOSE || !icsk->icsk_pending)
		goto out;

	if (time_after(icsk->icsk_timeout, jiffies)) {
		sk_reset_timer(sk, &icsk->icsk_retransmit_timer, icsk->icsk_timeout);
		goto out;
	}

	event = icsk->icsk_pending;
	icsk->icsk_pending = 0;

	switch (event) {
	case ICSK_TIME_RETRANS:
		tcp_retransmit_timer(sk);
		break;
	case ICSK_TIME_PROBE0:
		tcp_probe_timer(sk);
		break;
	}
	TCP_CHECK_TIMER(sk);

out:
	sk_mem_reclaim(sk);
out_unlock:
	bh_unlock_sock(sk);
	sock_put(sk);
}

/*
 *	Timer for listening sockets
 */

static void tcp_synack_timer(struct sock *sk)
{
	inet_csk_reqsk_queue_prune(sk, TCP_SYNQ_INTERVAL,
				   TCP_TIMEOUT_INIT, TCP_RTO_MAX);
}

void tcp_syn_ack_timeout(struct sock *sk, struct request_sock *req)
{
	NET_INC_STATS_BH(sock_net(sk), LINUX_MIB_TCPTIMEOUTS);
}
EXPORT_SYMBOL(tcp_syn_ack_timeout);

void tcp_set_keepalive(struct sock *sk, int val)
{
	if ((1 << sk->sk_state) & (TCPF_CLOSE | TCPF_LISTEN))
		return;

	if (val && !sock_flag(sk, SOCK_KEEPOPEN))
		inet_csk_reset_keepalive_timer(sk, keepalive_time_when(tcp_sk(sk)));
	else if (!val)
		inet_csk_delete_keepalive_timer(sk);
}


static void tcp_keepalive_timer (unsigned long data)
{
	struct sock *sk = (struct sock *) data;
	struct inet_connection_sock *icsk = inet_csk(sk);
	struct tcp_sock *tp = tcp_sk(sk);
	u32 elapsed;

	/* Only process if socket is not in use. */
	bh_lock_sock(sk);
	if (sock_owned_by_user(sk)) {
		/* Try again later. */
		inet_csk_reset_keepalive_timer (sk, HZ/20);
		goto out;
	}

	if (sk->sk_state == TCP_LISTEN) {
		tcp_synack_timer(sk);
		goto out;
	}

	if (sk->sk_state == TCP_FIN_WAIT2 && sock_flag(sk, SOCK_DEAD)) {
		if (tp->linger2 >= 0) {
			const int tmo = tcp_fin_time(sk) - TCP_TIMEWAIT_LEN;

			if (tmo > 0) {
				tcp_time_wait(sk, TCP_FIN_WAIT2, tmo);
				goto out;
			}
		}
		tcp_send_active_reset(sk, GFP_ATOMIC);
		goto death;
	}

	if (!sock_flag(sk, SOCK_KEEPOPEN) || sk->sk_state == TCP_CLOSE)
		goto out;

	elapsed = keepalive_time_when(tp);

	/* It is alive without keepalive 8) */
	if (tp->packets_out || tcp_send_head(sk))
		goto resched;

	elapsed = keepalive_time_elapsed(tp);

	if (elapsed >= keepalive_time_when(tp)) {
		if (icsk->icsk_probes_out >= keepalive_probes(tp)) {
			tcp_send_active_reset(sk, GFP_ATOMIC);
			tcp_write_err(sk);
			goto out;
		}
		if (tcp_write_wakeup(sk) <= 0) {
			icsk->icsk_probes_out++;
			elapsed = keepalive_intvl_when(tp);
		} else {
			/* If keepalive was lost due to local congestion,
			 * try harder.
			 */
			elapsed = TCP_RESOURCE_PROBE_INTERVAL;
		}
	} else {
		/* It is tp->rcv_tstamp + keepalive_time_when(tp) */
		elapsed = keepalive_time_when(tp) - elapsed;
	}

	TCP_CHECK_TIMER(sk);
	sk_mem_reclaim(sk);

resched:
	inet_csk_reset_keepalive_timer (sk, elapsed);
	goto out;

death:
	tcp_done(sk);

out:
	bh_unlock_sock(sk);
	sock_put(sk);
}<|MERGE_RESOLUTION|>--- conflicted
+++ resolved
@@ -135,12 +135,8 @@
 
 /* This function calculates a "timeout" which is equivalent to the timeout of a
  * TCP connection after "boundary" unsuccessful, exponentially backed-off
-<<<<<<< HEAD
- * retransmissions with an initial RTO of TCP_RTO_MIN.
-=======
  * retransmissions with an initial RTO of TCP_RTO_MIN or TCP_TIMEOUT_INIT if
  * syn_set flag is set.
->>>>>>> 062c1825
  */
 static bool retransmits_timed_out(struct sock *sk,
 				  unsigned int boundary,
