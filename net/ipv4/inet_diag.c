/*
 * inet_diag.c	Module for monitoring INET transport protocols sockets.
 *
 * Authors:	Alexey Kuznetsov, <kuznet@ms2.inr.ac.ru>
 *
 *	This program is free software; you can redistribute it and/or
 *      modify it under the terms of the GNU General Public License
 *      as published by the Free Software Foundation; either version
 *      2 of the License, or (at your option) any later version.
 */

#include <linux/kernel.h>
#include <linux/module.h>
#include <linux/types.h>
#include <linux/fcntl.h>
#include <linux/random.h>
#include <linux/slab.h>
#include <linux/cache.h>
#include <linux/init.h>
#include <linux/time.h>

#include <net/icmp.h>
#include <net/tcp.h>
#include <net/ipv6.h>
#include <net/inet_common.h>
#include <net/inet_connection_sock.h>
#include <net/inet_hashtables.h>
#include <net/inet_timewait_sock.h>
#include <net/inet6_hashtables.h>
#include <net/netlink.h>

#include <linux/inet.h>
#include <linux/stddef.h>

#include <linux/inet_diag.h>
#include <linux/sock_diag.h>

static const struct inet_diag_handler **inet_diag_table;

struct inet_diag_entry {
	__be32 *saddr;
	__be32 *daddr;
	u16 sport;
	u16 dport;
	u16 family;
	u16 userlocks;
};

#define INET_DIAG_PUT(skb, attrtype, attrlen) \
	RTA_DATA(__RTA_PUT(skb, attrtype, attrlen))

static DEFINE_MUTEX(inet_diag_table_mutex);

static const struct inet_diag_handler *inet_diag_lock_handler(int proto)
{
	if (!inet_diag_table[proto])
		request_module("net-pf-%d-proto-%d-type-%d-%d", PF_NETLINK,
			       NETLINK_SOCK_DIAG, AF_INET, proto);

	mutex_lock(&inet_diag_table_mutex);
	if (!inet_diag_table[proto])
		return ERR_PTR(-ENOENT);

	return inet_diag_table[proto];
}

static inline void inet_diag_unlock_handler(
	const struct inet_diag_handler *handler)
{
	mutex_unlock(&inet_diag_table_mutex);
}

int inet_sk_diag_fill(struct sock *sk, struct inet_connection_sock *icsk,
			      struct sk_buff *skb, struct inet_diag_req_v2 *req,
			      u32 pid, u32 seq, u16 nlmsg_flags,
			      const struct nlmsghdr *unlh)
{
	const struct inet_sock *inet = inet_sk(sk);
	struct inet_diag_msg *r;
	struct nlmsghdr  *nlh;
	void *info = NULL;
	struct inet_diag_meminfo  *minfo = NULL;
	unsigned char	 *b = skb_tail_pointer(skb);
	const struct inet_diag_handler *handler;
	int ext = req->idiag_ext;

	handler = inet_diag_table[req->sdiag_protocol];
	BUG_ON(handler == NULL);

	nlh = NLMSG_PUT(skb, pid, seq, unlh->nlmsg_type, sizeof(*r));
	nlh->nlmsg_flags = nlmsg_flags;

	r = NLMSG_DATA(nlh);
	BUG_ON(sk->sk_state == TCP_TIME_WAIT);

	if (ext & (1 << (INET_DIAG_MEMINFO - 1)))
		minfo = INET_DIAG_PUT(skb, INET_DIAG_MEMINFO, sizeof(*minfo));

<<<<<<< HEAD
	if (ext & (1 << (INET_DIAG_INFO - 1)))
		info = INET_DIAG_PUT(skb, INET_DIAG_INFO,
				     handler->idiag_info_size);

	if ((ext & (1 << (INET_DIAG_CONG - 1))) && icsk->icsk_ca_ops) {
		const size_t len = strlen(icsk->icsk_ca_ops->name);

		strcpy(INET_DIAG_PUT(skb, INET_DIAG_CONG, len + 1),
		       icsk->icsk_ca_ops->name);
	}

	if ((ext & (1 << (INET_DIAG_TOS - 1))) && (sk->sk_family != AF_INET6))
		RTA_PUT_U8(skb, INET_DIAG_TOS, inet->tos);

=======
>>>>>>> dcd6c922
	r->idiag_family = sk->sk_family;
	r->idiag_state = sk->sk_state;
	r->idiag_timer = 0;
	r->idiag_retrans = 0;

	r->id.idiag_if = sk->sk_bound_dev_if;
	sock_diag_save_cookie(sk, r->id.idiag_cookie);

	r->id.idiag_sport = inet->inet_sport;
	r->id.idiag_dport = inet->inet_dport;
	r->id.idiag_src[0] = inet->inet_rcv_saddr;
	r->id.idiag_dst[0] = inet->inet_daddr;

	/* IPv6 dual-stack sockets use inet->tos for IPv4 connections,
	 * hence this needs to be included regardless of socket family.
	 */
	if (ext & (1 << (INET_DIAG_TOS - 1)))
		RTA_PUT_U8(skb, INET_DIAG_TOS, inet->tos);

#if IS_ENABLED(CONFIG_IPV6)
	if (r->idiag_family == AF_INET6) {
		const struct ipv6_pinfo *np = inet6_sk(sk);

<<<<<<< HEAD
		ipv6_addr_copy((struct in6_addr *)r->id.idiag_src,
			       &np->rcv_saddr);
		ipv6_addr_copy((struct in6_addr *)r->id.idiag_dst,
			       &np->daddr);
		if (ext & (1 << (INET_DIAG_TOS - 1)))
			RTA_PUT_U8(skb, INET_DIAG_TOS, np->tclass);
=======
		*(struct in6_addr *)r->id.idiag_src = np->rcv_saddr;
		*(struct in6_addr *)r->id.idiag_dst = np->daddr;
		if (ext & (1 << (INET_DIAG_TCLASS - 1)))
			RTA_PUT_U8(skb, INET_DIAG_TCLASS, np->tclass);
>>>>>>> dcd6c922
	}
#endif

	r->idiag_uid = sock_i_uid(sk);
	r->idiag_inode = sock_i_ino(sk);

	if (minfo) {
		minfo->idiag_rmem = sk_rmem_alloc_get(sk);
		minfo->idiag_wmem = sk->sk_wmem_queued;
		minfo->idiag_fmem = sk->sk_forward_alloc;
		minfo->idiag_tmem = sk_wmem_alloc_get(sk);
	}

	if (ext & (1 << (INET_DIAG_SKMEMINFO - 1)))
		if (sock_diag_put_meminfo(sk, skb, INET_DIAG_SKMEMINFO))
			goto rtattr_failure;

	if (icsk == NULL) {
		r->idiag_rqueue = r->idiag_wqueue = 0;
		goto out;
	}

#define EXPIRES_IN_MS(tmo)  DIV_ROUND_UP((tmo - jiffies) * 1000, HZ)

	if (icsk->icsk_pending == ICSK_TIME_RETRANS) {
		r->idiag_timer = 1;
		r->idiag_retrans = icsk->icsk_retransmits;
		r->idiag_expires = EXPIRES_IN_MS(icsk->icsk_timeout);
	} else if (icsk->icsk_pending == ICSK_TIME_PROBE0) {
		r->idiag_timer = 4;
		r->idiag_retrans = icsk->icsk_probes_out;
		r->idiag_expires = EXPIRES_IN_MS(icsk->icsk_timeout);
	} else if (timer_pending(&sk->sk_timer)) {
		r->idiag_timer = 2;
		r->idiag_retrans = icsk->icsk_probes_out;
		r->idiag_expires = EXPIRES_IN_MS(sk->sk_timer.expires);
	} else {
		r->idiag_timer = 0;
		r->idiag_expires = 0;
	}
#undef EXPIRES_IN_MS

	if (ext & (1 << (INET_DIAG_INFO - 1)))
		info = INET_DIAG_PUT(skb, INET_DIAG_INFO, sizeof(struct tcp_info));

	if ((ext & (1 << (INET_DIAG_CONG - 1))) && icsk->icsk_ca_ops) {
		const size_t len = strlen(icsk->icsk_ca_ops->name);

		strcpy(INET_DIAG_PUT(skb, INET_DIAG_CONG, len + 1),
		       icsk->icsk_ca_ops->name);
	}

	handler->idiag_get_info(sk, r, info);

	if (sk->sk_state < TCP_TIME_WAIT &&
	    icsk->icsk_ca_ops && icsk->icsk_ca_ops->get_info)
		icsk->icsk_ca_ops->get_info(sk, ext, skb);

out:
	nlh->nlmsg_len = skb_tail_pointer(skb) - b;
	return skb->len;

rtattr_failure:
nlmsg_failure:
	nlmsg_trim(skb, b);
	return -EMSGSIZE;
}
EXPORT_SYMBOL_GPL(inet_sk_diag_fill);

static int inet_csk_diag_fill(struct sock *sk,
			      struct sk_buff *skb, struct inet_diag_req_v2 *req,
			      u32 pid, u32 seq, u16 nlmsg_flags,
			      const struct nlmsghdr *unlh)
{
	return inet_sk_diag_fill(sk, inet_csk(sk),
			skb, req, pid, seq, nlmsg_flags, unlh);
}

static int inet_twsk_diag_fill(struct inet_timewait_sock *tw,
			       struct sk_buff *skb, struct inet_diag_req_v2 *req,
			       u32 pid, u32 seq, u16 nlmsg_flags,
			       const struct nlmsghdr *unlh)
{
	long tmo;
	struct inet_diag_msg *r;
	const unsigned char *previous_tail = skb_tail_pointer(skb);
	struct nlmsghdr *nlh = NLMSG_PUT(skb, pid, seq,
					 unlh->nlmsg_type, sizeof(*r));

	r = NLMSG_DATA(nlh);
	BUG_ON(tw->tw_state != TCP_TIME_WAIT);

	nlh->nlmsg_flags = nlmsg_flags;

	tmo = tw->tw_ttd - jiffies;
	if (tmo < 0)
		tmo = 0;

	r->idiag_family	      = tw->tw_family;
	r->idiag_retrans      = 0;
	r->id.idiag_if	      = tw->tw_bound_dev_if;
	sock_diag_save_cookie(tw, r->id.idiag_cookie);
	r->id.idiag_sport     = tw->tw_sport;
	r->id.idiag_dport     = tw->tw_dport;
	r->id.idiag_src[0]    = tw->tw_rcv_saddr;
	r->id.idiag_dst[0]    = tw->tw_daddr;
	r->idiag_state	      = tw->tw_substate;
	r->idiag_timer	      = 3;
	r->idiag_expires      = DIV_ROUND_UP(tmo * 1000, HZ);
	r->idiag_rqueue	      = 0;
	r->idiag_wqueue	      = 0;
	r->idiag_uid	      = 0;
	r->idiag_inode	      = 0;
#if IS_ENABLED(CONFIG_IPV6)
	if (tw->tw_family == AF_INET6) {
		const struct inet6_timewait_sock *tw6 =
						inet6_twsk((struct sock *)tw);

		*(struct in6_addr *)r->id.idiag_src = tw6->tw_v6_rcv_saddr;
		*(struct in6_addr *)r->id.idiag_dst = tw6->tw_v6_daddr;
	}
#endif
	nlh->nlmsg_len = skb_tail_pointer(skb) - previous_tail;
	return skb->len;
nlmsg_failure:
	nlmsg_trim(skb, previous_tail);
	return -EMSGSIZE;
}

static int sk_diag_fill(struct sock *sk, struct sk_buff *skb,
			struct inet_diag_req_v2 *r, u32 pid, u32 seq, u16 nlmsg_flags,
			const struct nlmsghdr *unlh)
{
	if (sk->sk_state == TCP_TIME_WAIT)
		return inet_twsk_diag_fill((struct inet_timewait_sock *)sk,
					   skb, r, pid, seq, nlmsg_flags,
					   unlh);
	return inet_csk_diag_fill(sk, skb, r, pid, seq, nlmsg_flags, unlh);
}

int inet_diag_dump_one_icsk(struct inet_hashinfo *hashinfo, struct sk_buff *in_skb,
		const struct nlmsghdr *nlh, struct inet_diag_req_v2 *req)
{
	int err;
	struct sock *sk;
	struct sk_buff *rep;

	err = -EINVAL;
	if (req->sdiag_family == AF_INET) {
		sk = inet_lookup(&init_net, hashinfo, req->id.idiag_dst[0],
				 req->id.idiag_dport, req->id.idiag_src[0],
				 req->id.idiag_sport, req->id.idiag_if);
	}
#if IS_ENABLED(CONFIG_IPV6)
	else if (req->sdiag_family == AF_INET6) {
		sk = inet6_lookup(&init_net, hashinfo,
				  (struct in6_addr *)req->id.idiag_dst,
				  req->id.idiag_dport,
				  (struct in6_addr *)req->id.idiag_src,
				  req->id.idiag_sport,
				  req->id.idiag_if);
	}
#endif
	else {
		goto out_nosk;
	}

	err = -ENOENT;
	if (sk == NULL)
		goto out_nosk;

	err = sock_diag_check_cookie(sk, req->id.idiag_cookie);
	if (err)
		goto out;

	err = -ENOMEM;
	rep = alloc_skb(NLMSG_SPACE((sizeof(struct inet_diag_msg) +
				     sizeof(struct inet_diag_meminfo) +
				     sizeof(struct tcp_info) + 64)),
			GFP_KERNEL);
	if (!rep)
		goto out;

	err = sk_diag_fill(sk, rep, req,
			   NETLINK_CB(in_skb).pid,
			   nlh->nlmsg_seq, 0, nlh);
	if (err < 0) {
		WARN_ON(err == -EMSGSIZE);
		kfree_skb(rep);
		goto out;
	}
	err = netlink_unicast(sock_diag_nlsk, rep, NETLINK_CB(in_skb).pid,
			      MSG_DONTWAIT);
	if (err > 0)
		err = 0;

out:
	if (sk) {
		if (sk->sk_state == TCP_TIME_WAIT)
			inet_twsk_put((struct inet_timewait_sock *)sk);
		else
			sock_put(sk);
	}
out_nosk:
	return err;
}
EXPORT_SYMBOL_GPL(inet_diag_dump_one_icsk);

static int inet_diag_get_exact(struct sk_buff *in_skb,
			       const struct nlmsghdr *nlh,
			       struct inet_diag_req_v2 *req)
{
	const struct inet_diag_handler *handler;
	int err;

	handler = inet_diag_lock_handler(req->sdiag_protocol);
	if (IS_ERR(handler))
		err = PTR_ERR(handler);
	else
		err = handler->dump_one(in_skb, nlh, req);
	inet_diag_unlock_handler(handler);

	return err;
}

static int bitstring_match(const __be32 *a1, const __be32 *a2, int bits)
{
	int words = bits >> 5;

	bits &= 0x1f;

	if (words) {
		if (memcmp(a1, a2, words << 2))
			return 0;
	}
	if (bits) {
		__be32 w1, w2;
		__be32 mask;

		w1 = a1[words];
		w2 = a2[words];

		mask = htonl((0xffffffff) << (32 - bits));

		if ((w1 ^ w2) & mask)
			return 0;
	}

	return 1;
}


static int inet_diag_bc_run(const struct nlattr *_bc,
		const struct inet_diag_entry *entry)
{
	const void *bc = nla_data(_bc);
	int len = nla_len(_bc);

	while (len > 0) {
		int yes = 1;
		const struct inet_diag_bc_op *op = bc;

		switch (op->code) {
		case INET_DIAG_BC_NOP:
			break;
		case INET_DIAG_BC_JMP:
			yes = 0;
			break;
		case INET_DIAG_BC_S_GE:
			yes = entry->sport >= op[1].no;
			break;
		case INET_DIAG_BC_S_LE:
			yes = entry->sport <= op[1].no;
			break;
		case INET_DIAG_BC_D_GE:
			yes = entry->dport >= op[1].no;
			break;
		case INET_DIAG_BC_D_LE:
			yes = entry->dport <= op[1].no;
			break;
		case INET_DIAG_BC_AUTO:
			yes = !(entry->userlocks & SOCK_BINDPORT_LOCK);
			break;
		case INET_DIAG_BC_S_COND:
		case INET_DIAG_BC_D_COND: {
			struct inet_diag_hostcond *cond;
			__be32 *addr;

			cond = (struct inet_diag_hostcond *)(op + 1);
			if (cond->port != -1 &&
			    cond->port != (op->code == INET_DIAG_BC_S_COND ?
					     entry->sport : entry->dport)) {
				yes = 0;
				break;
			}

			if (cond->prefix_len == 0)
				break;

			if (op->code == INET_DIAG_BC_S_COND)
				addr = entry->saddr;
			else
				addr = entry->daddr;

			if (bitstring_match(addr, cond->addr,
					    cond->prefix_len))
				break;
			if (entry->family == AF_INET6 &&
			    cond->family == AF_INET) {
				if (addr[0] == 0 && addr[1] == 0 &&
				    addr[2] == htonl(0xffff) &&
				    bitstring_match(addr + 3, cond->addr,
						    cond->prefix_len))
					break;
			}
			yes = 0;
			break;
		}
		}

		if (yes) {
			len -= op->yes;
			bc += op->yes;
		} else {
			len -= op->no;
			bc += op->no;
		}
	}
	return len == 0;
}

int inet_diag_bc_sk(const struct nlattr *bc, struct sock *sk)
{
	struct inet_diag_entry entry;
	struct inet_sock *inet = inet_sk(sk);

	if (bc == NULL)
		return 1;

	entry.family = sk->sk_family;
#if IS_ENABLED(CONFIG_IPV6)
	if (entry.family == AF_INET6) {
		struct ipv6_pinfo *np = inet6_sk(sk);

		entry.saddr = np->rcv_saddr.s6_addr32;
		entry.daddr = np->daddr.s6_addr32;
	} else
#endif
	{
		entry.saddr = &inet->inet_rcv_saddr;
		entry.daddr = &inet->inet_daddr;
	}
	entry.sport = inet->inet_num;
	entry.dport = ntohs(inet->inet_dport);
	entry.userlocks = sk->sk_userlocks;

	return inet_diag_bc_run(bc, &entry);
}
EXPORT_SYMBOL_GPL(inet_diag_bc_sk);

static int valid_cc(const void *bc, int len, int cc)
{
	while (len >= 0) {
		const struct inet_diag_bc_op *op = bc;

		if (cc > len)
			return 0;
		if (cc == len)
			return 1;
		if (op->yes < 4 || op->yes & 3)
			return 0;
		len -= op->yes;
		bc  += op->yes;
	}
	return 0;
}

static int inet_diag_bc_audit(const void *bytecode, int bytecode_len)
{
	const void *bc = bytecode;
	int  len = bytecode_len;

	while (len > 0) {
		const struct inet_diag_bc_op *op = bc;

//printk("BC: %d %d %d {%d} / %d\n", op->code, op->yes, op->no, op[1].no, len);
		switch (op->code) {
		case INET_DIAG_BC_AUTO:
		case INET_DIAG_BC_S_COND:
		case INET_DIAG_BC_D_COND:
		case INET_DIAG_BC_S_GE:
		case INET_DIAG_BC_S_LE:
		case INET_DIAG_BC_D_GE:
		case INET_DIAG_BC_D_LE:
		case INET_DIAG_BC_JMP:
			if (op->no < 4 || op->no > len + 4 || op->no & 3)
				return -EINVAL;
			if (op->no < len &&
			    !valid_cc(bytecode, bytecode_len, len - op->no))
				return -EINVAL;
			break;
		case INET_DIAG_BC_NOP:
			break;
		default:
			return -EINVAL;
		}
		if (op->yes < 4 || op->yes > len + 4 || op->yes & 3)
			return -EINVAL;
		bc  += op->yes;
		len -= op->yes;
	}
	return len == 0 ? 0 : -EINVAL;
}

static int inet_csk_diag_dump(struct sock *sk,
			      struct sk_buff *skb,
			      struct netlink_callback *cb,
			      struct inet_diag_req_v2 *r,
			      const struct nlattr *bc)
{
	if (!inet_diag_bc_sk(bc, sk))
		return 0;

	return inet_csk_diag_fill(sk, skb, r,
				  NETLINK_CB(cb->skb).pid,
				  cb->nlh->nlmsg_seq, NLM_F_MULTI, cb->nlh);
}

static int inet_twsk_diag_dump(struct inet_timewait_sock *tw,
			       struct sk_buff *skb,
			       struct netlink_callback *cb,
			       struct inet_diag_req_v2 *r,
			       const struct nlattr *bc)
{
	if (bc != NULL) {
		struct inet_diag_entry entry;

		entry.family = tw->tw_family;
#if IS_ENABLED(CONFIG_IPV6)
		if (tw->tw_family == AF_INET6) {
			struct inet6_timewait_sock *tw6 =
						inet6_twsk((struct sock *)tw);
			entry.saddr = tw6->tw_v6_rcv_saddr.s6_addr32;
			entry.daddr = tw6->tw_v6_daddr.s6_addr32;
		} else
#endif
		{
			entry.saddr = &tw->tw_rcv_saddr;
			entry.daddr = &tw->tw_daddr;
		}
		entry.sport = tw->tw_num;
		entry.dport = ntohs(tw->tw_dport);
		entry.userlocks = 0;

		if (!inet_diag_bc_run(bc, &entry))
			return 0;
	}

	return inet_twsk_diag_fill(tw, skb, r,
				   NETLINK_CB(cb->skb).pid,
				   cb->nlh->nlmsg_seq, NLM_F_MULTI, cb->nlh);
}

static int inet_diag_fill_req(struct sk_buff *skb, struct sock *sk,
			      struct request_sock *req, u32 pid, u32 seq,
			      const struct nlmsghdr *unlh)
{
	const struct inet_request_sock *ireq = inet_rsk(req);
	struct inet_sock *inet = inet_sk(sk);
	unsigned char *b = skb_tail_pointer(skb);
	struct inet_diag_msg *r;
	struct nlmsghdr *nlh;
	long tmo;

	nlh = NLMSG_PUT(skb, pid, seq, unlh->nlmsg_type, sizeof(*r));
	nlh->nlmsg_flags = NLM_F_MULTI;
	r = NLMSG_DATA(nlh);

	r->idiag_family = sk->sk_family;
	r->idiag_state = TCP_SYN_RECV;
	r->idiag_timer = 1;
	r->idiag_retrans = req->retrans;

	r->id.idiag_if = sk->sk_bound_dev_if;
	sock_diag_save_cookie(req, r->id.idiag_cookie);

	tmo = req->expires - jiffies;
	if (tmo < 0)
		tmo = 0;

	r->id.idiag_sport = inet->inet_sport;
	r->id.idiag_dport = ireq->rmt_port;
	r->id.idiag_src[0] = ireq->loc_addr;
	r->id.idiag_dst[0] = ireq->rmt_addr;
	r->idiag_expires = jiffies_to_msecs(tmo);
	r->idiag_rqueue = 0;
	r->idiag_wqueue = 0;
	r->idiag_uid = sock_i_uid(sk);
	r->idiag_inode = 0;
#if IS_ENABLED(CONFIG_IPV6)
	if (r->idiag_family == AF_INET6) {
		*(struct in6_addr *)r->id.idiag_src = inet6_rsk(req)->loc_addr;
		*(struct in6_addr *)r->id.idiag_dst = inet6_rsk(req)->rmt_addr;
	}
#endif
	nlh->nlmsg_len = skb_tail_pointer(skb) - b;

	return skb->len;

nlmsg_failure:
	nlmsg_trim(skb, b);
	return -1;
}

static int inet_diag_dump_reqs(struct sk_buff *skb, struct sock *sk,
			       struct netlink_callback *cb,
			       struct inet_diag_req_v2 *r,
			       const struct nlattr *bc)
{
	struct inet_diag_entry entry;
	struct inet_connection_sock *icsk = inet_csk(sk);
	struct listen_sock *lopt;
	struct inet_sock *inet = inet_sk(sk);
	int j, s_j;
	int reqnum, s_reqnum;
	int err = 0;

	s_j = cb->args[3];
	s_reqnum = cb->args[4];

	if (s_j > 0)
		s_j--;

	entry.family = sk->sk_family;

	read_lock_bh(&icsk->icsk_accept_queue.syn_wait_lock);

	lopt = icsk->icsk_accept_queue.listen_opt;
	if (!lopt || !lopt->qlen)
		goto out;

	if (bc != NULL) {
		entry.sport = inet->inet_num;
		entry.userlocks = sk->sk_userlocks;
	}

	for (j = s_j; j < lopt->nr_table_entries; j++) {
		struct request_sock *req, *head = lopt->syn_table[j];

		reqnum = 0;
		for (req = head; req; reqnum++, req = req->dl_next) {
			struct inet_request_sock *ireq = inet_rsk(req);

			if (reqnum < s_reqnum)
				continue;
			if (r->id.idiag_dport != ireq->rmt_port &&
			    r->id.idiag_dport)
				continue;

			if (bc) {
				entry.saddr =
#if IS_ENABLED(CONFIG_IPV6)
					(entry.family == AF_INET6) ?
					inet6_rsk(req)->loc_addr.s6_addr32 :
#endif
					&ireq->loc_addr;
				entry.daddr =
#if IS_ENABLED(CONFIG_IPV6)
					(entry.family == AF_INET6) ?
					inet6_rsk(req)->rmt_addr.s6_addr32 :
#endif
					&ireq->rmt_addr;
				entry.dport = ntohs(ireq->rmt_port);

				if (!inet_diag_bc_run(bc, &entry))
					continue;
			}

			err = inet_diag_fill_req(skb, sk, req,
					       NETLINK_CB(cb->skb).pid,
					       cb->nlh->nlmsg_seq, cb->nlh);
			if (err < 0) {
				cb->args[3] = j + 1;
				cb->args[4] = reqnum;
				goto out;
			}
		}

		s_reqnum = 0;
	}

out:
	read_unlock_bh(&icsk->icsk_accept_queue.syn_wait_lock);

	return err;
}

void inet_diag_dump_icsk(struct inet_hashinfo *hashinfo, struct sk_buff *skb,
		struct netlink_callback *cb, struct inet_diag_req_v2 *r, struct nlattr *bc)
{
	int i, num;
	int s_i, s_num;

	s_i = cb->args[1];
	s_num = num = cb->args[2];

	if (cb->args[0] == 0) {
		if (!(r->idiag_states & (TCPF_LISTEN | TCPF_SYN_RECV)))
			goto skip_listen_ht;

		for (i = s_i; i < INET_LHTABLE_SIZE; i++) {
			struct sock *sk;
			struct hlist_nulls_node *node;
			struct inet_listen_hashbucket *ilb;

			num = 0;
			ilb = &hashinfo->listening_hash[i];
			spin_lock_bh(&ilb->lock);
			sk_nulls_for_each(sk, node, &ilb->head) {
				struct inet_sock *inet = inet_sk(sk);

				if (num < s_num) {
					num++;
					continue;
				}

				if (r->sdiag_family != AF_UNSPEC &&
						sk->sk_family != r->sdiag_family)
					goto next_listen;

				if (r->id.idiag_sport != inet->inet_sport &&
				    r->id.idiag_sport)
					goto next_listen;

				if (!(r->idiag_states & TCPF_LISTEN) ||
				    r->id.idiag_dport ||
				    cb->args[3] > 0)
					goto syn_recv;

				if (inet_csk_diag_dump(sk, skb, cb, r, bc) < 0) {
					spin_unlock_bh(&ilb->lock);
					goto done;
				}

syn_recv:
				if (!(r->idiag_states & TCPF_SYN_RECV))
					goto next_listen;

				if (inet_diag_dump_reqs(skb, sk, cb, r, bc) < 0) {
					spin_unlock_bh(&ilb->lock);
					goto done;
				}

next_listen:
				cb->args[3] = 0;
				cb->args[4] = 0;
				++num;
			}
			spin_unlock_bh(&ilb->lock);

			s_num = 0;
			cb->args[3] = 0;
			cb->args[4] = 0;
		}
skip_listen_ht:
		cb->args[0] = 1;
		s_i = num = s_num = 0;
	}

	if (!(r->idiag_states & ~(TCPF_LISTEN | TCPF_SYN_RECV)))
		goto out;

	for (i = s_i; i <= hashinfo->ehash_mask; i++) {
		struct inet_ehash_bucket *head = &hashinfo->ehash[i];
		spinlock_t *lock = inet_ehash_lockp(hashinfo, i);
		struct sock *sk;
		struct hlist_nulls_node *node;

		num = 0;

		if (hlist_nulls_empty(&head->chain) &&
			hlist_nulls_empty(&head->twchain))
			continue;

		if (i > s_i)
			s_num = 0;

		spin_lock_bh(lock);
		sk_nulls_for_each(sk, node, &head->chain) {
			struct inet_sock *inet = inet_sk(sk);

			if (num < s_num)
				goto next_normal;
			if (!(r->idiag_states & (1 << sk->sk_state)))
				goto next_normal;
			if (r->sdiag_family != AF_UNSPEC &&
					sk->sk_family != r->sdiag_family)
				goto next_normal;
			if (r->id.idiag_sport != inet->inet_sport &&
			    r->id.idiag_sport)
				goto next_normal;
			if (r->id.idiag_dport != inet->inet_dport &&
			    r->id.idiag_dport)
				goto next_normal;
			if (inet_csk_diag_dump(sk, skb, cb, r, bc) < 0) {
				spin_unlock_bh(lock);
				goto done;
			}
next_normal:
			++num;
		}

		if (r->idiag_states & TCPF_TIME_WAIT) {
			struct inet_timewait_sock *tw;

			inet_twsk_for_each(tw, node,
				    &head->twchain) {

				if (num < s_num)
					goto next_dying;
				if (r->sdiag_family != AF_UNSPEC &&
						tw->tw_family != r->sdiag_family)
					goto next_dying;
				if (r->id.idiag_sport != tw->tw_sport &&
				    r->id.idiag_sport)
					goto next_dying;
				if (r->id.idiag_dport != tw->tw_dport &&
				    r->id.idiag_dport)
					goto next_dying;
				if (inet_twsk_diag_dump(tw, skb, cb, r, bc) < 0) {
					spin_unlock_bh(lock);
					goto done;
				}
next_dying:
				++num;
			}
		}
		spin_unlock_bh(lock);
	}

done:
	cb->args[1] = i;
	cb->args[2] = num;
out:
	;
}
EXPORT_SYMBOL_GPL(inet_diag_dump_icsk);

static int __inet_diag_dump(struct sk_buff *skb, struct netlink_callback *cb,
		struct inet_diag_req_v2 *r, struct nlattr *bc)
{
	const struct inet_diag_handler *handler;

	handler = inet_diag_lock_handler(r->sdiag_protocol);
	if (!IS_ERR(handler))
		handler->dump(skb, cb, r, bc);
	inet_diag_unlock_handler(handler);

	return skb->len;
}

static int inet_diag_dump(struct sk_buff *skb, struct netlink_callback *cb)
{
	struct nlattr *bc = NULL;
	int hdrlen = sizeof(struct inet_diag_req_v2);

	if (nlmsg_attrlen(cb->nlh, hdrlen))
		bc = nlmsg_find_attr(cb->nlh, hdrlen, INET_DIAG_REQ_BYTECODE);

	return __inet_diag_dump(skb, cb, (struct inet_diag_req_v2 *)NLMSG_DATA(cb->nlh), bc);
}

static inline int inet_diag_type2proto(int type)
{
	switch (type) {
	case TCPDIAG_GETSOCK:
		return IPPROTO_TCP;
	case DCCPDIAG_GETSOCK:
		return IPPROTO_DCCP;
	default:
		return 0;
	}
}

static int inet_diag_dump_compat(struct sk_buff *skb, struct netlink_callback *cb)
{
	struct inet_diag_req *rc = NLMSG_DATA(cb->nlh);
	struct inet_diag_req_v2 req;
	struct nlattr *bc = NULL;
	int hdrlen = sizeof(struct inet_diag_req);

	req.sdiag_family = AF_UNSPEC; /* compatibility */
	req.sdiag_protocol = inet_diag_type2proto(cb->nlh->nlmsg_type);
	req.idiag_ext = rc->idiag_ext;
	req.idiag_states = rc->idiag_states;
	req.id = rc->id;

	if (nlmsg_attrlen(cb->nlh, hdrlen))
		bc = nlmsg_find_attr(cb->nlh, hdrlen, INET_DIAG_REQ_BYTECODE);

	return __inet_diag_dump(skb, cb, &req, bc);
}

static int inet_diag_get_exact_compat(struct sk_buff *in_skb,
			       const struct nlmsghdr *nlh)
{
	struct inet_diag_req *rc = NLMSG_DATA(nlh);
	struct inet_diag_req_v2 req;

	req.sdiag_family = rc->idiag_family;
	req.sdiag_protocol = inet_diag_type2proto(nlh->nlmsg_type);
	req.idiag_ext = rc->idiag_ext;
	req.idiag_states = rc->idiag_states;
	req.id = rc->id;

	return inet_diag_get_exact(in_skb, nlh, &req);
}

static int inet_diag_rcv_msg_compat(struct sk_buff *skb, struct nlmsghdr *nlh)
{
	int hdrlen = sizeof(struct inet_diag_req);

	if (nlh->nlmsg_type >= INET_DIAG_GETSOCK_MAX ||
	    nlmsg_len(nlh) < hdrlen)
		return -EINVAL;

	if (nlh->nlmsg_flags & NLM_F_DUMP) {
		if (nlmsg_attrlen(nlh, hdrlen)) {
			struct nlattr *attr;

			attr = nlmsg_find_attr(nlh, hdrlen,
					       INET_DIAG_REQ_BYTECODE);
			if (attr == NULL ||
			    nla_len(attr) < sizeof(struct inet_diag_bc_op) ||
			    inet_diag_bc_audit(nla_data(attr), nla_len(attr)))
				return -EINVAL;
		}

		return netlink_dump_start(sock_diag_nlsk, skb, nlh,
					  inet_diag_dump_compat, NULL, 0);
	}

	return inet_diag_get_exact_compat(skb, nlh);
}

static int inet_diag_handler_dump(struct sk_buff *skb, struct nlmsghdr *h)
{
	int hdrlen = sizeof(struct inet_diag_req_v2);

	if (nlmsg_len(h) < hdrlen)
		return -EINVAL;

	if (h->nlmsg_flags & NLM_F_DUMP) {
		if (nlmsg_attrlen(h, hdrlen)) {
			struct nlattr *attr;
			attr = nlmsg_find_attr(h, hdrlen,
					       INET_DIAG_REQ_BYTECODE);
			if (attr == NULL ||
			    nla_len(attr) < sizeof(struct inet_diag_bc_op) ||
			    inet_diag_bc_audit(nla_data(attr), nla_len(attr)))
				return -EINVAL;
		}

		return netlink_dump_start(sock_diag_nlsk, skb, h,
					  inet_diag_dump, NULL, 0);
	}

	return inet_diag_get_exact(skb, h, (struct inet_diag_req_v2 *)NLMSG_DATA(h));
}

static struct sock_diag_handler inet_diag_handler = {
	.family = AF_INET,
	.dump = inet_diag_handler_dump,
};

static struct sock_diag_handler inet6_diag_handler = {
	.family = AF_INET6,
	.dump = inet_diag_handler_dump,
};

int inet_diag_register(const struct inet_diag_handler *h)
{
	const __u16 type = h->idiag_type;
	int err = -EINVAL;

	if (type >= IPPROTO_MAX)
		goto out;

	mutex_lock(&inet_diag_table_mutex);
	err = -EEXIST;
	if (inet_diag_table[type] == NULL) {
		inet_diag_table[type] = h;
		err = 0;
	}
	mutex_unlock(&inet_diag_table_mutex);
out:
	return err;
}
EXPORT_SYMBOL_GPL(inet_diag_register);

void inet_diag_unregister(const struct inet_diag_handler *h)
{
	const __u16 type = h->idiag_type;

	if (type >= IPPROTO_MAX)
		return;

	mutex_lock(&inet_diag_table_mutex);
	inet_diag_table[type] = NULL;
	mutex_unlock(&inet_diag_table_mutex);
}
EXPORT_SYMBOL_GPL(inet_diag_unregister);

static int __init inet_diag_init(void)
{
	const int inet_diag_table_size = (IPPROTO_MAX *
					  sizeof(struct inet_diag_handler *));
	int err = -ENOMEM;

	inet_diag_table = kzalloc(inet_diag_table_size, GFP_KERNEL);
	if (!inet_diag_table)
		goto out;

	err = sock_diag_register(&inet_diag_handler);
	if (err)
		goto out_free_nl;

	err = sock_diag_register(&inet6_diag_handler);
	if (err)
		goto out_free_inet;

	sock_diag_register_inet_compat(inet_diag_rcv_msg_compat);
out:
	return err;

out_free_inet:
	sock_diag_unregister(&inet_diag_handler);
out_free_nl:
	kfree(inet_diag_table);
	goto out;
}

static void __exit inet_diag_exit(void)
{
	sock_diag_unregister(&inet6_diag_handler);
	sock_diag_unregister(&inet_diag_handler);
	sock_diag_unregister_inet_compat(inet_diag_rcv_msg_compat);
	kfree(inet_diag_table);
}

module_init(inet_diag_init);
module_exit(inet_diag_exit);
MODULE_LICENSE("GPL");
MODULE_ALIAS_NET_PF_PROTO_TYPE(PF_NETLINK, NETLINK_SOCK_DIAG, 2 /* AF_INET */);
MODULE_ALIAS_NET_PF_PROTO_TYPE(PF_NETLINK, NETLINK_SOCK_DIAG, 10 /* AF_INET6 */);<|MERGE_RESOLUTION|>--- conflicted
+++ resolved
@@ -96,23 +96,6 @@
 	if (ext & (1 << (INET_DIAG_MEMINFO - 1)))
 		minfo = INET_DIAG_PUT(skb, INET_DIAG_MEMINFO, sizeof(*minfo));
 
-<<<<<<< HEAD
-	if (ext & (1 << (INET_DIAG_INFO - 1)))
-		info = INET_DIAG_PUT(skb, INET_DIAG_INFO,
-				     handler->idiag_info_size);
-
-	if ((ext & (1 << (INET_DIAG_CONG - 1))) && icsk->icsk_ca_ops) {
-		const size_t len = strlen(icsk->icsk_ca_ops->name);
-
-		strcpy(INET_DIAG_PUT(skb, INET_DIAG_CONG, len + 1),
-		       icsk->icsk_ca_ops->name);
-	}
-
-	if ((ext & (1 << (INET_DIAG_TOS - 1))) && (sk->sk_family != AF_INET6))
-		RTA_PUT_U8(skb, INET_DIAG_TOS, inet->tos);
-
-=======
->>>>>>> dcd6c922
 	r->idiag_family = sk->sk_family;
 	r->idiag_state = sk->sk_state;
 	r->idiag_timer = 0;
@@ -136,19 +119,10 @@
 	if (r->idiag_family == AF_INET6) {
 		const struct ipv6_pinfo *np = inet6_sk(sk);
 
-<<<<<<< HEAD
-		ipv6_addr_copy((struct in6_addr *)r->id.idiag_src,
-			       &np->rcv_saddr);
-		ipv6_addr_copy((struct in6_addr *)r->id.idiag_dst,
-			       &np->daddr);
-		if (ext & (1 << (INET_DIAG_TOS - 1)))
-			RTA_PUT_U8(skb, INET_DIAG_TOS, np->tclass);
-=======
 		*(struct in6_addr *)r->id.idiag_src = np->rcv_saddr;
 		*(struct in6_addr *)r->id.idiag_dst = np->daddr;
 		if (ext & (1 << (INET_DIAG_TCLASS - 1)))
 			RTA_PUT_U8(skb, INET_DIAG_TCLASS, np->tclass);
->>>>>>> dcd6c922
 	}
 #endif
 
