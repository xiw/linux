/*
 * HT handling
 *
 * Copyright 2003, Jouni Malinen <jkmaline@cc.hut.fi>
 * Copyright 2002-2005, Instant802 Networks, Inc.
 * Copyright 2005-2006, Devicescape Software, Inc.
 * Copyright 2006-2007	Jiri Benc <jbenc@suse.cz>
 * Copyright 2007, Michael Wu <flamingice@sourmilk.net>
 * Copyright 2007-2010, Intel Corporation
 *
 * This program is free software; you can redistribute it and/or modify
 * it under the terms of the GNU General Public License version 2 as
 * published by the Free Software Foundation.
 */

/**
 * DOC: RX A-MPDU aggregation
 *
 * Aggregation on the RX side requires only implementing the
 * @ampdu_action callback that is invoked to start/stop any
 * block-ack sessions for RX aggregation.
 *
 * When RX aggregation is started by the peer, the driver is
 * notified via @ampdu_action function, with the
 * %IEEE80211_AMPDU_RX_START action, and may reject the request
 * in which case a negative response is sent to the peer, if it
 * accepts it a positive response is sent.
 *
 * While the session is active, the device/driver are required
 * to de-aggregate frames and pass them up one by one to mac80211,
 * which will handle the reorder buffer.
 *
 * When the aggregation session is stopped again by the peer or
 * ourselves, the driver's @ampdu_action function will be called
 * with the action %IEEE80211_AMPDU_RX_STOP. In this case, the
 * call must not fail.
 */

#include <linux/ieee80211.h>
#include <linux/slab.h>
#include <net/mac80211.h>
#include "ieee80211_i.h"
#include "driver-ops.h"

static void ieee80211_free_tid_rx(struct rcu_head *h)
{
	struct tid_ampdu_rx *tid_rx =
		container_of(h, struct tid_ampdu_rx, rcu_head);
	int i;

	for (i = 0; i < tid_rx->buf_size; i++)
		dev_kfree_skb(tid_rx->reorder_buf[i]);
	kfree(tid_rx->reorder_buf);
	kfree(tid_rx->reorder_time);
	kfree(tid_rx);
}

void ___ieee80211_stop_rx_ba_session(struct sta_info *sta, u16 tid,
<<<<<<< HEAD
				     u16 initiator, u16 reason)
=======
				     u16 initiator, u16 reason, bool tx)
>>>>>>> 45f53cc9
{
	struct ieee80211_local *local = sta->local;
	struct tid_ampdu_rx *tid_rx;

	lockdep_assert_held(&sta->ampdu_mlme.mtx);

	tid_rx = sta->ampdu_mlme.tid_rx[tid];

	if (!tid_rx)
		return;

	rcu_assign_pointer(sta->ampdu_mlme.tid_rx[tid], NULL);

#ifdef CONFIG_MAC80211_HT_DEBUG
	printk(KERN_DEBUG "Rx BA session stop requested for %pM tid %u\n",
	       sta->sta.addr, tid);
#endif /* CONFIG_MAC80211_HT_DEBUG */

	if (drv_ampdu_action(local, sta->sdata, IEEE80211_AMPDU_RX_STOP,
			     &sta->sta, tid, NULL))
		printk(KERN_DEBUG "HW problem - can not stop rx "
				"aggregation for tid %d\n", tid);

	/* check if this is a self generated aggregation halt */
	if (initiator == WLAN_BACK_RECIPIENT && tx)
		ieee80211_send_delba(sta->sdata, sta->sta.addr,
				     tid, 0, reason);

	del_timer_sync(&tid_rx->session_timer);
<<<<<<< HEAD
=======
	del_timer_sync(&tid_rx->reorder_timer);
>>>>>>> 45f53cc9

	call_rcu(&tid_rx->rcu_head, ieee80211_free_tid_rx);
}

void __ieee80211_stop_rx_ba_session(struct sta_info *sta, u16 tid,
				    u16 initiator, u16 reason, bool tx)
{
	mutex_lock(&sta->ampdu_mlme.mtx);
<<<<<<< HEAD
	___ieee80211_stop_rx_ba_session(sta, tid, initiator, reason);
=======
	___ieee80211_stop_rx_ba_session(sta, tid, initiator, reason, tx);
>>>>>>> 45f53cc9
	mutex_unlock(&sta->ampdu_mlme.mtx);
}

/*
 * After accepting the AddBA Request we activated a timer,
 * resetting it after each frame that arrives from the originator.
 */
static void sta_rx_agg_session_timer_expired(unsigned long data)
{
	/* not an elegant detour, but there is no choice as the timer passes
	 * only one argument, and various sta_info are needed here, so init
	 * flow in sta_info_create gives the TID as data, while the timer_to_id
	 * array gives the sta through container_of */
	u8 *ptid = (u8 *)data;
	u8 *timer_to_id = ptid - *ptid;
	struct sta_info *sta = container_of(timer_to_id, struct sta_info,
					 timer_to_tid[0]);

#ifdef CONFIG_MAC80211_HT_DEBUG
	printk(KERN_DEBUG "rx session timer expired on tid %d\n", (u16)*ptid);
#endif
	set_bit(*ptid, sta->ampdu_mlme.tid_rx_timer_expired);
	ieee80211_queue_work(&sta->local->hw, &sta->ampdu_mlme.work);
<<<<<<< HEAD
=======
}

static void sta_rx_agg_reorder_timer_expired(unsigned long data)
{
	u8 *ptid = (u8 *)data;
	u8 *timer_to_id = ptid - *ptid;
	struct sta_info *sta = container_of(timer_to_id, struct sta_info,
			timer_to_tid[0]);

	rcu_read_lock();
	spin_lock(&sta->lock);
	ieee80211_release_reorder_timeout(sta, *ptid);
	spin_unlock(&sta->lock);
	rcu_read_unlock();
>>>>>>> 45f53cc9
}

static void ieee80211_send_addba_resp(struct ieee80211_sub_if_data *sdata, u8 *da, u16 tid,
				      u8 dialog_token, u16 status, u16 policy,
				      u16 buf_size, u16 timeout)
{
	struct ieee80211_local *local = sdata->local;
	struct sk_buff *skb;
	struct ieee80211_mgmt *mgmt;
	u16 capab;

	skb = dev_alloc_skb(sizeof(*mgmt) + local->hw.extra_tx_headroom);

	if (!skb) {
		printk(KERN_DEBUG "%s: failed to allocate buffer "
		       "for addba resp frame\n", sdata->name);
		return;
	}

	skb_reserve(skb, local->hw.extra_tx_headroom);
	mgmt = (struct ieee80211_mgmt *) skb_put(skb, 24);
	memset(mgmt, 0, 24);
	memcpy(mgmt->da, da, ETH_ALEN);
	memcpy(mgmt->sa, sdata->vif.addr, ETH_ALEN);
	if (sdata->vif.type == NL80211_IFTYPE_AP ||
	    sdata->vif.type == NL80211_IFTYPE_AP_VLAN)
		memcpy(mgmt->bssid, sdata->vif.addr, ETH_ALEN);
	else if (sdata->vif.type == NL80211_IFTYPE_STATION)
		memcpy(mgmt->bssid, sdata->u.mgd.bssid, ETH_ALEN);

	mgmt->frame_control = cpu_to_le16(IEEE80211_FTYPE_MGMT |
					  IEEE80211_STYPE_ACTION);

	skb_put(skb, 1 + sizeof(mgmt->u.action.u.addba_resp));
	mgmt->u.action.category = WLAN_CATEGORY_BACK;
	mgmt->u.action.u.addba_resp.action_code = WLAN_ACTION_ADDBA_RESP;
	mgmt->u.action.u.addba_resp.dialog_token = dialog_token;

	capab = (u16)(policy << 1);	/* bit 1 aggregation policy */
	capab |= (u16)(tid << 2); 	/* bit 5:2 TID number */
	capab |= (u16)(buf_size << 6);	/* bit 15:6 max size of aggregation */

	mgmt->u.action.u.addba_resp.capab = cpu_to_le16(capab);
	mgmt->u.action.u.addba_resp.timeout = cpu_to_le16(timeout);
	mgmt->u.action.u.addba_resp.status = cpu_to_le16(status);

	ieee80211_tx_skb(sdata, skb);
}

void ieee80211_process_addba_request(struct ieee80211_local *local,
				     struct sta_info *sta,
				     struct ieee80211_mgmt *mgmt,
				     size_t len)
{
	struct ieee80211_hw *hw = &local->hw;
	struct ieee80211_conf *conf = &hw->conf;
	struct tid_ampdu_rx *tid_agg_rx;
	u16 capab, tid, timeout, ba_policy, buf_size, start_seq_num, status;
	u8 dialog_token;
	int ret = -EOPNOTSUPP;

	/* extract session parameters from addba request frame */
	dialog_token = mgmt->u.action.u.addba_req.dialog_token;
	timeout = le16_to_cpu(mgmt->u.action.u.addba_req.timeout);
	start_seq_num =
		le16_to_cpu(mgmt->u.action.u.addba_req.start_seq_num) >> 4;

	capab = le16_to_cpu(mgmt->u.action.u.addba_req.capab);
	ba_policy = (capab & IEEE80211_ADDBA_PARAM_POLICY_MASK) >> 1;
	tid = (capab & IEEE80211_ADDBA_PARAM_TID_MASK) >> 2;
	buf_size = (capab & IEEE80211_ADDBA_PARAM_BUF_SIZE_MASK) >> 6;

	status = WLAN_STATUS_REQUEST_DECLINED;

	if (test_sta_flags(sta, WLAN_STA_BLOCK_BA)) {
#ifdef CONFIG_MAC80211_HT_DEBUG
		printk(KERN_DEBUG "Suspend in progress. "
		       "Denying ADDBA request\n");
#endif
		goto end_no_lock;
	}

	/* sanity check for incoming parameters:
	 * check if configuration can support the BA policy
	 * and if buffer size does not exceeds max value */
	/* XXX: check own ht delayed BA capability?? */
	if (((ba_policy != 1) &&
	     (!(sta->sta.ht_cap.cap & IEEE80211_HT_CAP_DELAY_BA))) ||
	    (buf_size > IEEE80211_MAX_AMPDU_BUF)) {
		status = WLAN_STATUS_INVALID_QOS_PARAM;
#ifdef CONFIG_MAC80211_HT_DEBUG
		if (net_ratelimit())
			printk(KERN_DEBUG "AddBA Req with bad params from "
				"%pM on tid %u. policy %d, buffer size %d\n",
				mgmt->sa, tid, ba_policy,
				buf_size);
#endif /* CONFIG_MAC80211_HT_DEBUG */
		goto end_no_lock;
	}
	/* determine default buffer size */
	if (buf_size == 0) {
		struct ieee80211_supported_band *sband;

		sband = local->hw.wiphy->bands[conf->channel->band];
		buf_size = IEEE80211_MIN_AMPDU_BUF;
		buf_size = buf_size << sband->ht_cap.ampdu_factor;
	}


	/* examine state machine */
	mutex_lock(&sta->ampdu_mlme.mtx);

	if (sta->ampdu_mlme.tid_rx[tid]) {
#ifdef CONFIG_MAC80211_HT_DEBUG
		if (net_ratelimit())
			printk(KERN_DEBUG "unexpected AddBA Req from "
				"%pM on tid %u\n",
				mgmt->sa, tid);
#endif /* CONFIG_MAC80211_HT_DEBUG */
		goto end;
	}

	/* prepare A-MPDU MLME for Rx aggregation */
	tid_agg_rx = kmalloc(sizeof(struct tid_ampdu_rx), GFP_ATOMIC);
	if (!tid_agg_rx) {
#ifdef CONFIG_MAC80211_HT_DEBUG
		if (net_ratelimit())
			printk(KERN_ERR "allocate rx mlme to tid %d failed\n",
					tid);
#endif
		goto end;
	}
<<<<<<< HEAD

	/* rx timer */
	tid_agg_rx->session_timer.function = sta_rx_agg_session_timer_expired;
	tid_agg_rx->session_timer.data = (unsigned long)&sta->timer_to_tid[tid];
	init_timer(&tid_agg_rx->session_timer);
=======

	spin_lock_init(&tid_agg_rx->reorder_lock);

	/* rx timer */
	tid_agg_rx->session_timer.function = sta_rx_agg_session_timer_expired;
	tid_agg_rx->session_timer.data = (unsigned long)&sta->timer_to_tid[tid];
	init_timer(&tid_agg_rx->session_timer);

	/* rx reorder timer */
	tid_agg_rx->reorder_timer.function = sta_rx_agg_reorder_timer_expired;
	tid_agg_rx->reorder_timer.data = (unsigned long)&sta->timer_to_tid[tid];
	init_timer(&tid_agg_rx->reorder_timer);
>>>>>>> 45f53cc9

	/* prepare reordering buffer */
	tid_agg_rx->reorder_buf =
		kcalloc(buf_size, sizeof(struct sk_buff *), GFP_ATOMIC);
	tid_agg_rx->reorder_time =
		kcalloc(buf_size, sizeof(unsigned long), GFP_ATOMIC);
	if (!tid_agg_rx->reorder_buf || !tid_agg_rx->reorder_time) {
#ifdef CONFIG_MAC80211_HT_DEBUG
		if (net_ratelimit())
			printk(KERN_ERR "can not allocate reordering buffer "
			       "to tid %d\n", tid);
#endif
		kfree(tid_agg_rx->reorder_buf);
		kfree(tid_agg_rx->reorder_time);
		kfree(tid_agg_rx);
		goto end;
	}

	ret = drv_ampdu_action(local, sta->sdata, IEEE80211_AMPDU_RX_START,
			       &sta->sta, tid, &start_seq_num);
#ifdef CONFIG_MAC80211_HT_DEBUG
	printk(KERN_DEBUG "Rx A-MPDU request on tid %d result %d\n", tid, ret);
#endif /* CONFIG_MAC80211_HT_DEBUG */

	if (ret) {
		kfree(tid_agg_rx->reorder_buf);
		kfree(tid_agg_rx->reorder_time);
		kfree(tid_agg_rx);
		goto end;
	}

	/* update data */
	tid_agg_rx->dialog_token = dialog_token;
	tid_agg_rx->ssn = start_seq_num;
	tid_agg_rx->head_seq_num = start_seq_num;
	tid_agg_rx->buf_size = buf_size;
	tid_agg_rx->timeout = timeout;
	tid_agg_rx->stored_mpdu_num = 0;
	status = WLAN_STATUS_SUCCESS;

	/* activate it for RX */
	rcu_assign_pointer(sta->ampdu_mlme.tid_rx[tid], tid_agg_rx);

	if (timeout)
		mod_timer(&tid_agg_rx->session_timer, TU_TO_EXP_TIME(timeout));

end:
	mutex_unlock(&sta->ampdu_mlme.mtx);

end_no_lock:
	ieee80211_send_addba_resp(sta->sdata, sta->sta.addr, tid,
				  dialog_token, status, 1, buf_size, timeout);
}<|MERGE_RESOLUTION|>--- conflicted
+++ resolved
@@ -56,11 +56,7 @@
 }
 
 void ___ieee80211_stop_rx_ba_session(struct sta_info *sta, u16 tid,
-<<<<<<< HEAD
-				     u16 initiator, u16 reason)
-=======
 				     u16 initiator, u16 reason, bool tx)
->>>>>>> 45f53cc9
 {
 	struct ieee80211_local *local = sta->local;
 	struct tid_ampdu_rx *tid_rx;
@@ -90,10 +86,7 @@
 				     tid, 0, reason);
 
 	del_timer_sync(&tid_rx->session_timer);
-<<<<<<< HEAD
-=======
 	del_timer_sync(&tid_rx->reorder_timer);
->>>>>>> 45f53cc9
 
 	call_rcu(&tid_rx->rcu_head, ieee80211_free_tid_rx);
 }
@@ -102,11 +95,7 @@
 				    u16 initiator, u16 reason, bool tx)
 {
 	mutex_lock(&sta->ampdu_mlme.mtx);
-<<<<<<< HEAD
-	___ieee80211_stop_rx_ba_session(sta, tid, initiator, reason);
-=======
 	___ieee80211_stop_rx_ba_session(sta, tid, initiator, reason, tx);
->>>>>>> 45f53cc9
 	mutex_unlock(&sta->ampdu_mlme.mtx);
 }
 
@@ -130,8 +119,6 @@
 #endif
 	set_bit(*ptid, sta->ampdu_mlme.tid_rx_timer_expired);
 	ieee80211_queue_work(&sta->local->hw, &sta->ampdu_mlme.work);
-<<<<<<< HEAD
-=======
 }
 
 static void sta_rx_agg_reorder_timer_expired(unsigned long data)
@@ -146,7 +133,6 @@
 	ieee80211_release_reorder_timeout(sta, *ptid);
 	spin_unlock(&sta->lock);
 	rcu_read_unlock();
->>>>>>> 45f53cc9
 }
 
 static void ieee80211_send_addba_resp(struct ieee80211_sub_if_data *sdata, u8 *da, u16 tid,
@@ -279,26 +265,18 @@
 #endif
 		goto end;
 	}
-<<<<<<< HEAD
+
+	spin_lock_init(&tid_agg_rx->reorder_lock);
 
 	/* rx timer */
 	tid_agg_rx->session_timer.function = sta_rx_agg_session_timer_expired;
 	tid_agg_rx->session_timer.data = (unsigned long)&sta->timer_to_tid[tid];
 	init_timer(&tid_agg_rx->session_timer);
-=======
-
-	spin_lock_init(&tid_agg_rx->reorder_lock);
-
-	/* rx timer */
-	tid_agg_rx->session_timer.function = sta_rx_agg_session_timer_expired;
-	tid_agg_rx->session_timer.data = (unsigned long)&sta->timer_to_tid[tid];
-	init_timer(&tid_agg_rx->session_timer);
 
 	/* rx reorder timer */
 	tid_agg_rx->reorder_timer.function = sta_rx_agg_reorder_timer_expired;
 	tid_agg_rx->reorder_timer.data = (unsigned long)&sta->timer_to_tid[tid];
 	init_timer(&tid_agg_rx->reorder_timer);
->>>>>>> 45f53cc9
 
 	/* prepare reordering buffer */
 	tid_agg_rx->reorder_buf =
