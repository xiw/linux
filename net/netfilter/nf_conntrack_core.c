/* Connection state tracking for netfilter.  This is separated from,
   but required by, the NAT layer; it can also be used by an iptables
   extension. */

/* (C) 1999-2001 Paul `Rusty' Russell
 * (C) 2002-2006 Netfilter Core Team <coreteam@netfilter.org>
 * (C) 2003,2004 USAGI/WIDE Project <http://www.linux-ipv6.org>
 *
 * This program is free software; you can redistribute it and/or modify
 * it under the terms of the GNU General Public License version 2 as
 * published by the Free Software Foundation.
 */

#include <linux/types.h>
#include <linux/netfilter.h>
#include <linux/module.h>
#include <linux/sched.h>
#include <linux/skbuff.h>
#include <linux/proc_fs.h>
#include <linux/vmalloc.h>
#include <linux/stddef.h>
#include <linux/slab.h>
#include <linux/random.h>
#include <linux/jhash.h>
#include <linux/err.h>
#include <linux/percpu.h>
#include <linux/moduleparam.h>
#include <linux/notifier.h>
#include <linux/kernel.h>
#include <linux/netdevice.h>
#include <linux/socket.h>
#include <linux/mm.h>
#include <linux/nsproxy.h>
#include <linux/rculist_nulls.h>

#include <net/netfilter/nf_conntrack.h>
#include <net/netfilter/nf_conntrack_l3proto.h>
#include <net/netfilter/nf_conntrack_l4proto.h>
#include <net/netfilter/nf_conntrack_expect.h>
#include <net/netfilter/nf_conntrack_helper.h>
#include <net/netfilter/nf_conntrack_core.h>
#include <net/netfilter/nf_conntrack_extend.h>
#include <net/netfilter/nf_conntrack_acct.h>
#include <net/netfilter/nf_conntrack_ecache.h>
#include <net/netfilter/nf_conntrack_zones.h>
#include <net/netfilter/nf_nat.h>
#include <net/netfilter/nf_nat_core.h>

#define NF_CONNTRACK_VERSION	"0.5.0"

int (*nfnetlink_parse_nat_setup_hook)(struct nf_conn *ct,
				      enum nf_nat_manip_type manip,
				      const struct nlattr *attr) __read_mostly;
EXPORT_SYMBOL_GPL(nfnetlink_parse_nat_setup_hook);

DEFINE_SPINLOCK(nf_conntrack_lock);
EXPORT_SYMBOL_GPL(nf_conntrack_lock);

unsigned int nf_conntrack_htable_size __read_mostly;
EXPORT_SYMBOL_GPL(nf_conntrack_htable_size);

unsigned int nf_conntrack_max __read_mostly;
EXPORT_SYMBOL_GPL(nf_conntrack_max);

DEFINE_PER_CPU(struct nf_conn, nf_conntrack_untracked);
EXPORT_PER_CPU_SYMBOL(nf_conntrack_untracked);

<<<<<<< HEAD
static unsigned int nf_conntrack_hash_rnd __read_mostly;
=======
unsigned int nf_conntrack_hash_rnd __read_mostly;
>>>>>>> 3cbea436

static u32 hash_conntrack_raw(const struct nf_conntrack_tuple *tuple, u16 zone)
{
	unsigned int n;

	/* The direction must be ignored, so we hash everything up to the
	 * destination ports (which is a multiple of 4) and treat the last
	 * three bytes manually.
	 */
	n = (sizeof(tuple->src) + sizeof(tuple->dst.u3)) / sizeof(u32);
	return jhash2((u32 *)tuple, n, zone ^ nf_conntrack_hash_rnd ^
		      (((__force __u16)tuple->dst.u.all << 16) |
		      tuple->dst.protonum));
}
<<<<<<< HEAD

static u32 __hash_bucket(u32 hash, unsigned int size)
{
	return ((u64)hash * size) >> 32;
}

static u32 hash_bucket(u32 hash, const struct net *net)
{
	return __hash_bucket(hash, net->ct.htable_size);
}

static u_int32_t __hash_conntrack(const struct nf_conntrack_tuple *tuple,
				  u16 zone, unsigned int size)
{
	return __hash_bucket(hash_conntrack_raw(tuple, zone), size);
}

static inline u_int32_t hash_conntrack(const struct net *net, u16 zone,
				       const struct nf_conntrack_tuple *tuple)
{
=======

static u32 __hash_bucket(u32 hash, unsigned int size)
{
	return ((u64)hash * size) >> 32;
}

static u32 hash_bucket(u32 hash, const struct net *net)
{
	return __hash_bucket(hash, net->ct.htable_size);
}

static u_int32_t __hash_conntrack(const struct nf_conntrack_tuple *tuple,
				  u16 zone, unsigned int size)
{
	return __hash_bucket(hash_conntrack_raw(tuple, zone), size);
}

static inline u_int32_t hash_conntrack(const struct net *net, u16 zone,
				       const struct nf_conntrack_tuple *tuple)
{
>>>>>>> 3cbea436
	return __hash_conntrack(tuple, zone, net->ct.htable_size);
}

bool
nf_ct_get_tuple(const struct sk_buff *skb,
		unsigned int nhoff,
		unsigned int dataoff,
		u_int16_t l3num,
		u_int8_t protonum,
		struct nf_conntrack_tuple *tuple,
		const struct nf_conntrack_l3proto *l3proto,
		const struct nf_conntrack_l4proto *l4proto)
{
	memset(tuple, 0, sizeof(*tuple));

	tuple->src.l3num = l3num;
	if (l3proto->pkt_to_tuple(skb, nhoff, tuple) == 0)
		return false;

	tuple->dst.protonum = protonum;
	tuple->dst.dir = IP_CT_DIR_ORIGINAL;

	return l4proto->pkt_to_tuple(skb, dataoff, tuple);
}
EXPORT_SYMBOL_GPL(nf_ct_get_tuple);

bool nf_ct_get_tuplepr(const struct sk_buff *skb, unsigned int nhoff,
		       u_int16_t l3num, struct nf_conntrack_tuple *tuple)
{
	struct nf_conntrack_l3proto *l3proto;
	struct nf_conntrack_l4proto *l4proto;
	unsigned int protoff;
	u_int8_t protonum;
	int ret;

	rcu_read_lock();

	l3proto = __nf_ct_l3proto_find(l3num);
	ret = l3proto->get_l4proto(skb, nhoff, &protoff, &protonum);
	if (ret != NF_ACCEPT) {
		rcu_read_unlock();
		return false;
	}

	l4proto = __nf_ct_l4proto_find(l3num, protonum);

	ret = nf_ct_get_tuple(skb, nhoff, protoff, l3num, protonum, tuple,
			      l3proto, l4proto);

	rcu_read_unlock();
	return ret;
}
EXPORT_SYMBOL_GPL(nf_ct_get_tuplepr);

bool
nf_ct_invert_tuple(struct nf_conntrack_tuple *inverse,
		   const struct nf_conntrack_tuple *orig,
		   const struct nf_conntrack_l3proto *l3proto,
		   const struct nf_conntrack_l4proto *l4proto)
{
	memset(inverse, 0, sizeof(*inverse));

	inverse->src.l3num = orig->src.l3num;
	if (l3proto->invert_tuple(inverse, orig) == 0)
		return false;

	inverse->dst.dir = !orig->dst.dir;

	inverse->dst.protonum = orig->dst.protonum;
	return l4proto->invert_tuple(inverse, orig);
}
EXPORT_SYMBOL_GPL(nf_ct_invert_tuple);

static void
clean_from_lists(struct nf_conn *ct)
{
	pr_debug("clean_from_lists(%p)\n", ct);
	hlist_nulls_del_rcu(&ct->tuplehash[IP_CT_DIR_ORIGINAL].hnnode);
	hlist_nulls_del_rcu(&ct->tuplehash[IP_CT_DIR_REPLY].hnnode);

	/* Destroy all pending expectations */
	nf_ct_remove_expectations(ct);
}

static void
destroy_conntrack(struct nf_conntrack *nfct)
{
	struct nf_conn *ct = (struct nf_conn *)nfct;
	struct net *net = nf_ct_net(ct);
	struct nf_conntrack_l4proto *l4proto;

	pr_debug("destroy_conntrack(%p)\n", ct);
	NF_CT_ASSERT(atomic_read(&nfct->use) == 0);
	NF_CT_ASSERT(!timer_pending(&ct->timeout));

	/* To make sure we don't get any weird locking issues here:
	 * destroy_conntrack() MUST NOT be called with a write lock
	 * to nf_conntrack_lock!!! -HW */
	rcu_read_lock();
	l4proto = __nf_ct_l4proto_find(nf_ct_l3num(ct), nf_ct_protonum(ct));
	if (l4proto && l4proto->destroy)
		l4proto->destroy(ct);

	rcu_read_unlock();

	spin_lock_bh(&nf_conntrack_lock);
	/* Expectations will have been removed in clean_from_lists,
	 * except TFTP can create an expectation on the first packet,
	 * before connection is in the list, so we need to clean here,
	 * too. */
	nf_ct_remove_expectations(ct);

	/* We overload first tuple to link into unconfirmed list. */
	if (!nf_ct_is_confirmed(ct)) {
		BUG_ON(hlist_nulls_unhashed(&ct->tuplehash[IP_CT_DIR_ORIGINAL].hnnode));
		hlist_nulls_del_rcu(&ct->tuplehash[IP_CT_DIR_ORIGINAL].hnnode);
	}

	NF_CT_STAT_INC(net, delete);
	spin_unlock_bh(&nf_conntrack_lock);

	if (ct->master)
		nf_ct_put(ct->master);

	pr_debug("destroy_conntrack: returning ct=%p to slab\n", ct);
	nf_conntrack_free(ct);
}

void nf_ct_delete_from_lists(struct nf_conn *ct)
{
	struct net *net = nf_ct_net(ct);

	nf_ct_helper_destroy(ct);
	spin_lock_bh(&nf_conntrack_lock);
	/* Inside lock so preempt is disabled on module removal path.
	 * Otherwise we can get spurious warnings. */
	NF_CT_STAT_INC(net, delete_list);
	clean_from_lists(ct);
	spin_unlock_bh(&nf_conntrack_lock);
}
EXPORT_SYMBOL_GPL(nf_ct_delete_from_lists);

static void death_by_event(unsigned long ul_conntrack)
{
	struct nf_conn *ct = (void *)ul_conntrack;
	struct net *net = nf_ct_net(ct);

	if (nf_conntrack_event(IPCT_DESTROY, ct) < 0) {
		/* bad luck, let's retry again */
		ct->timeout.expires = jiffies +
			(random32() % net->ct.sysctl_events_retry_timeout);
		add_timer(&ct->timeout);
		return;
	}
	/* we've got the event delivered, now it's dying */
	set_bit(IPS_DYING_BIT, &ct->status);
	spin_lock(&nf_conntrack_lock);
	hlist_nulls_del(&ct->tuplehash[IP_CT_DIR_ORIGINAL].hnnode);
	spin_unlock(&nf_conntrack_lock);
	nf_ct_put(ct);
}

void nf_ct_insert_dying_list(struct nf_conn *ct)
{
	struct net *net = nf_ct_net(ct);

	/* add this conntrack to the dying list */
	spin_lock_bh(&nf_conntrack_lock);
	hlist_nulls_add_head(&ct->tuplehash[IP_CT_DIR_ORIGINAL].hnnode,
			     &net->ct.dying);
	spin_unlock_bh(&nf_conntrack_lock);
	/* set a new timer to retry event delivery */
	setup_timer(&ct->timeout, death_by_event, (unsigned long)ct);
	ct->timeout.expires = jiffies +
		(random32() % net->ct.sysctl_events_retry_timeout);
	add_timer(&ct->timeout);
}
EXPORT_SYMBOL_GPL(nf_ct_insert_dying_list);

static void death_by_timeout(unsigned long ul_conntrack)
{
	struct nf_conn *ct = (void *)ul_conntrack;

	if (!test_bit(IPS_DYING_BIT, &ct->status) &&
	    unlikely(nf_conntrack_event(IPCT_DESTROY, ct) < 0)) {
		/* destroy event was not delivered */
		nf_ct_delete_from_lists(ct);
		nf_ct_insert_dying_list(ct);
		return;
	}
	set_bit(IPS_DYING_BIT, &ct->status);
	nf_ct_delete_from_lists(ct);
	nf_ct_put(ct);
}

/*
 * Warning :
 * - Caller must take a reference on returned object
 *   and recheck nf_ct_tuple_equal(tuple, &h->tuple)
 * OR
 * - Caller must lock nf_conntrack_lock before calling this function
 */
static struct nf_conntrack_tuple_hash *
____nf_conntrack_find(struct net *net, u16 zone,
		      const struct nf_conntrack_tuple *tuple, u32 hash)
{
	struct nf_conntrack_tuple_hash *h;
	struct hlist_nulls_node *n;
	unsigned int bucket = hash_bucket(hash, net);

	/* Disable BHs the entire time since we normally need to disable them
	 * at least once for the stats anyway.
	 */
	local_bh_disable();
begin:
	hlist_nulls_for_each_entry_rcu(h, n, &net->ct.hash[bucket], hnnode) {
		if (nf_ct_tuple_equal(tuple, &h->tuple) &&
		    nf_ct_zone(nf_ct_tuplehash_to_ctrack(h)) == zone) {
			NF_CT_STAT_INC(net, found);
			local_bh_enable();
			return h;
		}
		NF_CT_STAT_INC(net, searched);
	}
	/*
	 * if the nulls value we got at the end of this lookup is
	 * not the expected one, we must restart lookup.
	 * We probably met an item that was moved to another chain.
	 */
	if (get_nulls_value(n) != bucket) {
		NF_CT_STAT_INC(net, search_restart);
		goto begin;
	}
	local_bh_enable();

	return NULL;
}

struct nf_conntrack_tuple_hash *
__nf_conntrack_find(struct net *net, u16 zone,
		    const struct nf_conntrack_tuple *tuple)
{
	return ____nf_conntrack_find(net, zone, tuple,
				     hash_conntrack_raw(tuple, zone));
}
EXPORT_SYMBOL_GPL(__nf_conntrack_find);

/* Find a connection corresponding to a tuple. */
static struct nf_conntrack_tuple_hash *
__nf_conntrack_find_get(struct net *net, u16 zone,
			const struct nf_conntrack_tuple *tuple, u32 hash)
{
	struct nf_conntrack_tuple_hash *h;
	struct nf_conn *ct;

	rcu_read_lock();
begin:
	h = ____nf_conntrack_find(net, zone, tuple, hash);
	if (h) {
		ct = nf_ct_tuplehash_to_ctrack(h);
		if (unlikely(nf_ct_is_dying(ct) ||
			     !atomic_inc_not_zero(&ct->ct_general.use)))
			h = NULL;
		else {
			if (unlikely(!nf_ct_tuple_equal(tuple, &h->tuple) ||
				     nf_ct_zone(ct) != zone)) {
				nf_ct_put(ct);
				goto begin;
			}
		}
	}
	rcu_read_unlock();

	return h;
}

struct nf_conntrack_tuple_hash *
nf_conntrack_find_get(struct net *net, u16 zone,
		      const struct nf_conntrack_tuple *tuple)
{
	return __nf_conntrack_find_get(net, zone, tuple,
				       hash_conntrack_raw(tuple, zone));
}
EXPORT_SYMBOL_GPL(nf_conntrack_find_get);

static void __nf_conntrack_hash_insert(struct nf_conn *ct,
				       unsigned int hash,
				       unsigned int repl_hash)
{
	struct net *net = nf_ct_net(ct);

	hlist_nulls_add_head_rcu(&ct->tuplehash[IP_CT_DIR_ORIGINAL].hnnode,
			   &net->ct.hash[hash]);
	hlist_nulls_add_head_rcu(&ct->tuplehash[IP_CT_DIR_REPLY].hnnode,
			   &net->ct.hash[repl_hash]);
}

void nf_conntrack_hash_insert(struct nf_conn *ct)
{
	struct net *net = nf_ct_net(ct);
	unsigned int hash, repl_hash;
	u16 zone;

	zone = nf_ct_zone(ct);
	hash = hash_conntrack(net, zone, &ct->tuplehash[IP_CT_DIR_ORIGINAL].tuple);
	repl_hash = hash_conntrack(net, zone, &ct->tuplehash[IP_CT_DIR_REPLY].tuple);

	__nf_conntrack_hash_insert(ct, hash, repl_hash);
}
EXPORT_SYMBOL_GPL(nf_conntrack_hash_insert);

/* Confirm a connection given skb; places it in hash table */
int
__nf_conntrack_confirm(struct sk_buff *skb)
{
	unsigned int hash, repl_hash;
	struct nf_conntrack_tuple_hash *h;
	struct nf_conn *ct;
	struct nf_conn_help *help;
	struct hlist_nulls_node *n;
	enum ip_conntrack_info ctinfo;
	struct net *net;
	u16 zone;

	ct = nf_ct_get(skb, &ctinfo);
	net = nf_ct_net(ct);

	/* ipt_REJECT uses nf_conntrack_attach to attach related
	   ICMP/TCP RST packets in other direction.  Actual packet
	   which created connection will be IP_CT_NEW or for an
	   expected connection, IP_CT_RELATED. */
	if (CTINFO2DIR(ctinfo) != IP_CT_DIR_ORIGINAL)
		return NF_ACCEPT;

	zone = nf_ct_zone(ct);
	/* reuse the hash saved before */
	hash = *(unsigned long *)&ct->tuplehash[IP_CT_DIR_REPLY].hnnode.pprev;
	hash = hash_bucket(hash, net);
	repl_hash = hash_conntrack(net, zone,
				   &ct->tuplehash[IP_CT_DIR_REPLY].tuple);

	/* We're not in hash table, and we refuse to set up related
	   connections for unconfirmed conns.  But packet copies and
	   REJECT will give spurious warnings here. */
	/* NF_CT_ASSERT(atomic_read(&ct->ct_general.use) == 1); */

	/* No external references means noone else could have
	   confirmed us. */
	NF_CT_ASSERT(!nf_ct_is_confirmed(ct));
	pr_debug("Confirming conntrack %p\n", ct);

	spin_lock_bh(&nf_conntrack_lock);

	/* We have to check the DYING flag inside the lock to prevent
	   a race against nf_ct_get_next_corpse() possibly called from
	   user context, else we insert an already 'dead' hash, blocking
	   further use of that particular connection -JM */

	if (unlikely(nf_ct_is_dying(ct))) {
		spin_unlock_bh(&nf_conntrack_lock);
		return NF_ACCEPT;
	}

	/* See if there's one in the list already, including reverse:
	   NAT could have grabbed it without realizing, since we're
	   not in the hash.  If there is, we lost race. */
	hlist_nulls_for_each_entry(h, n, &net->ct.hash[hash], hnnode)
		if (nf_ct_tuple_equal(&ct->tuplehash[IP_CT_DIR_ORIGINAL].tuple,
				      &h->tuple) &&
		    zone == nf_ct_zone(nf_ct_tuplehash_to_ctrack(h)))
			goto out;
	hlist_nulls_for_each_entry(h, n, &net->ct.hash[repl_hash], hnnode)
		if (nf_ct_tuple_equal(&ct->tuplehash[IP_CT_DIR_REPLY].tuple,
				      &h->tuple) &&
		    zone == nf_ct_zone(nf_ct_tuplehash_to_ctrack(h)))
			goto out;

	/* Remove from unconfirmed list */
	hlist_nulls_del_rcu(&ct->tuplehash[IP_CT_DIR_ORIGINAL].hnnode);

	/* Timer relative to confirmation time, not original
	   setting time, otherwise we'd get timer wrap in
	   weird delay cases. */
	ct->timeout.expires += jiffies;
	add_timer(&ct->timeout);
	atomic_inc(&ct->ct_general.use);
	set_bit(IPS_CONFIRMED_BIT, &ct->status);

	/* Since the lookup is lockless, hash insertion must be done after
	 * starting the timer and setting the CONFIRMED bit. The RCU barriers
	 * guarantee that no other CPU can find the conntrack before the above
	 * stores are visible.
	 */
	__nf_conntrack_hash_insert(ct, hash, repl_hash);
	NF_CT_STAT_INC(net, insert);
	spin_unlock_bh(&nf_conntrack_lock);

	help = nfct_help(ct);
	if (help && help->helper)
		nf_conntrack_event_cache(IPCT_HELPER, ct);

	nf_conntrack_event_cache(master_ct(ct) ?
				 IPCT_RELATED : IPCT_NEW, ct);
	return NF_ACCEPT;

out:
	NF_CT_STAT_INC(net, insert_failed);
	spin_unlock_bh(&nf_conntrack_lock);
	return NF_DROP;
}
EXPORT_SYMBOL_GPL(__nf_conntrack_confirm);

/* Returns true if a connection correspondings to the tuple (required
   for NAT). */
int
nf_conntrack_tuple_taken(const struct nf_conntrack_tuple *tuple,
			 const struct nf_conn *ignored_conntrack)
{
	struct net *net = nf_ct_net(ignored_conntrack);
	struct nf_conntrack_tuple_hash *h;
	struct hlist_nulls_node *n;
	struct nf_conn *ct;
	u16 zone = nf_ct_zone(ignored_conntrack);
	unsigned int hash = hash_conntrack(net, zone, tuple);

	/* Disable BHs the entire time since we need to disable them at
	 * least once for the stats anyway.
	 */
	rcu_read_lock_bh();
	hlist_nulls_for_each_entry_rcu(h, n, &net->ct.hash[hash], hnnode) {
		ct = nf_ct_tuplehash_to_ctrack(h);
		if (ct != ignored_conntrack &&
		    nf_ct_tuple_equal(tuple, &h->tuple) &&
		    nf_ct_zone(ct) == zone) {
			NF_CT_STAT_INC(net, found);
			rcu_read_unlock_bh();
			return 1;
		}
		NF_CT_STAT_INC(net, searched);
	}
	rcu_read_unlock_bh();

	return 0;
}
EXPORT_SYMBOL_GPL(nf_conntrack_tuple_taken);

#define NF_CT_EVICTION_RANGE	8

/* There's a small race here where we may free a just-assured
   connection.  Too bad: we're in trouble anyway. */
static noinline int early_drop(struct net *net, unsigned int hash)
{
	/* Use oldest entry, which is roughly LRU */
	struct nf_conntrack_tuple_hash *h;
	struct nf_conn *ct = NULL, *tmp;
	struct hlist_nulls_node *n;
	unsigned int i, cnt = 0;
	int dropped = 0;

	rcu_read_lock();
	for (i = 0; i < net->ct.htable_size; i++) {
		hlist_nulls_for_each_entry_rcu(h, n, &net->ct.hash[hash],
					 hnnode) {
			tmp = nf_ct_tuplehash_to_ctrack(h);
			if (!test_bit(IPS_ASSURED_BIT, &tmp->status))
				ct = tmp;
			cnt++;
		}

		if (ct != NULL) {
			if (likely(!nf_ct_is_dying(ct) &&
				   atomic_inc_not_zero(&ct->ct_general.use)))
				break;
			else
				ct = NULL;
		}

		if (cnt >= NF_CT_EVICTION_RANGE)
			break;

		hash = (hash + 1) % net->ct.htable_size;
	}
	rcu_read_unlock();

	if (!ct)
		return dropped;

	if (del_timer(&ct->timeout)) {
		death_by_timeout((unsigned long)ct);
		dropped = 1;
		NF_CT_STAT_INC_ATOMIC(net, early_drop);
	}
	nf_ct_put(ct);
	return dropped;
}

<<<<<<< HEAD
=======
void init_nf_conntrack_hash_rnd(void)
{
	unsigned int rand;

	/*
	 * Why not initialize nf_conntrack_rnd in a "init()" function ?
	 * Because there isn't enough entropy when system initializing,
	 * and we initialize it as late as possible.
	 */
	do {
		get_random_bytes(&rand, sizeof(rand));
	} while (!rand);
	cmpxchg(&nf_conntrack_hash_rnd, 0, rand);
}

>>>>>>> 3cbea436
static struct nf_conn *
__nf_conntrack_alloc(struct net *net, u16 zone,
		     const struct nf_conntrack_tuple *orig,
		     const struct nf_conntrack_tuple *repl,
		     gfp_t gfp, u32 hash)
{
	struct nf_conn *ct;

	if (unlikely(!nf_conntrack_hash_rnd)) {
<<<<<<< HEAD
		unsigned int rand;

		/*
		 * Why not initialize nf_conntrack_rnd in a "init()" function ?
		 * Because there isn't enough entropy when system initializing,
		 * and we initialize it as late as possible.
		 */
		do {
			get_random_bytes(&rand, sizeof(rand));
		} while (!rand);
		cmpxchg(&nf_conntrack_hash_rnd, 0, rand);

=======
		init_nf_conntrack_hash_rnd();
>>>>>>> 3cbea436
		/* recompute the hash as nf_conntrack_hash_rnd is initialized */
		hash = hash_conntrack_raw(orig, zone);
	}

	/* We don't want any race condition at early drop stage */
	atomic_inc(&net->ct.count);

	if (nf_conntrack_max &&
	    unlikely(atomic_read(&net->ct.count) > nf_conntrack_max)) {
		if (!early_drop(net, hash_bucket(hash, net))) {
			atomic_dec(&net->ct.count);
			if (net_ratelimit())
				printk(KERN_WARNING
				       "nf_conntrack: table full, dropping"
				       " packet.\n");
			return ERR_PTR(-ENOMEM);
		}
	}

	/*
	 * Do not use kmem_cache_zalloc(), as this cache uses
	 * SLAB_DESTROY_BY_RCU.
	 */
	ct = kmem_cache_alloc(net->ct.nf_conntrack_cachep, gfp);
	if (ct == NULL) {
		pr_debug("nf_conntrack_alloc: Can't alloc conntrack.\n");
		atomic_dec(&net->ct.count);
		return ERR_PTR(-ENOMEM);
	}
	/*
	 * Let ct->tuplehash[IP_CT_DIR_ORIGINAL].hnnode.next
	 * and ct->tuplehash[IP_CT_DIR_REPLY].hnnode.next unchanged.
	 */
	memset(&ct->tuplehash[IP_CT_DIR_MAX], 0,
	       sizeof(*ct) - offsetof(struct nf_conn, tuplehash[IP_CT_DIR_MAX]));
	spin_lock_init(&ct->lock);
	ct->tuplehash[IP_CT_DIR_ORIGINAL].tuple = *orig;
	ct->tuplehash[IP_CT_DIR_ORIGINAL].hnnode.pprev = NULL;
	ct->tuplehash[IP_CT_DIR_REPLY].tuple = *repl;
	/* save hash for reusing when confirming */
	*(unsigned long *)(&ct->tuplehash[IP_CT_DIR_REPLY].hnnode.pprev) = hash;
	/* Don't set timer yet: wait for confirmation */
	setup_timer(&ct->timeout, death_by_timeout, (unsigned long)ct);
	write_pnet(&ct->ct_net, net);
#ifdef CONFIG_NF_CONNTRACK_ZONES
	if (zone) {
		struct nf_conntrack_zone *nf_ct_zone;

		nf_ct_zone = nf_ct_ext_add(ct, NF_CT_EXT_ZONE, GFP_ATOMIC);
		if (!nf_ct_zone)
			goto out_free;
		nf_ct_zone->id = zone;
	}
#endif
	/*
	 * changes to lookup keys must be done before setting refcnt to 1
	 */
	smp_wmb();
	atomic_set(&ct->ct_general.use, 1);
	return ct;

#ifdef CONFIG_NF_CONNTRACK_ZONES
out_free:
	kmem_cache_free(net->ct.nf_conntrack_cachep, ct);
	return ERR_PTR(-ENOMEM);
#endif
}

struct nf_conn *nf_conntrack_alloc(struct net *net, u16 zone,
				   const struct nf_conntrack_tuple *orig,
				   const struct nf_conntrack_tuple *repl,
				   gfp_t gfp)
{
	return __nf_conntrack_alloc(net, zone, orig, repl, gfp, 0);
}
EXPORT_SYMBOL_GPL(nf_conntrack_alloc);

void nf_conntrack_free(struct nf_conn *ct)
{
	struct net *net = nf_ct_net(ct);

	nf_ct_ext_destroy(ct);
	atomic_dec(&net->ct.count);
	nf_ct_ext_free(ct);
	kmem_cache_free(net->ct.nf_conntrack_cachep, ct);
}
EXPORT_SYMBOL_GPL(nf_conntrack_free);

/* Allocate a new conntrack: we return -ENOMEM if classification
   failed due to stress.  Otherwise it really is unclassifiable. */
static struct nf_conntrack_tuple_hash *
init_conntrack(struct net *net, struct nf_conn *tmpl,
	       const struct nf_conntrack_tuple *tuple,
	       struct nf_conntrack_l3proto *l3proto,
	       struct nf_conntrack_l4proto *l4proto,
	       struct sk_buff *skb,
	       unsigned int dataoff, u32 hash)
{
	struct nf_conn *ct;
	struct nf_conn_help *help;
	struct nf_conntrack_tuple repl_tuple;
	struct nf_conntrack_ecache *ecache;
	struct nf_conntrack_expect *exp;
	u16 zone = tmpl ? nf_ct_zone(tmpl) : NF_CT_DEFAULT_ZONE;

	if (!nf_ct_invert_tuple(&repl_tuple, tuple, l3proto, l4proto)) {
		pr_debug("Can't invert tuple.\n");
		return NULL;
	}

	ct = __nf_conntrack_alloc(net, zone, tuple, &repl_tuple, GFP_ATOMIC,
				  hash);
	if (IS_ERR(ct)) {
		pr_debug("Can't allocate conntrack.\n");
		return (struct nf_conntrack_tuple_hash *)ct;
	}

	if (!l4proto->new(ct, skb, dataoff)) {
		nf_conntrack_free(ct);
		pr_debug("init conntrack: can't track with proto module\n");
		return NULL;
	}

	nf_ct_acct_ext_add(ct, GFP_ATOMIC);

	ecache = tmpl ? nf_ct_ecache_find(tmpl) : NULL;
	nf_ct_ecache_ext_add(ct, ecache ? ecache->ctmask : 0,
				 ecache ? ecache->expmask : 0,
			     GFP_ATOMIC);

	spin_lock_bh(&nf_conntrack_lock);
	exp = nf_ct_find_expectation(net, zone, tuple);
	if (exp) {
		pr_debug("conntrack: expectation arrives ct=%p exp=%p\n",
			 ct, exp);
		/* Welcome, Mr. Bond.  We've been expecting you... */
		__set_bit(IPS_EXPECTED_BIT, &ct->status);
		ct->master = exp->master;
		if (exp->helper) {
			help = nf_ct_helper_ext_add(ct, GFP_ATOMIC);
			if (help)
				rcu_assign_pointer(help->helper, exp->helper);
		}

#ifdef CONFIG_NF_CONNTRACK_MARK
		ct->mark = exp->master->mark;
#endif
#ifdef CONFIG_NF_CONNTRACK_SECMARK
		ct->secmark = exp->master->secmark;
#endif
		nf_conntrack_get(&ct->master->ct_general);
		NF_CT_STAT_INC(net, expect_new);
	} else {
		__nf_ct_try_assign_helper(ct, tmpl, GFP_ATOMIC);
		NF_CT_STAT_INC(net, new);
	}

	/* Overload tuple linked list to put us in unconfirmed list. */
	hlist_nulls_add_head_rcu(&ct->tuplehash[IP_CT_DIR_ORIGINAL].hnnode,
		       &net->ct.unconfirmed);

	spin_unlock_bh(&nf_conntrack_lock);

	if (exp) {
		if (exp->expectfn)
			exp->expectfn(ct, exp);
		nf_ct_expect_put(exp);
	}

	return &ct->tuplehash[IP_CT_DIR_ORIGINAL];
}

/* On success, returns conntrack ptr, sets skb->nfct and ctinfo */
static inline struct nf_conn *
resolve_normal_ct(struct net *net, struct nf_conn *tmpl,
		  struct sk_buff *skb,
		  unsigned int dataoff,
		  u_int16_t l3num,
		  u_int8_t protonum,
		  struct nf_conntrack_l3proto *l3proto,
		  struct nf_conntrack_l4proto *l4proto,
		  int *set_reply,
		  enum ip_conntrack_info *ctinfo)
{
	struct nf_conntrack_tuple tuple;
	struct nf_conntrack_tuple_hash *h;
	struct nf_conn *ct;
	u16 zone = tmpl ? nf_ct_zone(tmpl) : NF_CT_DEFAULT_ZONE;
	u32 hash;

	if (!nf_ct_get_tuple(skb, skb_network_offset(skb),
			     dataoff, l3num, protonum, &tuple, l3proto,
			     l4proto)) {
		pr_debug("resolve_normal_ct: Can't get tuple\n");
		return NULL;
	}

	/* look for tuple match */
	hash = hash_conntrack_raw(&tuple, zone);
	h = __nf_conntrack_find_get(net, zone, &tuple, hash);
	if (!h) {
		h = init_conntrack(net, tmpl, &tuple, l3proto, l4proto,
				   skb, dataoff, hash);
		if (!h)
			return NULL;
		if (IS_ERR(h))
			return (void *)h;
	}
	ct = nf_ct_tuplehash_to_ctrack(h);

	/* It exists; we have (non-exclusive) reference. */
	if (NF_CT_DIRECTION(h) == IP_CT_DIR_REPLY) {
		*ctinfo = IP_CT_ESTABLISHED + IP_CT_IS_REPLY;
		/* Please set reply bit if this packet OK */
		*set_reply = 1;
	} else {
		/* Once we've had two way comms, always ESTABLISHED. */
		if (test_bit(IPS_SEEN_REPLY_BIT, &ct->status)) {
			pr_debug("nf_conntrack_in: normal packet for %p\n", ct);
			*ctinfo = IP_CT_ESTABLISHED;
		} else if (test_bit(IPS_EXPECTED_BIT, &ct->status)) {
			pr_debug("nf_conntrack_in: related packet for %p\n",
				 ct);
			*ctinfo = IP_CT_RELATED;
		} else {
			pr_debug("nf_conntrack_in: new packet for %p\n", ct);
			*ctinfo = IP_CT_NEW;
		}
		*set_reply = 0;
	}
	skb->nfct = &ct->ct_general;
	skb->nfctinfo = *ctinfo;
	return ct;
}

unsigned int
nf_conntrack_in(struct net *net, u_int8_t pf, unsigned int hooknum,
		struct sk_buff *skb)
{
	struct nf_conn *ct, *tmpl = NULL;
	enum ip_conntrack_info ctinfo;
	struct nf_conntrack_l3proto *l3proto;
	struct nf_conntrack_l4proto *l4proto;
	unsigned int dataoff;
	u_int8_t protonum;
	int set_reply = 0;
	int ret;

	if (skb->nfct) {
		/* Previously seen (loopback or untracked)?  Ignore. */
		tmpl = (struct nf_conn *)skb->nfct;
		if (!nf_ct_is_template(tmpl)) {
			NF_CT_STAT_INC_ATOMIC(net, ignore);
			return NF_ACCEPT;
		}
		skb->nfct = NULL;
	}

	/* rcu_read_lock()ed by nf_hook_slow */
	l3proto = __nf_ct_l3proto_find(pf);
	ret = l3proto->get_l4proto(skb, skb_network_offset(skb),
				   &dataoff, &protonum);
	if (ret <= 0) {
		pr_debug("not prepared to track yet or error occured\n");
		NF_CT_STAT_INC_ATOMIC(net, error);
		NF_CT_STAT_INC_ATOMIC(net, invalid);
		ret = -ret;
		goto out;
	}

	l4proto = __nf_ct_l4proto_find(pf, protonum);

	/* It may be an special packet, error, unclean...
	 * inverse of the return code tells to the netfilter
	 * core what to do with the packet. */
	if (l4proto->error != NULL) {
		ret = l4proto->error(net, tmpl, skb, dataoff, &ctinfo,
				     pf, hooknum);
		if (ret <= 0) {
			NF_CT_STAT_INC_ATOMIC(net, error);
			NF_CT_STAT_INC_ATOMIC(net, invalid);
			ret = -ret;
			goto out;
		}
	}

	ct = resolve_normal_ct(net, tmpl, skb, dataoff, pf, protonum,
			       l3proto, l4proto, &set_reply, &ctinfo);
	if (!ct) {
		/* Not valid part of a connection */
		NF_CT_STAT_INC_ATOMIC(net, invalid);
		ret = NF_ACCEPT;
		goto out;
	}

	if (IS_ERR(ct)) {
		/* Too stressed to deal. */
		NF_CT_STAT_INC_ATOMIC(net, drop);
		ret = NF_DROP;
		goto out;
	}

	NF_CT_ASSERT(skb->nfct);

	ret = l4proto->packet(ct, skb, dataoff, ctinfo, pf, hooknum);
	if (ret <= 0) {
		/* Invalid: inverse of the return code tells
		 * the netfilter core what to do */
		pr_debug("nf_conntrack_in: Can't track with proto module\n");
		nf_conntrack_put(skb->nfct);
		skb->nfct = NULL;
		NF_CT_STAT_INC_ATOMIC(net, invalid);
		if (ret == -NF_DROP)
			NF_CT_STAT_INC_ATOMIC(net, drop);
		ret = -ret;
		goto out;
	}

	if (set_reply && !test_and_set_bit(IPS_SEEN_REPLY_BIT, &ct->status))
		nf_conntrack_event_cache(IPCT_REPLY, ct);
out:
	if (tmpl)
		nf_ct_put(tmpl);

	return ret;
}
EXPORT_SYMBOL_GPL(nf_conntrack_in);

bool nf_ct_invert_tuplepr(struct nf_conntrack_tuple *inverse,
			  const struct nf_conntrack_tuple *orig)
{
	bool ret;

	rcu_read_lock();
	ret = nf_ct_invert_tuple(inverse, orig,
				 __nf_ct_l3proto_find(orig->src.l3num),
				 __nf_ct_l4proto_find(orig->src.l3num,
						      orig->dst.protonum));
	rcu_read_unlock();
	return ret;
}
EXPORT_SYMBOL_GPL(nf_ct_invert_tuplepr);

/* Alter reply tuple (maybe alter helper).  This is for NAT, and is
   implicitly racy: see __nf_conntrack_confirm */
void nf_conntrack_alter_reply(struct nf_conn *ct,
			      const struct nf_conntrack_tuple *newreply)
{
	struct nf_conn_help *help = nfct_help(ct);

	/* Should be unconfirmed, so not in hash table yet */
	NF_CT_ASSERT(!nf_ct_is_confirmed(ct));

	pr_debug("Altering reply tuple of %p to ", ct);
	nf_ct_dump_tuple(newreply);

	ct->tuplehash[IP_CT_DIR_REPLY].tuple = *newreply;
	if (ct->master || (help && !hlist_empty(&help->expectations)))
		return;

	rcu_read_lock();
	__nf_ct_try_assign_helper(ct, NULL, GFP_ATOMIC);
	rcu_read_unlock();
}
EXPORT_SYMBOL_GPL(nf_conntrack_alter_reply);

/* Refresh conntrack for this many jiffies and do accounting if do_acct is 1 */
void __nf_ct_refresh_acct(struct nf_conn *ct,
			  enum ip_conntrack_info ctinfo,
			  const struct sk_buff *skb,
			  unsigned long extra_jiffies,
			  int do_acct)
{
	NF_CT_ASSERT(ct->timeout.data == (unsigned long)ct);
	NF_CT_ASSERT(skb);

	/* Only update if this is not a fixed timeout */
	if (test_bit(IPS_FIXED_TIMEOUT_BIT, &ct->status))
		goto acct;

	/* If not in hash table, timer will not be active yet */
	if (!nf_ct_is_confirmed(ct)) {
		ct->timeout.expires = extra_jiffies;
	} else {
		unsigned long newtime = jiffies + extra_jiffies;

		/* Only update the timeout if the new timeout is at least
		   HZ jiffies from the old timeout. Need del_timer for race
		   avoidance (may already be dying). */
		if (newtime - ct->timeout.expires >= HZ)
			mod_timer_pending(&ct->timeout, newtime);
	}

acct:
	if (do_acct) {
		struct nf_conn_counter *acct;

		acct = nf_conn_acct_find(ct);
		if (acct) {
			spin_lock_bh(&ct->lock);
			acct[CTINFO2DIR(ctinfo)].packets++;
			acct[CTINFO2DIR(ctinfo)].bytes += skb->len;
			spin_unlock_bh(&ct->lock);
		}
	}
}
EXPORT_SYMBOL_GPL(__nf_ct_refresh_acct);

bool __nf_ct_kill_acct(struct nf_conn *ct,
		       enum ip_conntrack_info ctinfo,
		       const struct sk_buff *skb,
		       int do_acct)
{
	if (do_acct) {
		struct nf_conn_counter *acct;

		acct = nf_conn_acct_find(ct);
		if (acct) {
			spin_lock_bh(&ct->lock);
			acct[CTINFO2DIR(ctinfo)].packets++;
			acct[CTINFO2DIR(ctinfo)].bytes +=
				skb->len - skb_network_offset(skb);
			spin_unlock_bh(&ct->lock);
		}
	}

	if (del_timer(&ct->timeout)) {
		ct->timeout.function((unsigned long)ct);
		return true;
	}
	return false;
}
EXPORT_SYMBOL_GPL(__nf_ct_kill_acct);

#ifdef CONFIG_NF_CONNTRACK_ZONES
static struct nf_ct_ext_type nf_ct_zone_extend __read_mostly = {
	.len	= sizeof(struct nf_conntrack_zone),
	.align	= __alignof__(struct nf_conntrack_zone),
	.id	= NF_CT_EXT_ZONE,
};
#endif

#if defined(CONFIG_NF_CT_NETLINK) || defined(CONFIG_NF_CT_NETLINK_MODULE)

#include <linux/netfilter/nfnetlink.h>
#include <linux/netfilter/nfnetlink_conntrack.h>
#include <linux/mutex.h>

/* Generic function for tcp/udp/sctp/dccp and alike. This needs to be
 * in ip_conntrack_core, since we don't want the protocols to autoload
 * or depend on ctnetlink */
int nf_ct_port_tuple_to_nlattr(struct sk_buff *skb,
			       const struct nf_conntrack_tuple *tuple)
{
	NLA_PUT_BE16(skb, CTA_PROTO_SRC_PORT, tuple->src.u.tcp.port);
	NLA_PUT_BE16(skb, CTA_PROTO_DST_PORT, tuple->dst.u.tcp.port);
	return 0;

nla_put_failure:
	return -1;
}
EXPORT_SYMBOL_GPL(nf_ct_port_tuple_to_nlattr);

const struct nla_policy nf_ct_port_nla_policy[CTA_PROTO_MAX+1] = {
	[CTA_PROTO_SRC_PORT]  = { .type = NLA_U16 },
	[CTA_PROTO_DST_PORT]  = { .type = NLA_U16 },
};
EXPORT_SYMBOL_GPL(nf_ct_port_nla_policy);

int nf_ct_port_nlattr_to_tuple(struct nlattr *tb[],
			       struct nf_conntrack_tuple *t)
{
	if (!tb[CTA_PROTO_SRC_PORT] || !tb[CTA_PROTO_DST_PORT])
		return -EINVAL;

	t->src.u.tcp.port = nla_get_be16(tb[CTA_PROTO_SRC_PORT]);
	t->dst.u.tcp.port = nla_get_be16(tb[CTA_PROTO_DST_PORT]);

	return 0;
}
EXPORT_SYMBOL_GPL(nf_ct_port_nlattr_to_tuple);

int nf_ct_port_nlattr_tuple_size(void)
{
	return nla_policy_len(nf_ct_port_nla_policy, CTA_PROTO_MAX + 1);
}
EXPORT_SYMBOL_GPL(nf_ct_port_nlattr_tuple_size);
#endif

/* Used by ipt_REJECT and ip6t_REJECT. */
static void nf_conntrack_attach(struct sk_buff *nskb, struct sk_buff *skb)
{
	struct nf_conn *ct;
	enum ip_conntrack_info ctinfo;

	/* This ICMP is in reverse direction to the packet which caused it */
	ct = nf_ct_get(skb, &ctinfo);
	if (CTINFO2DIR(ctinfo) == IP_CT_DIR_ORIGINAL)
		ctinfo = IP_CT_RELATED + IP_CT_IS_REPLY;
	else
		ctinfo = IP_CT_RELATED;

	/* Attach to new skbuff, and increment count */
	nskb->nfct = &ct->ct_general;
	nskb->nfctinfo = ctinfo;
	nf_conntrack_get(nskb->nfct);
}

/* Bring out ya dead! */
static struct nf_conn *
get_next_corpse(struct net *net, int (*iter)(struct nf_conn *i, void *data),
		void *data, unsigned int *bucket)
{
	struct nf_conntrack_tuple_hash *h;
	struct nf_conn *ct;
	struct hlist_nulls_node *n;

	spin_lock_bh(&nf_conntrack_lock);
	for (; *bucket < net->ct.htable_size; (*bucket)++) {
		hlist_nulls_for_each_entry(h, n, &net->ct.hash[*bucket], hnnode) {
			ct = nf_ct_tuplehash_to_ctrack(h);
			if (iter(ct, data))
				goto found;
		}
	}
	hlist_nulls_for_each_entry(h, n, &net->ct.unconfirmed, hnnode) {
		ct = nf_ct_tuplehash_to_ctrack(h);
		if (iter(ct, data))
			set_bit(IPS_DYING_BIT, &ct->status);
	}
	spin_unlock_bh(&nf_conntrack_lock);
	return NULL;
found:
	atomic_inc(&ct->ct_general.use);
	spin_unlock_bh(&nf_conntrack_lock);
	return ct;
}

void nf_ct_iterate_cleanup(struct net *net,
			   int (*iter)(struct nf_conn *i, void *data),
			   void *data)
{
	struct nf_conn *ct;
	unsigned int bucket = 0;

	while ((ct = get_next_corpse(net, iter, data, &bucket)) != NULL) {
		/* Time to push up daises... */
		if (del_timer(&ct->timeout))
			death_by_timeout((unsigned long)ct);
		/* ... else the timer will get him soon. */

		nf_ct_put(ct);
	}
}
EXPORT_SYMBOL_GPL(nf_ct_iterate_cleanup);

struct __nf_ct_flush_report {
	u32 pid;
	int report;
};

static int kill_report(struct nf_conn *i, void *data)
{
	struct __nf_ct_flush_report *fr = (struct __nf_ct_flush_report *)data;

	/* If we fail to deliver the event, death_by_timeout() will retry */
	if (nf_conntrack_event_report(IPCT_DESTROY, i,
				      fr->pid, fr->report) < 0)
		return 1;

	/* Avoid the delivery of the destroy event in death_by_timeout(). */
	set_bit(IPS_DYING_BIT, &i->status);
	return 1;
}

static int kill_all(struct nf_conn *i, void *data)
{
	return 1;
}

void nf_ct_free_hashtable(void *hash, int vmalloced, unsigned int size)
{
	if (vmalloced)
		vfree(hash);
	else
		free_pages((unsigned long)hash,
			   get_order(sizeof(struct hlist_head) * size));
}
EXPORT_SYMBOL_GPL(nf_ct_free_hashtable);

void nf_conntrack_flush_report(struct net *net, u32 pid, int report)
{
	struct __nf_ct_flush_report fr = {
		.pid 	= pid,
		.report = report,
	};
	nf_ct_iterate_cleanup(net, kill_report, &fr);
}
EXPORT_SYMBOL_GPL(nf_conntrack_flush_report);

static void nf_ct_release_dying_list(struct net *net)
{
	struct nf_conntrack_tuple_hash *h;
	struct nf_conn *ct;
	struct hlist_nulls_node *n;

	spin_lock_bh(&nf_conntrack_lock);
	hlist_nulls_for_each_entry(h, n, &net->ct.dying, hnnode) {
		ct = nf_ct_tuplehash_to_ctrack(h);
		/* never fails to remove them, no listeners at this point */
		nf_ct_kill(ct);
	}
	spin_unlock_bh(&nf_conntrack_lock);
}

static int untrack_refs(void)
{
	int cnt = 0, cpu;

	for_each_possible_cpu(cpu) {
		struct nf_conn *ct = &per_cpu(nf_conntrack_untracked, cpu);

		cnt += atomic_read(&ct->ct_general.use) - 1;
	}
	return cnt;
}

static void nf_conntrack_cleanup_init_net(void)
{
	while (untrack_refs() > 0)
		schedule();

	nf_conntrack_helper_fini();
	nf_conntrack_proto_fini();
#ifdef CONFIG_NF_CONNTRACK_ZONES
	nf_ct_extend_unregister(&nf_ct_zone_extend);
#endif
}

static void nf_conntrack_cleanup_net(struct net *net)
{
 i_see_dead_people:
	nf_ct_iterate_cleanup(net, kill_all, NULL);
	nf_ct_release_dying_list(net);
	if (atomic_read(&net->ct.count) != 0) {
		schedule();
		goto i_see_dead_people;
	}

	nf_ct_free_hashtable(net->ct.hash, net->ct.hash_vmalloc,
			     net->ct.htable_size);
	nf_conntrack_ecache_fini(net);
	nf_conntrack_acct_fini(net);
	nf_conntrack_expect_fini(net);
	kmem_cache_destroy(net->ct.nf_conntrack_cachep);
	kfree(net->ct.slabname);
	free_percpu(net->ct.stat);
}

/* Mishearing the voices in his head, our hero wonders how he's
   supposed to kill the mall. */
void nf_conntrack_cleanup(struct net *net)
{
	if (net_eq(net, &init_net))
		rcu_assign_pointer(ip_ct_attach, NULL);

	/* This makes sure all current packets have passed through
	   netfilter framework.  Roll on, two-stage module
	   delete... */
	synchronize_net();

	nf_conntrack_cleanup_net(net);

	if (net_eq(net, &init_net)) {
		rcu_assign_pointer(nf_ct_destroy, NULL);
		nf_conntrack_cleanup_init_net();
	}
}

void *nf_ct_alloc_hashtable(unsigned int *sizep, int *vmalloced, int nulls)
{
	struct hlist_nulls_head *hash;
	unsigned int nr_slots, i;
	size_t sz;

	*vmalloced = 0;

	BUILD_BUG_ON(sizeof(struct hlist_nulls_head) != sizeof(struct hlist_head));
	nr_slots = *sizep = roundup(*sizep, PAGE_SIZE / sizeof(struct hlist_nulls_head));
	sz = nr_slots * sizeof(struct hlist_nulls_head);
	hash = (void *)__get_free_pages(GFP_KERNEL | __GFP_NOWARN | __GFP_ZERO,
					get_order(sz));
	if (!hash) {
		*vmalloced = 1;
		printk(KERN_WARNING "nf_conntrack: falling back to vmalloc.\n");
		hash = __vmalloc(sz, GFP_KERNEL | __GFP_HIGHMEM | __GFP_ZERO,
				 PAGE_KERNEL);
	}

	if (hash && nulls)
		for (i = 0; i < nr_slots; i++)
			INIT_HLIST_NULLS_HEAD(&hash[i], i);

	return hash;
}
EXPORT_SYMBOL_GPL(nf_ct_alloc_hashtable);

int nf_conntrack_set_hashsize(const char *val, struct kernel_param *kp)
{
	int i, bucket, vmalloced, old_vmalloced;
	unsigned int hashsize, old_size;
	struct hlist_nulls_head *hash, *old_hash;
	struct nf_conntrack_tuple_hash *h;
	struct nf_conn *ct;

	if (current->nsproxy->net_ns != &init_net)
		return -EOPNOTSUPP;

	/* On boot, we can set this without any fancy locking. */
	if (!nf_conntrack_htable_size)
		return param_set_uint(val, kp);

	hashsize = simple_strtoul(val, NULL, 0);
	if (!hashsize)
		return -EINVAL;

	hash = nf_ct_alloc_hashtable(&hashsize, &vmalloced, 1);
	if (!hash)
		return -ENOMEM;

	/* Lookups in the old hash might happen in parallel, which means we
	 * might get false negatives during connection lookup. New connections
	 * created because of a false negative won't make it into the hash
	 * though since that required taking the lock.
	 */
	spin_lock_bh(&nf_conntrack_lock);
	for (i = 0; i < init_net.ct.htable_size; i++) {
		while (!hlist_nulls_empty(&init_net.ct.hash[i])) {
			h = hlist_nulls_entry(init_net.ct.hash[i].first,
					struct nf_conntrack_tuple_hash, hnnode);
			ct = nf_ct_tuplehash_to_ctrack(h);
			hlist_nulls_del_rcu(&h->hnnode);
			bucket = __hash_conntrack(&h->tuple, nf_ct_zone(ct),
						  hashsize);
			hlist_nulls_add_head_rcu(&h->hnnode, &hash[bucket]);
		}
	}
	old_size = init_net.ct.htable_size;
	old_vmalloced = init_net.ct.hash_vmalloc;
	old_hash = init_net.ct.hash;

	init_net.ct.htable_size = nf_conntrack_htable_size = hashsize;
	init_net.ct.hash_vmalloc = vmalloced;
	init_net.ct.hash = hash;
	spin_unlock_bh(&nf_conntrack_lock);

	nf_ct_free_hashtable(old_hash, old_vmalloced, old_size);
	return 0;
}
EXPORT_SYMBOL_GPL(nf_conntrack_set_hashsize);

module_param_call(hashsize, nf_conntrack_set_hashsize, param_get_uint,
		  &nf_conntrack_htable_size, 0600);

void nf_ct_untracked_status_or(unsigned long bits)
{
	int cpu;

	for_each_possible_cpu(cpu)
		per_cpu(nf_conntrack_untracked, cpu).status |= bits;
}
EXPORT_SYMBOL_GPL(nf_ct_untracked_status_or);

static int nf_conntrack_init_init_net(void)
{
	int max_factor = 8;
	int ret, cpu;

	/* Idea from tcp.c: use 1/16384 of memory.  On i386: 32MB
	 * machine has 512 buckets. >= 1GB machines have 16384 buckets. */
	if (!nf_conntrack_htable_size) {
		nf_conntrack_htable_size
			= (((totalram_pages << PAGE_SHIFT) / 16384)
			   / sizeof(struct hlist_head));
		if (totalram_pages > (1024 * 1024 * 1024 / PAGE_SIZE))
			nf_conntrack_htable_size = 16384;
		if (nf_conntrack_htable_size < 32)
			nf_conntrack_htable_size = 32;

		/* Use a max. factor of four by default to get the same max as
		 * with the old struct list_heads. When a table size is given
		 * we use the old value of 8 to avoid reducing the max.
		 * entries. */
		max_factor = 4;
	}
	nf_conntrack_max = max_factor * nf_conntrack_htable_size;

	printk(KERN_INFO "nf_conntrack version %s (%u buckets, %d max)\n",
	       NF_CONNTRACK_VERSION, nf_conntrack_htable_size,
	       nf_conntrack_max);

	ret = nf_conntrack_proto_init();
	if (ret < 0)
		goto err_proto;

	ret = nf_conntrack_helper_init();
	if (ret < 0)
		goto err_helper;

#ifdef CONFIG_NF_CONNTRACK_ZONES
	ret = nf_ct_extend_register(&nf_ct_zone_extend);
	if (ret < 0)
		goto err_extend;
#endif
	/* Set up fake conntrack: to never be deleted, not in any hashes */
	for_each_possible_cpu(cpu) {
		struct nf_conn *ct = &per_cpu(nf_conntrack_untracked, cpu);
		write_pnet(&ct->ct_net, &init_net);
		atomic_set(&ct->ct_general.use, 1);
	}
	/*  - and look it like as a confirmed connection */
	nf_ct_untracked_status_or(IPS_CONFIRMED | IPS_UNTRACKED);
	return 0;

#ifdef CONFIG_NF_CONNTRACK_ZONES
err_extend:
	nf_conntrack_helper_fini();
#endif
err_helper:
	nf_conntrack_proto_fini();
err_proto:
	return ret;
}

/*
 * We need to use special "null" values, not used in hash table
 */
#define UNCONFIRMED_NULLS_VAL	((1<<30)+0)
#define DYING_NULLS_VAL		((1<<30)+1)

static int nf_conntrack_init_net(struct net *net)
{
	int ret;

	atomic_set(&net->ct.count, 0);
	INIT_HLIST_NULLS_HEAD(&net->ct.unconfirmed, UNCONFIRMED_NULLS_VAL);
	INIT_HLIST_NULLS_HEAD(&net->ct.dying, DYING_NULLS_VAL);
	net->ct.stat = alloc_percpu(struct ip_conntrack_stat);
	if (!net->ct.stat) {
		ret = -ENOMEM;
		goto err_stat;
	}

	net->ct.slabname = kasprintf(GFP_KERNEL, "nf_conntrack_%p", net);
	if (!net->ct.slabname) {
		ret = -ENOMEM;
		goto err_slabname;
	}

	net->ct.nf_conntrack_cachep = kmem_cache_create(net->ct.slabname,
							sizeof(struct nf_conn), 0,
							SLAB_DESTROY_BY_RCU, NULL);
	if (!net->ct.nf_conntrack_cachep) {
		printk(KERN_ERR "Unable to create nf_conn slab cache\n");
		ret = -ENOMEM;
		goto err_cache;
	}

	net->ct.htable_size = nf_conntrack_htable_size;
	net->ct.hash = nf_ct_alloc_hashtable(&net->ct.htable_size,
					     &net->ct.hash_vmalloc, 1);
	if (!net->ct.hash) {
		ret = -ENOMEM;
		printk(KERN_ERR "Unable to create nf_conntrack_hash\n");
		goto err_hash;
	}
	ret = nf_conntrack_expect_init(net);
	if (ret < 0)
		goto err_expect;
	ret = nf_conntrack_acct_init(net);
	if (ret < 0)
		goto err_acct;
	ret = nf_conntrack_ecache_init(net);
	if (ret < 0)
		goto err_ecache;

	return 0;

err_ecache:
	nf_conntrack_acct_fini(net);
err_acct:
	nf_conntrack_expect_fini(net);
err_expect:
	nf_ct_free_hashtable(net->ct.hash, net->ct.hash_vmalloc,
			     net->ct.htable_size);
err_hash:
	kmem_cache_destroy(net->ct.nf_conntrack_cachep);
err_cache:
	kfree(net->ct.slabname);
err_slabname:
	free_percpu(net->ct.stat);
err_stat:
	return ret;
}

s16 (*nf_ct_nat_offset)(const struct nf_conn *ct,
			enum ip_conntrack_dir dir,
			u32 seq);
EXPORT_SYMBOL_GPL(nf_ct_nat_offset);

int nf_conntrack_init(struct net *net)
{
	int ret;

	if (net_eq(net, &init_net)) {
		ret = nf_conntrack_init_init_net();
		if (ret < 0)
			goto out_init_net;
	}
	ret = nf_conntrack_init_net(net);
	if (ret < 0)
		goto out_net;

	if (net_eq(net, &init_net)) {
		/* For use by REJECT target */
		rcu_assign_pointer(ip_ct_attach, nf_conntrack_attach);
		rcu_assign_pointer(nf_ct_destroy, destroy_conntrack);

		/* Howto get NAT offsets */
		rcu_assign_pointer(nf_ct_nat_offset, NULL);
	}
	return 0;

out_net:
	if (net_eq(net, &init_net))
		nf_conntrack_cleanup_init_net();
out_init_net:
	return ret;
}<|MERGE_RESOLUTION|>--- conflicted
+++ resolved
@@ -65,11 +65,7 @@
 DEFINE_PER_CPU(struct nf_conn, nf_conntrack_untracked);
 EXPORT_PER_CPU_SYMBOL(nf_conntrack_untracked);
 
-<<<<<<< HEAD
-static unsigned int nf_conntrack_hash_rnd __read_mostly;
-=======
 unsigned int nf_conntrack_hash_rnd __read_mostly;
->>>>>>> 3cbea436
 
 static u32 hash_conntrack_raw(const struct nf_conntrack_tuple *tuple, u16 zone)
 {
@@ -84,7 +80,6 @@
 		      (((__force __u16)tuple->dst.u.all << 16) |
 		      tuple->dst.protonum));
 }
-<<<<<<< HEAD
 
 static u32 __hash_bucket(u32 hash, unsigned int size)
 {
@@ -105,28 +100,6 @@
 static inline u_int32_t hash_conntrack(const struct net *net, u16 zone,
 				       const struct nf_conntrack_tuple *tuple)
 {
-=======
-
-static u32 __hash_bucket(u32 hash, unsigned int size)
-{
-	return ((u64)hash * size) >> 32;
-}
-
-static u32 hash_bucket(u32 hash, const struct net *net)
-{
-	return __hash_bucket(hash, net->ct.htable_size);
-}
-
-static u_int32_t __hash_conntrack(const struct nf_conntrack_tuple *tuple,
-				  u16 zone, unsigned int size)
-{
-	return __hash_bucket(hash_conntrack_raw(tuple, zone), size);
-}
-
-static inline u_int32_t hash_conntrack(const struct net *net, u16 zone,
-				       const struct nf_conntrack_tuple *tuple)
-{
->>>>>>> 3cbea436
 	return __hash_conntrack(tuple, zone, net->ct.htable_size);
 }
 
@@ -623,8 +596,6 @@
 	return dropped;
 }
 
-<<<<<<< HEAD
-=======
 void init_nf_conntrack_hash_rnd(void)
 {
 	unsigned int rand;
@@ -640,7 +611,6 @@
 	cmpxchg(&nf_conntrack_hash_rnd, 0, rand);
 }
 
->>>>>>> 3cbea436
 static struct nf_conn *
 __nf_conntrack_alloc(struct net *net, u16 zone,
 		     const struct nf_conntrack_tuple *orig,
@@ -650,22 +620,7 @@
 	struct nf_conn *ct;
 
 	if (unlikely(!nf_conntrack_hash_rnd)) {
-<<<<<<< HEAD
-		unsigned int rand;
-
-		/*
-		 * Why not initialize nf_conntrack_rnd in a "init()" function ?
-		 * Because there isn't enough entropy when system initializing,
-		 * and we initialize it as late as possible.
-		 */
-		do {
-			get_random_bytes(&rand, sizeof(rand));
-		} while (!rand);
-		cmpxchg(&nf_conntrack_hash_rnd, 0, rand);
-
-=======
 		init_nf_conntrack_hash_rnd();
->>>>>>> 3cbea436
 		/* recompute the hash as nf_conntrack_hash_rnd is initialized */
 		hash = hash_conntrack_raw(orig, zone);
 	}
