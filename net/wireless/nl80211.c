--- conflicted
+++ resolved
@@ -195,8 +195,6 @@
 	[NL80211_ATTR_TDLS_OPERATION] = { .type = NLA_U8 },
 	[NL80211_ATTR_TDLS_SUPPORT] = { .type = NLA_FLAG },
 	[NL80211_ATTR_TDLS_EXTERNAL_SETUP] = { .type = NLA_FLAG },
-<<<<<<< HEAD
-=======
 	[NL80211_ATTR_DONT_WAIT_FOR_ACK] = { .type = NLA_FLAG },
 	[NL80211_ATTR_PROBE_RESP] = { .type = NLA_BINARY,
 				      .len = IEEE80211_MAX_DATA_LEN },
@@ -206,7 +204,6 @@
 		.len = NL80211_HT_CAPABILITY_LEN
 	},
 	[NL80211_ATTR_NOACK_MAP] = { .type = NLA_U16 },
->>>>>>> dcd6c922
 };
 
 /* policy for the key attributes */
@@ -936,11 +933,7 @@
 		NLA_PUT_U32(msg, NL80211_ATTR_MAX_REMAIN_ON_CHANNEL_DURATION,
 			    dev->wiphy.max_remain_on_channel_duration);
 
-<<<<<<< HEAD
-	if (dev->ops->mgmt_tx_cancel_wait)
-=======
 	if (dev->wiphy.flags & WIPHY_FLAG_OFFCHAN_TX)
->>>>>>> dcd6c922
 		NLA_PUT_FLAG(msg, NL80211_ATTR_OFFCHANNEL_TX_OK);
 
 	if (mgmt_stypes) {
@@ -1294,15 +1287,12 @@
 			goto bad_res;
 		}
 
-<<<<<<< HEAD
-=======
 		if (netdev->ieee80211_ptr->iftype != NL80211_IFTYPE_AP &&
 		    netdev->ieee80211_ptr->iftype != NL80211_IFTYPE_P2P_GO) {
 			result = -EINVAL;
 			goto bad_res;
 		}
 
->>>>>>> dcd6c922
 		nla_for_each_nested(nl_txq_params,
 				    info->attrs[NL80211_ATTR_WIPHY_TXQ_PARAMS],
 				    rem_txq_params) {
@@ -2217,8 +2207,6 @@
 			nla_len(info->attrs[NL80211_ATTR_IE_ASSOC_RESP]);
 	}
 
-<<<<<<< HEAD
-=======
 	if (info->attrs[NL80211_ATTR_PROBE_RESP]) {
 		params.probe_resp =
 			nla_data(info->attrs[NL80211_ATTR_PROBE_RESP]);
@@ -2226,7 +2214,6 @@
 			nla_len(info->attrs[NL80211_ATTR_PROBE_RESP]);
 	}
 
->>>>>>> dcd6c922
 	err = call(&rdev->wiphy, dev, &params);
 	if (!err && params.interval)
 		wdev->beacon_interval = params.interval;
@@ -2670,30 +2657,10 @@
 	case NL80211_IFTYPE_STATION:
 		/* disallow things sta doesn't support */
 		if (params.plink_action)
-<<<<<<< HEAD
-			err = -EINVAL;
-		if (params.vlan)
-			err = -EINVAL;
-		if (params.supported_rates &&
-		    !(params.sta_flags_set & BIT(NL80211_STA_FLAG_TDLS_PEER)))
-			err = -EINVAL;
-=======
 			return -EINVAL;
->>>>>>> dcd6c922
 		if (params.ht_capa)
 			return -EINVAL;
 		if (params.listen_interval >= 0)
-<<<<<<< HEAD
-			err = -EINVAL;
-		if (params.sta_flags_mask &
-				~(BIT(NL80211_STA_FLAG_AUTHORIZED) |
-				  BIT(NL80211_STA_FLAG_TDLS_PEER)))
-			err = -EINVAL;
-		/* can't change the TDLS bit */
-		if (!(params.sta_flags_set & BIT(NL80211_STA_FLAG_TDLS_PEER)) &&
-		    (params.sta_flags_mask & BIT(NL80211_STA_FLAG_TDLS_PEER)))
-			err = -EINVAL;
-=======
 			return -EINVAL;
 		/*
 		 * Don't allow userspace to change the TDLS_PEER flag,
@@ -2706,7 +2673,6 @@
 		/* reject any changes other than AUTHORIZED */
 		if (params.sta_flags_mask & ~BIT(NL80211_STA_FLAG_AUTHORIZED))
 			return -EINVAL;
->>>>>>> dcd6c922
 		break;
 	case NL80211_IFTYPE_MESH_POINT:
 		/* disallow things mesh doesn't support */
@@ -2791,54 +2757,7 @@
 	if (!rdev->ops->add_station)
 		return -EOPNOTSUPP;
 
-<<<<<<< HEAD
-	/* parse WME attributes if sta is WME capable */
-	if ((rdev->wiphy.flags & WIPHY_FLAG_AP_UAPSD) &&
-	    (params.sta_flags_set & BIT(NL80211_STA_FLAG_WME)) &&
-	    info->attrs[NL80211_ATTR_STA_WME]) {
-		struct nlattr *tb[NL80211_STA_WME_MAX + 1];
-		struct nlattr *nla;
-
-		nla = info->attrs[NL80211_ATTR_STA_WME];
-		err = nla_parse_nested(tb, NL80211_STA_WME_MAX, nla,
-				       nl80211_sta_wme_policy);
-		if (err)
-			return err;
-
-		if (tb[NL80211_STA_WME_UAPSD_QUEUES])
-			params.uapsd_queues =
-			     nla_get_u8(tb[NL80211_STA_WME_UAPSD_QUEUES]);
-		if (params.uapsd_queues & ~IEEE80211_WMM_IE_STA_QOSINFO_AC_MASK)
-			return -EINVAL;
-
-		if (tb[NL80211_STA_WME_MAX_SP])
-			params.max_sp =
-			     nla_get_u8(tb[NL80211_STA_WME_MAX_SP]);
-
-		if (params.max_sp & ~IEEE80211_WMM_IE_STA_QOSINFO_SP_MASK)
-			return -EINVAL;
-
-		params.sta_modify_mask |= STATION_PARAM_APPLY_UAPSD;
-	}
-
-	if (dev->ieee80211_ptr->iftype != NL80211_IFTYPE_AP &&
-	    dev->ieee80211_ptr->iftype != NL80211_IFTYPE_AP_VLAN &&
-	    dev->ieee80211_ptr->iftype != NL80211_IFTYPE_MESH_POINT &&
-	    dev->ieee80211_ptr->iftype != NL80211_IFTYPE_P2P_GO &&
-	    dev->ieee80211_ptr->iftype != NL80211_IFTYPE_STATION)
-		return -EINVAL;
-
-	/*
-	 * Only managed stations can add TDLS peers, and only when the
-	 * wiphy supports external TDLS setup.
-	 */
-	if (dev->ieee80211_ptr->iftype == NL80211_IFTYPE_STATION &&
-	    !((params.sta_flags_set & BIT(NL80211_STA_FLAG_TDLS_PEER)) &&
-	      (rdev->wiphy.flags & WIPHY_FLAG_SUPPORTS_TDLS) &&
-	      (rdev->wiphy.flags & WIPHY_FLAG_TDLS_EXTERNAL_SETUP)))
-=======
 	if (parse_station_flags(info, dev->ieee80211_ptr->iftype, &params))
->>>>>>> dcd6c922
 		return -EINVAL;
 
 	switch (dev->ieee80211_ptr->iftype) {
@@ -5572,14 +5491,9 @@
 	u64 cookie;
 	struct sk_buff *msg = NULL;
 	unsigned int wait = 0;
-<<<<<<< HEAD
-	bool offchan;
-	bool no_cck;
-=======
 	bool offchan, no_cck, dont_wait_for_ack;
 
 	dont_wait_for_ack = info->attrs[NL80211_ATTR_DONT_WAIT_FOR_ACK];
->>>>>>> dcd6c922
 
 	if (!info->attrs[NL80211_ATTR_FRAME] ||
 	    !info->attrs[NL80211_ATTR_WIPHY_FREQ])
@@ -5616,12 +5530,9 @@
 
 	offchan = info->attrs[NL80211_ATTR_OFFCHANNEL_TX_OK];
 
-<<<<<<< HEAD
-=======
 	if (offchan && !(rdev->wiphy.flags & WIPHY_FLAG_OFFCHAN_TX))
 		return -EINVAL;
 
->>>>>>> dcd6c922
 	no_cck = nla_get_flag(info->attrs[NL80211_ATTR_TX_NO_CCK_RATE]);
 
 	freq = nla_get_u32(info->attrs[NL80211_ATTR_WIPHY_FREQ]);
@@ -5647,11 +5558,7 @@
 				    channel_type_valid, wait,
 				    nla_data(info->attrs[NL80211_ATTR_FRAME]),
 				    nla_len(info->attrs[NL80211_ATTR_FRAME]),
-<<<<<<< HEAD
-				    no_cck, &cookie);
-=======
 				    no_cck, dont_wait_for_ack, &cookie);
->>>>>>> dcd6c922
 	if (err)
 		goto free_msg;
 
@@ -6798,8 +6705,6 @@
 		.internal_flags = NL80211_FLAG_NEED_NETDEV_UP |
 				  NL80211_FLAG_NEED_RTNL,
 	},
-<<<<<<< HEAD
-=======
 	{
 		.cmd = NL80211_CMD_UNEXPECTED_FRAME,
 		.doit = nl80211_register_unexpected_frame,
@@ -6833,7 +6738,6 @@
 				  NL80211_FLAG_NEED_RTNL,
 	},
 
->>>>>>> dcd6c922
 };
 
 static struct genl_multicast_group nl80211_mlme_mcgrp = {
@@ -7869,52 +7773,6 @@
 	nlmsg_free(msg);
 }
 
-void nl80211_pmksa_candidate_notify(struct cfg80211_registered_device *rdev,
-				    struct net_device *netdev, int index,
-				    const u8 *bssid, bool preauth, gfp_t gfp)
-{
-	struct sk_buff *msg;
-	struct nlattr *attr;
-	void *hdr;
-
-	msg = nlmsg_new(NLMSG_GOODSIZE, gfp);
-	if (!msg)
-		return;
-
-	hdr = nl80211hdr_put(msg, 0, 0, 0, NL80211_CMD_PMKSA_CANDIDATE);
-	if (!hdr) {
-		nlmsg_free(msg);
-		return;
-	}
-
-	NLA_PUT_U32(msg, NL80211_ATTR_WIPHY, rdev->wiphy_idx);
-	NLA_PUT_U32(msg, NL80211_ATTR_IFINDEX, netdev->ifindex);
-
-	attr = nla_nest_start(msg, NL80211_ATTR_PMKSA_CANDIDATE);
-	if (!attr)
-		goto nla_put_failure;
-
-	NLA_PUT_U32(msg, NL80211_PMKSA_CANDIDATE_INDEX, index);
-	NLA_PUT(msg, NL80211_PMKSA_CANDIDATE_BSSID, ETH_ALEN, bssid);
-	if (preauth)
-		NLA_PUT_FLAG(msg, NL80211_PMKSA_CANDIDATE_PREAUTH);
-
-	nla_nest_end(msg, attr);
-
-	if (genlmsg_end(msg, hdr) < 0) {
-		nlmsg_free(msg);
-		return;
-	}
-
-	genlmsg_multicast_netns(wiphy_net(&rdev->wiphy), msg, 0,
-				nl80211_mlme_mcgrp.id, gfp);
-	return;
-
- nla_put_failure:
-	genlmsg_cancel(msg, hdr);
-	nlmsg_free(msg);
-}
-
 void
 nl80211_send_cqm_pktloss_notify(struct cfg80211_registered_device *rdev,
 				struct net_device *netdev, const u8 *peer,
