The following is a list of files and features that are going to be
removed in the kernel source tree.  Every entry should contain what
exactly is going away, why it is happening, and who is going to be doing
the work.  When the feature is removed from the kernel, it should also
be removed from this file.

---------------------------

What:	PRISM54
When:	2.6.34

Why:	prism54 FullMAC PCI / Cardbus devices used to be supported only by the
	prism54 wireless driver. After Intersil stopped selling these
	devices in preference for the newer more flexible SoftMAC devices
	a SoftMAC device driver was required and prism54 did not support
	them. The p54pci driver now exists and has been present in the kernel for
	a while. This driver supports both SoftMAC devices and FullMAC devices.
	The main difference between these devices was the amount of memory which
	could be used for the firmware. The SoftMAC devices support a smaller
	amount of memory. Because of this the SoftMAC firmware fits into FullMAC
	devices's memory. p54pci supports not only PCI / Cardbus but also USB
	and SPI. Since p54pci supports all devices prism54 supports
	you will have a conflict. I'm not quite sure how distributions are
	handling this conflict right now. prism54 was kept around due to
	claims users may experience issues when using the SoftMAC driver.
	Time has passed users have not reported issues. If you use prism54
	and for whatever reason you cannot use p54pci please let us know!
	E-mail us at: linux-wireless@vger.kernel.org

	For more information see the p54 wiki page:

	http://wireless.kernel.org/en/users/Drivers/p54

Who:	Luis R. Rodriguez <lrodriguez@atheros.com>

---------------------------

What:	AR9170USB
When:	2.6.40

Why:	This driver is deprecated and the firmware is no longer
	maintained. The replacement driver "carl9170" has been
	around for a while, so the devices are still supported.

Who:	Christian Lamparter <chunkeey@googlemail.com>

---------------------------

What:	IRQF_SAMPLE_RANDOM
Check:	IRQF_SAMPLE_RANDOM
When:	July 2009

Why:	Many of IRQF_SAMPLE_RANDOM users are technically bogus as entropy
	sources in the kernel's current entropy model. To resolve this, every
	input point to the kernel's entropy pool needs to better document the
	type of entropy source it actually is. This will be replaced with
	additional add_*_randomness functions in drivers/char/random.c

Who:	Robin Getz <rgetz@blackfin.uclinux.org> & Matt Mackall <mpm@selenic.com>

---------------------------

What:	Deprecated snapshot ioctls
When:	2.6.36

Why:	The ioctls in kernel/power/user.c were marked as deprecated long time
	ago. Now they notify users about that so that they need to replace
	their userspace. After some more time, remove them completely.

Who:	Jiri Slaby <jirislaby@gmail.com>

---------------------------

What:	The ieee80211_regdom module parameter
When:	March 2010 / desktop catchup

Why:	This was inherited by the CONFIG_WIRELESS_OLD_REGULATORY code,
	and currently serves as an option for users to define an
	ISO / IEC 3166 alpha2 code for the country they are currently
	present in. Although there are userspace API replacements for this
	through nl80211 distributions haven't yet caught up with implementing
	decent alternatives through standard GUIs. Although available as an
	option through iw or wpa_supplicant its just a matter of time before
	distributions pick up good GUI options for this. The ideal solution
	would actually consist of intelligent designs which would do this for
	the user automatically even when travelling through different countries.
	Until then we leave this module parameter as a compromise.

	When userspace improves with reasonable widely-available alternatives for
	this we will no longer need this module parameter. This entry hopes that
	by the super-futuristically looking date of "March 2010" we will have
	such replacements widely available.

Who:	Luis R. Rodriguez <lrodriguez@atheros.com>

---------------------------

What:	dev->power.power_state
When:	July 2007
Why:	Broken design for runtime control over driver power states, confusing
	driver-internal runtime power management with:  mechanisms to support
	system-wide sleep state transitions; event codes that distinguish
	different phases of swsusp "sleep" transitions; and userspace policy
	inputs.  This framework was never widely used, and most attempts to
	use it were broken.  Drivers should instead be exposing domain-specific
	interfaces either to kernel or to userspace.
Who:	Pavel Machek <pavel@ucw.cz>

---------------------------

What:	sys_sysctl
When:	September 2010
Option: CONFIG_SYSCTL_SYSCALL
Why:	The same information is available in a more convenient from
	/proc/sys, and none of the sysctl variables appear to be
	important performance wise.

	Binary sysctls are a long standing source of subtle kernel
	bugs and security issues.

	When I looked several months ago all I could find after
	searching several distributions were 5 user space programs and
	glibc (which falls back to /proc/sys) using this syscall.

	The man page for sysctl(2) documents it as unusable for user
	space programs.

	sysctl(2) is not generally ABI compatible to a 32bit user
	space application on a 64bit and a 32bit kernel.

	For the last several months the policy has been no new binary
	sysctls and no one has put forward an argument to use them.

	Binary sysctls issues seem to keep happening appearing so
	properly deprecating them (with a warning to user space) and a
	2 year grace warning period will mean eventually we can kill
	them and end the pain.

	In the mean time individual binary sysctls can be dealt with
	in a piecewise fashion.

Who:	Eric Biederman <ebiederm@xmission.com>

---------------------------

What:	/proc/<pid>/oom_adj
When:	August 2012
Why:	/proc/<pid>/oom_adj allows userspace to influence the oom killer's
	badness heuristic used to determine which task to kill when the kernel
	is out of memory.

	The badness heuristic has since been rewritten since the introduction of
	this tunable such that its meaning is deprecated.  The value was
	implemented as a bitshift on a score generated by the badness()
	function that did not have any precise units of measure.  With the
	rewrite, the score is given as a proportion of available memory to the
	task allocating pages, so using a bitshift which grows the score
	exponentially is, thus, impossible to tune with fine granularity.

	A much more powerful interface, /proc/<pid>/oom_score_adj, was
	introduced with the oom killer rewrite that allows users to increase or
	decrease the badness() score linearly.  This interface will replace
	/proc/<pid>/oom_adj.

	A warning will be emitted to the kernel log if an application uses this
	deprecated interface.  After it is printed once, future warnings will be
	suppressed until the kernel is rebooted.

---------------------------

What:	CS5535/CS5536 obsolete GPIO driver
When:	June 2011
Files:	drivers/staging/cs5535_gpio/*
Check:	drivers/staging/cs5535_gpio/cs5535_gpio.c
Why:	A newer driver replaces this; it is drivers/gpio/cs5535-gpio.c, and
	integrates with the Linux GPIO subsystem.  The old driver has been
	moved to staging, and will be removed altogether around 2.6.40.
	Please test the new driver, and ensure that the functionality you
	need and any bugfixes from the old driver are available in the new
	one.
Who:	Andres Salomon <dilinger@queued.net>

--------------------------

What:	remove EXPORT_SYMBOL(kernel_thread)
When:	August 2006
Files:	arch/*/kernel/*_ksyms.c
Check:	kernel_thread
Why:	kernel_thread is a low-level implementation detail.  Drivers should
        use the <linux/kthread.h> API instead which shields them from
	implementation details and provides a higherlevel interface that
	prevents bugs and code duplication
Who:	Christoph Hellwig <hch@lst.de>

---------------------------

What:	Unused EXPORT_SYMBOL/EXPORT_SYMBOL_GPL exports
	(temporary transition config option provided until then)
	The transition config option will also be removed at the same time.
When:	before 2.6.19
Why:	Unused symbols are both increasing the size of the kernel binary
	and are often a sign of "wrong API"
Who:	Arjan van de Ven <arjan@linux.intel.com>

---------------------------

What:	PHYSDEVPATH, PHYSDEVBUS, PHYSDEVDRIVER in the uevent environment
When:	October 2008
Why:	The stacking of class devices makes these values misleading and
	inconsistent.
	Class devices should not carry any of these properties, and bus
	devices have SUBSYTEM and DRIVER as a replacement.
Who:	Kay Sievers <kay.sievers@suse.de>

---------------------------

What:	ACPI procfs interface
When:	July 2008
Why:	ACPI sysfs conversion should be finished by January 2008.
	ACPI procfs interface will be removed in July 2008 so that
	there is enough time for the user space to catch up.
Who:	Zhang Rui <rui.zhang@intel.com>

---------------------------

What:	CONFIG_ACPI_PROCFS_POWER
When:	2.6.39
Why:	sysfs I/F for ACPI power devices, including AC and Battery,
        has been working in upstream kenrel since 2.6.24, Sep 2007.
	In 2.6.37, we make the sysfs I/F always built in and this option
	disabled by default.
	Remove this option and the ACPI power procfs interface in 2.6.39.
Who:	Zhang Rui <rui.zhang@intel.com>

---------------------------

What:	/proc/acpi/event
When:	February 2008
Why:	/proc/acpi/event has been replaced by events via the input layer
	and netlink since 2.6.23.
Who:	Len Brown <len.brown@intel.com>

---------------------------

What:	i386/x86_64 bzImage symlinks
When:	April 2010

Why:	The i386/x86_64 merge provides a symlink to the old bzImage
	location so not yet updated user space tools, e.g. package
	scripts, do not break.
Who:	Thomas Gleixner <tglx@linutronix.de>

---------------------------

What:	GPIO autorequest on gpio_direction_{input,output}() in gpiolib
When:	February 2010
Why:	All callers should use explicit gpio_request()/gpio_free().
	The autorequest mechanism in gpiolib was provided mostly as a
	migration aid for legacy GPIO interfaces (for SOC based GPIOs).
	Those users have now largely migrated.  Platforms implementing
	the GPIO interfaces without using gpiolib will see no changes.
Who:	David Brownell <dbrownell@users.sourceforge.net>
---------------------------

What:	b43 support for firmware revision < 410
When:	The schedule was July 2008, but it was decided that we are going to keep the
        code as long as there are no major maintanance headaches.
	So it _could_ be removed _any_ time now, if it conflicts with something new.
Why:	The support code for the old firmware hurts code readability/maintainability
	and slightly hurts runtime performance. Bugfixes for the old firmware
	are not provided by Broadcom anymore.
Who:	Michael Buesch <mb@bu3sch.de>

---------------------------

What:	/sys/o2cb symlink
When:	January 2010
Why:	/sys/fs/o2cb is the proper location for this information - /sys/o2cb
	exists as a symlink for backwards compatibility for old versions of
	ocfs2-tools. 2 years should be sufficient time to phase in new versions
	which know to look in /sys/fs/o2cb.
Who:	ocfs2-devel@oss.oracle.com

---------------------------

What:	Ability for non root users to shm_get hugetlb pages based on mlock
	resource limits
When:	2.6.31
Why:	Non root users need to be part of /proc/sys/vm/hugetlb_shm_group or
	have CAP_IPC_LOCK to be able to allocate shm segments backed by
	huge pages.  The mlock based rlimit check to allow shm hugetlb is
	inconsistent with mmap based allocations.  Hence it is being
	deprecated.
Who:	Ravikiran Thirumalai <kiran@scalex86.org>

---------------------------

What:	CONFIG_THERMAL_HWMON
When:	January 2009
Why:	This option was introduced just to allow older lm-sensors userspace
	to keep working over the upgrade to 2.6.26. At the scheduled time of
	removal fixed lm-sensors (2.x or 3.x) should be readily available.
Who:	Rene Herman <rene.herman@gmail.com>

---------------------------

What:	Code that is now under CONFIG_WIRELESS_EXT_SYSFS
	(in net/core/net-sysfs.c)
When:	After the only user (hal) has seen a release with the patches
	for enough time, probably some time in 2010.
Why:	Over 1K .text/.data size reduction, data is available in other
	ways (ioctls)
Who:	Johannes Berg <johannes@sipsolutions.net>

---------------------------

What:	sysfs ui for changing p4-clockmod parameters
When:	September 2009
Why:	See commits 129f8ae9b1b5be94517da76009ea956e89104ce8 and
	e088e4c9cdb618675874becb91b2fd581ee707e6.
	Removal is subject to fixing any remaining bugs in ACPI which may
	cause the thermal throttling not to happen at the right time.
Who:	Dave Jones <davej@redhat.com>, Matthew Garrett <mjg@redhat.com>

-----------------------------

What:	fakephp and associated sysfs files in /sys/bus/pci/slots/
When:	2011
Why:	In 2.6.27, the semantics of /sys/bus/pci/slots was redefined to
	represent a machine's physical PCI slots. The change in semantics
	had userspace implications, as the hotplug core no longer allowed
	drivers to create multiple sysfs files per physical slot (required
	for multi-function devices, e.g.). fakephp was seen as a developer's
	tool only, and its interface changed. Too late, we learned that
	there were some users of the fakephp interface.

	In 2.6.30, the original fakephp interface was restored. At the same
	time, the PCI core gained the ability that fakephp provided, namely
	function-level hot-remove and hot-add.

	Since the PCI core now provides the same functionality, exposed in:

		/sys/bus/pci/rescan
		/sys/bus/pci/devices/.../remove
		/sys/bus/pci/devices/.../rescan

	there is no functional reason to maintain fakephp as well.

	We will keep the existing module so that 'modprobe fakephp' will
	present the old /sys/bus/pci/slots/... interface for compatibility,
	but users are urged to migrate their applications to the API above.

	After a reasonable transition period, we will remove the legacy
	fakephp interface.
Who:	Alex Chiang <achiang@hp.com>

---------------------------

What:	CONFIG_RFKILL_INPUT
When:	2.6.33
Why:	Should be implemented in userspace, policy daemon.
Who:	Johannes Berg <johannes@sipsolutions.net>

----------------------------

What:	sound-slot/service-* module aliases and related clutters in
	sound/sound_core.c
When:	August 2010
Why:	OSS sound_core grabs all legacy minors (0-255) of SOUND_MAJOR
	(14) and requests modules using custom sound-slot/service-*
	module aliases.  The only benefit of doing this is allowing
	use of custom module aliases which might as well be considered
	a bug at this point.  This preemptive claiming prevents
	alternative OSS implementations.

	Till the feature is removed, the kernel will be requesting
	both sound-slot/service-* and the standard char-major-* module
	aliases and allow turning off the pre-claiming selectively via
	CONFIG_SOUND_OSS_CORE_PRECLAIM and soundcore.preclaim_oss
	kernel parameter.

	After the transition phase is complete, both the custom module
	aliases and switches to disable it will go away.  This removal
	will also allow making ALSA OSS emulation independent of
	sound_core.  The dependency will be broken then too.
Who:	Tejun Heo <tj@kernel.org>

----------------------------

What:	Support for lcd_switch and display_get in asus-laptop driver
When:	March 2010
Why:	These two features use non-standard interfaces. There are the
	only features that really need multiple path to guess what's
	the right method name on a specific laptop.

	Removing them will allow to remove a lot of code an significantly
	clean the drivers.

	This will affect the backlight code which won't be able to know
	if the backlight is on or off. The platform display file will also be
	write only (like the one in eeepc-laptop).

	This should'nt affect a lot of user because they usually know
	when their display is on or off.

Who:	Corentin Chary <corentin.chary@gmail.com>

----------------------------

What:	sysfs-class-rfkill state file
When:	Feb 2014
Files:	net/rfkill/core.c
Why: 	Documented as obsolete since Feb 2010. This file is limited to 3
	states while the rfkill drivers can have 4 states.
Who: 	anybody or Florian Mickler <florian@mickler.org>

----------------------------

What: 	sysfs-class-rfkill claim file
When:	Feb 2012
Files:	net/rfkill/core.c
Why:	It is not possible to claim an rfkill driver since 2007. This is
	Documented as obsolete since Feb 2010.
Who: 	anybody or Florian Mickler <florian@mickler.org>

----------------------------

What:	capifs
When:	February 2011
Files:	drivers/isdn/capi/capifs.*
Why:	udev fully replaces this special file system that only contains CAPI
	NCCI TTY device nodes. User space (pppdcapiplugin) works without
	noticing the difference.
Who:	Jan Kiszka <jan.kiszka@web.de>

----------------------------

What:	KVM paravirt mmu host support
When:	January 2011
Why:	The paravirt mmu host support is slower than non-paravirt mmu, both
	on newer and older hardware.  It is already not exposed to the guest,
	and kept only for live migration purposes.
Who:	Avi Kivity <avi@redhat.com>

----------------------------

What:	iwlwifi 50XX module parameters
When:	2.6.40
Why:	The "..50" modules parameters were used to configure 5000 series and
	up devices; different set of module parameters also available for 4965
	with same functionalities. Consolidate both set into single place
	in drivers/net/wireless/iwlwifi/iwl-agn.c

Who:	Wey-Yi Guy <wey-yi.w.guy@intel.com>

----------------------------

What:	iwl4965 alias support
When:	2.6.40
Why:	Internal alias support has been present in module-init-tools for some
	time, the MODULE_ALIAS("iwl4965") boilerplate aliases can be removed
	with no impact.

Who:	Wey-Yi Guy <wey-yi.w.guy@intel.com>

---------------------------

What:	xt_NOTRACK
Files:	net/netfilter/xt_NOTRACK.c
When:	April 2011
Why:	Superseded by xt_CT
Who:	Netfilter developer team <netfilter-devel@vger.kernel.org>

----------------------------

What:	IRQF_DISABLED
When:	2.6.36
Why:	The flag is a NOOP as we run interrupt handlers with interrupts disabled
Who:	Thomas Gleixner <tglx@linutronix.de>

----------------------------

What:	The acpi_sleep=s4_nonvs command line option
When:	2.6.37
Files:	arch/x86/kernel/acpi/sleep.c
Why:	superseded by acpi_sleep=nonvs
Who:	Rafael J. Wysocki <rjw@sisk.pl>

----------------------------

What: 	PCI DMA unmap state API
When:	August 2012
Why:	PCI DMA unmap state API (include/linux/pci-dma.h) was replaced
	with DMA unmap state API (DMA unmap state API can be used for
	any bus).
Who:	FUJITA Tomonori <fujita.tomonori@lab.ntt.co.jp>

----------------------------

What: 	DMA_xxBIT_MASK macros
When:	Jun 2011
Why:	DMA_xxBIT_MASK macros were replaced with DMA_BIT_MASK() macros.
Who:	FUJITA Tomonori <fujita.tomonori@lab.ntt.co.jp>

----------------------------

What:   namespace cgroup (ns_cgroup)
When:   2.6.38
Why:    The ns_cgroup leads to some problems:
	* cgroup creation is out-of-control
	* cgroup name can conflict when pids are looping
	* it is not possible to have a single process handling
	a lot of namespaces without falling in a exponential creation time
	* we may want to create a namespace without creating a cgroup

	The ns_cgroup is replaced by a compatibility flag 'clone_children',
	where a newly created cgroup will copy the parent cgroup values.
	The userspace has to manually create a cgroup and add a task to
	the 'tasks' file.
Who:    Daniel Lezcano <daniel.lezcano@free.fr>

----------------------------

What:	iwlwifi disable_hw_scan module parameters
When:	2.6.40
Why:	Hareware scan is the prefer method for iwlwifi devices for
	scanning operation. Remove software scan support for all the
	iwlwifi devices.

Who:	Wey-Yi Guy <wey-yi.w.guy@intel.com>

----------------------------

What:   access to nfsd auth cache through sys_nfsservctl or '.' files
        in the 'nfsd' filesystem.
When:   2.6.40
Why:    This is a legacy interface which have been replaced by a more
        dynamic cache.  Continuing to maintain this interface is an
        unnecessary burden.
Who:    NeilBrown <neilb@suse.de>

----------------------------

What:	cancel_rearming_delayed_work[queue]()
When:	2.6.39

Why:	The functions have been superceded by cancel_delayed_work_sync()
	quite some time ago.  The conversion is trivial and there is no
	in-kernel user left.
Who:	Tejun Heo <tj@kernel.org>

----------------------------

What:	Legacy, non-standard chassis intrusion detection interface.
When:	June 2011
Why:	The adm9240, w83792d and w83793 hardware monitoring drivers have
	legacy interfaces for chassis intrusion detection. A standard
	interface has been added to each driver, so the legacy interface
	can be removed.
Who:	Jean Delvare <khali@linux-fr.org>

----------------------------

<<<<<<< HEAD
=======
What:	xt_connlimit rev 0
When:	2012
Who:	Jan Engelhardt <jengelh@medozas.de>
Files:	net/netfilter/xt_connlimit.c

----------------------------

>>>>>>> 0ce790e7
What:	noswapaccount kernel command line parameter
When:	2.6.40
Why:	The original implementation of memsw feature enabled by
	CONFIG_CGROUP_MEM_RES_CTLR_SWAP could be disabled by the noswapaccount
	kernel parameter (introduced in 2.6.29-rc1). Later on, this decision
	turned out to be not ideal because we cannot have the feature compiled
	in and disabled by default and let only interested to enable it
	(e.g. general distribution kernels might need it). Therefore we have
	added swapaccount[=0|1] parameter (introduced in 2.6.37) which provides
	the both possibilities. If we remove noswapaccount we will have
	less command line parameters with the same functionality and we
	can also cleanup the parameter handling a bit ().
Who:	Michal Hocko <mhocko@suse.cz>

<<<<<<< HEAD
=======
----------------------------

What:	ipt_addrtype match include file
When:	2012
Why:	superseded by xt_addrtype
Who:	Florian Westphal <fw@strlen.de>
Files:	include/linux/netfilter_ipv4/ipt_addrtype.h

----------------------------

What:	i2c_driver.attach_adapter
	i2c_driver.detach_adapter
When:	September 2011
Why:	These legacy callbacks should no longer be used as i2c-core offers
	a variety of preferable alternative ways to instantiate I2C devices.
Who:	Jean Delvare <khali@linux-fr.org>

>>>>>>> 0ce790e7
----------------------------<|MERGE_RESOLUTION|>--- conflicted
+++ resolved
@@ -561,8 +561,6 @@
 
 ----------------------------
 
-<<<<<<< HEAD
-=======
 What:	xt_connlimit rev 0
 When:	2012
 Who:	Jan Engelhardt <jengelh@medozas.de>
@@ -570,7 +568,6 @@
 
 ----------------------------
 
->>>>>>> 0ce790e7
 What:	noswapaccount kernel command line parameter
 When:	2.6.40
 Why:	The original implementation of memsw feature enabled by
@@ -585,8 +582,6 @@
 	can also cleanup the parameter handling a bit ().
 Who:	Michal Hocko <mhocko@suse.cz>
 
-<<<<<<< HEAD
-=======
 ----------------------------
 
 What:	ipt_addrtype match include file
@@ -604,5 +599,4 @@
 	a variety of preferable alternative ways to instantiate I2C devices.
 Who:	Jean Delvare <khali@linux-fr.org>
 
->>>>>>> 0ce790e7
 ----------------------------