Linux Kernel Makefiles

This document describes the Linux kernel Makefiles.

=== Table of Contents

	=== 1 Overview
	=== 2 Who does what
	=== 3 The kbuild files
	   --- 3.1 Goal definitions
	   --- 3.2 Built-in object goals - obj-y
	   --- 3.3 Loadable module goals - obj-m
	   --- 3.4 Objects which export symbols
	   --- 3.5 Library file goals - lib-y
	   --- 3.6 Descending down in directories
	   --- 3.7 Compilation flags
	   --- 3.8 Command line dependency
	   --- 3.9 Dependency tracking
	   --- 3.10 Special Rules
	   --- 3.11 $(CC) support functions
	   --- 3.12 $(LD) support functions

	=== 4 Host Program support
	   --- 4.1 Simple Host Program
	   --- 4.2 Composite Host Programs
	   --- 4.3 Defining shared libraries
	   --- 4.4 Using C++ for host programs
	   --- 4.5 Controlling compiler options for host programs
	   --- 4.6 When host programs are actually built
	   --- 4.7 Using hostprogs-$(CONFIG_FOO)

	=== 5 Kbuild clean infrastructure

	=== 6 Architecture Makefiles
	   --- 6.1 Set variables to tweak the build to the architecture
	   --- 6.2 Add prerequisites to archprepare:
	   --- 6.3 List directories to visit when descending
	   --- 6.4 Architecture-specific boot images
	   --- 6.5 Building non-kbuild targets
	   --- 6.6 Commands useful for building a boot image
	   --- 6.7 Custom kbuild commands
	   --- 6.8 Preprocessing linker scripts

	=== 7 Kbuild syntax for exported headers
		--- 7.1 header-y
		--- 7.2 objhdr-y
		--- 7.3 destination-y

	=== 8 Kbuild Variables
	=== 9 Makefile language
	=== 10 Credits
	=== 11 TODO

=== 1 Overview

The Makefiles have five parts:

	Makefile		the top Makefile.
	.config			the kernel configuration file.
	arch/$(ARCH)/Makefile	the arch Makefile.
	scripts/Makefile.*	common rules etc. for all kbuild Makefiles.
	kbuild Makefiles	there are about 500 of these.

The top Makefile reads the .config file, which comes from the kernel
configuration process.

The top Makefile is responsible for building two major products: vmlinux
(the resident kernel image) and modules (any module files).
It builds these goals by recursively descending into the subdirectories of
the kernel source tree.
The list of subdirectories which are visited depends upon the kernel
configuration. The top Makefile textually includes an arch Makefile
with the name arch/$(ARCH)/Makefile. The arch Makefile supplies
architecture-specific information to the top Makefile.

Each subdirectory has a kbuild Makefile which carries out the commands
passed down from above. The kbuild Makefile uses information from the
.config file to construct various file lists used by kbuild to build
any built-in or modular targets.

scripts/Makefile.* contains all the definitions/rules etc. that
are used to build the kernel based on the kbuild makefiles.


=== 2 Who does what

People have four different relationships with the kernel Makefiles.

*Users* are people who build kernels.  These people type commands such as
"make menuconfig" or "make".  They usually do not read or edit
any kernel Makefiles (or any other source files).

*Normal developers* are people who work on features such as device
drivers, file systems, and network protocols.  These people need to
maintain the kbuild Makefiles for the subsystem they are
working on.  In order to do this effectively, they need some overall
knowledge about the kernel Makefiles, plus detailed knowledge about the
public interface for kbuild.

*Arch developers* are people who work on an entire architecture, such
as sparc or ia64.  Arch developers need to know about the arch Makefile
as well as kbuild Makefiles.

*Kbuild developers* are people who work on the kernel build system itself.
These people need to know about all aspects of the kernel Makefiles.

This document is aimed towards normal developers and arch developers.


=== 3 The kbuild files

Most Makefiles within the kernel are kbuild Makefiles that use the
kbuild infrastructure. This chapter introduces the syntax used in the
kbuild makefiles.
The preferred name for the kbuild files are 'Makefile' but 'Kbuild' can
be used and if both a 'Makefile' and a 'Kbuild' file exists, then the 'Kbuild'
file will be used.

Section 3.1 "Goal definitions" is a quick intro, further chapters provide
more details, with real examples.

--- 3.1 Goal definitions

	Goal definitions are the main part (heart) of the kbuild Makefile.
	These lines define the files to be built, any special compilation
	options, and any subdirectories to be entered recursively.

	The most simple kbuild makefile contains one line:

	Example:
		obj-y += foo.o

	This tells kbuild that there is one object in that directory, named
	foo.o. foo.o will be built from foo.c or foo.S.

	If foo.o shall be built as a module, the variable obj-m is used.
	Therefore the following pattern is often used:

	Example:
		obj-$(CONFIG_FOO) += foo.o

	$(CONFIG_FOO) evaluates to either y (for built-in) or m (for module).
	If CONFIG_FOO is neither y nor m, then the file will not be compiled
	nor linked.

--- 3.2 Built-in object goals - obj-y

	The kbuild Makefile specifies object files for vmlinux
	in the $(obj-y) lists.  These lists depend on the kernel
	configuration.

	Kbuild compiles all the $(obj-y) files.  It then calls
	"$(LD) -r" to merge these files into one built-in.o file.
	built-in.o is later linked into vmlinux by the parent Makefile.

	The order of files in $(obj-y) is significant.  Duplicates in
	the lists are allowed: the first instance will be linked into
	built-in.o and succeeding instances will be ignored.

	Link order is significant, because certain functions
	(module_init() / __initcall) will be called during boot in the
	order they appear. So keep in mind that changing the link
	order may e.g. change the order in which your SCSI
	controllers are detected, and thus your disks are renumbered.

	Example:
		#drivers/isdn/i4l/Makefile
		# Makefile for the kernel ISDN subsystem and device drivers.
		# Each configuration option enables a list of files.
		obj-$(CONFIG_ISDN_I4L)         += isdn.o
		obj-$(CONFIG_ISDN_PPP_BSDCOMP) += isdn_bsdcomp.o

--- 3.3 Loadable module goals - obj-m

	$(obj-m) specify object files which are built as loadable
	kernel modules.

	A module may be built from one source file or several source
	files. In the case of one source file, the kbuild makefile
	simply adds the file to $(obj-m).

	Example:
		#drivers/isdn/i4l/Makefile
		obj-$(CONFIG_ISDN_PPP_BSDCOMP) += isdn_bsdcomp.o

	Note: In this example $(CONFIG_ISDN_PPP_BSDCOMP) evaluates to 'm'

	If a kernel module is built from several source files, you specify
	that you want to build a module in the same way as above; however,
	kbuild needs to know which object files you want to build your
	module from, so you have to tell it by setting a $(<module_name>-y)
	variable.

	Example:
		#drivers/isdn/i4l/Makefile
		obj-$(CONFIG_ISDN_I4L) += isdn.o
		isdn-y := isdn_net_lib.o isdn_v110.o isdn_common.o

	In this example, the module name will be isdn.o. Kbuild will
	compile the objects listed in $(isdn-y) and then run
	"$(LD) -r" on the list of these files to generate isdn.o.

	Due to kbuild recognizing $(<module_name>-y) for composite objects,
	you can use the value of a CONFIG_ symbol to optionally include an
	object file as part of a composite object.

	Example:
		#fs/ext2/Makefile
	        obj-$(CONFIG_EXT2_FS) += ext2.o
		ext2-y := balloc.o dir.o file.o ialloc.o inode.o ioctl.o \
			  namei.o super.o symlink.o
	        ext2-$(CONFIG_EXT2_FS_XATTR) += xattr.o xattr_user.o \
						xattr_trusted.o

	In this example, xattr.o, xattr_user.o and xattr_trusted.o are only
	part of the composite object ext2.o if $(CONFIG_EXT2_FS_XATTR)
	evaluates to 'y'.

	Note: Of course, when you are building objects into the kernel,
	the syntax above will also work. So, if you have CONFIG_EXT2_FS=y,
	kbuild will build an ext2.o file for you out of the individual
	parts and then link this into built-in.o, as you would expect.

--- 3.4 Objects which export symbols

	No special notation is required in the makefiles for
	modules exporting symbols.

--- 3.5 Library file goals - lib-y

	Objects listed with obj-* are used for modules, or
	combined in a built-in.o for that specific directory.
	There is also the possibility to list objects that will
	be included in a library, lib.a.
	All objects listed with lib-y are combined in a single
	library for that directory.
	Objects that are listed in obj-y and additionally listed in
	lib-y will not be included in the library, since they will
	be accessible anyway.
	For consistency, objects listed in lib-m will be included in lib.a.

	Note that the same kbuild makefile may list files to be built-in
	and to be part of a library. Therefore the same directory
	may contain both a built-in.o and a lib.a file.

	Example:
		#arch/x86/lib/Makefile
		lib-y    := delay.o

	This will create a library lib.a based on delay.o. For kbuild to
	actually recognize that there is a lib.a being built, the directory
	shall be listed in libs-y.
	See also "6.3 List directories to visit when descending".

	Use of lib-y is normally restricted to lib/ and arch/*/lib.

--- 3.6 Descending down in directories

	A Makefile is only responsible for building objects in its own
	directory. Files in subdirectories should be taken care of by
	Makefiles in these subdirs. The build system will automatically
	invoke make recursively in subdirectories, provided you let it know of
	them.

	To do so, obj-y and obj-m are used.
	ext2 lives in a separate directory, and the Makefile present in fs/
	tells kbuild to descend down using the following assignment.

	Example:
		#fs/Makefile
		obj-$(CONFIG_EXT2_FS) += ext2/

	If CONFIG_EXT2_FS is set to either 'y' (built-in) or 'm' (modular)
	the corresponding obj- variable will be set, and kbuild will descend
	down in the ext2 directory.
	Kbuild only uses this information to decide that it needs to visit
	the directory, it is the Makefile in the subdirectory that
	specifies what is modules and what is built-in.

	It is good practice to use a CONFIG_ variable when assigning directory
	names. This allows kbuild to totally skip the directory if the
	corresponding CONFIG_ option is neither 'y' nor 'm'.

--- 3.7 Compilation flags

    ccflags-y, asflags-y and ldflags-y
	These three flags apply only to the kbuild makefile in which they
	are assigned. They are used for all the normal cc, as and ld
	invocations happening during a recursive build.
	Note: Flags with the same behaviour were previously named:
	EXTRA_CFLAGS, EXTRA_AFLAGS and EXTRA_LDFLAGS.
	They are still supported but their usage is deprecated.

	ccflags-y specifies options for compiling with $(CC).

	Example:
		# drivers/acpi/Makefile
		ccflags-y := -Os
		ccflags-$(CONFIG_ACPI_DEBUG) += -DACPI_DEBUG_OUTPUT

	This variable is necessary because the top Makefile owns the
	variable $(KBUILD_CFLAGS) and uses it for compilation flags for the
	entire tree.

	asflags-y specifies options for assembling with $(AS).

	Example:
		#arch/sparc/kernel/Makefile
		asflags-y := -ansi

	ldflags-y specifies options for linking with $(LD).

	Example:
		#arch/cris/boot/compressed/Makefile
		ldflags-y += -T $(srctree)/$(src)/decompress_$(arch-y).lds

    subdir-ccflags-y, subdir-asflags-y
	The two flags listed above are similar to ccflags-y and asflags-y.
	The difference is that the subdir- variants have effect for the kbuild
	file where they are present and all subdirectories.
	Options specified using subdir-* are added to the commandline before
	the options specified using the non-subdir variants.

	Example:
		subdir-ccflags-y := -Werror

    CFLAGS_$@, AFLAGS_$@

	CFLAGS_$@ and AFLAGS_$@ only apply to commands in current
	kbuild makefile.

	$(CFLAGS_$@) specifies per-file options for $(CC).  The $@
	part has a literal value which specifies the file that it is for.

	Example:
		# drivers/scsi/Makefile
		CFLAGS_aha152x.o =   -DAHA152X_STAT -DAUTOCONF
		CFLAGS_gdth.o    = # -DDEBUG_GDTH=2 -D__SERIAL__ -D__COM2__ \
				     -DGDTH_STATISTICS

	These two lines specify compilation flags for aha152x.o and gdth.o.

	$(AFLAGS_$@) is a similar feature for source files in assembly
	languages.

	Example:
		# arch/arm/kernel/Makefile
		AFLAGS_head.o        := -DTEXT_OFFSET=$(TEXT_OFFSET)
		AFLAGS_crunch-bits.o := -Wa,-mcpu=ep9312
		AFLAGS_iwmmxt.o      := -Wa,-mcpu=iwmmxt


--- 3.9 Dependency tracking

	Kbuild tracks dependencies on the following:
	1) All prerequisite files (both *.c and *.h)
	2) CONFIG_ options used in all prerequisite files
	3) Command-line used to compile target

	Thus, if you change an option to $(CC) all affected files will
	be re-compiled.

--- 3.10 Special Rules

	Special rules are used when the kbuild infrastructure does
	not provide the required support. A typical example is
	header files generated during the build process.
	Another example are the architecture-specific Makefiles which
	need special rules to prepare boot images etc.

	Special rules are written as normal Make rules.
	Kbuild is not executing in the directory where the Makefile is
	located, so all special rules shall provide a relative
	path to prerequisite files and target files.

	Two variables are used when defining special rules:

    $(src)
	$(src) is a relative path which points to the directory
	where the Makefile is located. Always use $(src) when
	referring to files located in the src tree.

    $(obj)
	$(obj) is a relative path which points to the directory
	where the target is saved. Always use $(obj) when
	referring to generated files.

	Example:
		#drivers/scsi/Makefile
		$(obj)/53c8xx_d.h: $(src)/53c7,8xx.scr $(src)/script_asm.pl
			$(CPP) -DCHIP=810 - < $< | ... $(src)/script_asm.pl

	This is a special rule, following the normal syntax
	required by make.
	The target file depends on two prerequisite files. References
	to the target file are prefixed with $(obj), references
	to prerequisites are referenced with $(src) (because they are not
	generated files).

    $(kecho)
	echoing information to user in a rule is often a good practice
	but when execution "make -s" one does not expect to see any output
	except for warnings/errors.
	To support this kbuild define $(kecho) which will echo out the
	text following $(kecho) to stdout except if "make -s" is used.

	Example:
		#arch/blackfin/boot/Makefile
		$(obj)/vmImage: $(obj)/vmlinux.gz
			$(call if_changed,uimage)
			@$(kecho) 'Kernel: $@ is ready'


--- 3.11 $(CC) support functions

	The kernel may be built with several different versions of
	$(CC), each supporting a unique set of features and options.
	kbuild provide basic support to check for valid options for $(CC).
	$(CC) is usually the gcc compiler, but other alternatives are
	available.

    as-option
	as-option is used to check if $(CC) -- when used to compile
	assembler (*.S) files -- supports the given option. An optional
	second option may be specified if the first option is not supported.

	Example:
		#arch/sh/Makefile
		cflags-y += $(call as-option,-Wa$(comma)-isa=$(isa-y),)

	In the above example, cflags-y will be assigned the option
	-Wa$(comma)-isa=$(isa-y) if it is supported by $(CC).
	The second argument is optional, and if supplied will be used
	if first argument is not supported.

    cc-ldoption
	cc-ldoption is used to check if $(CC) when used to link object files
	supports the given option.  An optional second option may be
	specified if first option are not supported.

	Example:
		#arch/i386/kernel/Makefile
		vsyscall-flags += $(call cc-ldoption, -Wl$(comma)--hash-style=sysv)

	In the above example, vsyscall-flags will be assigned the option
	-Wl$(comma)--hash-style=sysv if it is supported by $(CC).
	The second argument is optional, and if supplied will be used
	if first argument is not supported.

    as-instr
	as-instr checks if the assembler reports a specific instruction
	and then outputs either option1 or option2
	C escapes are supported in the test instruction
	Note: as-instr-option uses KBUILD_AFLAGS for $(AS) options

    cc-option
	cc-option is used to check if $(CC) supports a given option, and not
	supported to use an optional second option.

	Example:
		#arch/i386/Makefile
		cflags-y += $(call cc-option,-march=pentium-mmx,-march=i586)

	In the above example, cflags-y will be assigned the option
	-march=pentium-mmx if supported by $(CC), otherwise -march=i586.
	The second argument to cc-option is optional, and if omitted,
	cflags-y will be assigned no value if first option is not supported.
	Note: cc-option uses KBUILD_CFLAGS for $(CC) options

   cc-option-yn
	cc-option-yn is used to check if gcc supports a given option
	and return 'y' if supported, otherwise 'n'.

	Example:
		#arch/ppc/Makefile
		biarch := $(call cc-option-yn, -m32)
		aflags-$(biarch) += -a32
		cflags-$(biarch) += -m32

	In the above example, $(biarch) is set to y if $(CC) supports the -m32
	option. When $(biarch) equals 'y', the expanded variables $(aflags-y)
	and $(cflags-y) will be assigned the values -a32 and -m32,
	respectively.
	Note: cc-option-yn uses KBUILD_CFLAGS for $(CC) options

    cc-option-align
	gcc versions >= 3.0 changed the type of options used to specify
	alignment of functions, loops etc. $(cc-option-align), when used
	as prefix to the align options, will select the right prefix:
	gcc < 3.00
		cc-option-align = -malign
	gcc >= 3.00
		cc-option-align = -falign

	Example:
		KBUILD_CFLAGS += $(cc-option-align)-functions=4

	In the above example, the option -falign-functions=4 is used for
	gcc >= 3.00. For gcc < 3.00, -malign-functions=4 is used.
	Note: cc-option-align uses KBUILD_CFLAGS for $(CC) options

    cc-version
	cc-version returns a numerical version of the $(CC) compiler version.
	The format is <major><minor> where both are two digits. So for example
	gcc 3.41 would return 0341.
	cc-version is useful when a specific $(CC) version is faulty in one
	area, for example -mregparm=3 was broken in some gcc versions
	even though the option was accepted by gcc.

	Example:
		#arch/i386/Makefile
		cflags-y += $(shell \
		if [ $(call cc-version) -ge 0300 ] ; then \
			echo "-mregparm=3"; fi ;)

	In the above example, -mregparm=3 is only used for gcc version greater
	than or equal to gcc 3.0.

    cc-ifversion
	cc-ifversion tests the version of $(CC) and equals last argument if
	version expression is true.

	Example:
		#fs/reiserfs/Makefile
		ccflags-y := $(call cc-ifversion, -lt, 0402, -O1)

	In this example, ccflags-y will be assigned the value -O1 if the
	$(CC) version is less than 4.2.
	cc-ifversion takes all the shell operators:
	-eq, -ne, -lt, -le, -gt, and -ge
	The third parameter may be a text as in this example, but it may also
	be an expanded variable or a macro.

    cc-fullversion
	cc-fullversion is useful when the exact version of gcc is needed.
	One typical use-case is when a specific GCC version is broken.
	cc-fullversion points out a more specific version than cc-version does.

	Example:
		#arch/powerpc/Makefile
		$(Q)if test "$(call cc-fullversion)" = "040200" ; then \
			echo -n '*** GCC-4.2.0 cannot compile the 64-bit powerpc ' ; \
			false ; \
		fi

	In this example for a specific GCC version the build will error out explaining
	to the user why it stops.

    cc-cross-prefix
	cc-cross-prefix is used to check if there exists a $(CC) in path with
	one of the listed prefixes. The first prefix where there exist a
	prefix$(CC) in the PATH is returned - and if no prefix$(CC) is found
	then nothing is returned.
	Additional prefixes are separated by a single space in the
	call of cc-cross-prefix.
	This functionality is useful for architecture Makefiles that try
	to set CROSS_COMPILE to well-known values but may have several
	values to select between.
	It is recommended only to try to set CROSS_COMPILE if it is a cross
	build (host arch is different from target arch). And if CROSS_COMPILE
	is already set then leave it with the old value.

	Example:
		#arch/m68k/Makefile
		ifneq ($(SUBARCH),$(ARCH))
		        ifeq ($(CROSS_COMPILE),)
		               CROSS_COMPILE := $(call cc-cross-prefix, m68k-linux-gnu-)
			endif
		endif

--- 3.12 $(LD) support functions

    ld-option
	ld-option is used to check if $(LD) supports the supplied option.
	ld-option takes two options as arguments.
	The second argument is an optional option that can be used if the
	first option is not supported by $(LD).

	Example:
		#Makefile
		LDFLAGS_vmlinux += $(call really-ld-option, -X)


=== 4 Host Program support

Kbuild supports building executables on the host for use during the
compilation stage.
Two steps are required in order to use a host executable.

The first step is to tell kbuild that a host program exists. This is
done utilising the variable hostprogs-y.

The second step is to add an explicit dependency to the executable.
This can be done in two ways. Either add the dependency in a rule,
or utilise the variable $(always).
Both possibilities are described in the following.

--- 4.1 Simple Host Program

	In some cases there is a need to compile and run a program on the
	computer where the build is running.
	The following line tells kbuild that the program bin2hex shall be
	built on the build host.

	Example:
		hostprogs-y := bin2hex

	Kbuild assumes in the above example that bin2hex is made from a single
	c-source file named bin2hex.c located in the same directory as
	the Makefile.

--- 4.2 Composite Host Programs

	Host programs can be made up based on composite objects.
	The syntax used to define composite objects for host programs is
	similar to the syntax used for kernel objects.
	$(<executable>-objs) lists all objects used to link the final
	executable.

	Example:
		#scripts/lxdialog/Makefile
		hostprogs-y   := lxdialog
		lxdialog-objs := checklist.o lxdialog.o

	Objects with extension .o are compiled from the corresponding .c
	files. In the above example, checklist.c is compiled to checklist.o
	and lxdialog.c is compiled to lxdialog.o.
	Finally, the two .o files are linked to the executable, lxdialog.
	Note: The syntax <executable>-y is not permitted for host-programs.

--- 4.3 Defining shared libraries

	Objects with extension .so are considered shared libraries, and
	will be compiled as position independent objects.
	Kbuild provides support for shared libraries, but the usage
	shall be restricted.
	In the following example the libkconfig.so shared library is used
	to link the executable conf.

	Example:
		#scripts/kconfig/Makefile
		hostprogs-y     := conf
		conf-objs       := conf.o libkconfig.so
		libkconfig-objs := expr.o type.o

	Shared libraries always require a corresponding -objs line, and
	in the example above the shared library libkconfig is composed by
	the two objects expr.o and type.o.
	expr.o and type.o will be built as position independent code and
	linked as a shared library libkconfig.so. C++ is not supported for
	shared libraries.

--- 4.4 Using C++ for host programs

	kbuild offers support for host programs written in C++. This was
	introduced solely to support kconfig, and is not recommended
	for general use.

	Example:
		#scripts/kconfig/Makefile
		hostprogs-y   := qconf
		qconf-cxxobjs := qconf.o

	In the example above the executable is composed of the C++ file
	qconf.cc - identified by $(qconf-cxxobjs).

	If qconf is composed by a mixture of .c and .cc files, then an
	additional line can be used to identify this.

	Example:
		#scripts/kconfig/Makefile
		hostprogs-y   := qconf
		qconf-cxxobjs := qconf.o
		qconf-objs    := check.o

--- 4.5 Controlling compiler options for host programs

	When compiling host programs, it is possible to set specific flags.
	The programs will always be compiled utilising $(HOSTCC) passed
	the options specified in $(HOSTCFLAGS).
	To set flags that will take effect for all host programs created
	in that Makefile, use the variable HOST_EXTRACFLAGS.

	Example:
		#scripts/lxdialog/Makefile
		HOST_EXTRACFLAGS += -I/usr/include/ncurses

	To set specific flags for a single file the following construction
	is used:

	Example:
		#arch/ppc64/boot/Makefile
		HOSTCFLAGS_piggyback.o := -DKERNELBASE=$(KERNELBASE)

	It is also possible to specify additional options to the linker.

	Example:
		#scripts/kconfig/Makefile
		HOSTLOADLIBES_qconf := -L$(QTDIR)/lib

	When linking qconf, it will be passed the extra option
	"-L$(QTDIR)/lib".

--- 4.6 When host programs are actually built

	Kbuild will only build host-programs when they are referenced
	as a prerequisite.
	This is possible in two ways:

	(1) List the prerequisite explicitly in a special rule.

	Example:
		#drivers/pci/Makefile
		hostprogs-y := gen-devlist
		$(obj)/devlist.h: $(src)/pci.ids $(obj)/gen-devlist
			( cd $(obj); ./gen-devlist ) < $<

	The target $(obj)/devlist.h will not be built before
	$(obj)/gen-devlist is updated. Note that references to
	the host programs in special rules must be prefixed with $(obj).

	(2) Use $(always)
	When there is no suitable special rule, and the host program
	shall be built when a makefile is entered, the $(always)
	variable shall be used.

	Example:
		#scripts/lxdialog/Makefile
		hostprogs-y   := lxdialog
		always        := $(hostprogs-y)

	This will tell kbuild to build lxdialog even if not referenced in
	any rule.

--- 4.7 Using hostprogs-$(CONFIG_FOO)

	A typical pattern in a Kbuild file looks like this:

	Example:
		#scripts/Makefile
		hostprogs-$(CONFIG_KALLSYMS) += kallsyms

	Kbuild knows about both 'y' for built-in and 'm' for module.
	So if a config symbol evaluate to 'm', kbuild will still build
	the binary. In other words, Kbuild handles hostprogs-m exactly
	like hostprogs-y. But only hostprogs-y is recommended to be used
	when no CONFIG symbols are involved.

=== 5 Kbuild clean infrastructure

"make clean" deletes most generated files in the obj tree where the kernel
is compiled. This includes generated files such as host programs.
Kbuild knows targets listed in $(hostprogs-y), $(hostprogs-m), $(always),
$(extra-y) and $(targets). They are all deleted during "make clean".
Files matching the patterns "*.[oas]", "*.ko", plus some additional files
generated by kbuild are deleted all over the kernel src tree when
"make clean" is executed.

Additional files can be specified in kbuild makefiles by use of $(clean-files).

	Example:
		#drivers/pci/Makefile
		clean-files := devlist.h classlist.h

When executing "make clean", the two files "devlist.h classlist.h" will
be deleted. Kbuild will assume files to be in same relative directory as the
Makefile except if an absolute path is specified (path starting with '/').

To delete a directory hierarchy use:

	Example:
		#scripts/package/Makefile
		clean-dirs := $(objtree)/debian/

This will delete the directory debian, including all subdirectories.
Kbuild will assume the directories to be in the same relative path as the
Makefile if no absolute path is specified (path does not start with '/').

To exclude certain files from make clean, use the $(no-clean-files) variable.
This is only a special case used in the top level Kbuild file:

	Example:
		#Kbuild
		no-clean-files := $(bounds-file) $(offsets-file)

Usually kbuild descends down in subdirectories due to "obj-* := dir/",
but in the architecture makefiles where the kbuild infrastructure
is not sufficient this sometimes needs to be explicit.

	Example:
		#arch/i386/boot/Makefile
		subdir- := compressed/

The above assignment instructs kbuild to descend down in the
directory compressed/ when "make clean" is executed.

To support the clean infrastructure in the Makefiles that builds the
final bootimage there is an optional target named archclean:

	Example:
		#arch/i386/Makefile
		archclean:
			$(Q)$(MAKE) $(clean)=arch/i386/boot

When "make clean" is executed, make will descend down in arch/i386/boot,
and clean as usual. The Makefile located in arch/i386/boot/ may use
the subdir- trick to descend further down.

Note 1: arch/$(ARCH)/Makefile cannot use "subdir-", because that file is
included in the top level makefile, and the kbuild infrastructure
is not operational at that point.

Note 2: All directories listed in core-y, libs-y, drivers-y and net-y will
be visited during "make clean".

=== 6 Architecture Makefiles

The top level Makefile sets up the environment and does the preparation,
before starting to descend down in the individual directories.
The top level makefile contains the generic part, whereas
arch/$(ARCH)/Makefile contains what is required to set up kbuild
for said architecture.
To do so, arch/$(ARCH)/Makefile sets up a number of variables and defines
a few targets.

When kbuild executes, the following steps are followed (roughly):
1) Configuration of the kernel => produce .config
2) Store kernel version in include/linux/version.h
3) Symlink include/asm to include/asm-$(ARCH)
4) Updating all other prerequisites to the target prepare:
   - Additional prerequisites are specified in arch/$(ARCH)/Makefile
5) Recursively descend down in all directories listed in
   init-* core* drivers-* net-* libs-* and build all targets.
   - The values of the above variables are expanded in arch/$(ARCH)/Makefile.
6) All object files are then linked and the resulting file vmlinux is
   located at the root of the obj tree.
   The very first objects linked are listed in head-y, assigned by
   arch/$(ARCH)/Makefile.
7) Finally, the architecture-specific part does any required post processing
   and builds the final bootimage.
   - This includes building boot records
   - Preparing initrd images and the like


--- 6.1 Set variables to tweak the build to the architecture

    LDFLAGS		Generic $(LD) options

	Flags used for all invocations of the linker.
	Often specifying the emulation is sufficient.

	Example:
		#arch/s390/Makefile
		LDFLAGS         := -m elf_s390
	Note: ldflags-y can be used to further customise
	the flags used. See chapter 3.7.

    LDFLAGS_MODULE	Options for $(LD) when linking modules

	LDFLAGS_MODULE is used to set specific flags for $(LD) when
	linking the .ko files used for modules.
	Default is "-r", for relocatable output.

    LDFLAGS_vmlinux	Options for $(LD) when linking vmlinux

	LDFLAGS_vmlinux is used to specify additional flags to pass to
	the linker when linking the final vmlinux image.
	LDFLAGS_vmlinux uses the LDFLAGS_$@ support.

	Example:
		#arch/i386/Makefile
		LDFLAGS_vmlinux := -e stext

    OBJCOPYFLAGS	objcopy flags

	When $(call if_changed,objcopy) is used to translate a .o file,
	the flags specified in OBJCOPYFLAGS will be used.
	$(call if_changed,objcopy) is often used to generate raw binaries on
	vmlinux.

	Example:
		#arch/s390/Makefile
		OBJCOPYFLAGS := -O binary

		#arch/s390/boot/Makefile
		$(obj)/image: vmlinux FORCE
			$(call if_changed,objcopy)

	In this example, the binary $(obj)/image is a binary version of
	vmlinux. The usage of $(call if_changed,xxx) will be described later.

    KBUILD_AFLAGS		$(AS) assembler flags

	Default value - see top level Makefile
	Append or modify as required per architecture.

	Example:
		#arch/sparc64/Makefile
		KBUILD_AFLAGS += -m64 -mcpu=ultrasparc

    KBUILD_CFLAGS		$(CC) compiler flags

	Default value - see top level Makefile
	Append or modify as required per architecture.

	Often, the KBUILD_CFLAGS variable depends on the configuration.

	Example:
		#arch/i386/Makefile
		cflags-$(CONFIG_M386) += -march=i386
		KBUILD_CFLAGS += $(cflags-y)

	Many arch Makefiles dynamically run the target C compiler to
	probe supported options:

		#arch/i386/Makefile

		...
		cflags-$(CONFIG_MPENTIUMII)     += $(call cc-option,\
						-march=pentium2,-march=i686)
		...
		# Disable unit-at-a-time mode ...
		KBUILD_CFLAGS += $(call cc-option,-fno-unit-at-a-time)
		...


	The first example utilises the trick that a config option expands
	to 'y' when selected.

    KBUILD_AFLAGS_KERNEL	$(AS) options specific for built-in

	$(KBUILD_AFLAGS_KERNEL) contains extra C compiler flags used to compile
	resident kernel code.

    KBUILD_AFLAGS_MODULE   Options for $(AS) when building modules
<<<<<<< HEAD

	$(KBUILD_AFLAGS_MODULE) is used to add arch specific options that
	are used for $(AS).
	From commandline AFLAGS_MODULE shall be used (see kbuild.txt).

    KBUILD_CFLAGS_KERNEL	$(CC) options specific for built-in

=======

	$(KBUILD_AFLAGS_MODULE) is used to add arch specific options that
	are used for $(AS).
	From commandline AFLAGS_MODULE shall be used (see kbuild.txt).

    KBUILD_CFLAGS_KERNEL	$(CC) options specific for built-in

>>>>>>> 3cbea436
	$(KBUILD_CFLAGS_KERNEL) contains extra C compiler flags used to compile
	resident kernel code.

    KBUILD_CFLAGS_MODULE   Options for $(CC) when building modules
<<<<<<< HEAD

	$(KBUILD_CFLAGS_MODULE) is used to add arch specific options that
	are used for $(CC).
	From commandline CFLAGS_MODULE shall be used (see kbuild.txt).

    KBUILD_LDFLAGS_MODULE   Options for $(LD) when linking modules

=======

	$(KBUILD_CFLAGS_MODULE) is used to add arch specific options that
	are used for $(CC).
	From commandline CFLAGS_MODULE shall be used (see kbuild.txt).

    KBUILD_LDFLAGS_MODULE   Options for $(LD) when linking modules

>>>>>>> 3cbea436
	$(KBUILD_LDFLAGS_MODULE) is used to add arch specific options
	used when linking modules. This is often a linker script.
	From commandline LDFLAGS_MODULE shall be used (see kbuild.txt).

--- 6.2 Add prerequisites to archprepare:

	The archprepare: rule is used to list prerequisites that need to be
	built before starting to descend down in the subdirectories.
	This is usually used for header files containing assembler constants.

		Example:
		#arch/arm/Makefile
		archprepare: maketools

	In this example, the file target maketools will be processed
	before descending down in the subdirectories.
	See also chapter XXX-TODO that describe how kbuild supports
	generating offset header files.


--- 6.3 List directories to visit when descending

	An arch Makefile cooperates with the top Makefile to define variables
	which specify how to build the vmlinux file.  Note that there is no
	corresponding arch-specific section for modules; the module-building
	machinery is all architecture-independent.


    head-y, init-y, core-y, libs-y, drivers-y, net-y

	$(head-y) lists objects to be linked first in vmlinux.
	$(libs-y) lists directories where a lib.a archive can be located.
	The rest list directories where a built-in.o object file can be
	located.

	$(init-y) objects will be located after $(head-y).
	Then the rest follows in this order:
	$(core-y), $(libs-y), $(drivers-y) and $(net-y).

	The top level Makefile defines values for all generic directories,
	and arch/$(ARCH)/Makefile only adds architecture-specific directories.

	Example:
		#arch/sparc64/Makefile
		core-y += arch/sparc64/kernel/
		libs-y += arch/sparc64/prom/ arch/sparc64/lib/
		drivers-$(CONFIG_OPROFILE)  += arch/sparc64/oprofile/


--- 6.4 Architecture-specific boot images

	An arch Makefile specifies goals that take the vmlinux file, compress
	it, wrap it in bootstrapping code, and copy the resulting files
	somewhere. This includes various kinds of installation commands.
	The actual goals are not standardized across architectures.

	It is common to locate any additional processing in a boot/
	directory below arch/$(ARCH)/.

	Kbuild does not provide any smart way to support building a
	target specified in boot/. Therefore arch/$(ARCH)/Makefile shall
	call make manually to build a target in boot/.

	The recommended approach is to include shortcuts in
	arch/$(ARCH)/Makefile, and use the full path when calling down
	into the arch/$(ARCH)/boot/Makefile.

	Example:
		#arch/i386/Makefile
		boot := arch/i386/boot
		bzImage: vmlinux
			$(Q)$(MAKE) $(build)=$(boot) $(boot)/$@

	"$(Q)$(MAKE) $(build)=<dir>" is the recommended way to invoke
	make in a subdirectory.

	There are no rules for naming architecture-specific targets,
	but executing "make help" will list all relevant targets.
	To support this, $(archhelp) must be defined.

	Example:
		#arch/i386/Makefile
		define archhelp
		  echo  '* bzImage      - Image (arch/$(ARCH)/boot/bzImage)'
		endif

	When make is executed without arguments, the first goal encountered
	will be built. In the top level Makefile the first goal present
	is all:.
	An architecture shall always, per default, build a bootable image.
	In "make help", the default goal is highlighted with a '*'.
	Add a new prerequisite to all: to select a default goal different
	from vmlinux.

	Example:
		#arch/i386/Makefile
		all: bzImage

	When "make" is executed without arguments, bzImage will be built.

--- 6.5 Building non-kbuild targets

    extra-y

	extra-y specify additional targets created in the current
	directory, in addition to any targets specified by obj-*.

	Listing all targets in extra-y is required for two purposes:
	1) Enable kbuild to check changes in command lines
	   - When $(call if_changed,xxx) is used
	2) kbuild knows what files to delete during "make clean"

	Example:
		#arch/i386/kernel/Makefile
		extra-y := head.o init_task.o

	In this example, extra-y is used to list object files that
	shall be built, but shall not be linked as part of built-in.o.


--- 6.6 Commands useful for building a boot image

	Kbuild provides a few macros that are useful when building a
	boot image.

    if_changed

	if_changed is the infrastructure used for the following commands.

	Usage:
		target: source(s) FORCE
			$(call if_changed,ld/objcopy/gzip)

	When the rule is evaluated, it is checked to see if any files
	need an update, or the command line has changed since the last
	invocation. The latter will force a rebuild if any options
	to the executable have changed.
	Any target that utilises if_changed must be listed in $(targets),
	otherwise the command line check will fail, and the target will
	always be built.
	Assignments to $(targets) are without $(obj)/ prefix.
	if_changed may be used in conjunction with custom commands as
	defined in 6.7 "Custom kbuild commands".

	Note: It is a typical mistake to forget the FORCE prerequisite.
	Another common pitfall is that whitespace is sometimes
	significant; for instance, the below will fail (note the extra space
	after the comma):
		target: source(s) FORCE
	#WRONG!#	$(call if_changed, ld/objcopy/gzip)

    ld
	Link target. Often, LDFLAGS_$@ is used to set specific options to ld.

    objcopy
	Copy binary. Uses OBJCOPYFLAGS usually specified in
	arch/$(ARCH)/Makefile.
	OBJCOPYFLAGS_$@ may be used to set additional options.

    gzip
	Compress target. Use maximum compression to compress target.

	Example:
		#arch/i386/boot/Makefile
		LDFLAGS_bootsect := -Ttext 0x0 -s --oformat binary
		LDFLAGS_setup    := -Ttext 0x0 -s --oformat binary -e begtext

		targets += setup setup.o bootsect bootsect.o
		$(obj)/setup $(obj)/bootsect: %: %.o FORCE
			$(call if_changed,ld)

	In this example, there are two possible targets, requiring different
	options to the linker. The linker options are specified using the
	LDFLAGS_$@ syntax - one for each potential target.
	$(targets) are assigned all potential targets, by which kbuild knows
	the targets and will:
		1) check for commandline changes
		2) delete target during make clean

	The ": %: %.o" part of the prerequisite is a shorthand that
	free us from listing the setup.o and bootsect.o files.
	Note: It is a common mistake to forget the "target :=" assignment,
	      resulting in the target file being recompiled for no
	      obvious reason.

    dtc
	Create flattend device tree blob object suitable for linking
	into vmlinux. Device tree blobs linked into vmlinux are placed
	in an init section in the image. Platform code *must* copy the
	blob to non-init memory prior to calling unflatten_device_tree().

	Example:
		#arch/x86/platform/ce4100/Makefile
		clean-files := *dtb.S

		DTC_FLAGS := -p 1024
		obj-y += foo.dtb.o

		$(obj)/%.dtb: $(src)/%.dts
			$(call cmd,dtc)

--- 6.7 Custom kbuild commands

	When kbuild is executing with KBUILD_VERBOSE=0, then only a shorthand
	of a command is normally displayed.
	To enable this behaviour for custom commands kbuild requires
	two variables to be set:
	quiet_cmd_<command>	- what shall be echoed
	      cmd_<command>	- the command to execute

	Example:
		#
		quiet_cmd_image = BUILD   $@
		      cmd_image = $(obj)/tools/build $(BUILDFLAGS) \
		                                     $(obj)/vmlinux.bin > $@

		targets += bzImage
		$(obj)/bzImage: $(obj)/vmlinux.bin $(obj)/tools/build FORCE
			$(call if_changed,image)
			@echo 'Kernel: $@ is ready'

	When updating the $(obj)/bzImage target, the line

	BUILD    arch/i386/boot/bzImage

	will be displayed with "make KBUILD_VERBOSE=0".


--- 6.8 Preprocessing linker scripts

	When the vmlinux image is built, the linker script
	arch/$(ARCH)/kernel/vmlinux.lds is used.
	The script is a preprocessed variant of the file vmlinux.lds.S
	located in the same directory.
	kbuild knows .lds files and includes a rule *lds.S -> *lds.

	Example:
		#arch/i386/kernel/Makefile
		always := vmlinux.lds

		#Makefile
		export CPPFLAGS_vmlinux.lds += -P -C -U$(ARCH)

	The assignment to $(always) is used to tell kbuild to build the
	target vmlinux.lds.
	The assignment to $(CPPFLAGS_vmlinux.lds) tells kbuild to use the
	specified options when building the target vmlinux.lds.

	When building the *.lds target, kbuild uses the variables:
	KBUILD_CPPFLAGS	: Set in top-level Makefile
	cppflags-y	: May be set in the kbuild makefile
	CPPFLAGS_$(@F)  : Target specific flags.
	                  Note that the full filename is used in this
	                  assignment.

	The kbuild infrastructure for *lds file are used in several
	architecture-specific files.

=== 7 Kbuild syntax for exported headers

The kernel include a set of headers that is exported to userspace.
Many headers can be exported as-is but other headers require a
minimal pre-processing before they are ready for user-space.
The pre-processing does:
- drop kernel specific annotations
- drop include of compiler.h
- drop all sections that are kernel internal (guarded by ifdef __KERNEL__)

Each relevant directory contains a file name "Kbuild" which specifies the
headers to be exported.
See subsequent chapter for the syntax of the Kbuild file.

	--- 7.1 header-y

	header-y specify header files to be exported.

		Example:
			#include/linux/Kbuild
			header-y += usb/
			header-y += aio_abi.h

	The convention is to list one file per line and
	preferably in alphabetic order.

	header-y also specify which subdirectories to visit.
	A subdirectory is identified by a trailing '/' which
	can be seen in the example above for the usb subdirectory.

	Subdirectories are visited before their parent directories.

	--- 7.2 objhdr-y

	objhdr-y specifies generated files to be exported.
	Generated files are special as they need to be looked
	up in another directory when doing 'make O=...' builds.

		Example:
			#include/linux/Kbuild
			objhdr-y += version.h

	--- 7.3 destination-y

	When an architecture have a set of exported headers that needs to be
	exported to a different directory destination-y is used.
	destination-y specify the destination directory for all exported
	headers in the file where it is present.

		Example:
			#arch/xtensa/platforms/s6105/include/platform/Kbuild
			destination-y := include/linux

	In the example above all exported headers in the Kbuild file
	will be located in the directory "include/linux" when exported.


=== 8 Kbuild Variables

The top Makefile exports the following variables:

    VERSION, PATCHLEVEL, SUBLEVEL, EXTRAVERSION

	These variables define the current kernel version.  A few arch
	Makefiles actually use these values directly; they should use
	$(KERNELRELEASE) instead.

	$(VERSION), $(PATCHLEVEL), and $(SUBLEVEL) define the basic
	three-part version number, such as "2", "4", and "0".  These three
	values are always numeric.

	$(EXTRAVERSION) defines an even tinier sublevel for pre-patches
	or additional patches.	It is usually some non-numeric string
	such as "-pre4", and is often blank.

    KERNELRELEASE

	$(KERNELRELEASE) is a single string such as "2.4.0-pre4", suitable
	for constructing installation directory names or showing in
	version strings.  Some arch Makefiles use it for this purpose.

    ARCH

	This variable defines the target architecture, such as "i386",
	"arm", or "sparc". Some kbuild Makefiles test $(ARCH) to
	determine which files to compile.

	By default, the top Makefile sets $(ARCH) to be the same as the
	host system architecture.  For a cross build, a user may
	override the value of $(ARCH) on the command line:

	    make ARCH=m68k ...


    INSTALL_PATH

	This variable defines a place for the arch Makefiles to install
	the resident kernel image and System.map file.
	Use this for architecture-specific install targets.

    INSTALL_MOD_PATH, MODLIB

	$(INSTALL_MOD_PATH) specifies a prefix to $(MODLIB) for module
	installation.  This variable is not defined in the Makefile but
	may be passed in by the user if desired.

	$(MODLIB) specifies the directory for module installation.
	The top Makefile defines $(MODLIB) to
	$(INSTALL_MOD_PATH)/lib/modules/$(KERNELRELEASE).  The user may
	override this value on the command line if desired.

    INSTALL_MOD_STRIP

	If this variable is specified, will cause modules to be stripped
	after they are installed.  If INSTALL_MOD_STRIP is '1', then the
	default option --strip-debug will be used.  Otherwise,
	INSTALL_MOD_STRIP will used as the option(s) to the strip command.


=== 9 Makefile language

The kernel Makefiles are designed to be run with GNU Make.  The Makefiles
use only the documented features of GNU Make, but they do use many
GNU extensions.

GNU Make supports elementary list-processing functions.  The kernel
Makefiles use a novel style of list building and manipulation with few
"if" statements.

GNU Make has two assignment operators, ":=" and "=".  ":=" performs
immediate evaluation of the right-hand side and stores an actual string
into the left-hand side.  "=" is like a formula definition; it stores the
right-hand side in an unevaluated form and then evaluates this form each
time the left-hand side is used.

There are some cases where "=" is appropriate.  Usually, though, ":="
is the right choice.

=== 10 Credits

Original version made by Michael Elizabeth Chastain, <mailto:mec@shout.net>
Updates by Kai Germaschewski <kai@tp1.ruhr-uni-bochum.de>
Updates by Sam Ravnborg <sam@ravnborg.org>
Language QA by Jan Engelhardt <jengelh@gmx.de>

=== 11 TODO

- Describe how kbuild supports shipped files with _shipped.
- Generating offset header files.
- Add more variables to section 7?


<|MERGE_RESOLUTION|>--- conflicted
+++ resolved
@@ -933,7 +933,6 @@
 	resident kernel code.
 
     KBUILD_AFLAGS_MODULE   Options for $(AS) when building modules
-<<<<<<< HEAD
 
 	$(KBUILD_AFLAGS_MODULE) is used to add arch specific options that
 	are used for $(AS).
@@ -941,20 +940,10 @@
 
     KBUILD_CFLAGS_KERNEL	$(CC) options specific for built-in
 
-=======
-
-	$(KBUILD_AFLAGS_MODULE) is used to add arch specific options that
-	are used for $(AS).
-	From commandline AFLAGS_MODULE shall be used (see kbuild.txt).
-
-    KBUILD_CFLAGS_KERNEL	$(CC) options specific for built-in
-
->>>>>>> 3cbea436
 	$(KBUILD_CFLAGS_KERNEL) contains extra C compiler flags used to compile
 	resident kernel code.
 
     KBUILD_CFLAGS_MODULE   Options for $(CC) when building modules
-<<<<<<< HEAD
 
 	$(KBUILD_CFLAGS_MODULE) is used to add arch specific options that
 	are used for $(CC).
@@ -962,15 +951,6 @@
 
     KBUILD_LDFLAGS_MODULE   Options for $(LD) when linking modules
 
-=======
-
-	$(KBUILD_CFLAGS_MODULE) is used to add arch specific options that
-	are used for $(CC).
-	From commandline CFLAGS_MODULE shall be used (see kbuild.txt).
-
-    KBUILD_LDFLAGS_MODULE   Options for $(LD) when linking modules
-
->>>>>>> 3cbea436
 	$(KBUILD_LDFLAGS_MODULE) is used to add arch specific options
 	used when linking modules. This is often a linker script.
 	From commandline LDFLAGS_MODULE shall be used (see kbuild.txt).
