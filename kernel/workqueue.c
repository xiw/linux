/*
 * kernel/workqueue.c - generic async execution with shared worker pool
 *
 * Copyright (C) 2002		Ingo Molnar
 *
 *   Derived from the taskqueue/keventd code by:
 *     David Woodhouse <dwmw2@infradead.org>
 *     Andrew Morton
 *     Kai Petzke <wpp@marie.physik.tu-berlin.de>
 *     Theodore Ts'o <tytso@mit.edu>
 *
 * Made to use alloc_percpu by Christoph Lameter.
 *
 * Copyright (C) 2010		SUSE Linux Products GmbH
 * Copyright (C) 2010		Tejun Heo <tj@kernel.org>
 *
 * This is the generic async execution mechanism.  Work items as are
 * executed in process context.  The worker pool is shared and
 * automatically managed.  There is one worker pool for each CPU and
 * one extra for works which are better served by workers which are
 * not bound to any specific CPU.
 *
 * Please read Documentation/workqueue.txt for details.
 */

#include <linux/export.h>
#include <linux/kernel.h>
#include <linux/sched.h>
#include <linux/init.h>
#include <linux/signal.h>
#include <linux/completion.h>
#include <linux/workqueue.h>
#include <linux/slab.h>
#include <linux/cpu.h>
#include <linux/notifier.h>
#include <linux/kthread.h>
#include <linux/hardirq.h>
#include <linux/mempolicy.h>
#include <linux/freezer.h>
#include <linux/kallsyms.h>
#include <linux/debug_locks.h>
#include <linux/lockdep.h>
#include <linux/idr.h>
#include <linux/jhash.h>
#include <linux/hashtable.h>
#include <linux/rculist.h>

#include "workqueue_internal.h"

enum {
	/*
	 * worker_pool flags
	 *
	 * A bound pool is either associated or disassociated with its CPU.
	 * While associated (!DISASSOCIATED), all workers are bound to the
	 * CPU and none has %WORKER_UNBOUND set and concurrency management
	 * is in effect.
	 *
	 * While DISASSOCIATED, the cpu may be offline and all workers have
	 * %WORKER_UNBOUND set and concurrency management disabled, and may
	 * be executing on any CPU.  The pool behaves as an unbound one.
	 *
	 * Note that DISASSOCIATED should be flipped only while holding
	 * manager_mutex to avoid changing binding state while
	 * create_worker() is in progress.
	 */
	POOL_MANAGE_WORKERS	= 1 << 0,	/* need to manage workers */
	POOL_DISASSOCIATED	= 1 << 2,	/* cpu can't serve workers */
	POOL_FREEZING		= 1 << 3,	/* freeze in progress */

	/* worker flags */
	WORKER_STARTED		= 1 << 0,	/* started */
	WORKER_DIE		= 1 << 1,	/* die die die */
	WORKER_IDLE		= 1 << 2,	/* is idle */
	WORKER_PREP		= 1 << 3,	/* preparing to run works */
	WORKER_CPU_INTENSIVE	= 1 << 6,	/* cpu intensive */
	WORKER_UNBOUND		= 1 << 7,	/* worker is unbound */
	WORKER_REBOUND		= 1 << 8,	/* worker was rebound */

	WORKER_NOT_RUNNING	= WORKER_PREP | WORKER_CPU_INTENSIVE |
				  WORKER_UNBOUND | WORKER_REBOUND,

	NR_STD_WORKER_POOLS	= 2,		/* # standard pools per cpu */

	UNBOUND_POOL_HASH_ORDER	= 6,		/* hashed by pool->attrs */
	BUSY_WORKER_HASH_ORDER	= 6,		/* 64 pointers */

	MAX_IDLE_WORKERS_RATIO	= 4,		/* 1/4 of busy can be idle */
	IDLE_WORKER_TIMEOUT	= 300 * HZ,	/* keep idle ones for 5 mins */

	MAYDAY_INITIAL_TIMEOUT  = HZ / 100 >= 2 ? HZ / 100 : 2,
						/* call for help after 10ms
						   (min two ticks) */
	MAYDAY_INTERVAL		= HZ / 10,	/* and then every 100ms */
	CREATE_COOLDOWN		= HZ,		/* time to breath after fail */

	/*
	 * Rescue workers are used only on emergencies and shared by
	 * all cpus.  Give -20.
	 */
	RESCUER_NICE_LEVEL	= -20,
	HIGHPRI_NICE_LEVEL	= -20,
};

/*
 * Structure fields follow one of the following exclusion rules.
 *
 * I: Modifiable by initialization/destruction paths and read-only for
 *    everyone else.
 *
 * P: Preemption protected.  Disabling preemption is enough and should
 *    only be modified and accessed from the local cpu.
 *
 * L: pool->lock protected.  Access with pool->lock held.
 *
 * X: During normal operation, modification requires pool->lock and should
 *    be done only from local cpu.  Either disabling preemption on local
 *    cpu or grabbing pool->lock is enough for read access.  If
 *    POOL_DISASSOCIATED is set, it's identical to L.
 *
 * F: wq->flush_mutex protected.
 *
 * MG: pool->manager_mutex and pool->lock protected.  Writes require both
 *     locks.  Reads can happen under either lock.
 *
 * WQ: wq_mutex protected.
 *
 * WR: wq_mutex protected for writes.  Sched-RCU protected for reads.
 *
 * PW: pwq_lock protected.
 *
 * FR: wq->flush_mutex and pwq_lock protected for writes.  Sched-RCU
 *     protected for reads.
 *
 * MD: wq_mayday_lock protected.
 */

/* struct worker is defined in workqueue_internal.h */

struct worker_pool {
	spinlock_t		lock;		/* the pool lock */
	int			cpu;		/* I: the associated cpu */
	int			id;		/* I: pool ID */
	unsigned int		flags;		/* X: flags */

	struct list_head	worklist;	/* L: list of pending works */
	int			nr_workers;	/* L: total number of workers */

	/* nr_idle includes the ones off idle_list for rebinding */
	int			nr_idle;	/* L: currently idle ones */

	struct list_head	idle_list;	/* X: list of idle workers */
	struct timer_list	idle_timer;	/* L: worker idle timeout */
	struct timer_list	mayday_timer;	/* L: SOS timer for workers */

	/* a workers is either on busy_hash or idle_list, or the manager */
	DECLARE_HASHTABLE(busy_hash, BUSY_WORKER_HASH_ORDER);
						/* L: hash of busy workers */

	/* see manage_workers() for details on the two manager mutexes */
	struct mutex		manager_arb;	/* manager arbitration */
	struct mutex		manager_mutex;	/* manager exclusion */
	struct idr		worker_idr;	/* MG: worker IDs and iteration */

	struct workqueue_attrs	*attrs;		/* I: worker attributes */
	struct hlist_node	hash_node;	/* WQ: unbound_pool_hash node */
	int			refcnt;		/* WQ: refcnt for unbound pools */

	/*
	 * The current concurrency level.  As it's likely to be accessed
	 * from other CPUs during try_to_wake_up(), put it in a separate
	 * cacheline.
	 */
	atomic_t		nr_running ____cacheline_aligned_in_smp;

	/*
	 * Destruction of pool is sched-RCU protected to allow dereferences
	 * from get_work_pool().
	 */
	struct rcu_head		rcu;
} ____cacheline_aligned_in_smp;

/*
 * The per-pool workqueue.  While queued, the lower WORK_STRUCT_FLAG_BITS
 * of work_struct->data are used for flags and the remaining high bits
 * point to the pwq; thus, pwqs need to be aligned at two's power of the
 * number of flag bits.
 */
struct pool_workqueue {
	struct worker_pool	*pool;		/* I: the associated pool */
	struct workqueue_struct *wq;		/* I: the owning workqueue */
	int			work_color;	/* L: current color */
	int			flush_color;	/* L: flushing color */
	int			refcnt;		/* L: reference count */
	int			nr_in_flight[WORK_NR_COLORS];
						/* L: nr of in_flight works */
	int			nr_active;	/* L: nr of active works */
	int			max_active;	/* L: max active works */
	struct list_head	delayed_works;	/* L: delayed works */
	struct list_head	pwqs_node;	/* FR: node on wq->pwqs */
	struct list_head	mayday_node;	/* MD: node on wq->maydays */

	/*
	 * Release of unbound pwq is punted to system_wq.  See put_pwq()
	 * and pwq_unbound_release_workfn() for details.  pool_workqueue
	 * itself is also sched-RCU protected so that the first pwq can be
	 * determined without grabbing pwq_lock.
	 */
	struct work_struct	unbound_release_work;
	struct rcu_head		rcu;
} __aligned(1 << WORK_STRUCT_FLAG_BITS);

/*
 * Structure used to wait for workqueue flush.
 */
struct wq_flusher {
	struct list_head	list;		/* F: list of flushers */
	int			flush_color;	/* F: flush color waiting for */
	struct completion	done;		/* flush completion */
};

struct wq_device;

/*
 * The externally visible workqueue.  It relays the issued work items to
 * the appropriate worker_pool through its pool_workqueues.
 */
struct workqueue_struct {
	unsigned int		flags;		/* WQ: WQ_* flags */
	struct pool_workqueue __percpu *cpu_pwqs; /* I: per-cpu pwq's */
	struct list_head	pwqs;		/* FR: all pwqs of this wq */
	struct list_head	list;		/* WQ: list of all workqueues */

	struct mutex		flush_mutex;	/* protects wq flushing */
	int			work_color;	/* F: current work color */
	int			flush_color;	/* F: current flush color */
	atomic_t		nr_pwqs_to_flush; /* flush in progress */
	struct wq_flusher	*first_flusher;	/* F: first flusher */
	struct list_head	flusher_queue;	/* F: flush waiters */
	struct list_head	flusher_overflow; /* F: flush overflow list */

	struct list_head	maydays;	/* MD: pwqs requesting rescue */
	struct worker		*rescuer;	/* I: rescue worker */

	int			nr_drainers;	/* WQ: drain in progress */
	int			saved_max_active; /* PW: saved pwq max_active */

#ifdef CONFIG_SYSFS
	struct wq_device	*wq_dev;	/* I: for sysfs interface */
#endif
#ifdef CONFIG_LOCKDEP
	struct lockdep_map	lockdep_map;
#endif
	char			name[];		/* I: workqueue name */
};

static struct kmem_cache *pwq_cache;

static DEFINE_MUTEX(wq_mutex);		/* protects workqueues and pools */
static DEFINE_SPINLOCK(pwq_lock);	/* protects pool_workqueues */
static DEFINE_SPINLOCK(wq_mayday_lock);	/* protects wq->maydays list */

static LIST_HEAD(workqueues);		/* WQ: list of all workqueues */
static bool workqueue_freezing;		/* WQ: have wqs started freezing? */

/* the per-cpu worker pools */
static DEFINE_PER_CPU_SHARED_ALIGNED(struct worker_pool [NR_STD_WORKER_POOLS],
				     cpu_worker_pools);

static DEFINE_IDR(worker_pool_idr);	/* WR: idr of all pools */

/* WQ: hash of all unbound pools keyed by pool->attrs */
static DEFINE_HASHTABLE(unbound_pool_hash, UNBOUND_POOL_HASH_ORDER);

/* I: attributes used when instantiating standard unbound pools on demand */
static struct workqueue_attrs *unbound_std_wq_attrs[NR_STD_WORKER_POOLS];

struct workqueue_struct *system_wq __read_mostly;
EXPORT_SYMBOL_GPL(system_wq);
struct workqueue_struct *system_highpri_wq __read_mostly;
EXPORT_SYMBOL_GPL(system_highpri_wq);
struct workqueue_struct *system_long_wq __read_mostly;
EXPORT_SYMBOL_GPL(system_long_wq);
struct workqueue_struct *system_unbound_wq __read_mostly;
EXPORT_SYMBOL_GPL(system_unbound_wq);
struct workqueue_struct *system_freezable_wq __read_mostly;
EXPORT_SYMBOL_GPL(system_freezable_wq);

static int worker_thread(void *__worker);
static void copy_workqueue_attrs(struct workqueue_attrs *to,
				 const struct workqueue_attrs *from);

#define CREATE_TRACE_POINTS
#include <trace/events/workqueue.h>

#define assert_rcu_or_wq_mutex()					\
	rcu_lockdep_assert(rcu_read_lock_sched_held() ||		\
			   lockdep_is_held(&wq_mutex),			\
			   "sched RCU or wq_mutex should be held")

#define assert_rcu_or_pwq_lock()					\
	rcu_lockdep_assert(rcu_read_lock_sched_held() ||		\
			   lockdep_is_held(&pwq_lock),			\
			   "sched RCU or pwq_lock should be held")

#ifdef CONFIG_LOCKDEP
#define assert_manager_or_pool_lock(pool)				\
	WARN_ONCE(!lockdep_is_held(&(pool)->manager_mutex) &&		\
		  !lockdep_is_held(&(pool)->lock),			\
		  "pool->manager_mutex or ->lock should be held")
#else
#define assert_manager_or_pool_lock(pool)	do { } while (0)
#endif

#define for_each_cpu_worker_pool(pool, cpu)				\
	for ((pool) = &per_cpu(cpu_worker_pools, cpu)[0];		\
	     (pool) < &per_cpu(cpu_worker_pools, cpu)[NR_STD_WORKER_POOLS]; \
	     (pool)++)

/**
 * for_each_pool - iterate through all worker_pools in the system
 * @pool: iteration cursor
 * @pi: integer used for iteration
 *
 * This must be called either with wq_mutex held or sched RCU read locked.
 * If the pool needs to be used beyond the locking in effect, the caller is
 * responsible for guaranteeing that the pool stays online.
 *
 * The if/else clause exists only for the lockdep assertion and can be
 * ignored.
 */
#define for_each_pool(pool, pi)						\
	idr_for_each_entry(&worker_pool_idr, pool, pi)			\
		if (({ assert_rcu_or_wq_mutex(); false; })) { }		\
		else

/**
 * for_each_pool_worker - iterate through all workers of a worker_pool
 * @worker: iteration cursor
 * @wi: integer used for iteration
 * @pool: worker_pool to iterate workers of
 *
 * This must be called with either @pool->manager_mutex or ->lock held.
 *
 * The if/else clause exists only for the lockdep assertion and can be
 * ignored.
 */
#define for_each_pool_worker(worker, wi, pool)				\
	idr_for_each_entry(&(pool)->worker_idr, (worker), (wi))		\
		if (({ assert_manager_or_pool_lock((pool)); false; })) { } \
		else

/**
 * for_each_pwq - iterate through all pool_workqueues of the specified workqueue
 * @pwq: iteration cursor
 * @wq: the target workqueue
 *
 * This must be called either with pwq_lock held or sched RCU read locked.
 * If the pwq needs to be used beyond the locking in effect, the caller is
 * responsible for guaranteeing that the pwq stays online.
 *
 * The if/else clause exists only for the lockdep assertion and can be
 * ignored.
 */
#define for_each_pwq(pwq, wq)						\
	list_for_each_entry_rcu((pwq), &(wq)->pwqs, pwqs_node)		\
		if (({ assert_rcu_or_pwq_lock(); false; })) { }		\
		else

#ifdef CONFIG_DEBUG_OBJECTS_WORK

static struct debug_obj_descr work_debug_descr;

static void *work_debug_hint(void *addr)
{
	return ((struct work_struct *) addr)->func;
}

/*
 * fixup_init is called when:
 * - an active object is initialized
 */
static int work_fixup_init(void *addr, enum debug_obj_state state)
{
	struct work_struct *work = addr;

	switch (state) {
	case ODEBUG_STATE_ACTIVE:
		cancel_work_sync(work);
		debug_object_init(work, &work_debug_descr);
		return 1;
	default:
		return 0;
	}
}

/*
 * fixup_activate is called when:
 * - an active object is activated
 * - an unknown object is activated (might be a statically initialized object)
 */
static int work_fixup_activate(void *addr, enum debug_obj_state state)
{
	struct work_struct *work = addr;

	switch (state) {

	case ODEBUG_STATE_NOTAVAILABLE:
		/*
		 * This is not really a fixup. The work struct was
		 * statically initialized. We just make sure that it
		 * is tracked in the object tracker.
		 */
		if (test_bit(WORK_STRUCT_STATIC_BIT, work_data_bits(work))) {
			debug_object_init(work, &work_debug_descr);
			debug_object_activate(work, &work_debug_descr);
			return 0;
		}
		WARN_ON_ONCE(1);
		return 0;

	case ODEBUG_STATE_ACTIVE:
		WARN_ON(1);

	default:
		return 0;
	}
}

/*
 * fixup_free is called when:
 * - an active object is freed
 */
static int work_fixup_free(void *addr, enum debug_obj_state state)
{
	struct work_struct *work = addr;

	switch (state) {
	case ODEBUG_STATE_ACTIVE:
		cancel_work_sync(work);
		debug_object_free(work, &work_debug_descr);
		return 1;
	default:
		return 0;
	}
}

static struct debug_obj_descr work_debug_descr = {
	.name		= "work_struct",
	.debug_hint	= work_debug_hint,
	.fixup_init	= work_fixup_init,
	.fixup_activate	= work_fixup_activate,
	.fixup_free	= work_fixup_free,
};

static inline void debug_work_activate(struct work_struct *work)
{
	debug_object_activate(work, &work_debug_descr);
}

static inline void debug_work_deactivate(struct work_struct *work)
{
	debug_object_deactivate(work, &work_debug_descr);
}

void __init_work(struct work_struct *work, int onstack)
{
	if (onstack)
		debug_object_init_on_stack(work, &work_debug_descr);
	else
		debug_object_init(work, &work_debug_descr);
}
EXPORT_SYMBOL_GPL(__init_work);

void destroy_work_on_stack(struct work_struct *work)
{
	debug_object_free(work, &work_debug_descr);
}
EXPORT_SYMBOL_GPL(destroy_work_on_stack);

#else
static inline void debug_work_activate(struct work_struct *work) { }
static inline void debug_work_deactivate(struct work_struct *work) { }
#endif

/* allocate ID and assign it to @pool */
static int worker_pool_assign_id(struct worker_pool *pool)
{
	int ret;

<<<<<<< HEAD
	lockdep_assert_held(&wq_mutex);

	do {
		if (!idr_pre_get(&worker_pool_idr, GFP_KERNEL))
			return -ENOMEM;
		ret = idr_get_new(&worker_pool_idr, pool, &pool->id);
	} while (ret == -EAGAIN);
=======
	mutex_lock(&worker_pool_idr_mutex);
	ret = idr_alloc(&worker_pool_idr, pool, 0, 0, GFP_KERNEL);
	if (ret >= 0)
		pool->id = ret;
	mutex_unlock(&worker_pool_idr_mutex);
>>>>>>> 112ccff7

	return ret < 0 ? ret : 0;
}

/**
 * first_pwq - return the first pool_workqueue of the specified workqueue
 * @wq: the target workqueue
 *
 * This must be called either with pwq_lock held or sched RCU read locked.
 * If the pwq needs to be used beyond the locking in effect, the caller is
 * responsible for guaranteeing that the pwq stays online.
 */
static struct pool_workqueue *first_pwq(struct workqueue_struct *wq)
{
	assert_rcu_or_pwq_lock();
	return list_first_or_null_rcu(&wq->pwqs, struct pool_workqueue,
				      pwqs_node);
}

static unsigned int work_color_to_flags(int color)
{
	return color << WORK_STRUCT_COLOR_SHIFT;
}

static int get_work_color(struct work_struct *work)
{
	return (*work_data_bits(work) >> WORK_STRUCT_COLOR_SHIFT) &
		((1 << WORK_STRUCT_COLOR_BITS) - 1);
}

static int work_next_color(int color)
{
	return (color + 1) % WORK_NR_COLORS;
}

/*
 * While queued, %WORK_STRUCT_PWQ is set and non flag bits of a work's data
 * contain the pointer to the queued pwq.  Once execution starts, the flag
 * is cleared and the high bits contain OFFQ flags and pool ID.
 *
 * set_work_pwq(), set_work_pool_and_clear_pending(), mark_work_canceling()
 * and clear_work_data() can be used to set the pwq, pool or clear
 * work->data.  These functions should only be called while the work is
 * owned - ie. while the PENDING bit is set.
 *
 * get_work_pool() and get_work_pwq() can be used to obtain the pool or pwq
 * corresponding to a work.  Pool is available once the work has been
 * queued anywhere after initialization until it is sync canceled.  pwq is
 * available only while the work item is queued.
 *
 * %WORK_OFFQ_CANCELING is used to mark a work item which is being
 * canceled.  While being canceled, a work item may have its PENDING set
 * but stay off timer and worklist for arbitrarily long and nobody should
 * try to steal the PENDING bit.
 */
static inline void set_work_data(struct work_struct *work, unsigned long data,
				 unsigned long flags)
{
	WARN_ON_ONCE(!work_pending(work));
	atomic_long_set(&work->data, data | flags | work_static(work));
}

static void set_work_pwq(struct work_struct *work, struct pool_workqueue *pwq,
			 unsigned long extra_flags)
{
	set_work_data(work, (unsigned long)pwq,
		      WORK_STRUCT_PENDING | WORK_STRUCT_PWQ | extra_flags);
}

static void set_work_pool_and_keep_pending(struct work_struct *work,
					   int pool_id)
{
	set_work_data(work, (unsigned long)pool_id << WORK_OFFQ_POOL_SHIFT,
		      WORK_STRUCT_PENDING);
}

static void set_work_pool_and_clear_pending(struct work_struct *work,
					    int pool_id)
{
	/*
	 * The following wmb is paired with the implied mb in
	 * test_and_set_bit(PENDING) and ensures all updates to @work made
	 * here are visible to and precede any updates by the next PENDING
	 * owner.
	 */
	smp_wmb();
	set_work_data(work, (unsigned long)pool_id << WORK_OFFQ_POOL_SHIFT, 0);
}

static void clear_work_data(struct work_struct *work)
{
	smp_wmb();	/* see set_work_pool_and_clear_pending() */
	set_work_data(work, WORK_STRUCT_NO_POOL, 0);
}

static struct pool_workqueue *get_work_pwq(struct work_struct *work)
{
	unsigned long data = atomic_long_read(&work->data);

	if (data & WORK_STRUCT_PWQ)
		return (void *)(data & WORK_STRUCT_WQ_DATA_MASK);
	else
		return NULL;
}

/**
 * get_work_pool - return the worker_pool a given work was associated with
 * @work: the work item of interest
 *
 * Return the worker_pool @work was last associated with.  %NULL if none.
 *
 * Pools are created and destroyed under wq_mutex, and allows read access
 * under sched-RCU read lock.  As such, this function should be called
 * under wq_mutex or with preemption disabled.
 *
 * All fields of the returned pool are accessible as long as the above
 * mentioned locking is in effect.  If the returned pool needs to be used
 * beyond the critical section, the caller is responsible for ensuring the
 * returned pool is and stays online.
 */
static struct worker_pool *get_work_pool(struct work_struct *work)
{
	unsigned long data = atomic_long_read(&work->data);
	int pool_id;

	assert_rcu_or_wq_mutex();

	if (data & WORK_STRUCT_PWQ)
		return ((struct pool_workqueue *)
			(data & WORK_STRUCT_WQ_DATA_MASK))->pool;

	pool_id = data >> WORK_OFFQ_POOL_SHIFT;
	if (pool_id == WORK_OFFQ_POOL_NONE)
		return NULL;

	return idr_find(&worker_pool_idr, pool_id);
}

/**
 * get_work_pool_id - return the worker pool ID a given work is associated with
 * @work: the work item of interest
 *
 * Return the worker_pool ID @work was last associated with.
 * %WORK_OFFQ_POOL_NONE if none.
 */
static int get_work_pool_id(struct work_struct *work)
{
	unsigned long data = atomic_long_read(&work->data);

	if (data & WORK_STRUCT_PWQ)
		return ((struct pool_workqueue *)
			(data & WORK_STRUCT_WQ_DATA_MASK))->pool->id;

	return data >> WORK_OFFQ_POOL_SHIFT;
}

static void mark_work_canceling(struct work_struct *work)
{
	unsigned long pool_id = get_work_pool_id(work);

	pool_id <<= WORK_OFFQ_POOL_SHIFT;
	set_work_data(work, pool_id | WORK_OFFQ_CANCELING, WORK_STRUCT_PENDING);
}

static bool work_is_canceling(struct work_struct *work)
{
	unsigned long data = atomic_long_read(&work->data);

	return !(data & WORK_STRUCT_PWQ) && (data & WORK_OFFQ_CANCELING);
}

/*
 * Policy functions.  These define the policies on how the global worker
 * pools are managed.  Unless noted otherwise, these functions assume that
 * they're being called with pool->lock held.
 */

static bool __need_more_worker(struct worker_pool *pool)
{
	return !atomic_read(&pool->nr_running);
}

/*
 * Need to wake up a worker?  Called from anything but currently
 * running workers.
 *
 * Note that, because unbound workers never contribute to nr_running, this
 * function will always return %true for unbound pools as long as the
 * worklist isn't empty.
 */
static bool need_more_worker(struct worker_pool *pool)
{
	return !list_empty(&pool->worklist) && __need_more_worker(pool);
}

/* Can I start working?  Called from busy but !running workers. */
static bool may_start_working(struct worker_pool *pool)
{
	return pool->nr_idle;
}

/* Do I need to keep working?  Called from currently running workers. */
static bool keep_working(struct worker_pool *pool)
{
	return !list_empty(&pool->worklist) &&
		atomic_read(&pool->nr_running) <= 1;
}

/* Do we need a new worker?  Called from manager. */
static bool need_to_create_worker(struct worker_pool *pool)
{
	return need_more_worker(pool) && !may_start_working(pool);
}

/* Do I need to be the manager? */
static bool need_to_manage_workers(struct worker_pool *pool)
{
	return need_to_create_worker(pool) ||
		(pool->flags & POOL_MANAGE_WORKERS);
}

/* Do we have too many workers and should some go away? */
static bool too_many_workers(struct worker_pool *pool)
{
	bool managing = mutex_is_locked(&pool->manager_arb);
	int nr_idle = pool->nr_idle + managing; /* manager is considered idle */
	int nr_busy = pool->nr_workers - nr_idle;

	/*
	 * nr_idle and idle_list may disagree if idle rebinding is in
	 * progress.  Never return %true if idle_list is empty.
	 */
	if (list_empty(&pool->idle_list))
		return false;

	return nr_idle > 2 && (nr_idle - 2) * MAX_IDLE_WORKERS_RATIO >= nr_busy;
}

/*
 * Wake up functions.
 */

/* Return the first worker.  Safe with preemption disabled */
static struct worker *first_worker(struct worker_pool *pool)
{
	if (unlikely(list_empty(&pool->idle_list)))
		return NULL;

	return list_first_entry(&pool->idle_list, struct worker, entry);
}

/**
 * wake_up_worker - wake up an idle worker
 * @pool: worker pool to wake worker from
 *
 * Wake up the first idle worker of @pool.
 *
 * CONTEXT:
 * spin_lock_irq(pool->lock).
 */
static void wake_up_worker(struct worker_pool *pool)
{
	struct worker *worker = first_worker(pool);

	if (likely(worker))
		wake_up_process(worker->task);
}

/**
 * wq_worker_waking_up - a worker is waking up
 * @task: task waking up
 * @cpu: CPU @task is waking up to
 *
 * This function is called during try_to_wake_up() when a worker is
 * being awoken.
 *
 * CONTEXT:
 * spin_lock_irq(rq->lock)
 */
void wq_worker_waking_up(struct task_struct *task, int cpu)
{
	struct worker *worker = kthread_data(task);

	if (!(worker->flags & WORKER_NOT_RUNNING)) {
		WARN_ON_ONCE(worker->pool->cpu != cpu);
		atomic_inc(&worker->pool->nr_running);
	}
}

/**
 * wq_worker_sleeping - a worker is going to sleep
 * @task: task going to sleep
 * @cpu: CPU in question, must be the current CPU number
 *
 * This function is called during schedule() when a busy worker is
 * going to sleep.  Worker on the same cpu can be woken up by
 * returning pointer to its task.
 *
 * CONTEXT:
 * spin_lock_irq(rq->lock)
 *
 * RETURNS:
 * Worker task on @cpu to wake up, %NULL if none.
 */
struct task_struct *wq_worker_sleeping(struct task_struct *task, int cpu)
{
	struct worker *worker = kthread_data(task), *to_wakeup = NULL;
	struct worker_pool *pool;

	/*
	 * Rescuers, which may not have all the fields set up like normal
	 * workers, also reach here, let's not access anything before
	 * checking NOT_RUNNING.
	 */
	if (worker->flags & WORKER_NOT_RUNNING)
		return NULL;

	pool = worker->pool;

	/* this can only happen on the local cpu */
	if (WARN_ON_ONCE(cpu != raw_smp_processor_id()))
		return NULL;

	/*
	 * The counterpart of the following dec_and_test, implied mb,
	 * worklist not empty test sequence is in insert_work().
	 * Please read comment there.
	 *
	 * NOT_RUNNING is clear.  This means that we're bound to and
	 * running on the local cpu w/ rq lock held and preemption
	 * disabled, which in turn means that none else could be
	 * manipulating idle_list, so dereferencing idle_list without pool
	 * lock is safe.
	 */
	if (atomic_dec_and_test(&pool->nr_running) &&
	    !list_empty(&pool->worklist))
		to_wakeup = first_worker(pool);
	return to_wakeup ? to_wakeup->task : NULL;
}

/**
 * worker_set_flags - set worker flags and adjust nr_running accordingly
 * @worker: self
 * @flags: flags to set
 * @wakeup: wakeup an idle worker if necessary
 *
 * Set @flags in @worker->flags and adjust nr_running accordingly.  If
 * nr_running becomes zero and @wakeup is %true, an idle worker is
 * woken up.
 *
 * CONTEXT:
 * spin_lock_irq(pool->lock)
 */
static inline void worker_set_flags(struct worker *worker, unsigned int flags,
				    bool wakeup)
{
	struct worker_pool *pool = worker->pool;

	WARN_ON_ONCE(worker->task != current);

	/*
	 * If transitioning into NOT_RUNNING, adjust nr_running and
	 * wake up an idle worker as necessary if requested by
	 * @wakeup.
	 */
	if ((flags & WORKER_NOT_RUNNING) &&
	    !(worker->flags & WORKER_NOT_RUNNING)) {
		if (wakeup) {
			if (atomic_dec_and_test(&pool->nr_running) &&
			    !list_empty(&pool->worklist))
				wake_up_worker(pool);
		} else
			atomic_dec(&pool->nr_running);
	}

	worker->flags |= flags;
}

/**
 * worker_clr_flags - clear worker flags and adjust nr_running accordingly
 * @worker: self
 * @flags: flags to clear
 *
 * Clear @flags in @worker->flags and adjust nr_running accordingly.
 *
 * CONTEXT:
 * spin_lock_irq(pool->lock)
 */
static inline void worker_clr_flags(struct worker *worker, unsigned int flags)
{
	struct worker_pool *pool = worker->pool;
	unsigned int oflags = worker->flags;

	WARN_ON_ONCE(worker->task != current);

	worker->flags &= ~flags;

	/*
	 * If transitioning out of NOT_RUNNING, increment nr_running.  Note
	 * that the nested NOT_RUNNING is not a noop.  NOT_RUNNING is mask
	 * of multiple flags, not a single flag.
	 */
	if ((flags & WORKER_NOT_RUNNING) && (oflags & WORKER_NOT_RUNNING))
		if (!(worker->flags & WORKER_NOT_RUNNING))
			atomic_inc(&pool->nr_running);
}

/**
 * find_worker_executing_work - find worker which is executing a work
 * @pool: pool of interest
 * @work: work to find worker for
 *
 * Find a worker which is executing @work on @pool by searching
 * @pool->busy_hash which is keyed by the address of @work.  For a worker
 * to match, its current execution should match the address of @work and
 * its work function.  This is to avoid unwanted dependency between
 * unrelated work executions through a work item being recycled while still
 * being executed.
 *
 * This is a bit tricky.  A work item may be freed once its execution
 * starts and nothing prevents the freed area from being recycled for
 * another work item.  If the same work item address ends up being reused
 * before the original execution finishes, workqueue will identify the
 * recycled work item as currently executing and make it wait until the
 * current execution finishes, introducing an unwanted dependency.
 *
 * This function checks the work item address and work function to avoid
 * false positives.  Note that this isn't complete as one may construct a
 * work function which can introduce dependency onto itself through a
 * recycled work item.  Well, if somebody wants to shoot oneself in the
 * foot that badly, there's only so much we can do, and if such deadlock
 * actually occurs, it should be easy to locate the culprit work function.
 *
 * CONTEXT:
 * spin_lock_irq(pool->lock).
 *
 * RETURNS:
 * Pointer to worker which is executing @work if found, NULL
 * otherwise.
 */
static struct worker *find_worker_executing_work(struct worker_pool *pool,
						 struct work_struct *work)
{
	struct worker *worker;

	hash_for_each_possible(pool->busy_hash, worker, hentry,
			       (unsigned long)work)
		if (worker->current_work == work &&
		    worker->current_func == work->func)
			return worker;

	return NULL;
}

/**
 * move_linked_works - move linked works to a list
 * @work: start of series of works to be scheduled
 * @head: target list to append @work to
 * @nextp: out paramter for nested worklist walking
 *
 * Schedule linked works starting from @work to @head.  Work series to
 * be scheduled starts at @work and includes any consecutive work with
 * WORK_STRUCT_LINKED set in its predecessor.
 *
 * If @nextp is not NULL, it's updated to point to the next work of
 * the last scheduled work.  This allows move_linked_works() to be
 * nested inside outer list_for_each_entry_safe().
 *
 * CONTEXT:
 * spin_lock_irq(pool->lock).
 */
static void move_linked_works(struct work_struct *work, struct list_head *head,
			      struct work_struct **nextp)
{
	struct work_struct *n;

	/*
	 * Linked worklist will always end before the end of the list,
	 * use NULL for list head.
	 */
	list_for_each_entry_safe_from(work, n, NULL, entry) {
		list_move_tail(&work->entry, head);
		if (!(*work_data_bits(work) & WORK_STRUCT_LINKED))
			break;
	}

	/*
	 * If we're already inside safe list traversal and have moved
	 * multiple works to the scheduled queue, the next position
	 * needs to be updated.
	 */
	if (nextp)
		*nextp = n;
}

/**
 * get_pwq - get an extra reference on the specified pool_workqueue
 * @pwq: pool_workqueue to get
 *
 * Obtain an extra reference on @pwq.  The caller should guarantee that
 * @pwq has positive refcnt and be holding the matching pool->lock.
 */
static void get_pwq(struct pool_workqueue *pwq)
{
	lockdep_assert_held(&pwq->pool->lock);
	WARN_ON_ONCE(pwq->refcnt <= 0);
	pwq->refcnt++;
}

/**
 * put_pwq - put a pool_workqueue reference
 * @pwq: pool_workqueue to put
 *
 * Drop a reference of @pwq.  If its refcnt reaches zero, schedule its
 * destruction.  The caller should be holding the matching pool->lock.
 */
static void put_pwq(struct pool_workqueue *pwq)
{
	lockdep_assert_held(&pwq->pool->lock);
	if (likely(--pwq->refcnt))
		return;
	if (WARN_ON_ONCE(!(pwq->wq->flags & WQ_UNBOUND)))
		return;
	/*
	 * @pwq can't be released under pool->lock, bounce to
	 * pwq_unbound_release_workfn().  This never recurses on the same
	 * pool->lock as this path is taken only for unbound workqueues and
	 * the release work item is scheduled on a per-cpu workqueue.  To
	 * avoid lockdep warning, unbound pool->locks are given lockdep
	 * subclass of 1 in get_unbound_pool().
	 */
	schedule_work(&pwq->unbound_release_work);
}

static void pwq_activate_delayed_work(struct work_struct *work)
{
	struct pool_workqueue *pwq = get_work_pwq(work);

	trace_workqueue_activate_work(work);
	move_linked_works(work, &pwq->pool->worklist, NULL);
	__clear_bit(WORK_STRUCT_DELAYED_BIT, work_data_bits(work));
	pwq->nr_active++;
}

static void pwq_activate_first_delayed(struct pool_workqueue *pwq)
{
	struct work_struct *work = list_first_entry(&pwq->delayed_works,
						    struct work_struct, entry);

	pwq_activate_delayed_work(work);
}

/**
 * pwq_dec_nr_in_flight - decrement pwq's nr_in_flight
 * @pwq: pwq of interest
 * @color: color of work which left the queue
 *
 * A work either has completed or is removed from pending queue,
 * decrement nr_in_flight of its pwq and handle workqueue flushing.
 *
 * CONTEXT:
 * spin_lock_irq(pool->lock).
 */
static void pwq_dec_nr_in_flight(struct pool_workqueue *pwq, int color)
{
	/* uncolored work items don't participate in flushing or nr_active */
	if (color == WORK_NO_COLOR)
		goto out_put;

	pwq->nr_in_flight[color]--;

	pwq->nr_active--;
	if (!list_empty(&pwq->delayed_works)) {
		/* one down, submit a delayed one */
		if (pwq->nr_active < pwq->max_active)
			pwq_activate_first_delayed(pwq);
	}

	/* is flush in progress and are we at the flushing tip? */
	if (likely(pwq->flush_color != color))
		goto out_put;

	/* are there still in-flight works? */
	if (pwq->nr_in_flight[color])
		goto out_put;

	/* this pwq is done, clear flush_color */
	pwq->flush_color = -1;

	/*
	 * If this was the last pwq, wake up the first flusher.  It
	 * will handle the rest.
	 */
	if (atomic_dec_and_test(&pwq->wq->nr_pwqs_to_flush))
		complete(&pwq->wq->first_flusher->done);
out_put:
	put_pwq(pwq);
}

/**
 * try_to_grab_pending - steal work item from worklist and disable irq
 * @work: work item to steal
 * @is_dwork: @work is a delayed_work
 * @flags: place to store irq state
 *
 * Try to grab PENDING bit of @work.  This function can handle @work in any
 * stable state - idle, on timer or on worklist.  Return values are
 *
 *  1		if @work was pending and we successfully stole PENDING
 *  0		if @work was idle and we claimed PENDING
 *  -EAGAIN	if PENDING couldn't be grabbed at the moment, safe to busy-retry
 *  -ENOENT	if someone else is canceling @work, this state may persist
 *		for arbitrarily long
 *
 * On >= 0 return, the caller owns @work's PENDING bit.  To avoid getting
 * interrupted while holding PENDING and @work off queue, irq must be
 * disabled on entry.  This, combined with delayed_work->timer being
 * irqsafe, ensures that we return -EAGAIN for finite short period of time.
 *
 * On successful return, >= 0, irq is disabled and the caller is
 * responsible for releasing it using local_irq_restore(*@flags).
 *
 * This function is safe to call from any context including IRQ handler.
 */
static int try_to_grab_pending(struct work_struct *work, bool is_dwork,
			       unsigned long *flags)
{
	struct worker_pool *pool;
	struct pool_workqueue *pwq;

	local_irq_save(*flags);

	/* try to steal the timer if it exists */
	if (is_dwork) {
		struct delayed_work *dwork = to_delayed_work(work);

		/*
		 * dwork->timer is irqsafe.  If del_timer() fails, it's
		 * guaranteed that the timer is not queued anywhere and not
		 * running on the local CPU.
		 */
		if (likely(del_timer(&dwork->timer)))
			return 1;
	}

	/* try to claim PENDING the normal way */
	if (!test_and_set_bit(WORK_STRUCT_PENDING_BIT, work_data_bits(work)))
		return 0;

	/*
	 * The queueing is in progress, or it is already queued. Try to
	 * steal it from ->worklist without clearing WORK_STRUCT_PENDING.
	 */
	pool = get_work_pool(work);
	if (!pool)
		goto fail;

	spin_lock(&pool->lock);
	/*
	 * work->data is guaranteed to point to pwq only while the work
	 * item is queued on pwq->wq, and both updating work->data to point
	 * to pwq on queueing and to pool on dequeueing are done under
	 * pwq->pool->lock.  This in turn guarantees that, if work->data
	 * points to pwq which is associated with a locked pool, the work
	 * item is currently queued on that pool.
	 */
	pwq = get_work_pwq(work);
	if (pwq && pwq->pool == pool) {
		debug_work_deactivate(work);

		/*
		 * A delayed work item cannot be grabbed directly because
		 * it might have linked NO_COLOR work items which, if left
		 * on the delayed_list, will confuse pwq->nr_active
		 * management later on and cause stall.  Make sure the work
		 * item is activated before grabbing.
		 */
		if (*work_data_bits(work) & WORK_STRUCT_DELAYED)
			pwq_activate_delayed_work(work);

		list_del_init(&work->entry);
		pwq_dec_nr_in_flight(get_work_pwq(work), get_work_color(work));

		/* work->data points to pwq iff queued, point to pool */
		set_work_pool_and_keep_pending(work, pool->id);

		spin_unlock(&pool->lock);
		return 1;
	}
	spin_unlock(&pool->lock);
fail:
	local_irq_restore(*flags);
	if (work_is_canceling(work))
		return -ENOENT;
	cpu_relax();
	return -EAGAIN;
}

/**
 * insert_work - insert a work into a pool
 * @pwq: pwq @work belongs to
 * @work: work to insert
 * @head: insertion point
 * @extra_flags: extra WORK_STRUCT_* flags to set
 *
 * Insert @work which belongs to @pwq after @head.  @extra_flags is or'd to
 * work_struct flags.
 *
 * CONTEXT:
 * spin_lock_irq(pool->lock).
 */
static void insert_work(struct pool_workqueue *pwq, struct work_struct *work,
			struct list_head *head, unsigned int extra_flags)
{
	struct worker_pool *pool = pwq->pool;

	/* we own @work, set data and link */
	set_work_pwq(work, pwq, extra_flags);
	list_add_tail(&work->entry, head);
	get_pwq(pwq);

	/*
	 * Ensure either wq_worker_sleeping() sees the above
	 * list_add_tail() or we see zero nr_running to avoid workers lying
	 * around lazily while there are works to be processed.
	 */
	smp_mb();

	if (__need_more_worker(pool))
		wake_up_worker(pool);
}

/*
 * Test whether @work is being queued from another work executing on the
 * same workqueue.
 */
static bool is_chained_work(struct workqueue_struct *wq)
{
	struct worker *worker;

	worker = current_wq_worker();
	/*
	 * Return %true iff I'm a worker execuing a work item on @wq.  If
	 * I'm @worker, it's safe to dereference it without locking.
	 */
	return worker && worker->current_pwq->wq == wq;
}

static void __queue_work(int cpu, struct workqueue_struct *wq,
			 struct work_struct *work)
{
	struct pool_workqueue *pwq;
	struct worker_pool *last_pool;
	struct list_head *worklist;
	unsigned int work_flags;
	unsigned int req_cpu = cpu;

	/*
	 * While a work item is PENDING && off queue, a task trying to
	 * steal the PENDING will busy-loop waiting for it to either get
	 * queued or lose PENDING.  Grabbing PENDING and queueing should
	 * happen with IRQ disabled.
	 */
	WARN_ON_ONCE(!irqs_disabled());

	debug_work_activate(work);

	/* if dying, only works from the same workqueue are allowed */
	if (unlikely(wq->flags & __WQ_DRAINING) &&
	    WARN_ON_ONCE(!is_chained_work(wq)))
		return;
retry:
	/* pwq which will be used unless @work is executing elsewhere */
	if (!(wq->flags & WQ_UNBOUND)) {
		if (cpu == WORK_CPU_UNBOUND)
			cpu = raw_smp_processor_id();
		pwq = per_cpu_ptr(wq->cpu_pwqs, cpu);
	} else {
		pwq = first_pwq(wq);
	}

	/*
	 * If @work was previously on a different pool, it might still be
	 * running there, in which case the work needs to be queued on that
	 * pool to guarantee non-reentrancy.
	 */
	last_pool = get_work_pool(work);
	if (last_pool && last_pool != pwq->pool) {
		struct worker *worker;

		spin_lock(&last_pool->lock);

		worker = find_worker_executing_work(last_pool, work);

		if (worker && worker->current_pwq->wq == wq) {
			pwq = worker->current_pwq;
		} else {
			/* meh... not running there, queue here */
			spin_unlock(&last_pool->lock);
			spin_lock(&pwq->pool->lock);
		}
	} else {
		spin_lock(&pwq->pool->lock);
	}

	/*
	 * pwq is determined and locked.  For unbound pools, we could have
	 * raced with pwq release and it could already be dead.  If its
	 * refcnt is zero, repeat pwq selection.  Note that pwqs never die
	 * without another pwq replacing it as the first pwq or while a
	 * work item is executing on it, so the retying is guaranteed to
	 * make forward-progress.
	 */
	if (unlikely(!pwq->refcnt)) {
		if (wq->flags & WQ_UNBOUND) {
			spin_unlock(&pwq->pool->lock);
			cpu_relax();
			goto retry;
		}
		/* oops */
		WARN_ONCE(true, "workqueue: per-cpu pwq for %s on cpu%d has 0 refcnt",
			  wq->name, cpu);
	}

	/* pwq determined, queue */
	trace_workqueue_queue_work(req_cpu, pwq, work);

	if (WARN_ON(!list_empty(&work->entry))) {
		spin_unlock(&pwq->pool->lock);
		return;
	}

	pwq->nr_in_flight[pwq->work_color]++;
	work_flags = work_color_to_flags(pwq->work_color);

	if (likely(pwq->nr_active < pwq->max_active)) {
		trace_workqueue_activate_work(work);
		pwq->nr_active++;
		worklist = &pwq->pool->worklist;
	} else {
		work_flags |= WORK_STRUCT_DELAYED;
		worklist = &pwq->delayed_works;
	}

	insert_work(pwq, work, worklist, work_flags);

	spin_unlock(&pwq->pool->lock);
}

/**
 * queue_work_on - queue work on specific cpu
 * @cpu: CPU number to execute work on
 * @wq: workqueue to use
 * @work: work to queue
 *
 * Returns %false if @work was already on a queue, %true otherwise.
 *
 * We queue the work to a specific CPU, the caller must ensure it
 * can't go away.
 */
bool queue_work_on(int cpu, struct workqueue_struct *wq,
		   struct work_struct *work)
{
	bool ret = false;
	unsigned long flags;

	local_irq_save(flags);

	if (!test_and_set_bit(WORK_STRUCT_PENDING_BIT, work_data_bits(work))) {
		__queue_work(cpu, wq, work);
		ret = true;
	}

	local_irq_restore(flags);
	return ret;
}
EXPORT_SYMBOL_GPL(queue_work_on);

void delayed_work_timer_fn(unsigned long __data)
{
	struct delayed_work *dwork = (struct delayed_work *)__data;

	/* should have been called from irqsafe timer with irq already off */
	__queue_work(dwork->cpu, dwork->wq, &dwork->work);
}
EXPORT_SYMBOL(delayed_work_timer_fn);

static void __queue_delayed_work(int cpu, struct workqueue_struct *wq,
				struct delayed_work *dwork, unsigned long delay)
{
	struct timer_list *timer = &dwork->timer;
	struct work_struct *work = &dwork->work;

	WARN_ON_ONCE(timer->function != delayed_work_timer_fn ||
		     timer->data != (unsigned long)dwork);
	WARN_ON_ONCE(timer_pending(timer));
	WARN_ON_ONCE(!list_empty(&work->entry));

	/*
	 * If @delay is 0, queue @dwork->work immediately.  This is for
	 * both optimization and correctness.  The earliest @timer can
	 * expire is on the closest next tick and delayed_work users depend
	 * on that there's no such delay when @delay is 0.
	 */
	if (!delay) {
		__queue_work(cpu, wq, &dwork->work);
		return;
	}

	timer_stats_timer_set_start_info(&dwork->timer);

	dwork->wq = wq;
	dwork->cpu = cpu;
	timer->expires = jiffies + delay;

	if (unlikely(cpu != WORK_CPU_UNBOUND))
		add_timer_on(timer, cpu);
	else
		add_timer(timer);
}

/**
 * queue_delayed_work_on - queue work on specific CPU after delay
 * @cpu: CPU number to execute work on
 * @wq: workqueue to use
 * @dwork: work to queue
 * @delay: number of jiffies to wait before queueing
 *
 * Returns %false if @work was already on a queue, %true otherwise.  If
 * @delay is zero and @dwork is idle, it will be scheduled for immediate
 * execution.
 */
bool queue_delayed_work_on(int cpu, struct workqueue_struct *wq,
			   struct delayed_work *dwork, unsigned long delay)
{
	struct work_struct *work = &dwork->work;
	bool ret = false;
	unsigned long flags;

	/* read the comment in __queue_work() */
	local_irq_save(flags);

	if (!test_and_set_bit(WORK_STRUCT_PENDING_BIT, work_data_bits(work))) {
		__queue_delayed_work(cpu, wq, dwork, delay);
		ret = true;
	}

	local_irq_restore(flags);
	return ret;
}
EXPORT_SYMBOL_GPL(queue_delayed_work_on);

/**
 * mod_delayed_work_on - modify delay of or queue a delayed work on specific CPU
 * @cpu: CPU number to execute work on
 * @wq: workqueue to use
 * @dwork: work to queue
 * @delay: number of jiffies to wait before queueing
 *
 * If @dwork is idle, equivalent to queue_delayed_work_on(); otherwise,
 * modify @dwork's timer so that it expires after @delay.  If @delay is
 * zero, @work is guaranteed to be scheduled immediately regardless of its
 * current state.
 *
 * Returns %false if @dwork was idle and queued, %true if @dwork was
 * pending and its timer was modified.
 *
 * This function is safe to call from any context including IRQ handler.
 * See try_to_grab_pending() for details.
 */
bool mod_delayed_work_on(int cpu, struct workqueue_struct *wq,
			 struct delayed_work *dwork, unsigned long delay)
{
	unsigned long flags;
	int ret;

	do {
		ret = try_to_grab_pending(&dwork->work, true, &flags);
	} while (unlikely(ret == -EAGAIN));

	if (likely(ret >= 0)) {
		__queue_delayed_work(cpu, wq, dwork, delay);
		local_irq_restore(flags);
	}

	/* -ENOENT from try_to_grab_pending() becomes %true */
	return ret;
}
EXPORT_SYMBOL_GPL(mod_delayed_work_on);

/**
 * worker_enter_idle - enter idle state
 * @worker: worker which is entering idle state
 *
 * @worker is entering idle state.  Update stats and idle timer if
 * necessary.
 *
 * LOCKING:
 * spin_lock_irq(pool->lock).
 */
static void worker_enter_idle(struct worker *worker)
{
	struct worker_pool *pool = worker->pool;

	if (WARN_ON_ONCE(worker->flags & WORKER_IDLE) ||
	    WARN_ON_ONCE(!list_empty(&worker->entry) &&
			 (worker->hentry.next || worker->hentry.pprev)))
		return;

	/* can't use worker_set_flags(), also called from start_worker() */
	worker->flags |= WORKER_IDLE;
	pool->nr_idle++;
	worker->last_active = jiffies;

	/* idle_list is LIFO */
	list_add(&worker->entry, &pool->idle_list);

	if (too_many_workers(pool) && !timer_pending(&pool->idle_timer))
		mod_timer(&pool->idle_timer, jiffies + IDLE_WORKER_TIMEOUT);

	/*
	 * Sanity check nr_running.  Because wq_unbind_fn() releases
	 * pool->lock between setting %WORKER_UNBOUND and zapping
	 * nr_running, the warning may trigger spuriously.  Check iff
	 * unbind is not in progress.
	 */
	WARN_ON_ONCE(!(pool->flags & POOL_DISASSOCIATED) &&
		     pool->nr_workers == pool->nr_idle &&
		     atomic_read(&pool->nr_running));
}

/**
 * worker_leave_idle - leave idle state
 * @worker: worker which is leaving idle state
 *
 * @worker is leaving idle state.  Update stats.
 *
 * LOCKING:
 * spin_lock_irq(pool->lock).
 */
static void worker_leave_idle(struct worker *worker)
{
	struct worker_pool *pool = worker->pool;

	if (WARN_ON_ONCE(!(worker->flags & WORKER_IDLE)))
		return;
	worker_clr_flags(worker, WORKER_IDLE);
	pool->nr_idle--;
	list_del_init(&worker->entry);
}

/**
 * worker_maybe_bind_and_lock - try to bind %current to worker_pool and lock it
 * @pool: target worker_pool
 *
 * Bind %current to the cpu of @pool if it is associated and lock @pool.
 *
 * Works which are scheduled while the cpu is online must at least be
 * scheduled to a worker which is bound to the cpu so that if they are
 * flushed from cpu callbacks while cpu is going down, they are
 * guaranteed to execute on the cpu.
 *
 * This function is to be used by unbound workers and rescuers to bind
 * themselves to the target cpu and may race with cpu going down or
 * coming online.  kthread_bind() can't be used because it may put the
 * worker to already dead cpu and set_cpus_allowed_ptr() can't be used
 * verbatim as it's best effort and blocking and pool may be
 * [dis]associated in the meantime.
 *
 * This function tries set_cpus_allowed() and locks pool and verifies the
 * binding against %POOL_DISASSOCIATED which is set during
 * %CPU_DOWN_PREPARE and cleared during %CPU_ONLINE, so if the worker
 * enters idle state or fetches works without dropping lock, it can
 * guarantee the scheduling requirement described in the first paragraph.
 *
 * CONTEXT:
 * Might sleep.  Called without any lock but returns with pool->lock
 * held.
 *
 * RETURNS:
 * %true if the associated pool is online (@worker is successfully
 * bound), %false if offline.
 */
static bool worker_maybe_bind_and_lock(struct worker_pool *pool)
__acquires(&pool->lock)
{
	while (true) {
		/*
		 * The following call may fail, succeed or succeed
		 * without actually migrating the task to the cpu if
		 * it races with cpu hotunplug operation.  Verify
		 * against POOL_DISASSOCIATED.
		 */
		if (!(pool->flags & POOL_DISASSOCIATED))
			set_cpus_allowed_ptr(current, pool->attrs->cpumask);

		spin_lock_irq(&pool->lock);
		if (pool->flags & POOL_DISASSOCIATED)
			return false;
		if (task_cpu(current) == pool->cpu &&
		    cpumask_equal(&current->cpus_allowed, pool->attrs->cpumask))
			return true;
		spin_unlock_irq(&pool->lock);

		/*
		 * We've raced with CPU hot[un]plug.  Give it a breather
		 * and retry migration.  cond_resched() is required here;
		 * otherwise, we might deadlock against cpu_stop trying to
		 * bring down the CPU on non-preemptive kernel.
		 */
		cpu_relax();
		cond_resched();
	}
}

static struct worker *alloc_worker(void)
{
	struct worker *worker;

	worker = kzalloc(sizeof(*worker), GFP_KERNEL);
	if (worker) {
		INIT_LIST_HEAD(&worker->entry);
		INIT_LIST_HEAD(&worker->scheduled);
		/* on creation a worker is in !idle && prep state */
		worker->flags = WORKER_PREP;
	}
	return worker;
}

/**
 * create_worker - create a new workqueue worker
 * @pool: pool the new worker will belong to
 *
 * Create a new worker which is bound to @pool.  The returned worker
 * can be started by calling start_worker() or destroyed using
 * destroy_worker().
 *
 * CONTEXT:
 * Might sleep.  Does GFP_KERNEL allocations.
 *
 * RETURNS:
 * Pointer to the newly created worker.
 */
static struct worker *create_worker(struct worker_pool *pool)
{
	const char *pri = pool->attrs->nice < 0  ? "H" : "";
	struct worker *worker = NULL;
	int id = -1;

	lockdep_assert_held(&pool->manager_mutex);

	/*
	 * ID is needed to determine kthread name.  Allocate ID first
	 * without installing the pointer.
	 */
	idr_preload(GFP_KERNEL);
	spin_lock_irq(&pool->lock);

	id = idr_alloc(&pool->worker_idr, NULL, 0, 0, GFP_NOWAIT);

	spin_unlock_irq(&pool->lock);
	idr_preload_end();
	if (id < 0)
		goto fail;

	worker = alloc_worker();
	if (!worker)
		goto fail;

	worker->pool = pool;
	worker->id = id;

	if (pool->cpu >= 0)
		worker->task = kthread_create_on_node(worker_thread,
					worker, cpu_to_node(pool->cpu),
					"kworker/%d:%d%s", pool->cpu, id, pri);
	else
		worker->task = kthread_create(worker_thread, worker,
					      "kworker/u%d:%d%s",
					      pool->id, id, pri);
	if (IS_ERR(worker->task))
		goto fail;

	/*
	 * set_cpus_allowed_ptr() will fail if the cpumask doesn't have any
	 * online CPUs.  It'll be re-applied when any of the CPUs come up.
	 */
	set_user_nice(worker->task, pool->attrs->nice);
	set_cpus_allowed_ptr(worker->task, pool->attrs->cpumask);

	/* prevent userland from meddling with cpumask of workqueue workers */
	worker->task->flags |= PF_NO_SETAFFINITY;

	/*
	 * The caller is responsible for ensuring %POOL_DISASSOCIATED
	 * remains stable across this function.  See the comments above the
	 * flag definition for details.
	 */
	if (pool->flags & POOL_DISASSOCIATED)
		worker->flags |= WORKER_UNBOUND;

	/* successful, commit the pointer to idr */
	spin_lock_irq(&pool->lock);
	idr_replace(&pool->worker_idr, worker, worker->id);
	spin_unlock_irq(&pool->lock);

	return worker;

fail:
	if (id >= 0) {
		spin_lock_irq(&pool->lock);
		idr_remove(&pool->worker_idr, id);
		spin_unlock_irq(&pool->lock);
	}
	kfree(worker);
	return NULL;
}

/**
 * start_worker - start a newly created worker
 * @worker: worker to start
 *
 * Make the pool aware of @worker and start it.
 *
 * CONTEXT:
 * spin_lock_irq(pool->lock).
 */
static void start_worker(struct worker *worker)
{
	worker->flags |= WORKER_STARTED;
	worker->pool->nr_workers++;
	worker_enter_idle(worker);
	wake_up_process(worker->task);
}

/**
 * create_and_start_worker - create and start a worker for a pool
 * @pool: the target pool
 *
 * Grab the managership of @pool and create and start a new worker for it.
 */
static int create_and_start_worker(struct worker_pool *pool)
{
	struct worker *worker;

	mutex_lock(&pool->manager_mutex);

	worker = create_worker(pool);
	if (worker) {
		spin_lock_irq(&pool->lock);
		start_worker(worker);
		spin_unlock_irq(&pool->lock);
	}

	mutex_unlock(&pool->manager_mutex);

	return worker ? 0 : -ENOMEM;
}

/**
 * destroy_worker - destroy a workqueue worker
 * @worker: worker to be destroyed
 *
 * Destroy @worker and adjust @pool stats accordingly.
 *
 * CONTEXT:
 * spin_lock_irq(pool->lock) which is released and regrabbed.
 */
static void destroy_worker(struct worker *worker)
{
	struct worker_pool *pool = worker->pool;

	lockdep_assert_held(&pool->manager_mutex);
	lockdep_assert_held(&pool->lock);

	/* sanity check frenzy */
	if (WARN_ON(worker->current_work) ||
	    WARN_ON(!list_empty(&worker->scheduled)))
		return;

	if (worker->flags & WORKER_STARTED)
		pool->nr_workers--;
	if (worker->flags & WORKER_IDLE)
		pool->nr_idle--;

	list_del_init(&worker->entry);
	worker->flags |= WORKER_DIE;

	idr_remove(&pool->worker_idr, worker->id);

	spin_unlock_irq(&pool->lock);

	kthread_stop(worker->task);
	kfree(worker);

	spin_lock_irq(&pool->lock);
}

static void idle_worker_timeout(unsigned long __pool)
{
	struct worker_pool *pool = (void *)__pool;

	spin_lock_irq(&pool->lock);

	if (too_many_workers(pool)) {
		struct worker *worker;
		unsigned long expires;

		/* idle_list is kept in LIFO order, check the last one */
		worker = list_entry(pool->idle_list.prev, struct worker, entry);
		expires = worker->last_active + IDLE_WORKER_TIMEOUT;

		if (time_before(jiffies, expires))
			mod_timer(&pool->idle_timer, expires);
		else {
			/* it's been idle for too long, wake up manager */
			pool->flags |= POOL_MANAGE_WORKERS;
			wake_up_worker(pool);
		}
	}

	spin_unlock_irq(&pool->lock);
}

static void send_mayday(struct work_struct *work)
{
	struct pool_workqueue *pwq = get_work_pwq(work);
	struct workqueue_struct *wq = pwq->wq;

	lockdep_assert_held(&wq_mayday_lock);

	if (!wq->rescuer)
		return;

	/* mayday mayday mayday */
	if (list_empty(&pwq->mayday_node)) {
		list_add_tail(&pwq->mayday_node, &wq->maydays);
		wake_up_process(wq->rescuer->task);
	}
}

static void pool_mayday_timeout(unsigned long __pool)
{
	struct worker_pool *pool = (void *)__pool;
	struct work_struct *work;

	spin_lock_irq(&wq_mayday_lock);		/* for wq->maydays */
	spin_lock(&pool->lock);

	if (need_to_create_worker(pool)) {
		/*
		 * We've been trying to create a new worker but
		 * haven't been successful.  We might be hitting an
		 * allocation deadlock.  Send distress signals to
		 * rescuers.
		 */
		list_for_each_entry(work, &pool->worklist, entry)
			send_mayday(work);
	}

	spin_unlock(&pool->lock);
	spin_unlock_irq(&wq_mayday_lock);

	mod_timer(&pool->mayday_timer, jiffies + MAYDAY_INTERVAL);
}

/**
 * maybe_create_worker - create a new worker if necessary
 * @pool: pool to create a new worker for
 *
 * Create a new worker for @pool if necessary.  @pool is guaranteed to
 * have at least one idle worker on return from this function.  If
 * creating a new worker takes longer than MAYDAY_INTERVAL, mayday is
 * sent to all rescuers with works scheduled on @pool to resolve
 * possible allocation deadlock.
 *
 * On return, need_to_create_worker() is guaranteed to be %false and
 * may_start_working() %true.
 *
 * LOCKING:
 * spin_lock_irq(pool->lock) which may be released and regrabbed
 * multiple times.  Does GFP_KERNEL allocations.  Called only from
 * manager.
 *
 * RETURNS:
 * %false if no action was taken and pool->lock stayed locked, %true
 * otherwise.
 */
static bool maybe_create_worker(struct worker_pool *pool)
__releases(&pool->lock)
__acquires(&pool->lock)
{
	if (!need_to_create_worker(pool))
		return false;
restart:
	spin_unlock_irq(&pool->lock);

	/* if we don't make progress in MAYDAY_INITIAL_TIMEOUT, call for help */
	mod_timer(&pool->mayday_timer, jiffies + MAYDAY_INITIAL_TIMEOUT);

	while (true) {
		struct worker *worker;

		worker = create_worker(pool);
		if (worker) {
			del_timer_sync(&pool->mayday_timer);
			spin_lock_irq(&pool->lock);
			start_worker(worker);
			if (WARN_ON_ONCE(need_to_create_worker(pool)))
				goto restart;
			return true;
		}

		if (!need_to_create_worker(pool))
			break;

		__set_current_state(TASK_INTERRUPTIBLE);
		schedule_timeout(CREATE_COOLDOWN);

		if (!need_to_create_worker(pool))
			break;
	}

	del_timer_sync(&pool->mayday_timer);
	spin_lock_irq(&pool->lock);
	if (need_to_create_worker(pool))
		goto restart;
	return true;
}

/**
 * maybe_destroy_worker - destroy workers which have been idle for a while
 * @pool: pool to destroy workers for
 *
 * Destroy @pool workers which have been idle for longer than
 * IDLE_WORKER_TIMEOUT.
 *
 * LOCKING:
 * spin_lock_irq(pool->lock) which may be released and regrabbed
 * multiple times.  Called only from manager.
 *
 * RETURNS:
 * %false if no action was taken and pool->lock stayed locked, %true
 * otherwise.
 */
static bool maybe_destroy_workers(struct worker_pool *pool)
{
	bool ret = false;

	while (too_many_workers(pool)) {
		struct worker *worker;
		unsigned long expires;

		worker = list_entry(pool->idle_list.prev, struct worker, entry);
		expires = worker->last_active + IDLE_WORKER_TIMEOUT;

		if (time_before(jiffies, expires)) {
			mod_timer(&pool->idle_timer, expires);
			break;
		}

		destroy_worker(worker);
		ret = true;
	}

	return ret;
}

/**
 * manage_workers - manage worker pool
 * @worker: self
 *
 * Assume the manager role and manage the worker pool @worker belongs
 * to.  At any given time, there can be only zero or one manager per
 * pool.  The exclusion is handled automatically by this function.
 *
 * The caller can safely start processing works on false return.  On
 * true return, it's guaranteed that need_to_create_worker() is false
 * and may_start_working() is true.
 *
 * CONTEXT:
 * spin_lock_irq(pool->lock) which may be released and regrabbed
 * multiple times.  Does GFP_KERNEL allocations.
 *
 * RETURNS:
 * spin_lock_irq(pool->lock) which may be released and regrabbed
 * multiple times.  Does GFP_KERNEL allocations.
 */
static bool manage_workers(struct worker *worker)
{
	struct worker_pool *pool = worker->pool;
	bool ret = false;

	/*
	 * Managership is governed by two mutexes - manager_arb and
	 * manager_mutex.  manager_arb handles arbitration of manager role.
	 * Anyone who successfully grabs manager_arb wins the arbitration
	 * and becomes the manager.  mutex_trylock() on pool->manager_arb
	 * failure while holding pool->lock reliably indicates that someone
	 * else is managing the pool and the worker which failed trylock
	 * can proceed to executing work items.  This means that anyone
	 * grabbing manager_arb is responsible for actually performing
	 * manager duties.  If manager_arb is grabbed and released without
	 * actual management, the pool may stall indefinitely.
	 *
	 * manager_mutex is used for exclusion of actual management
	 * operations.  The holder of manager_mutex can be sure that none
	 * of management operations, including creation and destruction of
	 * workers, won't take place until the mutex is released.  Because
	 * manager_mutex doesn't interfere with manager role arbitration,
	 * it is guaranteed that the pool's management, while may be
	 * delayed, won't be disturbed by someone else grabbing
	 * manager_mutex.
	 */
	if (!mutex_trylock(&pool->manager_arb))
		return ret;

	/*
	 * With manager arbitration won, manager_mutex would be free in
	 * most cases.  trylock first without dropping @pool->lock.
	 */
	if (unlikely(!mutex_trylock(&pool->manager_mutex))) {
		spin_unlock_irq(&pool->lock);
		mutex_lock(&pool->manager_mutex);
		ret = true;
	}

	pool->flags &= ~POOL_MANAGE_WORKERS;

	/*
	 * Destroy and then create so that may_start_working() is true
	 * on return.
	 */
	ret |= maybe_destroy_workers(pool);
	ret |= maybe_create_worker(pool);

	mutex_unlock(&pool->manager_mutex);
	mutex_unlock(&pool->manager_arb);
	return ret;
}

/**
 * process_one_work - process single work
 * @worker: self
 * @work: work to process
 *
 * Process @work.  This function contains all the logics necessary to
 * process a single work including synchronization against and
 * interaction with other workers on the same cpu, queueing and
 * flushing.  As long as context requirement is met, any worker can
 * call this function to process a work.
 *
 * CONTEXT:
 * spin_lock_irq(pool->lock) which is released and regrabbed.
 */
static void process_one_work(struct worker *worker, struct work_struct *work)
__releases(&pool->lock)
__acquires(&pool->lock)
{
	struct pool_workqueue *pwq = get_work_pwq(work);
	struct worker_pool *pool = worker->pool;
	bool cpu_intensive = pwq->wq->flags & WQ_CPU_INTENSIVE;
	int work_color;
	struct worker *collision;
#ifdef CONFIG_LOCKDEP
	/*
	 * It is permissible to free the struct work_struct from
	 * inside the function that is called from it, this we need to
	 * take into account for lockdep too.  To avoid bogus "held
	 * lock freed" warnings as well as problems when looking into
	 * work->lockdep_map, make a copy and use that here.
	 */
	struct lockdep_map lockdep_map;

	lockdep_copy_map(&lockdep_map, &work->lockdep_map);
#endif
	/*
	 * Ensure we're on the correct CPU.  DISASSOCIATED test is
	 * necessary to avoid spurious warnings from rescuers servicing the
	 * unbound or a disassociated pool.
	 */
	WARN_ON_ONCE(!(worker->flags & WORKER_UNBOUND) &&
		     !(pool->flags & POOL_DISASSOCIATED) &&
		     raw_smp_processor_id() != pool->cpu);

	/*
	 * A single work shouldn't be executed concurrently by
	 * multiple workers on a single cpu.  Check whether anyone is
	 * already processing the work.  If so, defer the work to the
	 * currently executing one.
	 */
	collision = find_worker_executing_work(pool, work);
	if (unlikely(collision)) {
		move_linked_works(work, &collision->scheduled, NULL);
		return;
	}

	/* claim and dequeue */
	debug_work_deactivate(work);
	hash_add(pool->busy_hash, &worker->hentry, (unsigned long)work);
	worker->current_work = work;
	worker->current_func = work->func;
	worker->current_pwq = pwq;
	work_color = get_work_color(work);

	list_del_init(&work->entry);

	/*
	 * CPU intensive works don't participate in concurrency
	 * management.  They're the scheduler's responsibility.
	 */
	if (unlikely(cpu_intensive))
		worker_set_flags(worker, WORKER_CPU_INTENSIVE, true);

	/*
	 * Unbound pool isn't concurrency managed and work items should be
	 * executed ASAP.  Wake up another worker if necessary.
	 */
	if ((worker->flags & WORKER_UNBOUND) && need_more_worker(pool))
		wake_up_worker(pool);

	/*
	 * Record the last pool and clear PENDING which should be the last
	 * update to @work.  Also, do this inside @pool->lock so that
	 * PENDING and queued state changes happen together while IRQ is
	 * disabled.
	 */
	set_work_pool_and_clear_pending(work, pool->id);

	spin_unlock_irq(&pool->lock);

	lock_map_acquire_read(&pwq->wq->lockdep_map);
	lock_map_acquire(&lockdep_map);
	trace_workqueue_execute_start(work);
	worker->current_func(work);
	/*
	 * While we must be careful to not use "work" after this, the trace
	 * point will only record its address.
	 */
	trace_workqueue_execute_end(work);
	lock_map_release(&lockdep_map);
	lock_map_release(&pwq->wq->lockdep_map);

	if (unlikely(in_atomic() || lockdep_depth(current) > 0)) {
		pr_err("BUG: workqueue leaked lock or atomic: %s/0x%08x/%d\n"
		       "     last function: %pf\n",
		       current->comm, preempt_count(), task_pid_nr(current),
		       worker->current_func);
		debug_show_held_locks(current);
		dump_stack();
	}

	spin_lock_irq(&pool->lock);

	/* clear cpu intensive status */
	if (unlikely(cpu_intensive))
		worker_clr_flags(worker, WORKER_CPU_INTENSIVE);

	/* we're done with it, release */
	hash_del(&worker->hentry);
	worker->current_work = NULL;
	worker->current_func = NULL;
	worker->current_pwq = NULL;
	pwq_dec_nr_in_flight(pwq, work_color);
}

/**
 * process_scheduled_works - process scheduled works
 * @worker: self
 *
 * Process all scheduled works.  Please note that the scheduled list
 * may change while processing a work, so this function repeatedly
 * fetches a work from the top and executes it.
 *
 * CONTEXT:
 * spin_lock_irq(pool->lock) which may be released and regrabbed
 * multiple times.
 */
static void process_scheduled_works(struct worker *worker)
{
	while (!list_empty(&worker->scheduled)) {
		struct work_struct *work = list_first_entry(&worker->scheduled,
						struct work_struct, entry);
		process_one_work(worker, work);
	}
}

/**
 * worker_thread - the worker thread function
 * @__worker: self
 *
 * The worker thread function.  All workers belong to a worker_pool -
 * either a per-cpu one or dynamic unbound one.  These workers process all
 * work items regardless of their specific target workqueue.  The only
 * exception is work items which belong to workqueues with a rescuer which
 * will be explained in rescuer_thread().
 */
static int worker_thread(void *__worker)
{
	struct worker *worker = __worker;
	struct worker_pool *pool = worker->pool;

	/* tell the scheduler that this is a workqueue worker */
	worker->task->flags |= PF_WQ_WORKER;
woke_up:
	spin_lock_irq(&pool->lock);

	/* am I supposed to die? */
	if (unlikely(worker->flags & WORKER_DIE)) {
		spin_unlock_irq(&pool->lock);
		WARN_ON_ONCE(!list_empty(&worker->entry));
		worker->task->flags &= ~PF_WQ_WORKER;
		return 0;
	}

	worker_leave_idle(worker);
recheck:
	/* no more worker necessary? */
	if (!need_more_worker(pool))
		goto sleep;

	/* do we need to manage? */
	if (unlikely(!may_start_working(pool)) && manage_workers(worker))
		goto recheck;

	/*
	 * ->scheduled list can only be filled while a worker is
	 * preparing to process a work or actually processing it.
	 * Make sure nobody diddled with it while I was sleeping.
	 */
	WARN_ON_ONCE(!list_empty(&worker->scheduled));

	/*
	 * Finish PREP stage.  We're guaranteed to have at least one idle
	 * worker or that someone else has already assumed the manager
	 * role.  This is where @worker starts participating in concurrency
	 * management if applicable and concurrency management is restored
	 * after being rebound.  See rebind_workers() for details.
	 */
	worker_clr_flags(worker, WORKER_PREP | WORKER_REBOUND);

	do {
		struct work_struct *work =
			list_first_entry(&pool->worklist,
					 struct work_struct, entry);

		if (likely(!(*work_data_bits(work) & WORK_STRUCT_LINKED))) {
			/* optimization path, not strictly necessary */
			process_one_work(worker, work);
			if (unlikely(!list_empty(&worker->scheduled)))
				process_scheduled_works(worker);
		} else {
			move_linked_works(work, &worker->scheduled, NULL);
			process_scheduled_works(worker);
		}
	} while (keep_working(pool));

	worker_set_flags(worker, WORKER_PREP, false);
sleep:
	if (unlikely(need_to_manage_workers(pool)) && manage_workers(worker))
		goto recheck;

	/*
	 * pool->lock is held and there's no work to process and no need to
	 * manage, sleep.  Workers are woken up only while holding
	 * pool->lock or from local cpu, so setting the current state
	 * before releasing pool->lock is enough to prevent losing any
	 * event.
	 */
	worker_enter_idle(worker);
	__set_current_state(TASK_INTERRUPTIBLE);
	spin_unlock_irq(&pool->lock);
	schedule();
	goto woke_up;
}

/**
 * rescuer_thread - the rescuer thread function
 * @__rescuer: self
 *
 * Workqueue rescuer thread function.  There's one rescuer for each
 * workqueue which has WQ_MEM_RECLAIM set.
 *
 * Regular work processing on a pool may block trying to create a new
 * worker which uses GFP_KERNEL allocation which has slight chance of
 * developing into deadlock if some works currently on the same queue
 * need to be processed to satisfy the GFP_KERNEL allocation.  This is
 * the problem rescuer solves.
 *
 * When such condition is possible, the pool summons rescuers of all
 * workqueues which have works queued on the pool and let them process
 * those works so that forward progress can be guaranteed.
 *
 * This should happen rarely.
 */
static int rescuer_thread(void *__rescuer)
{
	struct worker *rescuer = __rescuer;
	struct workqueue_struct *wq = rescuer->rescue_wq;
	struct list_head *scheduled = &rescuer->scheduled;

	set_user_nice(current, RESCUER_NICE_LEVEL);

	/*
	 * Mark rescuer as worker too.  As WORKER_PREP is never cleared, it
	 * doesn't participate in concurrency management.
	 */
	rescuer->task->flags |= PF_WQ_WORKER;
repeat:
	set_current_state(TASK_INTERRUPTIBLE);

	if (kthread_should_stop()) {
		__set_current_state(TASK_RUNNING);
		rescuer->task->flags &= ~PF_WQ_WORKER;
		return 0;
	}

	/* see whether any pwq is asking for help */
	spin_lock_irq(&wq_mayday_lock);

	while (!list_empty(&wq->maydays)) {
		struct pool_workqueue *pwq = list_first_entry(&wq->maydays,
					struct pool_workqueue, mayday_node);
		struct worker_pool *pool = pwq->pool;
		struct work_struct *work, *n;

		__set_current_state(TASK_RUNNING);
		list_del_init(&pwq->mayday_node);

		spin_unlock_irq(&wq_mayday_lock);

		/* migrate to the target cpu if possible */
		worker_maybe_bind_and_lock(pool);
		rescuer->pool = pool;

		/*
		 * Slurp in all works issued via this workqueue and
		 * process'em.
		 */
		WARN_ON_ONCE(!list_empty(&rescuer->scheduled));
		list_for_each_entry_safe(work, n, &pool->worklist, entry)
			if (get_work_pwq(work) == pwq)
				move_linked_works(work, scheduled, &n);

		process_scheduled_works(rescuer);

		/*
		 * Leave this pool.  If keep_working() is %true, notify a
		 * regular worker; otherwise, we end up with 0 concurrency
		 * and stalling the execution.
		 */
		if (keep_working(pool))
			wake_up_worker(pool);

		rescuer->pool = NULL;
		spin_unlock(&pool->lock);
		spin_lock(&wq_mayday_lock);
	}

	spin_unlock_irq(&wq_mayday_lock);

	/* rescuers should never participate in concurrency management */
	WARN_ON_ONCE(!(rescuer->flags & WORKER_NOT_RUNNING));
	schedule();
	goto repeat;
}

struct wq_barrier {
	struct work_struct	work;
	struct completion	done;
};

static void wq_barrier_func(struct work_struct *work)
{
	struct wq_barrier *barr = container_of(work, struct wq_barrier, work);
	complete(&barr->done);
}

/**
 * insert_wq_barrier - insert a barrier work
 * @pwq: pwq to insert barrier into
 * @barr: wq_barrier to insert
 * @target: target work to attach @barr to
 * @worker: worker currently executing @target, NULL if @target is not executing
 *
 * @barr is linked to @target such that @barr is completed only after
 * @target finishes execution.  Please note that the ordering
 * guarantee is observed only with respect to @target and on the local
 * cpu.
 *
 * Currently, a queued barrier can't be canceled.  This is because
 * try_to_grab_pending() can't determine whether the work to be
 * grabbed is at the head of the queue and thus can't clear LINKED
 * flag of the previous work while there must be a valid next work
 * after a work with LINKED flag set.
 *
 * Note that when @worker is non-NULL, @target may be modified
 * underneath us, so we can't reliably determine pwq from @target.
 *
 * CONTEXT:
 * spin_lock_irq(pool->lock).
 */
static void insert_wq_barrier(struct pool_workqueue *pwq,
			      struct wq_barrier *barr,
			      struct work_struct *target, struct worker *worker)
{
	struct list_head *head;
	unsigned int linked = 0;

	/*
	 * debugobject calls are safe here even with pool->lock locked
	 * as we know for sure that this will not trigger any of the
	 * checks and call back into the fixup functions where we
	 * might deadlock.
	 */
	INIT_WORK_ONSTACK(&barr->work, wq_barrier_func);
	__set_bit(WORK_STRUCT_PENDING_BIT, work_data_bits(&barr->work));
	init_completion(&barr->done);

	/*
	 * If @target is currently being executed, schedule the
	 * barrier to the worker; otherwise, put it after @target.
	 */
	if (worker)
		head = worker->scheduled.next;
	else {
		unsigned long *bits = work_data_bits(target);

		head = target->entry.next;
		/* there can already be other linked works, inherit and set */
		linked = *bits & WORK_STRUCT_LINKED;
		__set_bit(WORK_STRUCT_LINKED_BIT, bits);
	}

	debug_work_activate(&barr->work);
	insert_work(pwq, &barr->work, head,
		    work_color_to_flags(WORK_NO_COLOR) | linked);
}

/**
 * flush_workqueue_prep_pwqs - prepare pwqs for workqueue flushing
 * @wq: workqueue being flushed
 * @flush_color: new flush color, < 0 for no-op
 * @work_color: new work color, < 0 for no-op
 *
 * Prepare pwqs for workqueue flushing.
 *
 * If @flush_color is non-negative, flush_color on all pwqs should be
 * -1.  If no pwq has in-flight commands at the specified color, all
 * pwq->flush_color's stay at -1 and %false is returned.  If any pwq
 * has in flight commands, its pwq->flush_color is set to
 * @flush_color, @wq->nr_pwqs_to_flush is updated accordingly, pwq
 * wakeup logic is armed and %true is returned.
 *
 * The caller should have initialized @wq->first_flusher prior to
 * calling this function with non-negative @flush_color.  If
 * @flush_color is negative, no flush color update is done and %false
 * is returned.
 *
 * If @work_color is non-negative, all pwqs should have the same
 * work_color which is previous to @work_color and all will be
 * advanced to @work_color.
 *
 * CONTEXT:
 * mutex_lock(wq->flush_mutex).
 *
 * RETURNS:
 * %true if @flush_color >= 0 and there's something to flush.  %false
 * otherwise.
 */
static bool flush_workqueue_prep_pwqs(struct workqueue_struct *wq,
				      int flush_color, int work_color)
{
	bool wait = false;
	struct pool_workqueue *pwq;

	if (flush_color >= 0) {
		WARN_ON_ONCE(atomic_read(&wq->nr_pwqs_to_flush));
		atomic_set(&wq->nr_pwqs_to_flush, 1);
	}

	local_irq_disable();

	for_each_pwq(pwq, wq) {
		struct worker_pool *pool = pwq->pool;

		spin_lock(&pool->lock);

		if (flush_color >= 0) {
			WARN_ON_ONCE(pwq->flush_color != -1);

			if (pwq->nr_in_flight[flush_color]) {
				pwq->flush_color = flush_color;
				atomic_inc(&wq->nr_pwqs_to_flush);
				wait = true;
			}
		}

		if (work_color >= 0) {
			WARN_ON_ONCE(work_color != work_next_color(pwq->work_color));
			pwq->work_color = work_color;
		}

		spin_unlock(&pool->lock);
	}

	local_irq_enable();

	if (flush_color >= 0 && atomic_dec_and_test(&wq->nr_pwqs_to_flush))
		complete(&wq->first_flusher->done);

	return wait;
}

/**
 * flush_workqueue - ensure that any scheduled work has run to completion.
 * @wq: workqueue to flush
 *
 * This function sleeps until all work items which were queued on entry
 * have finished execution, but it is not livelocked by new incoming ones.
 */
void flush_workqueue(struct workqueue_struct *wq)
{
	struct wq_flusher this_flusher = {
		.list = LIST_HEAD_INIT(this_flusher.list),
		.flush_color = -1,
		.done = COMPLETION_INITIALIZER_ONSTACK(this_flusher.done),
	};
	int next_color;

	lock_map_acquire(&wq->lockdep_map);
	lock_map_release(&wq->lockdep_map);

	mutex_lock(&wq->flush_mutex);

	/*
	 * Start-to-wait phase
	 */
	next_color = work_next_color(wq->work_color);

	if (next_color != wq->flush_color) {
		/*
		 * Color space is not full.  The current work_color
		 * becomes our flush_color and work_color is advanced
		 * by one.
		 */
		WARN_ON_ONCE(!list_empty(&wq->flusher_overflow));
		this_flusher.flush_color = wq->work_color;
		wq->work_color = next_color;

		if (!wq->first_flusher) {
			/* no flush in progress, become the first flusher */
			WARN_ON_ONCE(wq->flush_color != this_flusher.flush_color);

			wq->first_flusher = &this_flusher;

			if (!flush_workqueue_prep_pwqs(wq, wq->flush_color,
						       wq->work_color)) {
				/* nothing to flush, done */
				wq->flush_color = next_color;
				wq->first_flusher = NULL;
				goto out_unlock;
			}
		} else {
			/* wait in queue */
			WARN_ON_ONCE(wq->flush_color == this_flusher.flush_color);
			list_add_tail(&this_flusher.list, &wq->flusher_queue);
			flush_workqueue_prep_pwqs(wq, -1, wq->work_color);
		}
	} else {
		/*
		 * Oops, color space is full, wait on overflow queue.
		 * The next flush completion will assign us
		 * flush_color and transfer to flusher_queue.
		 */
		list_add_tail(&this_flusher.list, &wq->flusher_overflow);
	}

	mutex_unlock(&wq->flush_mutex);

	wait_for_completion(&this_flusher.done);

	/*
	 * Wake-up-and-cascade phase
	 *
	 * First flushers are responsible for cascading flushes and
	 * handling overflow.  Non-first flushers can simply return.
	 */
	if (wq->first_flusher != &this_flusher)
		return;

	mutex_lock(&wq->flush_mutex);

	/* we might have raced, check again with mutex held */
	if (wq->first_flusher != &this_flusher)
		goto out_unlock;

	wq->first_flusher = NULL;

	WARN_ON_ONCE(!list_empty(&this_flusher.list));
	WARN_ON_ONCE(wq->flush_color != this_flusher.flush_color);

	while (true) {
		struct wq_flusher *next, *tmp;

		/* complete all the flushers sharing the current flush color */
		list_for_each_entry_safe(next, tmp, &wq->flusher_queue, list) {
			if (next->flush_color != wq->flush_color)
				break;
			list_del_init(&next->list);
			complete(&next->done);
		}

		WARN_ON_ONCE(!list_empty(&wq->flusher_overflow) &&
			     wq->flush_color != work_next_color(wq->work_color));

		/* this flush_color is finished, advance by one */
		wq->flush_color = work_next_color(wq->flush_color);

		/* one color has been freed, handle overflow queue */
		if (!list_empty(&wq->flusher_overflow)) {
			/*
			 * Assign the same color to all overflowed
			 * flushers, advance work_color and append to
			 * flusher_queue.  This is the start-to-wait
			 * phase for these overflowed flushers.
			 */
			list_for_each_entry(tmp, &wq->flusher_overflow, list)
				tmp->flush_color = wq->work_color;

			wq->work_color = work_next_color(wq->work_color);

			list_splice_tail_init(&wq->flusher_overflow,
					      &wq->flusher_queue);
			flush_workqueue_prep_pwqs(wq, -1, wq->work_color);
		}

		if (list_empty(&wq->flusher_queue)) {
			WARN_ON_ONCE(wq->flush_color != wq->work_color);
			break;
		}

		/*
		 * Need to flush more colors.  Make the next flusher
		 * the new first flusher and arm pwqs.
		 */
		WARN_ON_ONCE(wq->flush_color == wq->work_color);
		WARN_ON_ONCE(wq->flush_color != next->flush_color);

		list_del_init(&next->list);
		wq->first_flusher = next;

		if (flush_workqueue_prep_pwqs(wq, wq->flush_color, -1))
			break;

		/*
		 * Meh... this color is already done, clear first
		 * flusher and repeat cascading.
		 */
		wq->first_flusher = NULL;
	}

out_unlock:
	mutex_unlock(&wq->flush_mutex);
}
EXPORT_SYMBOL_GPL(flush_workqueue);

/**
 * drain_workqueue - drain a workqueue
 * @wq: workqueue to drain
 *
 * Wait until the workqueue becomes empty.  While draining is in progress,
 * only chain queueing is allowed.  IOW, only currently pending or running
 * work items on @wq can queue further work items on it.  @wq is flushed
 * repeatedly until it becomes empty.  The number of flushing is detemined
 * by the depth of chaining and should be relatively short.  Whine if it
 * takes too long.
 */
void drain_workqueue(struct workqueue_struct *wq)
{
	unsigned int flush_cnt = 0;
	struct pool_workqueue *pwq;

	/*
	 * __queue_work() needs to test whether there are drainers, is much
	 * hotter than drain_workqueue() and already looks at @wq->flags.
	 * Use __WQ_DRAINING so that queue doesn't have to check nr_drainers.
	 */
	mutex_lock(&wq_mutex);
	if (!wq->nr_drainers++)
		wq->flags |= __WQ_DRAINING;
	mutex_unlock(&wq_mutex);
reflush:
	flush_workqueue(wq);

	local_irq_disable();

	for_each_pwq(pwq, wq) {
		bool drained;

		spin_lock(&pwq->pool->lock);
		drained = !pwq->nr_active && list_empty(&pwq->delayed_works);
		spin_unlock(&pwq->pool->lock);

		if (drained)
			continue;

		if (++flush_cnt == 10 ||
		    (flush_cnt % 100 == 0 && flush_cnt <= 1000))
			pr_warn("workqueue %s: drain_workqueue() isn't complete after %u tries\n",
				wq->name, flush_cnt);

		local_irq_enable();
		goto reflush;
	}

	local_irq_enable();

	mutex_lock(&wq_mutex);
	if (!--wq->nr_drainers)
		wq->flags &= ~__WQ_DRAINING;
	mutex_unlock(&wq_mutex);
}
EXPORT_SYMBOL_GPL(drain_workqueue);

static bool start_flush_work(struct work_struct *work, struct wq_barrier *barr)
{
	struct worker *worker = NULL;
	struct worker_pool *pool;
	struct pool_workqueue *pwq;

	might_sleep();

	local_irq_disable();
	pool = get_work_pool(work);
	if (!pool) {
		local_irq_enable();
		return false;
	}

	spin_lock(&pool->lock);
	/* see the comment in try_to_grab_pending() with the same code */
	pwq = get_work_pwq(work);
	if (pwq) {
		if (unlikely(pwq->pool != pool))
			goto already_gone;
	} else {
		worker = find_worker_executing_work(pool, work);
		if (!worker)
			goto already_gone;
		pwq = worker->current_pwq;
	}

	insert_wq_barrier(pwq, barr, work, worker);
	spin_unlock_irq(&pool->lock);

	/*
	 * If @max_active is 1 or rescuer is in use, flushing another work
	 * item on the same workqueue may lead to deadlock.  Make sure the
	 * flusher is not running on the same workqueue by verifying write
	 * access.
	 */
	if (pwq->wq->saved_max_active == 1 || pwq->wq->rescuer)
		lock_map_acquire(&pwq->wq->lockdep_map);
	else
		lock_map_acquire_read(&pwq->wq->lockdep_map);
	lock_map_release(&pwq->wq->lockdep_map);

	return true;
already_gone:
	spin_unlock_irq(&pool->lock);
	return false;
}

/**
 * flush_work - wait for a work to finish executing the last queueing instance
 * @work: the work to flush
 *
 * Wait until @work has finished execution.  @work is guaranteed to be idle
 * on return if it hasn't been requeued since flush started.
 *
 * RETURNS:
 * %true if flush_work() waited for the work to finish execution,
 * %false if it was already idle.
 */
bool flush_work(struct work_struct *work)
{
	struct wq_barrier barr;

	lock_map_acquire(&work->lockdep_map);
	lock_map_release(&work->lockdep_map);

	if (start_flush_work(work, &barr)) {
		wait_for_completion(&barr.done);
		destroy_work_on_stack(&barr.work);
		return true;
	} else {
		return false;
	}
}
EXPORT_SYMBOL_GPL(flush_work);

static bool __cancel_work_timer(struct work_struct *work, bool is_dwork)
{
	unsigned long flags;
	int ret;

	do {
		ret = try_to_grab_pending(work, is_dwork, &flags);
		/*
		 * If someone else is canceling, wait for the same event it
		 * would be waiting for before retrying.
		 */
		if (unlikely(ret == -ENOENT))
			flush_work(work);
	} while (unlikely(ret < 0));

	/* tell other tasks trying to grab @work to back off */
	mark_work_canceling(work);
	local_irq_restore(flags);

	flush_work(work);
	clear_work_data(work);
	return ret;
}

/**
 * cancel_work_sync - cancel a work and wait for it to finish
 * @work: the work to cancel
 *
 * Cancel @work and wait for its execution to finish.  This function
 * can be used even if the work re-queues itself or migrates to
 * another workqueue.  On return from this function, @work is
 * guaranteed to be not pending or executing on any CPU.
 *
 * cancel_work_sync(&delayed_work->work) must not be used for
 * delayed_work's.  Use cancel_delayed_work_sync() instead.
 *
 * The caller must ensure that the workqueue on which @work was last
 * queued can't be destroyed before this function returns.
 *
 * RETURNS:
 * %true if @work was pending, %false otherwise.
 */
bool cancel_work_sync(struct work_struct *work)
{
	return __cancel_work_timer(work, false);
}
EXPORT_SYMBOL_GPL(cancel_work_sync);

/**
 * flush_delayed_work - wait for a dwork to finish executing the last queueing
 * @dwork: the delayed work to flush
 *
 * Delayed timer is cancelled and the pending work is queued for
 * immediate execution.  Like flush_work(), this function only
 * considers the last queueing instance of @dwork.
 *
 * RETURNS:
 * %true if flush_work() waited for the work to finish execution,
 * %false if it was already idle.
 */
bool flush_delayed_work(struct delayed_work *dwork)
{
	local_irq_disable();
	if (del_timer_sync(&dwork->timer))
		__queue_work(dwork->cpu, dwork->wq, &dwork->work);
	local_irq_enable();
	return flush_work(&dwork->work);
}
EXPORT_SYMBOL(flush_delayed_work);

/**
 * cancel_delayed_work - cancel a delayed work
 * @dwork: delayed_work to cancel
 *
 * Kill off a pending delayed_work.  Returns %true if @dwork was pending
 * and canceled; %false if wasn't pending.  Note that the work callback
 * function may still be running on return, unless it returns %true and the
 * work doesn't re-arm itself.  Explicitly flush or use
 * cancel_delayed_work_sync() to wait on it.
 *
 * This function is safe to call from any context including IRQ handler.
 */
bool cancel_delayed_work(struct delayed_work *dwork)
{
	unsigned long flags;
	int ret;

	do {
		ret = try_to_grab_pending(&dwork->work, true, &flags);
	} while (unlikely(ret == -EAGAIN));

	if (unlikely(ret < 0))
		return false;

	set_work_pool_and_clear_pending(&dwork->work,
					get_work_pool_id(&dwork->work));
	local_irq_restore(flags);
	return ret;
}
EXPORT_SYMBOL(cancel_delayed_work);

/**
 * cancel_delayed_work_sync - cancel a delayed work and wait for it to finish
 * @dwork: the delayed work cancel
 *
 * This is cancel_work_sync() for delayed works.
 *
 * RETURNS:
 * %true if @dwork was pending, %false otherwise.
 */
bool cancel_delayed_work_sync(struct delayed_work *dwork)
{
	return __cancel_work_timer(&dwork->work, true);
}
EXPORT_SYMBOL(cancel_delayed_work_sync);

/**
 * schedule_on_each_cpu - execute a function synchronously on each online CPU
 * @func: the function to call
 *
 * schedule_on_each_cpu() executes @func on each online CPU using the
 * system workqueue and blocks until all CPUs have completed.
 * schedule_on_each_cpu() is very slow.
 *
 * RETURNS:
 * 0 on success, -errno on failure.
 */
int schedule_on_each_cpu(work_func_t func)
{
	int cpu;
	struct work_struct __percpu *works;

	works = alloc_percpu(struct work_struct);
	if (!works)
		return -ENOMEM;

	get_online_cpus();

	for_each_online_cpu(cpu) {
		struct work_struct *work = per_cpu_ptr(works, cpu);

		INIT_WORK(work, func);
		schedule_work_on(cpu, work);
	}

	for_each_online_cpu(cpu)
		flush_work(per_cpu_ptr(works, cpu));

	put_online_cpus();
	free_percpu(works);
	return 0;
}

/**
 * flush_scheduled_work - ensure that any scheduled work has run to completion.
 *
 * Forces execution of the kernel-global workqueue and blocks until its
 * completion.
 *
 * Think twice before calling this function!  It's very easy to get into
 * trouble if you don't take great care.  Either of the following situations
 * will lead to deadlock:
 *
 *	One of the work items currently on the workqueue needs to acquire
 *	a lock held by your code or its caller.
 *
 *	Your code is running in the context of a work routine.
 *
 * They will be detected by lockdep when they occur, but the first might not
 * occur very often.  It depends on what work items are on the workqueue and
 * what locks they need, which you have no control over.
 *
 * In most situations flushing the entire workqueue is overkill; you merely
 * need to know that a particular work item isn't queued and isn't running.
 * In such cases you should use cancel_delayed_work_sync() or
 * cancel_work_sync() instead.
 */
void flush_scheduled_work(void)
{
	flush_workqueue(system_wq);
}
EXPORT_SYMBOL(flush_scheduled_work);

/**
 * execute_in_process_context - reliably execute the routine with user context
 * @fn:		the function to execute
 * @ew:		guaranteed storage for the execute work structure (must
 *		be available when the work executes)
 *
 * Executes the function immediately if process context is available,
 * otherwise schedules the function for delayed execution.
 *
 * Returns:	0 - function was executed
 *		1 - function was scheduled for execution
 */
int execute_in_process_context(work_func_t fn, struct execute_work *ew)
{
	if (!in_interrupt()) {
		fn(&ew->work);
		return 0;
	}

	INIT_WORK(&ew->work, fn);
	schedule_work(&ew->work);

	return 1;
}
EXPORT_SYMBOL_GPL(execute_in_process_context);

#ifdef CONFIG_SYSFS
/*
 * Workqueues with WQ_SYSFS flag set is visible to userland via
 * /sys/bus/workqueue/devices/WQ_NAME.  All visible workqueues have the
 * following attributes.
 *
 *  per_cpu	RO bool	: whether the workqueue is per-cpu or unbound
 *  max_active	RW int	: maximum number of in-flight work items
 *
 * Unbound workqueues have the following extra attributes.
 *
 *  id		RO int	: the associated pool ID
 *  nice	RW int	: nice value of the workers
 *  cpumask	RW mask	: bitmask of allowed CPUs for the workers
 */
struct wq_device {
	struct workqueue_struct		*wq;
	struct device			dev;
};

static struct workqueue_struct *dev_to_wq(struct device *dev)
{
	struct wq_device *wq_dev = container_of(dev, struct wq_device, dev);

	return wq_dev->wq;
}

static ssize_t wq_per_cpu_show(struct device *dev,
			       struct device_attribute *attr, char *buf)
{
	struct workqueue_struct *wq = dev_to_wq(dev);

	return scnprintf(buf, PAGE_SIZE, "%d\n", (bool)!(wq->flags & WQ_UNBOUND));
}

static ssize_t wq_max_active_show(struct device *dev,
				  struct device_attribute *attr, char *buf)
{
	struct workqueue_struct *wq = dev_to_wq(dev);

	return scnprintf(buf, PAGE_SIZE, "%d\n", wq->saved_max_active);
}

static ssize_t wq_max_active_store(struct device *dev,
				   struct device_attribute *attr,
				   const char *buf, size_t count)
{
	struct workqueue_struct *wq = dev_to_wq(dev);
	int val;

	if (sscanf(buf, "%d", &val) != 1 || val <= 0)
		return -EINVAL;

	workqueue_set_max_active(wq, val);
	return count;
}

static struct device_attribute wq_sysfs_attrs[] = {
	__ATTR(per_cpu, 0444, wq_per_cpu_show, NULL),
	__ATTR(max_active, 0644, wq_max_active_show, wq_max_active_store),
	__ATTR_NULL,
};

static ssize_t wq_pool_id_show(struct device *dev,
			       struct device_attribute *attr, char *buf)
{
	struct workqueue_struct *wq = dev_to_wq(dev);
	struct worker_pool *pool;
	int written;

	rcu_read_lock_sched();
	pool = first_pwq(wq)->pool;
	written = scnprintf(buf, PAGE_SIZE, "%d\n", pool->id);
	rcu_read_unlock_sched();

	return written;
}

static ssize_t wq_nice_show(struct device *dev, struct device_attribute *attr,
			    char *buf)
{
	struct workqueue_struct *wq = dev_to_wq(dev);
	int written;

	rcu_read_lock_sched();
	written = scnprintf(buf, PAGE_SIZE, "%d\n",
			    first_pwq(wq)->pool->attrs->nice);
	rcu_read_unlock_sched();

	return written;
}

/* prepare workqueue_attrs for sysfs store operations */
static struct workqueue_attrs *wq_sysfs_prep_attrs(struct workqueue_struct *wq)
{
	struct workqueue_attrs *attrs;

	attrs = alloc_workqueue_attrs(GFP_KERNEL);
	if (!attrs)
		return NULL;

	rcu_read_lock_sched();
	copy_workqueue_attrs(attrs, first_pwq(wq)->pool->attrs);
	rcu_read_unlock_sched();
	return attrs;
}

static ssize_t wq_nice_store(struct device *dev, struct device_attribute *attr,
			     const char *buf, size_t count)
{
	struct workqueue_struct *wq = dev_to_wq(dev);
	struct workqueue_attrs *attrs;
	int ret;

	attrs = wq_sysfs_prep_attrs(wq);
	if (!attrs)
		return -ENOMEM;

	if (sscanf(buf, "%d", &attrs->nice) == 1 &&
	    attrs->nice >= -20 && attrs->nice <= 19)
		ret = apply_workqueue_attrs(wq, attrs);
	else
		ret = -EINVAL;

	free_workqueue_attrs(attrs);
	return ret ?: count;
}

static ssize_t wq_cpumask_show(struct device *dev,
			       struct device_attribute *attr, char *buf)
{
	struct workqueue_struct *wq = dev_to_wq(dev);
	int written;

	rcu_read_lock_sched();
	written = cpumask_scnprintf(buf, PAGE_SIZE,
				    first_pwq(wq)->pool->attrs->cpumask);
	rcu_read_unlock_sched();

	written += scnprintf(buf + written, PAGE_SIZE - written, "\n");
	return written;
}

static ssize_t wq_cpumask_store(struct device *dev,
				struct device_attribute *attr,
				const char *buf, size_t count)
{
	struct workqueue_struct *wq = dev_to_wq(dev);
	struct workqueue_attrs *attrs;
	int ret;

	attrs = wq_sysfs_prep_attrs(wq);
	if (!attrs)
		return -ENOMEM;

	ret = cpumask_parse(buf, attrs->cpumask);
	if (!ret)
		ret = apply_workqueue_attrs(wq, attrs);

	free_workqueue_attrs(attrs);
	return ret ?: count;
}

static struct device_attribute wq_sysfs_unbound_attrs[] = {
	__ATTR(pool_id, 0444, wq_pool_id_show, NULL),
	__ATTR(nice, 0644, wq_nice_show, wq_nice_store),
	__ATTR(cpumask, 0644, wq_cpumask_show, wq_cpumask_store),
	__ATTR_NULL,
};

static struct bus_type wq_subsys = {
	.name				= "workqueue",
	.dev_attrs			= wq_sysfs_attrs,
};

static int __init wq_sysfs_init(void)
{
	return subsys_virtual_register(&wq_subsys, NULL);
}
core_initcall(wq_sysfs_init);

static void wq_device_release(struct device *dev)
{
	struct wq_device *wq_dev = container_of(dev, struct wq_device, dev);

	kfree(wq_dev);
}

/**
 * workqueue_sysfs_register - make a workqueue visible in sysfs
 * @wq: the workqueue to register
 *
 * Expose @wq in sysfs under /sys/bus/workqueue/devices.
 * alloc_workqueue*() automatically calls this function if WQ_SYSFS is set
 * which is the preferred method.
 *
 * Workqueue user should use this function directly iff it wants to apply
 * workqueue_attrs before making the workqueue visible in sysfs; otherwise,
 * apply_workqueue_attrs() may race against userland updating the
 * attributes.
 *
 * Returns 0 on success, -errno on failure.
 */
int workqueue_sysfs_register(struct workqueue_struct *wq)
{
	struct wq_device *wq_dev;
	int ret;

	/*
	 * Adjusting max_active or creating new pwqs by applyting
	 * attributes breaks ordering guarantee.  Disallow exposing ordered
	 * workqueues.
	 */
	if (WARN_ON(wq->flags & __WQ_ORDERED))
		return -EINVAL;

	wq->wq_dev = wq_dev = kzalloc(sizeof(*wq_dev), GFP_KERNEL);
	if (!wq_dev)
		return -ENOMEM;

	wq_dev->wq = wq;
	wq_dev->dev.bus = &wq_subsys;
	wq_dev->dev.init_name = wq->name;
	wq_dev->dev.release = wq_device_release;

	/*
	 * unbound_attrs are created separately.  Suppress uevent until
	 * everything is ready.
	 */
	dev_set_uevent_suppress(&wq_dev->dev, true);

	ret = device_register(&wq_dev->dev);
	if (ret) {
		kfree(wq_dev);
		wq->wq_dev = NULL;
		return ret;
	}

	if (wq->flags & WQ_UNBOUND) {
		struct device_attribute *attr;

		for (attr = wq_sysfs_unbound_attrs; attr->attr.name; attr++) {
			ret = device_create_file(&wq_dev->dev, attr);
			if (ret) {
				device_unregister(&wq_dev->dev);
				wq->wq_dev = NULL;
				return ret;
			}
		}
	}

	kobject_uevent(&wq_dev->dev.kobj, KOBJ_ADD);
	return 0;
}

/**
 * workqueue_sysfs_unregister - undo workqueue_sysfs_register()
 * @wq: the workqueue to unregister
 *
 * If @wq is registered to sysfs by workqueue_sysfs_register(), unregister.
 */
static void workqueue_sysfs_unregister(struct workqueue_struct *wq)
{
	struct wq_device *wq_dev = wq->wq_dev;

	if (!wq->wq_dev)
		return;

	wq->wq_dev = NULL;
	device_unregister(&wq_dev->dev);
}
#else	/* CONFIG_SYSFS */
static void workqueue_sysfs_unregister(struct workqueue_struct *wq)	{ }
#endif	/* CONFIG_SYSFS */

/**
 * free_workqueue_attrs - free a workqueue_attrs
 * @attrs: workqueue_attrs to free
 *
 * Undo alloc_workqueue_attrs().
 */
void free_workqueue_attrs(struct workqueue_attrs *attrs)
{
	if (attrs) {
		free_cpumask_var(attrs->cpumask);
		kfree(attrs);
	}
}

/**
 * alloc_workqueue_attrs - allocate a workqueue_attrs
 * @gfp_mask: allocation mask to use
 *
 * Allocate a new workqueue_attrs, initialize with default settings and
 * return it.  Returns NULL on failure.
 */
struct workqueue_attrs *alloc_workqueue_attrs(gfp_t gfp_mask)
{
	struct workqueue_attrs *attrs;

	attrs = kzalloc(sizeof(*attrs), gfp_mask);
	if (!attrs)
		goto fail;
	if (!alloc_cpumask_var(&attrs->cpumask, gfp_mask))
		goto fail;

	cpumask_setall(attrs->cpumask);
	return attrs;
fail:
	free_workqueue_attrs(attrs);
	return NULL;
}

static void copy_workqueue_attrs(struct workqueue_attrs *to,
				 const struct workqueue_attrs *from)
{
	to->nice = from->nice;
	cpumask_copy(to->cpumask, from->cpumask);
}

/*
 * Hacky implementation of jhash of bitmaps which only considers the
 * specified number of bits.  We probably want a proper implementation in
 * include/linux/jhash.h.
 */
static u32 jhash_bitmap(const unsigned long *bitmap, int bits, u32 hash)
{
	int nr_longs = bits / BITS_PER_LONG;
	int nr_leftover = bits % BITS_PER_LONG;
	unsigned long leftover = 0;

	if (nr_longs)
		hash = jhash(bitmap, nr_longs * sizeof(long), hash);
	if (nr_leftover) {
		bitmap_copy(&leftover, bitmap + nr_longs, nr_leftover);
		hash = jhash(&leftover, sizeof(long), hash);
	}
	return hash;
}

/* hash value of the content of @attr */
static u32 wqattrs_hash(const struct workqueue_attrs *attrs)
{
	u32 hash = 0;

	hash = jhash_1word(attrs->nice, hash);
	hash = jhash_bitmap(cpumask_bits(attrs->cpumask), nr_cpu_ids, hash);
	return hash;
}

/* content equality test */
static bool wqattrs_equal(const struct workqueue_attrs *a,
			  const struct workqueue_attrs *b)
{
	if (a->nice != b->nice)
		return false;
	if (!cpumask_equal(a->cpumask, b->cpumask))
		return false;
	return true;
}

/**
 * init_worker_pool - initialize a newly zalloc'd worker_pool
 * @pool: worker_pool to initialize
 *
 * Initiailize a newly zalloc'd @pool.  It also allocates @pool->attrs.
 * Returns 0 on success, -errno on failure.  Even on failure, all fields
 * inside @pool proper are initialized and put_unbound_pool() can be called
 * on @pool safely to release it.
 */
static int init_worker_pool(struct worker_pool *pool)
{
	spin_lock_init(&pool->lock);
	pool->id = -1;
	pool->cpu = -1;
	pool->flags |= POOL_DISASSOCIATED;
	INIT_LIST_HEAD(&pool->worklist);
	INIT_LIST_HEAD(&pool->idle_list);
	hash_init(pool->busy_hash);

	init_timer_deferrable(&pool->idle_timer);
	pool->idle_timer.function = idle_worker_timeout;
	pool->idle_timer.data = (unsigned long)pool;

	setup_timer(&pool->mayday_timer, pool_mayday_timeout,
		    (unsigned long)pool);

	mutex_init(&pool->manager_arb);
	mutex_init(&pool->manager_mutex);
	idr_init(&pool->worker_idr);

	INIT_HLIST_NODE(&pool->hash_node);
	pool->refcnt = 1;

	/* shouldn't fail above this point */
	pool->attrs = alloc_workqueue_attrs(GFP_KERNEL);
	if (!pool->attrs)
		return -ENOMEM;
	return 0;
}

static void rcu_free_pool(struct rcu_head *rcu)
{
	struct worker_pool *pool = container_of(rcu, struct worker_pool, rcu);

	idr_destroy(&pool->worker_idr);
	free_workqueue_attrs(pool->attrs);
	kfree(pool);
}

/**
 * put_unbound_pool - put a worker_pool
 * @pool: worker_pool to put
 *
 * Put @pool.  If its refcnt reaches zero, it gets destroyed in sched-RCU
 * safe manner.  get_unbound_pool() calls this function on its failure path
 * and this function should be able to release pools which went through,
 * successfully or not, init_worker_pool().
 */
static void put_unbound_pool(struct worker_pool *pool)
{
	struct worker *worker;

	mutex_lock(&wq_mutex);
	if (--pool->refcnt) {
		mutex_unlock(&wq_mutex);
		return;
	}

	/* sanity checks */
	if (WARN_ON(!(pool->flags & POOL_DISASSOCIATED)) ||
	    WARN_ON(!list_empty(&pool->worklist))) {
		mutex_unlock(&wq_mutex);
		return;
	}

	/* release id and unhash */
	if (pool->id >= 0)
		idr_remove(&worker_pool_idr, pool->id);
	hash_del(&pool->hash_node);

	mutex_unlock(&wq_mutex);

	/*
	 * Become the manager and destroy all workers.  Grabbing
	 * manager_arb prevents @pool's workers from blocking on
	 * manager_mutex.
	 */
	mutex_lock(&pool->manager_arb);
	mutex_lock(&pool->manager_mutex);
	spin_lock_irq(&pool->lock);

	while ((worker = first_worker(pool)))
		destroy_worker(worker);
	WARN_ON(pool->nr_workers || pool->nr_idle);

	spin_unlock_irq(&pool->lock);
	mutex_unlock(&pool->manager_mutex);
	mutex_unlock(&pool->manager_arb);

	/* shut down the timers */
	del_timer_sync(&pool->idle_timer);
	del_timer_sync(&pool->mayday_timer);

	/* sched-RCU protected to allow dereferences from get_work_pool() */
	call_rcu_sched(&pool->rcu, rcu_free_pool);
}

/**
 * get_unbound_pool - get a worker_pool with the specified attributes
 * @attrs: the attributes of the worker_pool to get
 *
 * Obtain a worker_pool which has the same attributes as @attrs, bump the
 * reference count and return it.  If there already is a matching
 * worker_pool, it will be used; otherwise, this function attempts to
 * create a new one.  On failure, returns NULL.
 */
static struct worker_pool *get_unbound_pool(const struct workqueue_attrs *attrs)
{
	u32 hash = wqattrs_hash(attrs);
	struct worker_pool *pool;

	mutex_lock(&wq_mutex);

	/* do we already have a matching pool? */
	hash_for_each_possible(unbound_pool_hash, pool, hash_node, hash) {
		if (wqattrs_equal(pool->attrs, attrs)) {
			pool->refcnt++;
			goto out_unlock;
		}
	}

	/* nope, create a new one */
	pool = kzalloc(sizeof(*pool), GFP_KERNEL);
	if (!pool || init_worker_pool(pool) < 0)
		goto fail;

	if (workqueue_freezing)
		pool->flags |= POOL_FREEZING;

	lockdep_set_subclass(&pool->lock, 1);	/* see put_pwq() */
	copy_workqueue_attrs(pool->attrs, attrs);

	if (worker_pool_assign_id(pool) < 0)
		goto fail;

	/* create and start the initial worker */
	if (create_and_start_worker(pool) < 0)
		goto fail;

	/* install */
	hash_add(unbound_pool_hash, &pool->hash_node, hash);
out_unlock:
	mutex_unlock(&wq_mutex);
	return pool;
fail:
	mutex_unlock(&wq_mutex);
	if (pool)
		put_unbound_pool(pool);
	return NULL;
}

static void rcu_free_pwq(struct rcu_head *rcu)
{
	kmem_cache_free(pwq_cache,
			container_of(rcu, struct pool_workqueue, rcu));
}

/*
 * Scheduled on system_wq by put_pwq() when an unbound pwq hits zero refcnt
 * and needs to be destroyed.
 */
static void pwq_unbound_release_workfn(struct work_struct *work)
{
	struct pool_workqueue *pwq = container_of(work, struct pool_workqueue,
						  unbound_release_work);
	struct workqueue_struct *wq = pwq->wq;
	struct worker_pool *pool = pwq->pool;

	if (WARN_ON_ONCE(!(wq->flags & WQ_UNBOUND)))
		return;

	/*
	 * Unlink @pwq.  Synchronization against flush_mutex isn't strictly
	 * necessary on release but do it anyway.  It's easier to verify
	 * and consistent with the linking path.
	 */
	mutex_lock(&wq->flush_mutex);
	spin_lock_irq(&pwq_lock);
	list_del_rcu(&pwq->pwqs_node);
	spin_unlock_irq(&pwq_lock);
	mutex_unlock(&wq->flush_mutex);

	put_unbound_pool(pool);
	call_rcu_sched(&pwq->rcu, rcu_free_pwq);

	/*
	 * If we're the last pwq going away, @wq is already dead and no one
	 * is gonna access it anymore.  Free it.
	 */
	if (list_empty(&wq->pwqs))
		kfree(wq);
}

/**
 * pwq_adjust_max_active - update a pwq's max_active to the current setting
 * @pwq: target pool_workqueue
 *
 * If @pwq isn't freezing, set @pwq->max_active to the associated
 * workqueue's saved_max_active and activate delayed work items
 * accordingly.  If @pwq is freezing, clear @pwq->max_active to zero.
 */
static void pwq_adjust_max_active(struct pool_workqueue *pwq)
{
	struct workqueue_struct *wq = pwq->wq;
	bool freezable = wq->flags & WQ_FREEZABLE;

	/* for @wq->saved_max_active */
	lockdep_assert_held(&pwq_lock);

	/* fast exit for non-freezable wqs */
	if (!freezable && pwq->max_active == wq->saved_max_active)
		return;

	spin_lock(&pwq->pool->lock);

	if (!freezable || !(pwq->pool->flags & POOL_FREEZING)) {
		pwq->max_active = wq->saved_max_active;

		while (!list_empty(&pwq->delayed_works) &&
		       pwq->nr_active < pwq->max_active)
			pwq_activate_first_delayed(pwq);
	} else {
		pwq->max_active = 0;
	}

	spin_unlock(&pwq->pool->lock);
}

static void init_and_link_pwq(struct pool_workqueue *pwq,
			      struct workqueue_struct *wq,
			      struct worker_pool *pool,
			      struct pool_workqueue **p_last_pwq)
{
	BUG_ON((unsigned long)pwq & WORK_STRUCT_FLAG_MASK);

	pwq->pool = pool;
	pwq->wq = wq;
	pwq->flush_color = -1;
	pwq->refcnt = 1;
	INIT_LIST_HEAD(&pwq->delayed_works);
	INIT_LIST_HEAD(&pwq->mayday_node);
	INIT_WORK(&pwq->unbound_release_work, pwq_unbound_release_workfn);

	mutex_lock(&wq->flush_mutex);
	spin_lock_irq(&pwq_lock);

	/*
	 * Set the matching work_color.  This is synchronized with
	 * flush_mutex to avoid confusing flush_workqueue().
	 */
	if (p_last_pwq)
		*p_last_pwq = first_pwq(wq);
	pwq->work_color = wq->work_color;

	/* sync max_active to the current setting */
	pwq_adjust_max_active(pwq);

	/* link in @pwq */
	list_add_rcu(&pwq->pwqs_node, &wq->pwqs);

	spin_unlock_irq(&pwq_lock);
	mutex_unlock(&wq->flush_mutex);
}

/**
 * apply_workqueue_attrs - apply new workqueue_attrs to an unbound workqueue
 * @wq: the target workqueue
 * @attrs: the workqueue_attrs to apply, allocated with alloc_workqueue_attrs()
 *
 * Apply @attrs to an unbound workqueue @wq.  If @attrs doesn't match the
 * current attributes, a new pwq is created and made the first pwq which
 * will serve all new work items.  Older pwqs are released as in-flight
 * work items finish.  Note that a work item which repeatedly requeues
 * itself back-to-back will stay on its current pwq.
 *
 * Performs GFP_KERNEL allocations.  Returns 0 on success and -errno on
 * failure.
 */
int apply_workqueue_attrs(struct workqueue_struct *wq,
			  const struct workqueue_attrs *attrs)
{
	struct pool_workqueue *pwq, *last_pwq;
	struct worker_pool *pool;

	/* only unbound workqueues can change attributes */
	if (WARN_ON(!(wq->flags & WQ_UNBOUND)))
		return -EINVAL;

	/* creating multiple pwqs breaks ordering guarantee */
	if (WARN_ON((wq->flags & __WQ_ORDERED) && !list_empty(&wq->pwqs)))
		return -EINVAL;

	pwq = kmem_cache_zalloc(pwq_cache, GFP_KERNEL);
	if (!pwq)
		return -ENOMEM;

	pool = get_unbound_pool(attrs);
	if (!pool) {
		kmem_cache_free(pwq_cache, pwq);
		return -ENOMEM;
	}

	init_and_link_pwq(pwq, wq, pool, &last_pwq);
	if (last_pwq) {
		spin_lock_irq(&last_pwq->pool->lock);
		put_pwq(last_pwq);
		spin_unlock_irq(&last_pwq->pool->lock);
	}

	return 0;
}

static int alloc_and_link_pwqs(struct workqueue_struct *wq)
{
	bool highpri = wq->flags & WQ_HIGHPRI;
	int cpu;

	if (!(wq->flags & WQ_UNBOUND)) {
		wq->cpu_pwqs = alloc_percpu(struct pool_workqueue);
		if (!wq->cpu_pwqs)
			return -ENOMEM;

		for_each_possible_cpu(cpu) {
			struct pool_workqueue *pwq =
				per_cpu_ptr(wq->cpu_pwqs, cpu);
			struct worker_pool *cpu_pools =
				per_cpu(cpu_worker_pools, cpu);

			init_and_link_pwq(pwq, wq, &cpu_pools[highpri], NULL);
		}
		return 0;
	} else {
		return apply_workqueue_attrs(wq, unbound_std_wq_attrs[highpri]);
	}
}

static int wq_clamp_max_active(int max_active, unsigned int flags,
			       const char *name)
{
	int lim = flags & WQ_UNBOUND ? WQ_UNBOUND_MAX_ACTIVE : WQ_MAX_ACTIVE;

	if (max_active < 1 || max_active > lim)
		pr_warn("workqueue: max_active %d requested for %s is out of range, clamping between %d and %d\n",
			max_active, name, 1, lim);

	return clamp_val(max_active, 1, lim);
}

struct workqueue_struct *__alloc_workqueue_key(const char *fmt,
					       unsigned int flags,
					       int max_active,
					       struct lock_class_key *key,
					       const char *lock_name, ...)
{
	va_list args, args1;
	struct workqueue_struct *wq;
	struct pool_workqueue *pwq;
	size_t namelen;

	/* determine namelen, allocate wq and format name */
	va_start(args, lock_name);
	va_copy(args1, args);
	namelen = vsnprintf(NULL, 0, fmt, args) + 1;

	wq = kzalloc(sizeof(*wq) + namelen, GFP_KERNEL);
	if (!wq)
		return NULL;

	vsnprintf(wq->name, namelen, fmt, args1);
	va_end(args);
	va_end(args1);

	max_active = max_active ?: WQ_DFL_ACTIVE;
	max_active = wq_clamp_max_active(max_active, flags, wq->name);

	/* init wq */
	wq->flags = flags;
	wq->saved_max_active = max_active;
	mutex_init(&wq->flush_mutex);
	atomic_set(&wq->nr_pwqs_to_flush, 0);
	INIT_LIST_HEAD(&wq->pwqs);
	INIT_LIST_HEAD(&wq->flusher_queue);
	INIT_LIST_HEAD(&wq->flusher_overflow);
	INIT_LIST_HEAD(&wq->maydays);

	lockdep_init_map(&wq->lockdep_map, lock_name, key, 0);
	INIT_LIST_HEAD(&wq->list);

	if (alloc_and_link_pwqs(wq) < 0)
		goto err_free_wq;

	/*
	 * Workqueues which may be used during memory reclaim should
	 * have a rescuer to guarantee forward progress.
	 */
	if (flags & WQ_MEM_RECLAIM) {
		struct worker *rescuer;

		rescuer = alloc_worker();
		if (!rescuer)
			goto err_destroy;

		rescuer->rescue_wq = wq;
		rescuer->task = kthread_create(rescuer_thread, rescuer, "%s",
					       wq->name);
		if (IS_ERR(rescuer->task)) {
			kfree(rescuer);
			goto err_destroy;
		}

		wq->rescuer = rescuer;
		rescuer->task->flags |= PF_NO_SETAFFINITY;
		wake_up_process(rescuer->task);
	}

	if ((wq->flags & WQ_SYSFS) && workqueue_sysfs_register(wq))
		goto err_destroy;

	/*
	 * wq_mutex protects global freeze state and workqueues list.  Grab
	 * it, adjust max_active and add the new @wq to workqueues list.
	 */
	mutex_lock(&wq_mutex);

	spin_lock_irq(&pwq_lock);
	for_each_pwq(pwq, wq)
		pwq_adjust_max_active(pwq);
	spin_unlock_irq(&pwq_lock);

	list_add(&wq->list, &workqueues);

	mutex_unlock(&wq_mutex);

	return wq;

err_free_wq:
	kfree(wq);
	return NULL;
err_destroy:
	destroy_workqueue(wq);
	return NULL;
}
EXPORT_SYMBOL_GPL(__alloc_workqueue_key);

/**
 * destroy_workqueue - safely terminate a workqueue
 * @wq: target workqueue
 *
 * Safely destroy a workqueue. All work currently pending will be done first.
 */
void destroy_workqueue(struct workqueue_struct *wq)
{
	struct pool_workqueue *pwq;

	/* drain it before proceeding with destruction */
	drain_workqueue(wq);

	/* sanity checks */
	spin_lock_irq(&pwq_lock);
	for_each_pwq(pwq, wq) {
		int i;

		for (i = 0; i < WORK_NR_COLORS; i++) {
			if (WARN_ON(pwq->nr_in_flight[i])) {
				spin_unlock_irq(&pwq_lock);
				return;
			}
		}

		if (WARN_ON(pwq->refcnt > 1) ||
		    WARN_ON(pwq->nr_active) ||
		    WARN_ON(!list_empty(&pwq->delayed_works))) {
			spin_unlock_irq(&pwq_lock);
			return;
		}
	}
	spin_unlock_irq(&pwq_lock);

	/*
	 * wq list is used to freeze wq, remove from list after
	 * flushing is complete in case freeze races us.
	 */
	mutex_lock(&wq_mutex);
	list_del_init(&wq->list);
	mutex_unlock(&wq_mutex);

	workqueue_sysfs_unregister(wq);

	if (wq->rescuer) {
		kthread_stop(wq->rescuer->task);
		kfree(wq->rescuer);
		wq->rescuer = NULL;
	}

	if (!(wq->flags & WQ_UNBOUND)) {
		/*
		 * The base ref is never dropped on per-cpu pwqs.  Directly
		 * free the pwqs and wq.
		 */
		free_percpu(wq->cpu_pwqs);
		kfree(wq);
	} else {
		/*
		 * We're the sole accessor of @wq at this point.  Directly
		 * access the first pwq and put the base ref.  As both pwqs
		 * and pools are sched-RCU protected, the lock operations
		 * are safe.  @wq will be freed when the last pwq is
		 * released.
		 */
		pwq = list_first_entry(&wq->pwqs, struct pool_workqueue,
				       pwqs_node);
		spin_lock_irq(&pwq->pool->lock);
		put_pwq(pwq);
		spin_unlock_irq(&pwq->pool->lock);
	}
}
EXPORT_SYMBOL_GPL(destroy_workqueue);

/**
 * workqueue_set_max_active - adjust max_active of a workqueue
 * @wq: target workqueue
 * @max_active: new max_active value.
 *
 * Set max_active of @wq to @max_active.
 *
 * CONTEXT:
 * Don't call from IRQ context.
 */
void workqueue_set_max_active(struct workqueue_struct *wq, int max_active)
{
	struct pool_workqueue *pwq;

	/* disallow meddling with max_active for ordered workqueues */
	if (WARN_ON(wq->flags & __WQ_ORDERED))
		return;

	max_active = wq_clamp_max_active(max_active, wq->flags, wq->name);

	spin_lock_irq(&pwq_lock);

	wq->saved_max_active = max_active;

	for_each_pwq(pwq, wq)
		pwq_adjust_max_active(pwq);

	spin_unlock_irq(&pwq_lock);
}
EXPORT_SYMBOL_GPL(workqueue_set_max_active);

/**
 * current_is_workqueue_rescuer - is %current workqueue rescuer?
 *
 * Determine whether %current is a workqueue rescuer.  Can be used from
 * work functions to determine whether it's being run off the rescuer task.
 */
bool current_is_workqueue_rescuer(void)
{
	struct worker *worker = current_wq_worker();

	return worker && worker == worker->current_pwq->wq->rescuer;
}

/**
 * workqueue_congested - test whether a workqueue is congested
 * @cpu: CPU in question
 * @wq: target workqueue
 *
 * Test whether @wq's cpu workqueue for @cpu is congested.  There is
 * no synchronization around this function and the test result is
 * unreliable and only useful as advisory hints or for debugging.
 *
 * RETURNS:
 * %true if congested, %false otherwise.
 */
bool workqueue_congested(int cpu, struct workqueue_struct *wq)
{
	struct pool_workqueue *pwq;
	bool ret;

	preempt_disable();

	if (!(wq->flags & WQ_UNBOUND))
		pwq = per_cpu_ptr(wq->cpu_pwqs, cpu);
	else
		pwq = first_pwq(wq);

	ret = !list_empty(&pwq->delayed_works);
	preempt_enable();

	return ret;
}
EXPORT_SYMBOL_GPL(workqueue_congested);

/**
 * work_busy - test whether a work is currently pending or running
 * @work: the work to be tested
 *
 * Test whether @work is currently pending or running.  There is no
 * synchronization around this function and the test result is
 * unreliable and only useful as advisory hints or for debugging.
 *
 * RETURNS:
 * OR'd bitmask of WORK_BUSY_* bits.
 */
unsigned int work_busy(struct work_struct *work)
{
	struct worker_pool *pool;
	unsigned long flags;
	unsigned int ret = 0;

	if (work_pending(work))
		ret |= WORK_BUSY_PENDING;

	local_irq_save(flags);
	pool = get_work_pool(work);
	if (pool) {
		spin_lock(&pool->lock);
		if (find_worker_executing_work(pool, work))
			ret |= WORK_BUSY_RUNNING;
		spin_unlock(&pool->lock);
	}
	local_irq_restore(flags);

	return ret;
}
EXPORT_SYMBOL_GPL(work_busy);

/*
 * CPU hotplug.
 *
 * There are two challenges in supporting CPU hotplug.  Firstly, there
 * are a lot of assumptions on strong associations among work, pwq and
 * pool which make migrating pending and scheduled works very
 * difficult to implement without impacting hot paths.  Secondly,
 * worker pools serve mix of short, long and very long running works making
 * blocked draining impractical.
 *
 * This is solved by allowing the pools to be disassociated from the CPU
 * running as an unbound one and allowing it to be reattached later if the
 * cpu comes back online.
 */

static void wq_unbind_fn(struct work_struct *work)
{
	int cpu = smp_processor_id();
	struct worker_pool *pool;
	struct worker *worker;
	int wi;

	for_each_cpu_worker_pool(pool, cpu) {
		WARN_ON_ONCE(cpu != smp_processor_id());

		mutex_lock(&pool->manager_mutex);
		spin_lock_irq(&pool->lock);

		/*
		 * We've blocked all manager operations.  Make all workers
		 * unbound and set DISASSOCIATED.  Before this, all workers
		 * except for the ones which are still executing works from
		 * before the last CPU down must be on the cpu.  After
		 * this, they may become diasporas.
		 */
		for_each_pool_worker(worker, wi, pool)
			worker->flags |= WORKER_UNBOUND;

		pool->flags |= POOL_DISASSOCIATED;

		spin_unlock_irq(&pool->lock);
		mutex_unlock(&pool->manager_mutex);

		/*
		 * Call schedule() so that we cross rq->lock and thus can
		 * guarantee sched callbacks see the %WORKER_UNBOUND flag.
		 * This is necessary as scheduler callbacks may be invoked
		 * from other cpus.
		 */
		schedule();

		/*
		 * Sched callbacks are disabled now.  Zap nr_running.
		 * After this, nr_running stays zero and need_more_worker()
		 * and keep_working() are always true as long as the
		 * worklist is not empty.  This pool now behaves as an
		 * unbound (in terms of concurrency management) pool which
		 * are served by workers tied to the pool.
		 */
		atomic_set(&pool->nr_running, 0);

		/*
		 * With concurrency management just turned off, a busy
		 * worker blocking could lead to lengthy stalls.  Kick off
		 * unbound chain execution of currently pending work items.
		 */
		spin_lock_irq(&pool->lock);
		wake_up_worker(pool);
		spin_unlock_irq(&pool->lock);
	}
}

/**
 * rebind_workers - rebind all workers of a pool to the associated CPU
 * @pool: pool of interest
 *
 * @pool->cpu is coming online.  Rebind all workers to the CPU.
 */
static void rebind_workers(struct worker_pool *pool)
{
	struct worker *worker;
	int wi;

	lockdep_assert_held(&pool->manager_mutex);

	/*
	 * Restore CPU affinity of all workers.  As all idle workers should
	 * be on the run-queue of the associated CPU before any local
	 * wake-ups for concurrency management happen, restore CPU affinty
	 * of all workers first and then clear UNBOUND.  As we're called
	 * from CPU_ONLINE, the following shouldn't fail.
	 */
	for_each_pool_worker(worker, wi, pool)
		WARN_ON_ONCE(set_cpus_allowed_ptr(worker->task,
						  pool->attrs->cpumask) < 0);

	spin_lock_irq(&pool->lock);

	for_each_pool_worker(worker, wi, pool) {
		unsigned int worker_flags = worker->flags;

		/*
		 * A bound idle worker should actually be on the runqueue
		 * of the associated CPU for local wake-ups targeting it to
		 * work.  Kick all idle workers so that they migrate to the
		 * associated CPU.  Doing this in the same loop as
		 * replacing UNBOUND with REBOUND is safe as no worker will
		 * be bound before @pool->lock is released.
		 */
		if (worker_flags & WORKER_IDLE)
			wake_up_process(worker->task);

		/*
		 * We want to clear UNBOUND but can't directly call
		 * worker_clr_flags() or adjust nr_running.  Atomically
		 * replace UNBOUND with another NOT_RUNNING flag REBOUND.
		 * @worker will clear REBOUND using worker_clr_flags() when
		 * it initiates the next execution cycle thus restoring
		 * concurrency management.  Note that when or whether
		 * @worker clears REBOUND doesn't affect correctness.
		 *
		 * ACCESS_ONCE() is necessary because @worker->flags may be
		 * tested without holding any lock in
		 * wq_worker_waking_up().  Without it, NOT_RUNNING test may
		 * fail incorrectly leading to premature concurrency
		 * management operations.
		 */
		WARN_ON_ONCE(!(worker_flags & WORKER_UNBOUND));
		worker_flags |= WORKER_REBOUND;
		worker_flags &= ~WORKER_UNBOUND;
		ACCESS_ONCE(worker->flags) = worker_flags;
	}

	spin_unlock_irq(&pool->lock);
}

/**
 * restore_unbound_workers_cpumask - restore cpumask of unbound workers
 * @pool: unbound pool of interest
 * @cpu: the CPU which is coming up
 *
 * An unbound pool may end up with a cpumask which doesn't have any online
 * CPUs.  When a worker of such pool get scheduled, the scheduler resets
 * its cpus_allowed.  If @cpu is in @pool's cpumask which didn't have any
 * online CPU before, cpus_allowed of all its workers should be restored.
 */
static void restore_unbound_workers_cpumask(struct worker_pool *pool, int cpu)
{
	static cpumask_t cpumask;
	struct worker *worker;
	int wi;

	lockdep_assert_held(&pool->manager_mutex);

	/* is @cpu allowed for @pool? */
	if (!cpumask_test_cpu(cpu, pool->attrs->cpumask))
		return;

	/* is @cpu the only online CPU? */
	cpumask_and(&cpumask, pool->attrs->cpumask, cpu_online_mask);
	if (cpumask_weight(&cpumask) != 1)
		return;

	/* as we're called from CPU_ONLINE, the following shouldn't fail */
	for_each_pool_worker(worker, wi, pool)
		WARN_ON_ONCE(set_cpus_allowed_ptr(worker->task,
						  pool->attrs->cpumask) < 0);
}

/*
 * Workqueues should be brought up before normal priority CPU notifiers.
 * This will be registered high priority CPU notifier.
 */
static int __cpuinit workqueue_cpu_up_callback(struct notifier_block *nfb,
					       unsigned long action,
					       void *hcpu)
{
	int cpu = (unsigned long)hcpu;
	struct worker_pool *pool;
	int pi;

	switch (action & ~CPU_TASKS_FROZEN) {
	case CPU_UP_PREPARE:
		for_each_cpu_worker_pool(pool, cpu) {
			if (pool->nr_workers)
				continue;
			if (create_and_start_worker(pool) < 0)
				return NOTIFY_BAD;
		}
		break;

	case CPU_DOWN_FAILED:
	case CPU_ONLINE:
		mutex_lock(&wq_mutex);

		for_each_pool(pool, pi) {
			mutex_lock(&pool->manager_mutex);

			if (pool->cpu == cpu) {
				spin_lock_irq(&pool->lock);
				pool->flags &= ~POOL_DISASSOCIATED;
				spin_unlock_irq(&pool->lock);

				rebind_workers(pool);
			} else if (pool->cpu < 0) {
				restore_unbound_workers_cpumask(pool, cpu);
			}

			mutex_unlock(&pool->manager_mutex);
		}

		mutex_unlock(&wq_mutex);
		break;
	}
	return NOTIFY_OK;
}

/*
 * Workqueues should be brought down after normal priority CPU notifiers.
 * This will be registered as low priority CPU notifier.
 */
static int __cpuinit workqueue_cpu_down_callback(struct notifier_block *nfb,
						 unsigned long action,
						 void *hcpu)
{
	int cpu = (unsigned long)hcpu;
	struct work_struct unbind_work;

	switch (action & ~CPU_TASKS_FROZEN) {
	case CPU_DOWN_PREPARE:
		/* unbinding should happen on the local CPU */
		INIT_WORK_ONSTACK(&unbind_work, wq_unbind_fn);
		queue_work_on(cpu, system_highpri_wq, &unbind_work);
		flush_work(&unbind_work);
		break;
	}
	return NOTIFY_OK;
}

#ifdef CONFIG_SMP

struct work_for_cpu {
	struct work_struct work;
	long (*fn)(void *);
	void *arg;
	long ret;
};

static void work_for_cpu_fn(struct work_struct *work)
{
	struct work_for_cpu *wfc = container_of(work, struct work_for_cpu, work);

	wfc->ret = wfc->fn(wfc->arg);
}

/**
 * work_on_cpu - run a function in user context on a particular cpu
 * @cpu: the cpu to run on
 * @fn: the function to run
 * @arg: the function arg
 *
 * This will return the value @fn returns.
 * It is up to the caller to ensure that the cpu doesn't go offline.
 * The caller must not hold any locks which would prevent @fn from completing.
 */
long work_on_cpu(int cpu, long (*fn)(void *), void *arg)
{
	struct work_for_cpu wfc = { .fn = fn, .arg = arg };

	INIT_WORK_ONSTACK(&wfc.work, work_for_cpu_fn);
	schedule_work_on(cpu, &wfc.work);
	flush_work(&wfc.work);
	return wfc.ret;
}
EXPORT_SYMBOL_GPL(work_on_cpu);
#endif /* CONFIG_SMP */

#ifdef CONFIG_FREEZER

/**
 * freeze_workqueues_begin - begin freezing workqueues
 *
 * Start freezing workqueues.  After this function returns, all freezable
 * workqueues will queue new works to their delayed_works list instead of
 * pool->worklist.
 *
 * CONTEXT:
 * Grabs and releases wq_mutex, pwq_lock and pool->lock's.
 */
void freeze_workqueues_begin(void)
{
	struct worker_pool *pool;
	struct workqueue_struct *wq;
	struct pool_workqueue *pwq;
	int pi;

	mutex_lock(&wq_mutex);

	WARN_ON_ONCE(workqueue_freezing);
	workqueue_freezing = true;

	/* set FREEZING */
	for_each_pool(pool, pi) {
		spin_lock_irq(&pool->lock);
		WARN_ON_ONCE(pool->flags & POOL_FREEZING);
		pool->flags |= POOL_FREEZING;
		spin_unlock_irq(&pool->lock);
	}

	/* suppress further executions by setting max_active to zero */
	spin_lock_irq(&pwq_lock);
	list_for_each_entry(wq, &workqueues, list) {
		for_each_pwq(pwq, wq)
			pwq_adjust_max_active(pwq);
	}
	spin_unlock_irq(&pwq_lock);

	mutex_unlock(&wq_mutex);
}

/**
 * freeze_workqueues_busy - are freezable workqueues still busy?
 *
 * Check whether freezing is complete.  This function must be called
 * between freeze_workqueues_begin() and thaw_workqueues().
 *
 * CONTEXT:
 * Grabs and releases wq_mutex.
 *
 * RETURNS:
 * %true if some freezable workqueues are still busy.  %false if freezing
 * is complete.
 */
bool freeze_workqueues_busy(void)
{
	bool busy = false;
	struct workqueue_struct *wq;
	struct pool_workqueue *pwq;

	mutex_lock(&wq_mutex);

	WARN_ON_ONCE(!workqueue_freezing);

	list_for_each_entry(wq, &workqueues, list) {
		if (!(wq->flags & WQ_FREEZABLE))
			continue;
		/*
		 * nr_active is monotonically decreasing.  It's safe
		 * to peek without lock.
		 */
		preempt_disable();
		for_each_pwq(pwq, wq) {
			WARN_ON_ONCE(pwq->nr_active < 0);
			if (pwq->nr_active) {
				busy = true;
				preempt_enable();
				goto out_unlock;
			}
		}
		preempt_enable();
	}
out_unlock:
	mutex_unlock(&wq_mutex);
	return busy;
}

/**
 * thaw_workqueues - thaw workqueues
 *
 * Thaw workqueues.  Normal queueing is restored and all collected
 * frozen works are transferred to their respective pool worklists.
 *
 * CONTEXT:
 * Grabs and releases wq_mutex, pwq_lock and pool->lock's.
 */
void thaw_workqueues(void)
{
	struct workqueue_struct *wq;
	struct pool_workqueue *pwq;
	struct worker_pool *pool;
	int pi;

	mutex_lock(&wq_mutex);

	if (!workqueue_freezing)
		goto out_unlock;

	/* clear FREEZING */
	for_each_pool(pool, pi) {
		spin_lock_irq(&pool->lock);
		WARN_ON_ONCE(!(pool->flags & POOL_FREEZING));
		pool->flags &= ~POOL_FREEZING;
		spin_unlock_irq(&pool->lock);
	}

	/* restore max_active and repopulate worklist */
	spin_lock_irq(&pwq_lock);
	list_for_each_entry(wq, &workqueues, list) {
		for_each_pwq(pwq, wq)
			pwq_adjust_max_active(pwq);
	}
	spin_unlock_irq(&pwq_lock);

	/* kick workers */
	for_each_pool(pool, pi) {
		spin_lock_irq(&pool->lock);
		wake_up_worker(pool);
		spin_unlock_irq(&pool->lock);
	}

	workqueue_freezing = false;
out_unlock:
	mutex_unlock(&wq_mutex);
}
#endif /* CONFIG_FREEZER */

static int __init init_workqueues(void)
{
	int std_nice[NR_STD_WORKER_POOLS] = { 0, HIGHPRI_NICE_LEVEL };
	int i, cpu;

	/* make sure we have enough bits for OFFQ pool ID */
	BUILD_BUG_ON((1LU << (BITS_PER_LONG - WORK_OFFQ_POOL_SHIFT)) <
		     WORK_CPU_END * NR_STD_WORKER_POOLS);

	WARN_ON(__alignof__(struct pool_workqueue) < __alignof__(long long));

	pwq_cache = KMEM_CACHE(pool_workqueue, SLAB_PANIC);

	cpu_notifier(workqueue_cpu_up_callback, CPU_PRI_WORKQUEUE_UP);
	hotcpu_notifier(workqueue_cpu_down_callback, CPU_PRI_WORKQUEUE_DOWN);

	/* initialize CPU pools */
	for_each_possible_cpu(cpu) {
		struct worker_pool *pool;

		i = 0;
		for_each_cpu_worker_pool(pool, cpu) {
			BUG_ON(init_worker_pool(pool));
			pool->cpu = cpu;
			cpumask_copy(pool->attrs->cpumask, cpumask_of(cpu));
			pool->attrs->nice = std_nice[i++];

			/* alloc pool ID */
			mutex_lock(&wq_mutex);
			BUG_ON(worker_pool_assign_id(pool));
			mutex_unlock(&wq_mutex);
		}
	}

	/* create the initial worker */
	for_each_online_cpu(cpu) {
		struct worker_pool *pool;

		for_each_cpu_worker_pool(pool, cpu) {
			pool->flags &= ~POOL_DISASSOCIATED;
			BUG_ON(create_and_start_worker(pool) < 0);
		}
	}

	/* create default unbound wq attrs */
	for (i = 0; i < NR_STD_WORKER_POOLS; i++) {
		struct workqueue_attrs *attrs;

		BUG_ON(!(attrs = alloc_workqueue_attrs(GFP_KERNEL)));

		attrs->nice = std_nice[i];
		cpumask_setall(attrs->cpumask);

		unbound_std_wq_attrs[i] = attrs;
	}

	system_wq = alloc_workqueue("events", 0, 0);
	system_highpri_wq = alloc_workqueue("events_highpri", WQ_HIGHPRI, 0);
	system_long_wq = alloc_workqueue("events_long", 0, 0);
	system_unbound_wq = alloc_workqueue("events_unbound", WQ_UNBOUND,
					    WQ_UNBOUND_MAX_ACTIVE);
	system_freezable_wq = alloc_workqueue("events_freezable",
					      WQ_FREEZABLE, 0);
	BUG_ON(!system_wq || !system_highpri_wq || !system_long_wq ||
	       !system_unbound_wq || !system_freezable_wq);
	return 0;
}
early_initcall(init_workqueues);<|MERGE_RESOLUTION|>--- conflicted
+++ resolved
@@ -488,23 +488,14 @@
 {
 	int ret;
 
-<<<<<<< HEAD
 	lockdep_assert_held(&wq_mutex);
 
-	do {
-		if (!idr_pre_get(&worker_pool_idr, GFP_KERNEL))
-			return -ENOMEM;
-		ret = idr_get_new(&worker_pool_idr, pool, &pool->id);
-	} while (ret == -EAGAIN);
-=======
-	mutex_lock(&worker_pool_idr_mutex);
 	ret = idr_alloc(&worker_pool_idr, pool, 0, 0, GFP_KERNEL);
-	if (ret >= 0)
+	if (ret >= 0) {
 		pool->id = ret;
-	mutex_unlock(&worker_pool_idr_mutex);
->>>>>>> 112ccff7
-
-	return ret < 0 ? ret : 0;
+		return 0;
+	}
+	return ret;
 }
 
 /**
