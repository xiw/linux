
#include <linux/sched.h>
#include <linux/sched/sysctl.h>
#include <linux/sched/rt.h>
#include <linux/mutex.h>
#include <linux/spinlock.h>
#include <linux/stop_machine.h>
#include <linux/tick.h>

#include "cpupri.h"
#include "cpuacct.h"

extern __read_mostly int scheduler_running;

/*
 * Convert user-nice values [ -20 ... 0 ... 19 ]
 * to static priority [ MAX_RT_PRIO..MAX_PRIO-1 ],
 * and back.
 */
#define NICE_TO_PRIO(nice)	(MAX_RT_PRIO + (nice) + 20)
#define PRIO_TO_NICE(prio)	((prio) - MAX_RT_PRIO - 20)
#define TASK_NICE(p)		PRIO_TO_NICE((p)->static_prio)

/*
 * 'User priority' is the nice value converted to something we
 * can work with better when scaling various scheduler parameters,
 * it's a [ 0 ... 39 ] range.
 */
#define USER_PRIO(p)		((p)-MAX_RT_PRIO)
#define TASK_USER_PRIO(p)	USER_PRIO((p)->static_prio)
#define MAX_USER_PRIO		(USER_PRIO(MAX_PRIO))

/*
 * Helpers for converting nanosecond timing to jiffy resolution
 */
#define NS_TO_JIFFIES(TIME)	((unsigned long)(TIME) / (NSEC_PER_SEC / HZ))

/*
 * Increase resolution of nice-level calculations for 64-bit architectures.
 * The extra resolution improves shares distribution and load balancing of
 * low-weight task groups (eg. nice +19 on an autogroup), deeper taskgroup
 * hierarchies, especially on larger systems. This is not a user-visible change
 * and does not change the user-interface for setting shares/weights.
 *
 * We increase resolution only if we have enough bits to allow this increased
 * resolution (i.e. BITS_PER_LONG > 32). The costs for increasing resolution
 * when BITS_PER_LONG <= 32 are pretty high and the returns do not justify the
 * increased costs.
 */
#if 0 /* BITS_PER_LONG > 32 -- currently broken: it increases power usage under light load  */
# define SCHED_LOAD_RESOLUTION	10
# define scale_load(w)		((w) << SCHED_LOAD_RESOLUTION)
# define scale_load_down(w)	((w) >> SCHED_LOAD_RESOLUTION)
#else
# define SCHED_LOAD_RESOLUTION	0
# define scale_load(w)		(w)
# define scale_load_down(w)	(w)
#endif

#define SCHED_LOAD_SHIFT	(10 + SCHED_LOAD_RESOLUTION)
#define SCHED_LOAD_SCALE	(1L << SCHED_LOAD_SHIFT)

#define NICE_0_LOAD		SCHED_LOAD_SCALE
#define NICE_0_SHIFT		SCHED_LOAD_SHIFT

/*
 * These are the 'tuning knobs' of the scheduler:
 */

/*
 * single value that denotes runtime == period, ie unlimited time.
 */
#define RUNTIME_INF	((u64)~0ULL)

static inline int rt_policy(int policy)
{
	if (policy == SCHED_FIFO || policy == SCHED_RR)
		return 1;
	return 0;
}

static inline int task_has_rt_policy(struct task_struct *p)
{
	return rt_policy(p->policy);
}

/*
 * This is the priority-queue data structure of the RT scheduling class:
 */
struct rt_prio_array {
	DECLARE_BITMAP(bitmap, MAX_RT_PRIO+1); /* include 1 bit for delimiter */
	struct list_head queue[MAX_RT_PRIO];
};

struct rt_bandwidth {
	/* nests inside the rq lock: */
	raw_spinlock_t		rt_runtime_lock;
	ktime_t			rt_period;
	u64			rt_runtime;
	struct hrtimer		rt_period_timer;
};

extern struct mutex sched_domains_mutex;

#ifdef CONFIG_CGROUP_SCHED

#include <linux/cgroup.h>

struct cfs_rq;
struct rt_rq;

extern struct list_head task_groups;

struct cfs_bandwidth {
#ifdef CONFIG_CFS_BANDWIDTH
	raw_spinlock_t lock;
	ktime_t period;
	u64 quota, runtime;
	s64 hierarchal_quota;
	u64 runtime_expires;

	int idle, timer_active;
	struct hrtimer period_timer, slack_timer;
	struct list_head throttled_cfs_rq;

	/* statistics */
	int nr_periods, nr_throttled;
	u64 throttled_time;
#endif
};

/* task group related information */
struct task_group {
	struct cgroup_subsys_state css;

#ifdef CONFIG_FAIR_GROUP_SCHED
	/* schedulable entities of this group on each cpu */
	struct sched_entity **se;
	/* runqueue "owned" by this group on each cpu */
	struct cfs_rq **cfs_rq;
	unsigned long shares;

	atomic_t load_weight;
	atomic64_t load_avg;
	atomic_t runnable_avg;
#endif

#ifdef CONFIG_RT_GROUP_SCHED
	struct sched_rt_entity **rt_se;
	struct rt_rq **rt_rq;

	struct rt_bandwidth rt_bandwidth;
#endif

	struct rcu_head rcu;
	struct list_head list;

	struct task_group *parent;
	struct list_head siblings;
	struct list_head children;

#ifdef CONFIG_SCHED_AUTOGROUP
	struct autogroup *autogroup;
#endif

	struct cfs_bandwidth cfs_bandwidth;
};

#ifdef CONFIG_FAIR_GROUP_SCHED
#define ROOT_TASK_GROUP_LOAD	NICE_0_LOAD

/*
 * A weight of 0 or 1 can cause arithmetics problems.
 * A weight of a cfs_rq is the sum of weights of which entities
 * are queued on this cfs_rq, so a weight of a entity should not be
 * too large, so as the shares value of a task group.
 * (The default weight is 1024 - so there's no practical
 *  limitation from this.)
 */
#define MIN_SHARES	(1UL <<  1)
#define MAX_SHARES	(1UL << 18)
#endif

typedef int (*tg_visitor)(struct task_group *, void *);

extern int walk_tg_tree_from(struct task_group *from,
			     tg_visitor down, tg_visitor up, void *data);

/*
 * Iterate the full tree, calling @down when first entering a node and @up when
 * leaving it for the final time.
 *
 * Caller must hold rcu_lock or sufficient equivalent.
 */
static inline int walk_tg_tree(tg_visitor down, tg_visitor up, void *data)
{
	return walk_tg_tree_from(&root_task_group, down, up, data);
}

extern int tg_nop(struct task_group *tg, void *data);

extern void free_fair_sched_group(struct task_group *tg);
extern int alloc_fair_sched_group(struct task_group *tg, struct task_group *parent);
extern void unregister_fair_sched_group(struct task_group *tg, int cpu);
extern void init_tg_cfs_entry(struct task_group *tg, struct cfs_rq *cfs_rq,
			struct sched_entity *se, int cpu,
			struct sched_entity *parent);
extern void init_cfs_bandwidth(struct cfs_bandwidth *cfs_b);
extern int sched_group_set_shares(struct task_group *tg, unsigned long shares);

extern void __refill_cfs_bandwidth_runtime(struct cfs_bandwidth *cfs_b);
extern void __start_cfs_bandwidth(struct cfs_bandwidth *cfs_b);
extern void unthrottle_cfs_rq(struct cfs_rq *cfs_rq);

extern void free_rt_sched_group(struct task_group *tg);
extern int alloc_rt_sched_group(struct task_group *tg, struct task_group *parent);
extern void init_tg_rt_entry(struct task_group *tg, struct rt_rq *rt_rq,
		struct sched_rt_entity *rt_se, int cpu,
		struct sched_rt_entity *parent);

extern struct task_group *sched_create_group(struct task_group *parent);
extern void sched_online_group(struct task_group *tg,
			       struct task_group *parent);
extern void sched_destroy_group(struct task_group *tg);
extern void sched_offline_group(struct task_group *tg);

extern void sched_move_task(struct task_struct *tsk);

#ifdef CONFIG_FAIR_GROUP_SCHED
extern int sched_group_set_shares(struct task_group *tg, unsigned long shares);
#endif

#else /* CONFIG_CGROUP_SCHED */

struct cfs_bandwidth { };

#endif	/* CONFIG_CGROUP_SCHED */

/* CFS-related fields in a runqueue */
struct cfs_rq {
	struct load_weight load;
	unsigned int nr_running, h_nr_running;

	u64 exec_clock;
	u64 min_vruntime;
#ifndef CONFIG_64BIT
	u64 min_vruntime_copy;
#endif

	struct rb_root tasks_timeline;
	struct rb_node *rb_leftmost;

	/*
	 * 'curr' points to currently running entity on this cfs_rq.
	 * It is set to NULL otherwise (i.e when none are currently running).
	 */
	struct sched_entity *curr, *next, *last, *skip;

#ifdef	CONFIG_SCHED_DEBUG
	unsigned int nr_spread_over;
#endif

#ifdef CONFIG_SMP
/*
 * Load-tracking only depends on SMP, FAIR_GROUP_SCHED dependency below may be
 * removed when useful for applications beyond shares distribution (e.g.
 * load-balance).
 */
#ifdef CONFIG_FAIR_GROUP_SCHED
	/*
	 * CFS Load tracking
	 * Under CFS, load is tracked on a per-entity basis and aggregated up.
	 * This allows for the description of both thread and group usage (in
	 * the FAIR_GROUP_SCHED case).
	 */
	u64 runnable_load_avg, blocked_load_avg;
	atomic64_t decay_counter, removed_load;
	u64 last_decay;
#endif /* CONFIG_FAIR_GROUP_SCHED */
/* These always depend on CONFIG_FAIR_GROUP_SCHED */
#ifdef CONFIG_FAIR_GROUP_SCHED
	u32 tg_runnable_contrib;
	u64 tg_load_contrib;
#endif /* CONFIG_FAIR_GROUP_SCHED */

	/*
	 *   h_load = weight * f(tg)
	 *
	 * Where f(tg) is the recursive weight fraction assigned to
	 * this group.
	 */
	unsigned long h_load;
#endif /* CONFIG_SMP */

#ifdef CONFIG_FAIR_GROUP_SCHED
	struct rq *rq;	/* cpu runqueue to which this cfs_rq is attached */

	/*
	 * leaf cfs_rqs are those that hold tasks (lowest schedulable entity in
	 * a hierarchy). Non-leaf lrqs hold other higher schedulable entities
	 * (like users, containers etc.)
	 *
	 * leaf_cfs_rq_list ties together list of leaf cfs_rq's in a cpu. This
	 * list is used during load balance.
	 */
	int on_list;
	struct list_head leaf_cfs_rq_list;
	struct task_group *tg;	/* group that "owns" this runqueue */

#ifdef CONFIG_CFS_BANDWIDTH
	int runtime_enabled;
	u64 runtime_expires;
	s64 runtime_remaining;

	u64 throttled_clock, throttled_clock_task;
	u64 throttled_clock_task_time;
	int throttled, throttle_count;
	struct list_head throttled_list;
#endif /* CONFIG_CFS_BANDWIDTH */
#endif /* CONFIG_FAIR_GROUP_SCHED */
};

static inline int rt_bandwidth_enabled(void)
{
	return sysctl_sched_rt_runtime >= 0;
}

/* Real-Time classes' related field in a runqueue: */
struct rt_rq {
	struct rt_prio_array active;
	unsigned int rt_nr_running;
#if defined CONFIG_SMP || defined CONFIG_RT_GROUP_SCHED
	struct {
		int curr; /* highest queued rt task prio */
#ifdef CONFIG_SMP
		int next; /* next highest */
#endif
	} highest_prio;
#endif
#ifdef CONFIG_SMP
	unsigned long rt_nr_migratory;
	unsigned long rt_nr_total;
	int overloaded;
	struct plist_head pushable_tasks;
#endif
	int rt_throttled;
	u64 rt_time;
	u64 rt_runtime;
	/* Nests inside the rq lock: */
	raw_spinlock_t rt_runtime_lock;

#ifdef CONFIG_RT_GROUP_SCHED
	unsigned long rt_nr_boosted;

	struct rq *rq;
	struct list_head leaf_rt_rq_list;
	struct task_group *tg;
#endif
};

#ifdef CONFIG_SMP

/*
 * We add the notion of a root-domain which will be used to define per-domain
 * variables. Each exclusive cpuset essentially defines an island domain by
 * fully partitioning the member cpus from any other cpuset. Whenever a new
 * exclusive cpuset is created, we also create and attach a new root-domain
 * object.
 *
 */
struct root_domain {
	atomic_t refcount;
	atomic_t rto_count;
	struct rcu_head rcu;
	cpumask_var_t span;
	cpumask_var_t online;

	/*
	 * The "RT overload" flag: it gets set if a CPU has more than
	 * one runnable RT task.
	 */
	cpumask_var_t rto_mask;
	struct cpupri cpupri;
};

extern struct root_domain def_root_domain;

#endif /* CONFIG_SMP */

/*
 * This is the main, per-CPU runqueue data structure.
 *
 * Locking rule: those places that want to lock multiple runqueues
 * (such as the load balancing or the thread migration code), lock
 * acquire operations must be ordered by ascending &runqueue.
 */
struct rq {
	/* runqueue lock: */
	raw_spinlock_t lock;

	/*
	 * nr_running and cpu_load should be in the same cacheline because
	 * remote CPUs use both these fields when doing load calculation.
	 */
	unsigned int nr_running;
	#define CPU_LOAD_IDX_MAX 5
	unsigned long cpu_load[CPU_LOAD_IDX_MAX];
	unsigned long last_load_update_tick;
#ifdef CONFIG_NO_HZ_COMMON
	u64 nohz_stamp;
	unsigned long nohz_flags;
#endif
	int skip_clock_update;

	/* capture load from *all* tasks on this cpu: */
	struct load_weight load;
	unsigned long nr_load_updates;
	u64 nr_switches;

	struct cfs_rq cfs;
	struct rt_rq rt;

#ifdef CONFIG_FAIR_GROUP_SCHED
	/* list of leaf cfs_rq on this cpu: */
	struct list_head leaf_cfs_rq_list;
#ifdef CONFIG_SMP
	unsigned long h_load_throttle;
#endif /* CONFIG_SMP */
#endif /* CONFIG_FAIR_GROUP_SCHED */

#ifdef CONFIG_RT_GROUP_SCHED
	struct list_head leaf_rt_rq_list;
#endif

	/*
	 * This is part of a global counter where only the total sum
	 * over all CPUs matters. A task can increase this counter on
	 * one CPU and if it got migrated afterwards it may decrease
	 * it on another CPU. Always updated under the runqueue lock:
	 */
	unsigned long nr_uninterruptible;

	struct task_struct *curr, *idle, *stop;
	unsigned long next_balance;
	struct mm_struct *prev_mm;

	u64 clock;
	u64 clock_task;

	atomic_t nr_iowait;

#ifdef CONFIG_SMP
	struct root_domain *rd;
	struct sched_domain *sd;

	unsigned long cpu_power;

	unsigned char idle_balance;
	/* For active balancing */
	int post_schedule;
	int active_balance;
	int push_cpu;
	struct cpu_stop_work active_balance_work;
	/* cpu of this runqueue: */
	int cpu;
	int online;

	struct list_head cfs_tasks;

	u64 rt_avg;
	u64 age_stamp;
	u64 idle_stamp;
	u64 avg_idle;
#endif

#ifdef CONFIG_IRQ_TIME_ACCOUNTING
	u64 prev_irq_time;
#endif
#ifdef CONFIG_PARAVIRT
	u64 prev_steal_time;
#endif
#ifdef CONFIG_PARAVIRT_TIME_ACCOUNTING
	u64 prev_steal_time_rq;
#endif

	/* calc_load related fields */
	unsigned long calc_load_update;
	long calc_load_active;

#ifdef CONFIG_SCHED_HRTICK
#ifdef CONFIG_SMP
	int hrtick_csd_pending;
	struct call_single_data hrtick_csd;
#endif
	struct hrtimer hrtick_timer;
#endif

#ifdef CONFIG_SCHEDSTATS
	/* latency stats */
	struct sched_info rq_sched_info;
	unsigned long long rq_cpu_time;
	/* could above be rq->cfs_rq.exec_clock + rq->rt_rq.rt_runtime ? */

	/* sys_sched_yield() stats */
	unsigned int yld_count;

	/* schedule() stats */
	unsigned int sched_count;
	unsigned int sched_goidle;

	/* try_to_wake_up() stats */
	unsigned int ttwu_count;
	unsigned int ttwu_local;
#endif

#ifdef CONFIG_SMP
	struct llist_head wake_list;
#endif

	struct sched_avg avg;
};

static inline int cpu_of(struct rq *rq)
{
#ifdef CONFIG_SMP
	return rq->cpu;
#else
	return 0;
#endif
}

DECLARE_PER_CPU(struct rq, runqueues);

#define cpu_rq(cpu)		(&per_cpu(runqueues, (cpu)))
#define this_rq()		(&__get_cpu_var(runqueues))
#define task_rq(p)		cpu_rq(task_cpu(p))
#define cpu_curr(cpu)		(cpu_rq(cpu)->curr)
#define raw_rq()		(&__raw_get_cpu_var(runqueues))

#ifdef CONFIG_SMP

#define rcu_dereference_check_sched_domain(p) \
	rcu_dereference_check((p), \
			      lockdep_is_held(&sched_domains_mutex))

/*
 * The domain tree (rq->sd) is protected by RCU's quiescent state transition.
 * See detach_destroy_domains: synchronize_sched for details.
 *
 * The domain tree of any CPU may only be accessed from within
 * preempt-disabled sections.
 */
#define for_each_domain(cpu, __sd) \
	for (__sd = rcu_dereference_check_sched_domain(cpu_rq(cpu)->sd); \
			__sd; __sd = __sd->parent)

#define for_each_lower_domain(sd) for (; sd; sd = sd->child)

/**
 * highest_flag_domain - Return highest sched_domain containing flag.
 * @cpu:	The cpu whose highest level of sched domain is to
 *		be returned.
 * @flag:	The flag to check for the highest sched_domain
 *		for the given cpu.
 *
 * Returns the highest sched_domain of a cpu which contains the given flag.
 */
static inline struct sched_domain *highest_flag_domain(int cpu, int flag)
{
	struct sched_domain *sd, *hsd = NULL;

	for_each_domain(cpu, sd) {
		if (!(sd->flags & flag))
			break;
		hsd = sd;
	}

	return hsd;
}

DECLARE_PER_CPU(struct sched_domain *, sd_llc);
DECLARE_PER_CPU(int, sd_llc_id);

struct sched_group_power {
	atomic_t ref;
	/*
	 * CPU power of this group, SCHED_LOAD_SCALE being max power for a
	 * single CPU.
	 */
	unsigned int power, power_orig;
	unsigned long next_update;
	/*
	 * Number of busy cpus in this group.
	 */
	atomic_t nr_busy_cpus;

	unsigned long cpumask[0]; /* iteration mask */
};

struct sched_group {
	struct sched_group *next;	/* Must be a circular list */
	atomic_t ref;

	unsigned int group_weight;
	struct sched_group_power *sgp;

	/*
	 * The CPUs this group covers.
	 *
	 * NOTE: this field is variable length. (Allocated dynamically
	 * by attaching extra space to the end of the structure,
	 * depending on how many CPUs the kernel has booted up with)
	 */
	unsigned long cpumask[0];
};

static inline struct cpumask *sched_group_cpus(struct sched_group *sg)
{
	return to_cpumask(sg->cpumask);
}

/*
 * cpumask masking which cpus in the group are allowed to iterate up the domain
 * tree.
 */
static inline struct cpumask *sched_group_mask(struct sched_group *sg)
{
	return to_cpumask(sg->sgp->cpumask);
}

/**
 * group_first_cpu - Returns the first cpu in the cpumask of a sched_group.
 * @group: The group whose first cpu is to be returned.
 */
static inline unsigned int group_first_cpu(struct sched_group *group)
{
	return cpumask_first(sched_group_cpus(group));
}

extern int group_balance_cpu(struct sched_group *sg);

#endif /* CONFIG_SMP */

#include "stats.h"
#include "auto_group.h"

#ifdef CONFIG_CGROUP_SCHED

/*
 * Return the group to which this tasks belongs.
 *
 * We cannot use task_subsys_state() and friends because the cgroup
 * subsystem changes that value before the cgroup_subsys::attach() method
 * is called, therefore we cannot pin it and might observe the wrong value.
 *
 * The same is true for autogroup's p->signal->autogroup->tg, the autogroup
 * core changes this before calling sched_move_task().
 *
 * Instead we use a 'copy' which is updated from sched_move_task() while
 * holding both task_struct::pi_lock and rq::lock.
 */
static inline struct task_group *task_group(struct task_struct *p)
{
	return p->sched_task_group;
}

/* Change a task's cfs_rq and parent entity if it moves across CPUs/groups */
static inline void set_task_rq(struct task_struct *p, unsigned int cpu)
{
#if defined(CONFIG_FAIR_GROUP_SCHED) || defined(CONFIG_RT_GROUP_SCHED)
	struct task_group *tg = task_group(p);
#endif

#ifdef CONFIG_FAIR_GROUP_SCHED
	p->se.cfs_rq = tg->cfs_rq[cpu];
	p->se.parent = tg->se[cpu];
#endif

#ifdef CONFIG_RT_GROUP_SCHED
	p->rt.rt_rq  = tg->rt_rq[cpu];
	p->rt.parent = tg->rt_se[cpu];
#endif
}

#else /* CONFIG_CGROUP_SCHED */

static inline void set_task_rq(struct task_struct *p, unsigned int cpu) { }
static inline struct task_group *task_group(struct task_struct *p)
{
	return NULL;
}

#endif /* CONFIG_CGROUP_SCHED */

static inline void __set_task_cpu(struct task_struct *p, unsigned int cpu)
{
	set_task_rq(p, cpu);
#ifdef CONFIG_SMP
	/*
	 * After ->cpu is set up to a new value, task_rq_lock(p, ...) can be
	 * successfuly executed on another CPU. We must ensure that updates of
	 * per-task data have been completed by this moment.
	 */
	smp_wmb();
	task_thread_info(p)->cpu = cpu;
#endif
}

/*
 * Tunables that become constants when CONFIG_SCHED_DEBUG is off:
 */
#ifdef CONFIG_SCHED_DEBUG
# include <linux/static_key.h>
# define const_debug __read_mostly
#else
# define const_debug const
#endif

extern const_debug unsigned int sysctl_sched_features;

#define SCHED_FEAT(name, enabled)	\
	__SCHED_FEAT_##name ,

enum {
#include "features.h"
	__SCHED_FEAT_NR,
};

#undef SCHED_FEAT

#if defined(CONFIG_SCHED_DEBUG) && defined(HAVE_JUMP_LABEL)
static __always_inline bool static_branch__true(struct static_key *key)
{
	return static_key_true(key); /* Not out of line branch. */
}

static __always_inline bool static_branch__false(struct static_key *key)
{
	return static_key_false(key); /* Out of line branch. */
}

#define SCHED_FEAT(name, enabled)					\
static __always_inline bool static_branch_##name(struct static_key *key) \
{									\
	return static_branch__##enabled(key);				\
}

#include "features.h"

#undef SCHED_FEAT

extern struct static_key sched_feat_keys[__SCHED_FEAT_NR];
#define sched_feat(x) (static_branch_##x(&sched_feat_keys[__SCHED_FEAT_##x]))
#else /* !(SCHED_DEBUG && HAVE_JUMP_LABEL) */
#define sched_feat(x) (sysctl_sched_features & (1UL << __SCHED_FEAT_##x))
#endif /* SCHED_DEBUG && HAVE_JUMP_LABEL */

#ifdef CONFIG_NUMA_BALANCING
#define sched_feat_numa(x) sched_feat(x)
#ifdef CONFIG_SCHED_DEBUG
#define numabalancing_enabled sched_feat_numa(NUMA)
#else
extern bool numabalancing_enabled;
#endif /* CONFIG_SCHED_DEBUG */
#else
#define sched_feat_numa(x) (0)
#define numabalancing_enabled (0)
#endif /* CONFIG_NUMA_BALANCING */

static inline u64 global_rt_period(void)
{
	return (u64)sysctl_sched_rt_period * NSEC_PER_USEC;
}

static inline u64 global_rt_runtime(void)
{
	if (sysctl_sched_rt_runtime < 0)
		return RUNTIME_INF;

	return (u64)sysctl_sched_rt_runtime * NSEC_PER_USEC;
}



static inline int task_current(struct rq *rq, struct task_struct *p)
{
	return rq->curr == p;
}

static inline int task_running(struct rq *rq, struct task_struct *p)
{
#ifdef CONFIG_SMP
	return p->on_cpu;
#else
	return task_current(rq, p);
#endif
}


#ifndef prepare_arch_switch
# define prepare_arch_switch(next)	do { } while (0)
#endif
#ifndef finish_arch_switch
# define finish_arch_switch(prev)	do { } while (0)
#endif
#ifndef finish_arch_post_lock_switch
# define finish_arch_post_lock_switch()	do { } while (0)
#endif

#ifndef __ARCH_WANT_UNLOCKED_CTXSW
static inline void prepare_lock_switch(struct rq *rq, struct task_struct *next)
{
#ifdef CONFIG_SMP
	/*
	 * We can optimise this out completely for !SMP, because the
	 * SMP rebalancing from interrupt is the only thing that cares
	 * here.
	 */
	next->on_cpu = 1;
#endif
}

static inline void finish_lock_switch(struct rq *rq, struct task_struct *prev)
{
#ifdef CONFIG_SMP
	/*
	 * After ->on_cpu is cleared, the task can be moved to a different CPU.
	 * We must ensure this doesn't happen until the switch is completely
	 * finished.
	 */
	smp_wmb();
	prev->on_cpu = 0;
#endif
#ifdef CONFIG_DEBUG_SPINLOCK
	/* this is a valid case when another task releases the spinlock */
	rq->lock.owner = current;
#endif
	/*
	 * If we are tracking spinlock dependencies then we have to
	 * fix up the runqueue lock - which gets 'carried over' from
	 * prev into current:
	 */
	spin_acquire(&rq->lock.dep_map, 0, 0, _THIS_IP_);

	raw_spin_unlock_irq(&rq->lock);
}

#else /* __ARCH_WANT_UNLOCKED_CTXSW */
static inline void prepare_lock_switch(struct rq *rq, struct task_struct *next)
{
#ifdef CONFIG_SMP
	/*
	 * We can optimise this out completely for !SMP, because the
	 * SMP rebalancing from interrupt is the only thing that cares
	 * here.
	 */
	next->on_cpu = 1;
#endif
	raw_spin_unlock(&rq->lock);
}

static inline void finish_lock_switch(struct rq *rq, struct task_struct *prev)
{
#ifdef CONFIG_SMP
	/*
	 * After ->on_cpu is cleared, the task can be moved to a different CPU.
	 * We must ensure this doesn't happen until the switch is completely
	 * finished.
	 */
	smp_wmb();
	prev->on_cpu = 0;
#endif
	local_irq_enable();
}
#endif /* __ARCH_WANT_UNLOCKED_CTXSW */

/*
 * wake flags
 */
#define WF_SYNC		0x01		/* waker goes to sleep after wakeup */
#define WF_FORK		0x02		/* child wakeup after fork */
#define WF_MIGRATED	0x4		/* internal use, task got migrated */

static inline void update_load_add(struct load_weight *lw, unsigned long inc)
{
	lw->weight += inc;
	lw->inv_weight = 0;
}

static inline void update_load_sub(struct load_weight *lw, unsigned long dec)
{
	lw->weight -= dec;
	lw->inv_weight = 0;
}

static inline void update_load_set(struct load_weight *lw, unsigned long w)
{
	lw->weight = w;
	lw->inv_weight = 0;
}

/*
 * To aid in avoiding the subversion of "niceness" due to uneven distribution
 * of tasks with abnormal "nice" values across CPUs the contribution that
 * each task makes to its run queue's load is weighted according to its
 * scheduling class and "nice" value. For SCHED_NORMAL tasks this is just a
 * scaled version of the new time slice allocation that they receive on time
 * slice expiry etc.
 */

#define WEIGHT_IDLEPRIO                3
#define WMULT_IDLEPRIO         1431655765

/*
 * Nice levels are multiplicative, with a gentle 10% change for every
 * nice level changed. I.e. when a CPU-bound task goes from nice 0 to
 * nice 1, it will get ~10% less CPU time than another CPU-bound task
 * that remained on nice 0.
 *
 * The "10% effect" is relative and cumulative: from _any_ nice level,
 * if you go up 1 level, it's -10% CPU usage, if you go down 1 level
 * it's +10% CPU usage. (to achieve that we use a multiplier of 1.25.
 * If a task goes up by ~10% and another task goes down by ~10% then
 * the relative distance between them is ~25%.)
 */
static const int prio_to_weight[40] = {
 /* -20 */     88761,     71755,     56483,     46273,     36291,
 /* -15 */     29154,     23254,     18705,     14949,     11916,
 /* -10 */      9548,      7620,      6100,      4904,      3906,
 /*  -5 */      3121,      2501,      1991,      1586,      1277,
 /*   0 */      1024,       820,       655,       526,       423,
 /*   5 */       335,       272,       215,       172,       137,
 /*  10 */       110,        87,        70,        56,        45,
 /*  15 */        36,        29,        23,        18,        15,
};

/*
 * Inverse (2^32/x) values of the prio_to_weight[] array, precalculated.
 *
 * In cases where the weight does not change often, we can use the
 * precalculated inverse to speed up arithmetics by turning divisions
 * into multiplications:
 */
static const u32 prio_to_wmult[40] = {
 /* -20 */     48388,     59856,     76040,     92818,    118348,
 /* -15 */    147320,    184698,    229616,    287308,    360437,
 /* -10 */    449829,    563644,    704093,    875809,   1099582,
 /*  -5 */   1376151,   1717300,   2157191,   2708050,   3363326,
 /*   0 */   4194304,   5237765,   6557202,   8165337,  10153587,
 /*   5 */  12820798,  15790321,  19976592,  24970740,  31350126,
 /*  10 */  39045157,  49367440,  61356676,  76695844,  95443717,
 /*  15 */ 119304647, 148102320, 186737708, 238609294, 286331153,
};

#define ENQUEUE_WAKEUP		1
#define ENQUEUE_HEAD		2
#ifdef CONFIG_SMP
#define ENQUEUE_WAKING		4	/* sched_class::task_waking was called */
#else
#define ENQUEUE_WAKING		0
#endif
<<<<<<< HEAD

#define DEQUEUE_SLEEP		1

=======

#define DEQUEUE_SLEEP		1

>>>>>>> 979830a2
struct sched_class {
	const struct sched_class *next;

	void (*enqueue_task) (struct rq *rq, struct task_struct *p, int flags);
	void (*dequeue_task) (struct rq *rq, struct task_struct *p, int flags);
	void (*yield_task) (struct rq *rq);
	bool (*yield_to_task) (struct rq *rq, struct task_struct *p, bool preempt);

	void (*check_preempt_curr) (struct rq *rq, struct task_struct *p, int flags);

	struct task_struct * (*pick_next_task) (struct rq *rq);
	void (*put_prev_task) (struct rq *rq, struct task_struct *p);

#ifdef CONFIG_SMP
	int  (*select_task_rq)(struct task_struct *p, int sd_flag, int flags);
	void (*migrate_task_rq)(struct task_struct *p, int next_cpu);

	void (*pre_schedule) (struct rq *this_rq, struct task_struct *task);
	void (*post_schedule) (struct rq *this_rq);
	void (*task_waking) (struct task_struct *task);
	void (*task_woken) (struct rq *this_rq, struct task_struct *task);

	void (*set_cpus_allowed)(struct task_struct *p,
				 const struct cpumask *newmask);
<<<<<<< HEAD

	void (*rq_online)(struct rq *rq);
	void (*rq_offline)(struct rq *rq);
#endif

=======

	void (*rq_online)(struct rq *rq);
	void (*rq_offline)(struct rq *rq);
#endif

>>>>>>> 979830a2
	void (*set_curr_task) (struct rq *rq);
	void (*task_tick) (struct rq *rq, struct task_struct *p, int queued);
	void (*task_fork) (struct task_struct *p);

	void (*switched_from) (struct rq *this_rq, struct task_struct *task);
	void (*switched_to) (struct rq *this_rq, struct task_struct *task);
	void (*prio_changed) (struct rq *this_rq, struct task_struct *task,
			     int oldprio);

	unsigned int (*get_rr_interval) (struct rq *rq,
					 struct task_struct *task);

#ifdef CONFIG_FAIR_GROUP_SCHED
	void (*task_move_group) (struct task_struct *p, int on_rq);
#endif
};

#define sched_class_highest (&stop_sched_class)
#define for_each_class(class) \
   for (class = sched_class_highest; class; class = class->next)

extern const struct sched_class stop_sched_class;
extern const struct sched_class rt_sched_class;
extern const struct sched_class fair_sched_class;
extern const struct sched_class idle_sched_class;


#ifdef CONFIG_SMP

extern void update_group_power(struct sched_domain *sd, int cpu);

extern void trigger_load_balance(struct rq *rq, int cpu);
extern void idle_balance(int this_cpu, struct rq *this_rq);

/*
 * Only depends on SMP, FAIR_GROUP_SCHED may be removed when runnable_avg
 * becomes useful in lb
 */
#if defined(CONFIG_FAIR_GROUP_SCHED)
extern void idle_enter_fair(struct rq *this_rq);
extern void idle_exit_fair(struct rq *this_rq);
#else
static inline void idle_enter_fair(struct rq *this_rq) {}
static inline void idle_exit_fair(struct rq *this_rq) {}
#endif

#else	/* CONFIG_SMP */

static inline void idle_balance(int cpu, struct rq *rq)
{
}

#endif

extern void sysrq_sched_debug_show(void);
extern void sched_init_granularity(void);
extern void update_max_interval(void);
extern int update_runtime(struct notifier_block *nfb, unsigned long action, void *hcpu);
extern void init_sched_rt_class(void);
extern void init_sched_fair_class(void);

extern void resched_task(struct task_struct *p);
extern void resched_cpu(int cpu);

extern struct rt_bandwidth def_rt_bandwidth;
extern void init_rt_bandwidth(struct rt_bandwidth *rt_b, u64 period, u64 runtime);

extern void update_idle_cpu_load(struct rq *this_rq);

#ifdef CONFIG_PARAVIRT
static inline u64 steal_ticks(u64 steal)
{
	if (unlikely(steal > NSEC_PER_SEC))
		return div_u64(steal, TICK_NSEC);

	return __iter_div_u64_rem(steal, TICK_NSEC, &steal);
}
#endif

static inline void inc_nr_running(struct rq *rq)
{
	rq->nr_running++;

#ifdef CONFIG_NO_HZ_FULL
	if (rq->nr_running == 2) {
		if (tick_nohz_full_cpu(rq->cpu)) {
			/* Order rq->nr_running write against the IPI */
			smp_wmb();
			smp_send_reschedule(rq->cpu);
		}
       }
#endif
}

static inline void dec_nr_running(struct rq *rq)
{
	rq->nr_running--;
}

extern void update_rq_clock(struct rq *rq);

extern void activate_task(struct rq *rq, struct task_struct *p, int flags);
extern void deactivate_task(struct rq *rq, struct task_struct *p, int flags);

extern void check_preempt_curr(struct rq *rq, struct task_struct *p, int flags);

extern const_debug unsigned int sysctl_sched_time_avg;
extern const_debug unsigned int sysctl_sched_nr_migrate;
extern const_debug unsigned int sysctl_sched_migration_cost;

static inline u64 sched_avg_period(void)
{
	return (u64)sysctl_sched_time_avg * NSEC_PER_MSEC / 2;
}

#ifdef CONFIG_SCHED_HRTICK

/*
 * Use hrtick when:
 *  - enabled by features
 *  - hrtimer is actually high res
 */
static inline int hrtick_enabled(struct rq *rq)
{
	if (!sched_feat(HRTICK))
		return 0;
	if (!cpu_active(cpu_of(rq)))
		return 0;
	return hrtimer_is_hres_active(&rq->hrtick_timer);
}

void hrtick_start(struct rq *rq, u64 delay);

#else

static inline int hrtick_enabled(struct rq *rq)
{
	return 0;
}

#endif /* CONFIG_SCHED_HRTICK */

#ifdef CONFIG_SMP
extern void sched_avg_update(struct rq *rq);
static inline void sched_rt_avg_update(struct rq *rq, u64 rt_delta)
{
	rq->rt_avg += rt_delta;
	sched_avg_update(rq);
}
#else
static inline void sched_rt_avg_update(struct rq *rq, u64 rt_delta) { }
static inline void sched_avg_update(struct rq *rq) { }
#endif

extern void start_bandwidth_timer(struct hrtimer *period_timer, ktime_t period);

#ifdef CONFIG_SMP
#ifdef CONFIG_PREEMPT

static inline void double_rq_lock(struct rq *rq1, struct rq *rq2);

/*
 * fair double_lock_balance: Safely acquires both rq->locks in a fair
 * way at the expense of forcing extra atomic operations in all
 * invocations.  This assures that the double_lock is acquired using the
 * same underlying policy as the spinlock_t on this architecture, which
 * reduces latency compared to the unfair variant below.  However, it
 * also adds more overhead and therefore may reduce throughput.
 */
static inline int _double_lock_balance(struct rq *this_rq, struct rq *busiest)
	__releases(this_rq->lock)
	__acquires(busiest->lock)
	__acquires(this_rq->lock)
{
	raw_spin_unlock(&this_rq->lock);
	double_rq_lock(this_rq, busiest);

	return 1;
}

#else
/*
 * Unfair double_lock_balance: Optimizes throughput at the expense of
 * latency by eliminating extra atomic operations when the locks are
 * already in proper order on entry.  This favors lower cpu-ids and will
 * grant the double lock to lower cpus over higher ids under contention,
 * regardless of entry order into the function.
 */
static inline int _double_lock_balance(struct rq *this_rq, struct rq *busiest)
	__releases(this_rq->lock)
	__acquires(busiest->lock)
	__acquires(this_rq->lock)
{
	int ret = 0;

	if (unlikely(!raw_spin_trylock(&busiest->lock))) {
		if (busiest < this_rq) {
			raw_spin_unlock(&this_rq->lock);
			raw_spin_lock(&busiest->lock);
			raw_spin_lock_nested(&this_rq->lock,
					      SINGLE_DEPTH_NESTING);
			ret = 1;
		} else
			raw_spin_lock_nested(&busiest->lock,
					      SINGLE_DEPTH_NESTING);
	}
	return ret;
}

#endif /* CONFIG_PREEMPT */

/*
 * double_lock_balance - lock the busiest runqueue, this_rq is locked already.
 */
static inline int double_lock_balance(struct rq *this_rq, struct rq *busiest)
{
	if (unlikely(!irqs_disabled())) {
		/* printk() doesn't work good under rq->lock */
		raw_spin_unlock(&this_rq->lock);
		BUG_ON(1);
	}

	return _double_lock_balance(this_rq, busiest);
}

static inline void double_unlock_balance(struct rq *this_rq, struct rq *busiest)
	__releases(busiest->lock)
{
	raw_spin_unlock(&busiest->lock);
	lock_set_subclass(&this_rq->lock.dep_map, 0, _RET_IP_);
}

/*
 * double_rq_lock - safely lock two runqueues
 *
 * Note this does not disable interrupts like task_rq_lock,
 * you need to do so manually before calling.
 */
static inline void double_rq_lock(struct rq *rq1, struct rq *rq2)
	__acquires(rq1->lock)
	__acquires(rq2->lock)
{
	BUG_ON(!irqs_disabled());
	if (rq1 == rq2) {
		raw_spin_lock(&rq1->lock);
		__acquire(rq2->lock);	/* Fake it out ;) */
	} else {
		if (rq1 < rq2) {
			raw_spin_lock(&rq1->lock);
			raw_spin_lock_nested(&rq2->lock, SINGLE_DEPTH_NESTING);
		} else {
			raw_spin_lock(&rq2->lock);
			raw_spin_lock_nested(&rq1->lock, SINGLE_DEPTH_NESTING);
		}
	}
}

/*
 * double_rq_unlock - safely unlock two runqueues
 *
 * Note this does not restore interrupts like task_rq_unlock,
 * you need to do so manually after calling.
 */
static inline void double_rq_unlock(struct rq *rq1, struct rq *rq2)
	__releases(rq1->lock)
	__releases(rq2->lock)
{
	raw_spin_unlock(&rq1->lock);
	if (rq1 != rq2)
		raw_spin_unlock(&rq2->lock);
	else
		__release(rq2->lock);
}

#else /* CONFIG_SMP */

/*
 * double_rq_lock - safely lock two runqueues
 *
 * Note this does not disable interrupts like task_rq_lock,
 * you need to do so manually before calling.
 */
static inline void double_rq_lock(struct rq *rq1, struct rq *rq2)
	__acquires(rq1->lock)
	__acquires(rq2->lock)
{
	BUG_ON(!irqs_disabled());
	BUG_ON(rq1 != rq2);
	raw_spin_lock(&rq1->lock);
	__acquire(rq2->lock);	/* Fake it out ;) */
}

/*
 * double_rq_unlock - safely unlock two runqueues
 *
 * Note this does not restore interrupts like task_rq_unlock,
 * you need to do so manually after calling.
 */
static inline void double_rq_unlock(struct rq *rq1, struct rq *rq2)
	__releases(rq1->lock)
	__releases(rq2->lock)
{
	BUG_ON(rq1 != rq2);
	raw_spin_unlock(&rq1->lock);
	__release(rq2->lock);
}

#endif

extern struct sched_entity *__pick_first_entity(struct cfs_rq *cfs_rq);
extern struct sched_entity *__pick_last_entity(struct cfs_rq *cfs_rq);
extern void print_cfs_stats(struct seq_file *m, int cpu);
extern void print_rt_stats(struct seq_file *m, int cpu);

extern void init_cfs_rq(struct cfs_rq *cfs_rq);
extern void init_rt_rq(struct rt_rq *rt_rq, struct rq *rq);

extern void account_cfs_bandwidth_used(int enabled, int was_enabled);

#ifdef CONFIG_NO_HZ_COMMON
enum rq_nohz_flag_bits {
	NOHZ_TICK_STOPPED,
	NOHZ_BALANCE_KICK,
};

#define nohz_flags(cpu)	(&cpu_rq(cpu)->nohz_flags)
#endif

#ifdef CONFIG_IRQ_TIME_ACCOUNTING

DECLARE_PER_CPU(u64, cpu_hardirq_time);
DECLARE_PER_CPU(u64, cpu_softirq_time);

#ifndef CONFIG_64BIT
DECLARE_PER_CPU(seqcount_t, irq_time_seq);

static inline void irq_time_write_begin(void)
{
	__this_cpu_inc(irq_time_seq.sequence);
	smp_wmb();
}

static inline void irq_time_write_end(void)
{
	smp_wmb();
	__this_cpu_inc(irq_time_seq.sequence);
}

static inline u64 irq_time_read(int cpu)
{
	u64 irq_time;
	unsigned seq;

	do {
		seq = read_seqcount_begin(&per_cpu(irq_time_seq, cpu));
		irq_time = per_cpu(cpu_softirq_time, cpu) +
			   per_cpu(cpu_hardirq_time, cpu);
	} while (read_seqcount_retry(&per_cpu(irq_time_seq, cpu), seq));

	return irq_time;
}
#else /* CONFIG_64BIT */
static inline void irq_time_write_begin(void)
{
}

static inline void irq_time_write_end(void)
{
}

static inline u64 irq_time_read(int cpu)
{
	return per_cpu(cpu_softirq_time, cpu) + per_cpu(cpu_hardirq_time, cpu);
}
#endif /* CONFIG_64BIT */
#endif /* CONFIG_IRQ_TIME_ACCOUNTING */<|MERGE_RESOLUTION|>--- conflicted
+++ resolved
@@ -959,15 +959,9 @@
 #else
 #define ENQUEUE_WAKING		0
 #endif
-<<<<<<< HEAD
 
 #define DEQUEUE_SLEEP		1
 
-=======
-
-#define DEQUEUE_SLEEP		1
-
->>>>>>> 979830a2
 struct sched_class {
 	const struct sched_class *next;
 
@@ -992,19 +986,11 @@
 
 	void (*set_cpus_allowed)(struct task_struct *p,
 				 const struct cpumask *newmask);
-<<<<<<< HEAD
 
 	void (*rq_online)(struct rq *rq);
 	void (*rq_offline)(struct rq *rq);
 #endif
 
-=======
-
-	void (*rq_online)(struct rq *rq);
-	void (*rq_offline)(struct rq *rq);
-#endif
-
->>>>>>> 979830a2
 	void (*set_curr_task) (struct rq *rq);
 	void (*task_tick) (struct rq *rq, struct task_struct *p, int queued);
 	void (*task_fork) (struct task_struct *p);
