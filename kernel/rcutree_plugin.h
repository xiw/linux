/*
 * Read-Copy Update mechanism for mutual exclusion (tree-based version)
 * Internal non-public definitions that provide either classic
 * or preemptible semantics.
 *
 * This program is free software; you can redistribute it and/or modify
 * it under the terms of the GNU General Public License as published by
 * the Free Software Foundation; either version 2 of the License, or
 * (at your option) any later version.
 *
 * This program is distributed in the hope that it will be useful,
 * but WITHOUT ANY WARRANTY; without even the implied warranty of
 * MERCHANTABILITY or FITNESS FOR A PARTICULAR PURPOSE.  See the
 * GNU General Public License for more details.
 *
 * You should have received a copy of the GNU General Public License
 * along with this program; if not, write to the Free Software
 * Foundation, Inc., 59 Temple Place - Suite 330, Boston, MA 02111-1307, USA.
 *
 * Copyright Red Hat, 2009
 * Copyright IBM Corporation, 2009
 *
 * Author: Ingo Molnar <mingo@elte.hu>
 *	   Paul E. McKenney <paulmck@linux.vnet.ibm.com>
 */

#include <linux/delay.h>
#include <linux/gfp.h>
#include <linux/oom.h>
#include <linux/smpboot.h>
#include <linux/tick.h>

#define RCU_KTHREAD_PRIO 1

#ifdef CONFIG_RCU_BOOST
#define RCU_BOOST_PRIO CONFIG_RCU_BOOST_PRIO
#else
#define RCU_BOOST_PRIO RCU_KTHREAD_PRIO
#endif

#ifdef CONFIG_RCU_NOCB_CPU
static cpumask_var_t rcu_nocb_mask; /* CPUs to have callbacks offloaded. */
static bool have_rcu_nocb_mask;	    /* Was rcu_nocb_mask allocated? */
static bool __read_mostly rcu_nocb_poll;    /* Offload kthread are to poll. */
static char __initdata nocb_buf[NR_CPUS * 5];
#endif /* #ifdef CONFIG_RCU_NOCB_CPU */

/*
 * Check the RCU kernel configuration parameters and print informative
 * messages about anything out of the ordinary.  If you like #ifdef, you
 * will love this function.
 */
static void __init rcu_bootup_announce_oddness(void)
{
#ifdef CONFIG_RCU_TRACE
	printk(KERN_INFO "\tRCU debugfs-based tracing is enabled.\n");
#endif
#if (defined(CONFIG_64BIT) && CONFIG_RCU_FANOUT != 64) || (!defined(CONFIG_64BIT) && CONFIG_RCU_FANOUT != 32)
	printk(KERN_INFO "\tCONFIG_RCU_FANOUT set to non-default value of %d\n",
	       CONFIG_RCU_FANOUT);
#endif
#ifdef CONFIG_RCU_FANOUT_EXACT
	printk(KERN_INFO "\tHierarchical RCU autobalancing is disabled.\n");
#endif
#ifdef CONFIG_RCU_FAST_NO_HZ
	printk(KERN_INFO
	       "\tRCU dyntick-idle grace-period acceleration is enabled.\n");
#endif
#ifdef CONFIG_PROVE_RCU
	printk(KERN_INFO "\tRCU lockdep checking is enabled.\n");
#endif
#ifdef CONFIG_RCU_TORTURE_TEST_RUNNABLE
	printk(KERN_INFO "\tRCU torture testing starts during boot.\n");
#endif
#if defined(CONFIG_TREE_PREEMPT_RCU) && !defined(CONFIG_RCU_CPU_STALL_VERBOSE)
	printk(KERN_INFO "\tDump stacks of tasks blocking RCU-preempt GP.\n");
#endif
#if defined(CONFIG_RCU_CPU_STALL_INFO)
	printk(KERN_INFO "\tAdditional per-CPU info printed with stalls.\n");
#endif
#if NUM_RCU_LVL_4 != 0
	printk(KERN_INFO "\tFour-level hierarchy is enabled.\n");
#endif
	if (rcu_fanout_leaf != CONFIG_RCU_FANOUT_LEAF)
		printk(KERN_INFO "\tExperimental boot-time adjustment of leaf fanout to %d.\n", rcu_fanout_leaf);
	if (nr_cpu_ids != NR_CPUS)
		printk(KERN_INFO "\tRCU restricting CPUs from NR_CPUS=%d to nr_cpu_ids=%d.\n", NR_CPUS, nr_cpu_ids);
#ifdef CONFIG_RCU_NOCB_CPU
#ifndef CONFIG_RCU_NOCB_CPU_NONE
	if (!have_rcu_nocb_mask) {
		alloc_bootmem_cpumask_var(&rcu_nocb_mask);
		have_rcu_nocb_mask = true;
	}
#ifdef CONFIG_RCU_NOCB_CPU_ZERO
	pr_info("\tExperimental no-CBs CPU 0\n");
	cpumask_set_cpu(0, rcu_nocb_mask);
#endif /* #ifdef CONFIG_RCU_NOCB_CPU_ZERO */
#ifdef CONFIG_RCU_NOCB_CPU_ALL
	pr_info("\tExperimental no-CBs for all CPUs\n");
	cpumask_setall(rcu_nocb_mask);
#endif /* #ifdef CONFIG_RCU_NOCB_CPU_ALL */
#endif /* #ifndef CONFIG_RCU_NOCB_CPU_NONE */
	if (have_rcu_nocb_mask) {
		cpulist_scnprintf(nocb_buf, sizeof(nocb_buf), rcu_nocb_mask);
		pr_info("\tExperimental no-CBs CPUs: %s.\n", nocb_buf);
		if (rcu_nocb_poll)
			pr_info("\tExperimental polled no-CBs CPUs.\n");
	}
#endif /* #ifdef CONFIG_RCU_NOCB_CPU */
}

#ifdef CONFIG_TREE_PREEMPT_RCU

struct rcu_state rcu_preempt_state =
	RCU_STATE_INITIALIZER(rcu_preempt, 'p', call_rcu);
DEFINE_PER_CPU(struct rcu_data, rcu_preempt_data);
static struct rcu_state *rcu_state = &rcu_preempt_state;

static int rcu_preempted_readers_exp(struct rcu_node *rnp);

/*
 * Tell them what RCU they are running.
 */
static void __init rcu_bootup_announce(void)
{
	printk(KERN_INFO "Preemptible hierarchical RCU implementation.\n");
	rcu_bootup_announce_oddness();
}

/*
 * Return the number of RCU-preempt batches processed thus far
 * for debug and statistics.
 */
long rcu_batches_completed_preempt(void)
{
	return rcu_preempt_state.completed;
}
EXPORT_SYMBOL_GPL(rcu_batches_completed_preempt);

/*
 * Return the number of RCU batches processed thus far for debug & stats.
 */
long rcu_batches_completed(void)
{
	return rcu_batches_completed_preempt();
}
EXPORT_SYMBOL_GPL(rcu_batches_completed);

/*
 * Force a quiescent state for preemptible RCU.
 */
void rcu_force_quiescent_state(void)
{
	force_quiescent_state(&rcu_preempt_state);
}
EXPORT_SYMBOL_GPL(rcu_force_quiescent_state);

/*
 * Record a preemptible-RCU quiescent state for the specified CPU.  Note
 * that this just means that the task currently running on the CPU is
 * not in a quiescent state.  There might be any number of tasks blocked
 * while in an RCU read-side critical section.
 *
 * Unlike the other rcu_*_qs() functions, callers to this function
 * must disable irqs in order to protect the assignment to
 * ->rcu_read_unlock_special.
 */
static void rcu_preempt_qs(int cpu)
{
	struct rcu_data *rdp = &per_cpu(rcu_preempt_data, cpu);

	if (rdp->passed_quiesce == 0)
		trace_rcu_grace_period("rcu_preempt", rdp->gpnum, "cpuqs");
	rdp->passed_quiesce = 1;
	current->rcu_read_unlock_special &= ~RCU_READ_UNLOCK_NEED_QS;
}

/*
 * We have entered the scheduler, and the current task might soon be
 * context-switched away from.  If this task is in an RCU read-side
 * critical section, we will no longer be able to rely on the CPU to
 * record that fact, so we enqueue the task on the blkd_tasks list.
 * The task will dequeue itself when it exits the outermost enclosing
 * RCU read-side critical section.  Therefore, the current grace period
 * cannot be permitted to complete until the blkd_tasks list entries
 * predating the current grace period drain, in other words, until
 * rnp->gp_tasks becomes NULL.
 *
 * Caller must disable preemption.
 */
static void rcu_preempt_note_context_switch(int cpu)
{
	struct task_struct *t = current;
	unsigned long flags;
	struct rcu_data *rdp;
	struct rcu_node *rnp;

	if (t->rcu_read_lock_nesting > 0 &&
	    (t->rcu_read_unlock_special & RCU_READ_UNLOCK_BLOCKED) == 0) {

		/* Possibly blocking in an RCU read-side critical section. */
		rdp = per_cpu_ptr(rcu_preempt_state.rda, cpu);
		rnp = rdp->mynode;
		raw_spin_lock_irqsave(&rnp->lock, flags);
		t->rcu_read_unlock_special |= RCU_READ_UNLOCK_BLOCKED;
		t->rcu_blocked_node = rnp;

		/*
		 * If this CPU has already checked in, then this task
		 * will hold up the next grace period rather than the
		 * current grace period.  Queue the task accordingly.
		 * If the task is queued for the current grace period
		 * (i.e., this CPU has not yet passed through a quiescent
		 * state for the current grace period), then as long
		 * as that task remains queued, the current grace period
		 * cannot end.  Note that there is some uncertainty as
		 * to exactly when the current grace period started.
		 * We take a conservative approach, which can result
		 * in unnecessarily waiting on tasks that started very
		 * slightly after the current grace period began.  C'est
		 * la vie!!!
		 *
		 * But first, note that the current CPU must still be
		 * on line!
		 */
		WARN_ON_ONCE((rdp->grpmask & rnp->qsmaskinit) == 0);
		WARN_ON_ONCE(!list_empty(&t->rcu_node_entry));
		if ((rnp->qsmask & rdp->grpmask) && rnp->gp_tasks != NULL) {
			list_add(&t->rcu_node_entry, rnp->gp_tasks->prev);
			rnp->gp_tasks = &t->rcu_node_entry;
#ifdef CONFIG_RCU_BOOST
			if (rnp->boost_tasks != NULL)
				rnp->boost_tasks = rnp->gp_tasks;
#endif /* #ifdef CONFIG_RCU_BOOST */
		} else {
			list_add(&t->rcu_node_entry, &rnp->blkd_tasks);
			if (rnp->qsmask & rdp->grpmask)
				rnp->gp_tasks = &t->rcu_node_entry;
		}
		trace_rcu_preempt_task(rdp->rsp->name,
				       t->pid,
				       (rnp->qsmask & rdp->grpmask)
				       ? rnp->gpnum
				       : rnp->gpnum + 1);
		raw_spin_unlock_irqrestore(&rnp->lock, flags);
	} else if (t->rcu_read_lock_nesting < 0 &&
		   t->rcu_read_unlock_special) {

		/*
		 * Complete exit from RCU read-side critical section on
		 * behalf of preempted instance of __rcu_read_unlock().
		 */
		rcu_read_unlock_special(t);
	}

	/*
	 * Either we were not in an RCU read-side critical section to
	 * begin with, or we have now recorded that critical section
	 * globally.  Either way, we can now note a quiescent state
	 * for this CPU.  Again, if we were in an RCU read-side critical
	 * section, and if that critical section was blocking the current
	 * grace period, then the fact that the task has been enqueued
	 * means that we continue to block the current grace period.
	 */
	local_irq_save(flags);
	rcu_preempt_qs(cpu);
	local_irq_restore(flags);
}

/*
 * Check for preempted RCU readers blocking the current grace period
 * for the specified rcu_node structure.  If the caller needs a reliable
 * answer, it must hold the rcu_node's ->lock.
 */
static int rcu_preempt_blocked_readers_cgp(struct rcu_node *rnp)
{
	return rnp->gp_tasks != NULL;
}

/*
 * Record a quiescent state for all tasks that were previously queued
 * on the specified rcu_node structure and that were blocking the current
 * RCU grace period.  The caller must hold the specified rnp->lock with
 * irqs disabled, and this lock is released upon return, but irqs remain
 * disabled.
 */
static void rcu_report_unblock_qs_rnp(struct rcu_node *rnp, unsigned long flags)
	__releases(rnp->lock)
{
	unsigned long mask;
	struct rcu_node *rnp_p;

	if (rnp->qsmask != 0 || rcu_preempt_blocked_readers_cgp(rnp)) {
		raw_spin_unlock_irqrestore(&rnp->lock, flags);
		return;  /* Still need more quiescent states! */
	}

	rnp_p = rnp->parent;
	if (rnp_p == NULL) {
		/*
		 * Either there is only one rcu_node in the tree,
		 * or tasks were kicked up to root rcu_node due to
		 * CPUs going offline.
		 */
		rcu_report_qs_rsp(&rcu_preempt_state, flags);
		return;
	}

	/* Report up the rest of the hierarchy. */
	mask = rnp->grpmask;
	raw_spin_unlock(&rnp->lock);	/* irqs remain disabled. */
	raw_spin_lock(&rnp_p->lock);	/* irqs already disabled. */
	rcu_report_qs_rnp(mask, &rcu_preempt_state, rnp_p, flags);
}

/*
 * Advance a ->blkd_tasks-list pointer to the next entry, instead
 * returning NULL if at the end of the list.
 */
static struct list_head *rcu_next_node_entry(struct task_struct *t,
					     struct rcu_node *rnp)
{
	struct list_head *np;

	np = t->rcu_node_entry.next;
	if (np == &rnp->blkd_tasks)
		np = NULL;
	return np;
}

/*
 * Handle special cases during rcu_read_unlock(), such as needing to
 * notify RCU core processing or task having blocked during the RCU
 * read-side critical section.
 */
void rcu_read_unlock_special(struct task_struct *t)
{
	int empty;
	int empty_exp;
	int empty_exp_now;
	unsigned long flags;
	struct list_head *np;
#ifdef CONFIG_RCU_BOOST
	struct rt_mutex *rbmp = NULL;
#endif /* #ifdef CONFIG_RCU_BOOST */
	struct rcu_node *rnp;
	int special;

	/* NMI handlers cannot block and cannot safely manipulate state. */
	if (in_nmi())
		return;

	local_irq_save(flags);

	/*
	 * If RCU core is waiting for this CPU to exit critical section,
	 * let it know that we have done so.
	 */
	special = t->rcu_read_unlock_special;
	if (special & RCU_READ_UNLOCK_NEED_QS) {
		rcu_preempt_qs(smp_processor_id());
	}

	/* Hardware IRQ handlers cannot block. */
	if (in_irq() || in_serving_softirq()) {
		local_irq_restore(flags);
		return;
	}

	/* Clean up if blocked during RCU read-side critical section. */
	if (special & RCU_READ_UNLOCK_BLOCKED) {
		t->rcu_read_unlock_special &= ~RCU_READ_UNLOCK_BLOCKED;

		/*
		 * Remove this task from the list it blocked on.  The
		 * task can migrate while we acquire the lock, but at
		 * most one time.  So at most two passes through loop.
		 */
		for (;;) {
			rnp = t->rcu_blocked_node;
			raw_spin_lock(&rnp->lock);  /* irqs already disabled. */
			if (rnp == t->rcu_blocked_node)
				break;
			raw_spin_unlock(&rnp->lock); /* irqs remain disabled. */
		}
		empty = !rcu_preempt_blocked_readers_cgp(rnp);
		empty_exp = !rcu_preempted_readers_exp(rnp);
		smp_mb(); /* ensure expedited fastpath sees end of RCU c-s. */
		np = rcu_next_node_entry(t, rnp);
		list_del_init(&t->rcu_node_entry);
		t->rcu_blocked_node = NULL;
		trace_rcu_unlock_preempted_task("rcu_preempt",
						rnp->gpnum, t->pid);
		if (&t->rcu_node_entry == rnp->gp_tasks)
			rnp->gp_tasks = np;
		if (&t->rcu_node_entry == rnp->exp_tasks)
			rnp->exp_tasks = np;
#ifdef CONFIG_RCU_BOOST
		if (&t->rcu_node_entry == rnp->boost_tasks)
			rnp->boost_tasks = np;
		/* Snapshot/clear ->rcu_boost_mutex with rcu_node lock held. */
		if (t->rcu_boost_mutex) {
			rbmp = t->rcu_boost_mutex;
			t->rcu_boost_mutex = NULL;
		}
#endif /* #ifdef CONFIG_RCU_BOOST */

		/*
		 * If this was the last task on the current list, and if
		 * we aren't waiting on any CPUs, report the quiescent state.
		 * Note that rcu_report_unblock_qs_rnp() releases rnp->lock,
		 * so we must take a snapshot of the expedited state.
		 */
		empty_exp_now = !rcu_preempted_readers_exp(rnp);
		if (!empty && !rcu_preempt_blocked_readers_cgp(rnp)) {
			trace_rcu_quiescent_state_report("preempt_rcu",
							 rnp->gpnum,
							 0, rnp->qsmask,
							 rnp->level,
							 rnp->grplo,
							 rnp->grphi,
							 !!rnp->gp_tasks);
			rcu_report_unblock_qs_rnp(rnp, flags);
		} else {
			raw_spin_unlock_irqrestore(&rnp->lock, flags);
		}

#ifdef CONFIG_RCU_BOOST
		/* Unboost if we were boosted. */
		if (rbmp)
			rt_mutex_unlock(rbmp);
#endif /* #ifdef CONFIG_RCU_BOOST */

		/*
		 * If this was the last task on the expedited lists,
		 * then we need to report up the rcu_node hierarchy.
		 */
		if (!empty_exp && empty_exp_now)
			rcu_report_exp_rnp(&rcu_preempt_state, rnp, true);
	} else {
		local_irq_restore(flags);
	}
}

#ifdef CONFIG_RCU_CPU_STALL_VERBOSE

/*
 * Dump detailed information for all tasks blocking the current RCU
 * grace period on the specified rcu_node structure.
 */
static void rcu_print_detail_task_stall_rnp(struct rcu_node *rnp)
{
	unsigned long flags;
	struct task_struct *t;

	raw_spin_lock_irqsave(&rnp->lock, flags);
	if (!rcu_preempt_blocked_readers_cgp(rnp)) {
		raw_spin_unlock_irqrestore(&rnp->lock, flags);
		return;
	}
	t = list_entry(rnp->gp_tasks,
		       struct task_struct, rcu_node_entry);
	list_for_each_entry_continue(t, &rnp->blkd_tasks, rcu_node_entry)
		sched_show_task(t);
	raw_spin_unlock_irqrestore(&rnp->lock, flags);
}

/*
 * Dump detailed information for all tasks blocking the current RCU
 * grace period.
 */
static void rcu_print_detail_task_stall(struct rcu_state *rsp)
{
	struct rcu_node *rnp = rcu_get_root(rsp);

	rcu_print_detail_task_stall_rnp(rnp);
	rcu_for_each_leaf_node(rsp, rnp)
		rcu_print_detail_task_stall_rnp(rnp);
}

#else /* #ifdef CONFIG_RCU_CPU_STALL_VERBOSE */

static void rcu_print_detail_task_stall(struct rcu_state *rsp)
{
}

#endif /* #else #ifdef CONFIG_RCU_CPU_STALL_VERBOSE */

#ifdef CONFIG_RCU_CPU_STALL_INFO

static void rcu_print_task_stall_begin(struct rcu_node *rnp)
{
	printk(KERN_ERR "\tTasks blocked on level-%d rcu_node (CPUs %d-%d):",
	       rnp->level, rnp->grplo, rnp->grphi);
}

static void rcu_print_task_stall_end(void)
{
	printk(KERN_CONT "\n");
}

#else /* #ifdef CONFIG_RCU_CPU_STALL_INFO */

static void rcu_print_task_stall_begin(struct rcu_node *rnp)
{
}

static void rcu_print_task_stall_end(void)
{
}

#endif /* #else #ifdef CONFIG_RCU_CPU_STALL_INFO */

/*
 * Scan the current list of tasks blocked within RCU read-side critical
 * sections, printing out the tid of each.
 */
static int rcu_print_task_stall(struct rcu_node *rnp)
{
	struct task_struct *t;
	int ndetected = 0;

	if (!rcu_preempt_blocked_readers_cgp(rnp))
		return 0;
	rcu_print_task_stall_begin(rnp);
	t = list_entry(rnp->gp_tasks,
		       struct task_struct, rcu_node_entry);
	list_for_each_entry_continue(t, &rnp->blkd_tasks, rcu_node_entry) {
		printk(KERN_CONT " P%d", t->pid);
		ndetected++;
	}
	rcu_print_task_stall_end();
	return ndetected;
}

/*
 * Check that the list of blocked tasks for the newly completed grace
 * period is in fact empty.  It is a serious bug to complete a grace
 * period that still has RCU readers blocked!  This function must be
 * invoked -before- updating this rnp's ->gpnum, and the rnp's ->lock
 * must be held by the caller.
 *
 * Also, if there are blocked tasks on the list, they automatically
 * block the newly created grace period, so set up ->gp_tasks accordingly.
 */
static void rcu_preempt_check_blocked_tasks(struct rcu_node *rnp)
{
	WARN_ON_ONCE(rcu_preempt_blocked_readers_cgp(rnp));
	if (!list_empty(&rnp->blkd_tasks))
		rnp->gp_tasks = rnp->blkd_tasks.next;
	WARN_ON_ONCE(rnp->qsmask);
}

#ifdef CONFIG_HOTPLUG_CPU

/*
 * Handle tasklist migration for case in which all CPUs covered by the
 * specified rcu_node have gone offline.  Move them up to the root
 * rcu_node.  The reason for not just moving them to the immediate
 * parent is to remove the need for rcu_read_unlock_special() to
 * make more than two attempts to acquire the target rcu_node's lock.
 * Returns true if there were tasks blocking the current RCU grace
 * period.
 *
 * Returns 1 if there was previously a task blocking the current grace
 * period on the specified rcu_node structure.
 *
 * The caller must hold rnp->lock with irqs disabled.
 */
static int rcu_preempt_offline_tasks(struct rcu_state *rsp,
				     struct rcu_node *rnp,
				     struct rcu_data *rdp)
{
	struct list_head *lp;
	struct list_head *lp_root;
	int retval = 0;
	struct rcu_node *rnp_root = rcu_get_root(rsp);
	struct task_struct *t;

	if (rnp == rnp_root) {
		WARN_ONCE(1, "Last CPU thought to be offlined?");
		return 0;  /* Shouldn't happen: at least one CPU online. */
	}

	/* If we are on an internal node, complain bitterly. */
	WARN_ON_ONCE(rnp != rdp->mynode);

	/*
	 * Move tasks up to root rcu_node.  Don't try to get fancy for
	 * this corner-case operation -- just put this node's tasks
	 * at the head of the root node's list, and update the root node's
	 * ->gp_tasks and ->exp_tasks pointers to those of this node's,
	 * if non-NULL.  This might result in waiting for more tasks than
	 * absolutely necessary, but this is a good performance/complexity
	 * tradeoff.
	 */
	if (rcu_preempt_blocked_readers_cgp(rnp) && rnp->qsmask == 0)
		retval |= RCU_OFL_TASKS_NORM_GP;
	if (rcu_preempted_readers_exp(rnp))
		retval |= RCU_OFL_TASKS_EXP_GP;
	lp = &rnp->blkd_tasks;
	lp_root = &rnp_root->blkd_tasks;
	while (!list_empty(lp)) {
		t = list_entry(lp->next, typeof(*t), rcu_node_entry);
		raw_spin_lock(&rnp_root->lock); /* irqs already disabled */
		list_del(&t->rcu_node_entry);
		t->rcu_blocked_node = rnp_root;
		list_add(&t->rcu_node_entry, lp_root);
		if (&t->rcu_node_entry == rnp->gp_tasks)
			rnp_root->gp_tasks = rnp->gp_tasks;
		if (&t->rcu_node_entry == rnp->exp_tasks)
			rnp_root->exp_tasks = rnp->exp_tasks;
#ifdef CONFIG_RCU_BOOST
		if (&t->rcu_node_entry == rnp->boost_tasks)
			rnp_root->boost_tasks = rnp->boost_tasks;
#endif /* #ifdef CONFIG_RCU_BOOST */
		raw_spin_unlock(&rnp_root->lock); /* irqs still disabled */
	}

	rnp->gp_tasks = NULL;
	rnp->exp_tasks = NULL;
#ifdef CONFIG_RCU_BOOST
	rnp->boost_tasks = NULL;
	/*
	 * In case root is being boosted and leaf was not.  Make sure
	 * that we boost the tasks blocking the current grace period
	 * in this case.
	 */
	raw_spin_lock(&rnp_root->lock); /* irqs already disabled */
	if (rnp_root->boost_tasks != NULL &&
	    rnp_root->boost_tasks != rnp_root->gp_tasks &&
	    rnp_root->boost_tasks != rnp_root->exp_tasks)
		rnp_root->boost_tasks = rnp_root->gp_tasks;
	raw_spin_unlock(&rnp_root->lock); /* irqs still disabled */
#endif /* #ifdef CONFIG_RCU_BOOST */

	return retval;
}

#endif /* #ifdef CONFIG_HOTPLUG_CPU */

/*
 * Check for a quiescent state from the current CPU.  When a task blocks,
 * the task is recorded in the corresponding CPU's rcu_node structure,
 * which is checked elsewhere.
 *
 * Caller must disable hard irqs.
 */
static void rcu_preempt_check_callbacks(int cpu)
{
	struct task_struct *t = current;

	if (t->rcu_read_lock_nesting == 0) {
		rcu_preempt_qs(cpu);
		return;
	}
	if (t->rcu_read_lock_nesting > 0 &&
	    per_cpu(rcu_preempt_data, cpu).qs_pending)
		t->rcu_read_unlock_special |= RCU_READ_UNLOCK_NEED_QS;
}

#ifdef CONFIG_RCU_BOOST

static void rcu_preempt_do_callbacks(void)
{
	rcu_do_batch(&rcu_preempt_state, &__get_cpu_var(rcu_preempt_data));
}

#endif /* #ifdef CONFIG_RCU_BOOST */

/*
 * Queue a preemptible-RCU callback for invocation after a grace period.
 */
void call_rcu(struct rcu_head *head, void (*func)(struct rcu_head *rcu))
{
	__call_rcu(head, func, &rcu_preempt_state, -1, 0);
}
EXPORT_SYMBOL_GPL(call_rcu);

/*
 * Queue an RCU callback for lazy invocation after a grace period.
 * This will likely be later named something like "call_rcu_lazy()",
 * but this change will require some way of tagging the lazy RCU
 * callbacks in the list of pending callbacks.  Until then, this
 * function may only be called from __kfree_rcu().
 */
void kfree_call_rcu(struct rcu_head *head,
		    void (*func)(struct rcu_head *rcu))
{
	__call_rcu(head, func, &rcu_preempt_state, -1, 1);
}
EXPORT_SYMBOL_GPL(kfree_call_rcu);

/**
 * synchronize_rcu - wait until a grace period has elapsed.
 *
 * Control will return to the caller some time after a full grace
 * period has elapsed, in other words after all currently executing RCU
 * read-side critical sections have completed.  Note, however, that
 * upon return from synchronize_rcu(), the caller might well be executing
 * concurrently with new RCU read-side critical sections that began while
 * synchronize_rcu() was waiting.  RCU read-side critical sections are
 * delimited by rcu_read_lock() and rcu_read_unlock(), and may be nested.
 *
 * See the description of synchronize_sched() for more detailed information
 * on memory ordering guarantees.
 */
void synchronize_rcu(void)
{
	rcu_lockdep_assert(!lock_is_held(&rcu_bh_lock_map) &&
			   !lock_is_held(&rcu_lock_map) &&
			   !lock_is_held(&rcu_sched_lock_map),
			   "Illegal synchronize_rcu() in RCU read-side critical section");
	if (!rcu_scheduler_active)
		return;
	if (rcu_expedited)
		synchronize_rcu_expedited();
	else
		wait_rcu_gp(call_rcu);
}
EXPORT_SYMBOL_GPL(synchronize_rcu);

static DECLARE_WAIT_QUEUE_HEAD(sync_rcu_preempt_exp_wq);
static unsigned long sync_rcu_preempt_exp_count;
static DEFINE_MUTEX(sync_rcu_preempt_exp_mutex);

/*
 * Return non-zero if there are any tasks in RCU read-side critical
 * sections blocking the current preemptible-RCU expedited grace period.
 * If there is no preemptible-RCU expedited grace period currently in
 * progress, returns zero unconditionally.
 */
static int rcu_preempted_readers_exp(struct rcu_node *rnp)
{
	return rnp->exp_tasks != NULL;
}

/*
 * return non-zero if there is no RCU expedited grace period in progress
 * for the specified rcu_node structure, in other words, if all CPUs and
 * tasks covered by the specified rcu_node structure have done their bit
 * for the current expedited grace period.  Works only for preemptible
 * RCU -- other RCU implementation use other means.
 *
 * Caller must hold sync_rcu_preempt_exp_mutex.
 */
static int sync_rcu_preempt_exp_done(struct rcu_node *rnp)
{
	return !rcu_preempted_readers_exp(rnp) &&
	       ACCESS_ONCE(rnp->expmask) == 0;
}

/*
 * Report the exit from RCU read-side critical section for the last task
 * that queued itself during or before the current expedited preemptible-RCU
 * grace period.  This event is reported either to the rcu_node structure on
 * which the task was queued or to one of that rcu_node structure's ancestors,
 * recursively up the tree.  (Calm down, calm down, we do the recursion
 * iteratively!)
 *
 * Most callers will set the "wake" flag, but the task initiating the
 * expedited grace period need not wake itself.
 *
 * Caller must hold sync_rcu_preempt_exp_mutex.
 */
static void rcu_report_exp_rnp(struct rcu_state *rsp, struct rcu_node *rnp,
			       bool wake)
{
	unsigned long flags;
	unsigned long mask;

	raw_spin_lock_irqsave(&rnp->lock, flags);
	for (;;) {
		if (!sync_rcu_preempt_exp_done(rnp)) {
			raw_spin_unlock_irqrestore(&rnp->lock, flags);
			break;
		}
		if (rnp->parent == NULL) {
			raw_spin_unlock_irqrestore(&rnp->lock, flags);
			if (wake)
				wake_up(&sync_rcu_preempt_exp_wq);
			break;
		}
		mask = rnp->grpmask;
		raw_spin_unlock(&rnp->lock); /* irqs remain disabled */
		rnp = rnp->parent;
		raw_spin_lock(&rnp->lock); /* irqs already disabled */
		rnp->expmask &= ~mask;
	}
}

/*
 * Snapshot the tasks blocking the newly started preemptible-RCU expedited
 * grace period for the specified rcu_node structure.  If there are no such
 * tasks, report it up the rcu_node hierarchy.
 *
 * Caller must hold sync_rcu_preempt_exp_mutex and must exclude
 * CPU hotplug operations.
 */
static void
sync_rcu_preempt_exp_init(struct rcu_state *rsp, struct rcu_node *rnp)
{
	unsigned long flags;
	int must_wait = 0;

	raw_spin_lock_irqsave(&rnp->lock, flags);
	if (list_empty(&rnp->blkd_tasks)) {
		raw_spin_unlock_irqrestore(&rnp->lock, flags);
	} else {
		rnp->exp_tasks = rnp->blkd_tasks.next;
		rcu_initiate_boost(rnp, flags);  /* releases rnp->lock */
		must_wait = 1;
	}
	if (!must_wait)
		rcu_report_exp_rnp(rsp, rnp, false); /* Don't wake self. */
}

/**
 * synchronize_rcu_expedited - Brute-force RCU grace period
 *
 * Wait for an RCU-preempt grace period, but expedite it.  The basic
 * idea is to invoke synchronize_sched_expedited() to push all the tasks to
 * the ->blkd_tasks lists and wait for this list to drain.  This consumes
 * significant time on all CPUs and is unfriendly to real-time workloads,
 * so is thus not recommended for any sort of common-case code.
 * In fact, if you are using synchronize_rcu_expedited() in a loop,
 * please restructure your code to batch your updates, and then Use a
 * single synchronize_rcu() instead.
 *
 * Note that it is illegal to call this function while holding any lock
 * that is acquired by a CPU-hotplug notifier.  And yes, it is also illegal
 * to call this function from a CPU-hotplug notifier.  Failing to observe
 * these restriction will result in deadlock.
 */
void synchronize_rcu_expedited(void)
{
	unsigned long flags;
	struct rcu_node *rnp;
	struct rcu_state *rsp = &rcu_preempt_state;
	unsigned long snap;
	int trycount = 0;

	smp_mb(); /* Caller's modifications seen first by other CPUs. */
	snap = ACCESS_ONCE(sync_rcu_preempt_exp_count) + 1;
	smp_mb(); /* Above access cannot bleed into critical section. */

	/*
	 * Block CPU-hotplug operations.  This means that any CPU-hotplug
	 * operation that finds an rcu_node structure with tasks in the
	 * process of being boosted will know that all tasks blocking
	 * this expedited grace period will already be in the process of
	 * being boosted.  This simplifies the process of moving tasks
	 * from leaf to root rcu_node structures.
	 */
	get_online_cpus();

	/*
	 * Acquire lock, falling back to synchronize_rcu() if too many
	 * lock-acquisition failures.  Of course, if someone does the
	 * expedited grace period for us, just leave.
	 */
	while (!mutex_trylock(&sync_rcu_preempt_exp_mutex)) {
		if (ULONG_CMP_LT(snap,
		    ACCESS_ONCE(sync_rcu_preempt_exp_count))) {
			put_online_cpus();
			goto mb_ret; /* Others did our work for us. */
		}
		if (trycount++ < 10) {
			udelay(trycount * num_online_cpus());
		} else {
			put_online_cpus();
			wait_rcu_gp(call_rcu);
			return;
		}
	}
	if (ULONG_CMP_LT(snap, ACCESS_ONCE(sync_rcu_preempt_exp_count))) {
		put_online_cpus();
		goto unlock_mb_ret; /* Others did our work for us. */
	}

	/* force all RCU readers onto ->blkd_tasks lists. */
	synchronize_sched_expedited();

	/* Initialize ->expmask for all non-leaf rcu_node structures. */
	rcu_for_each_nonleaf_node_breadth_first(rsp, rnp) {
		raw_spin_lock_irqsave(&rnp->lock, flags);
		rnp->expmask = rnp->qsmaskinit;
		raw_spin_unlock_irqrestore(&rnp->lock, flags);
	}

	/* Snapshot current state of ->blkd_tasks lists. */
	rcu_for_each_leaf_node(rsp, rnp)
		sync_rcu_preempt_exp_init(rsp, rnp);
	if (NUM_RCU_NODES > 1)
		sync_rcu_preempt_exp_init(rsp, rcu_get_root(rsp));

	put_online_cpus();

	/* Wait for snapshotted ->blkd_tasks lists to drain. */
	rnp = rcu_get_root(rsp);
	wait_event(sync_rcu_preempt_exp_wq,
		   sync_rcu_preempt_exp_done(rnp));

	/* Clean up and exit. */
	smp_mb(); /* ensure expedited GP seen before counter increment. */
	ACCESS_ONCE(sync_rcu_preempt_exp_count)++;
unlock_mb_ret:
	mutex_unlock(&sync_rcu_preempt_exp_mutex);
mb_ret:
	smp_mb(); /* ensure subsequent action seen after grace period. */
}
EXPORT_SYMBOL_GPL(synchronize_rcu_expedited);

/**
 * rcu_barrier - Wait until all in-flight call_rcu() callbacks complete.
 *
 * Note that this primitive does not necessarily wait for an RCU grace period
 * to complete.  For example, if there are no RCU callbacks queued anywhere
 * in the system, then rcu_barrier() is within its rights to return
 * immediately, without waiting for anything, much less an RCU grace period.
 */
void rcu_barrier(void)
{
	_rcu_barrier(&rcu_preempt_state);
}
EXPORT_SYMBOL_GPL(rcu_barrier);

/*
 * Initialize preemptible RCU's state structures.
 */
static void __init __rcu_init_preempt(void)
{
	rcu_init_one(&rcu_preempt_state, &rcu_preempt_data);
}

#else /* #ifdef CONFIG_TREE_PREEMPT_RCU */

static struct rcu_state *rcu_state = &rcu_sched_state;

/*
 * Tell them what RCU they are running.
 */
static void __init rcu_bootup_announce(void)
{
	printk(KERN_INFO "Hierarchical RCU implementation.\n");
	rcu_bootup_announce_oddness();
}

/*
 * Return the number of RCU batches processed thus far for debug & stats.
 */
long rcu_batches_completed(void)
{
	return rcu_batches_completed_sched();
}
EXPORT_SYMBOL_GPL(rcu_batches_completed);

/*
 * Force a quiescent state for RCU, which, because there is no preemptible
 * RCU, becomes the same as rcu-sched.
 */
void rcu_force_quiescent_state(void)
{
	rcu_sched_force_quiescent_state();
}
EXPORT_SYMBOL_GPL(rcu_force_quiescent_state);

/*
 * Because preemptible RCU does not exist, we never have to check for
 * CPUs being in quiescent states.
 */
static void rcu_preempt_note_context_switch(int cpu)
{
}

/*
 * Because preemptible RCU does not exist, there are never any preempted
 * RCU readers.
 */
static int rcu_preempt_blocked_readers_cgp(struct rcu_node *rnp)
{
	return 0;
}

#ifdef CONFIG_HOTPLUG_CPU

/* Because preemptible RCU does not exist, no quieting of tasks. */
static void rcu_report_unblock_qs_rnp(struct rcu_node *rnp, unsigned long flags)
{
	raw_spin_unlock_irqrestore(&rnp->lock, flags);
}

#endif /* #ifdef CONFIG_HOTPLUG_CPU */

/*
 * Because preemptible RCU does not exist, we never have to check for
 * tasks blocked within RCU read-side critical sections.
 */
static void rcu_print_detail_task_stall(struct rcu_state *rsp)
{
}

/*
 * Because preemptible RCU does not exist, we never have to check for
 * tasks blocked within RCU read-side critical sections.
 */
static int rcu_print_task_stall(struct rcu_node *rnp)
{
	return 0;
}

/*
 * Because there is no preemptible RCU, there can be no readers blocked,
 * so there is no need to check for blocked tasks.  So check only for
 * bogus qsmask values.
 */
static void rcu_preempt_check_blocked_tasks(struct rcu_node *rnp)
{
	WARN_ON_ONCE(rnp->qsmask);
}

#ifdef CONFIG_HOTPLUG_CPU

/*
 * Because preemptible RCU does not exist, it never needs to migrate
 * tasks that were blocked within RCU read-side critical sections, and
 * such non-existent tasks cannot possibly have been blocking the current
 * grace period.
 */
static int rcu_preempt_offline_tasks(struct rcu_state *rsp,
				     struct rcu_node *rnp,
				     struct rcu_data *rdp)
{
	return 0;
}

#endif /* #ifdef CONFIG_HOTPLUG_CPU */

/*
 * Because preemptible RCU does not exist, it never has any callbacks
 * to check.
 */
static void rcu_preempt_check_callbacks(int cpu)
{
}

/*
 * Queue an RCU callback for lazy invocation after a grace period.
 * This will likely be later named something like "call_rcu_lazy()",
 * but this change will require some way of tagging the lazy RCU
 * callbacks in the list of pending callbacks.  Until then, this
 * function may only be called from __kfree_rcu().
 *
 * Because there is no preemptible RCU, we use RCU-sched instead.
 */
void kfree_call_rcu(struct rcu_head *head,
		    void (*func)(struct rcu_head *rcu))
{
	__call_rcu(head, func, &rcu_sched_state, -1, 1);
}
EXPORT_SYMBOL_GPL(kfree_call_rcu);

/*
 * Wait for an rcu-preempt grace period, but make it happen quickly.
 * But because preemptible RCU does not exist, map to rcu-sched.
 */
void synchronize_rcu_expedited(void)
{
	synchronize_sched_expedited();
}
EXPORT_SYMBOL_GPL(synchronize_rcu_expedited);

#ifdef CONFIG_HOTPLUG_CPU

/*
 * Because preemptible RCU does not exist, there is never any need to
 * report on tasks preempted in RCU read-side critical sections during
 * expedited RCU grace periods.
 */
static void rcu_report_exp_rnp(struct rcu_state *rsp, struct rcu_node *rnp,
			       bool wake)
{
}

#endif /* #ifdef CONFIG_HOTPLUG_CPU */

/*
 * Because preemptible RCU does not exist, rcu_barrier() is just
 * another name for rcu_barrier_sched().
 */
void rcu_barrier(void)
{
	rcu_barrier_sched();
}
EXPORT_SYMBOL_GPL(rcu_barrier);

/*
 * Because preemptible RCU does not exist, it need not be initialized.
 */
static void __init __rcu_init_preempt(void)
{
}

#endif /* #else #ifdef CONFIG_TREE_PREEMPT_RCU */

#ifdef CONFIG_RCU_BOOST

#include "rtmutex_common.h"

#ifdef CONFIG_RCU_TRACE

static void rcu_initiate_boost_trace(struct rcu_node *rnp)
{
	if (list_empty(&rnp->blkd_tasks))
		rnp->n_balk_blkd_tasks++;
	else if (rnp->exp_tasks == NULL && rnp->gp_tasks == NULL)
		rnp->n_balk_exp_gp_tasks++;
	else if (rnp->gp_tasks != NULL && rnp->boost_tasks != NULL)
		rnp->n_balk_boost_tasks++;
	else if (rnp->gp_tasks != NULL && rnp->qsmask != 0)
		rnp->n_balk_notblocked++;
	else if (rnp->gp_tasks != NULL &&
		 ULONG_CMP_LT(jiffies, rnp->boost_time))
		rnp->n_balk_notyet++;
	else
		rnp->n_balk_nos++;
}

#else /* #ifdef CONFIG_RCU_TRACE */

static void rcu_initiate_boost_trace(struct rcu_node *rnp)
{
}

#endif /* #else #ifdef CONFIG_RCU_TRACE */

static void rcu_wake_cond(struct task_struct *t, int status)
{
	/*
	 * If the thread is yielding, only wake it when this
	 * is invoked from idle
	 */
	if (status != RCU_KTHREAD_YIELDING || is_idle_task(current))
		wake_up_process(t);
}

/*
 * Carry out RCU priority boosting on the task indicated by ->exp_tasks
 * or ->boost_tasks, advancing the pointer to the next task in the
 * ->blkd_tasks list.
 *
 * Note that irqs must be enabled: boosting the task can block.
 * Returns 1 if there are more tasks needing to be boosted.
 */
static int rcu_boost(struct rcu_node *rnp)
{
	unsigned long flags;
	struct rt_mutex mtx;
	struct task_struct *t;
	struct list_head *tb;

	if (rnp->exp_tasks == NULL && rnp->boost_tasks == NULL)
		return 0;  /* Nothing left to boost. */

	raw_spin_lock_irqsave(&rnp->lock, flags);

	/*
	 * Recheck under the lock: all tasks in need of boosting
	 * might exit their RCU read-side critical sections on their own.
	 */
	if (rnp->exp_tasks == NULL && rnp->boost_tasks == NULL) {
		raw_spin_unlock_irqrestore(&rnp->lock, flags);
		return 0;
	}

	/*
	 * Preferentially boost tasks blocking expedited grace periods.
	 * This cannot starve the normal grace periods because a second
	 * expedited grace period must boost all blocked tasks, including
	 * those blocking the pre-existing normal grace period.
	 */
	if (rnp->exp_tasks != NULL) {
		tb = rnp->exp_tasks;
		rnp->n_exp_boosts++;
	} else {
		tb = rnp->boost_tasks;
		rnp->n_normal_boosts++;
	}
	rnp->n_tasks_boosted++;

	/*
	 * We boost task t by manufacturing an rt_mutex that appears to
	 * be held by task t.  We leave a pointer to that rt_mutex where
	 * task t can find it, and task t will release the mutex when it
	 * exits its outermost RCU read-side critical section.  Then
	 * simply acquiring this artificial rt_mutex will boost task
	 * t's priority.  (Thanks to tglx for suggesting this approach!)
	 *
	 * Note that task t must acquire rnp->lock to remove itself from
	 * the ->blkd_tasks list, which it will do from exit() if from
	 * nowhere else.  We therefore are guaranteed that task t will
	 * stay around at least until we drop rnp->lock.  Note that
	 * rnp->lock also resolves races between our priority boosting
	 * and task t's exiting its outermost RCU read-side critical
	 * section.
	 */
	t = container_of(tb, struct task_struct, rcu_node_entry);
	rt_mutex_init_proxy_locked(&mtx, t);
	t->rcu_boost_mutex = &mtx;
	raw_spin_unlock_irqrestore(&rnp->lock, flags);
	rt_mutex_lock(&mtx);  /* Side effect: boosts task t's priority. */
	rt_mutex_unlock(&mtx);  /* Keep lockdep happy. */

	return ACCESS_ONCE(rnp->exp_tasks) != NULL ||
	       ACCESS_ONCE(rnp->boost_tasks) != NULL;
}

/*
 * Priority-boosting kthread.  One per leaf rcu_node and one for the
 * root rcu_node.
 */
static int rcu_boost_kthread(void *arg)
{
	struct rcu_node *rnp = (struct rcu_node *)arg;
	int spincnt = 0;
	int more2boost;

	trace_rcu_utilization("Start boost kthread@init");
	for (;;) {
		rnp->boost_kthread_status = RCU_KTHREAD_WAITING;
		trace_rcu_utilization("End boost kthread@rcu_wait");
		rcu_wait(rnp->boost_tasks || rnp->exp_tasks);
		trace_rcu_utilization("Start boost kthread@rcu_wait");
		rnp->boost_kthread_status = RCU_KTHREAD_RUNNING;
		more2boost = rcu_boost(rnp);
		if (more2boost)
			spincnt++;
		else
			spincnt = 0;
		if (spincnt > 10) {
			rnp->boost_kthread_status = RCU_KTHREAD_YIELDING;
			trace_rcu_utilization("End boost kthread@rcu_yield");
			schedule_timeout_interruptible(2);
			trace_rcu_utilization("Start boost kthread@rcu_yield");
			spincnt = 0;
		}
	}
	/* NOTREACHED */
	trace_rcu_utilization("End boost kthread@notreached");
	return 0;
}

/*
 * Check to see if it is time to start boosting RCU readers that are
 * blocking the current grace period, and, if so, tell the per-rcu_node
 * kthread to start boosting them.  If there is an expedited grace
 * period in progress, it is always time to boost.
 *
 * The caller must hold rnp->lock, which this function releases.
 * The ->boost_kthread_task is immortal, so we don't need to worry
 * about it going away.
 */
static void rcu_initiate_boost(struct rcu_node *rnp, unsigned long flags)
{
	struct task_struct *t;

	if (!rcu_preempt_blocked_readers_cgp(rnp) && rnp->exp_tasks == NULL) {
		rnp->n_balk_exp_gp_tasks++;
		raw_spin_unlock_irqrestore(&rnp->lock, flags);
		return;
	}
	if (rnp->exp_tasks != NULL ||
	    (rnp->gp_tasks != NULL &&
	     rnp->boost_tasks == NULL &&
	     rnp->qsmask == 0 &&
	     ULONG_CMP_GE(jiffies, rnp->boost_time))) {
		if (rnp->exp_tasks == NULL)
			rnp->boost_tasks = rnp->gp_tasks;
		raw_spin_unlock_irqrestore(&rnp->lock, flags);
		t = rnp->boost_kthread_task;
		if (t)
			rcu_wake_cond(t, rnp->boost_kthread_status);
	} else {
		rcu_initiate_boost_trace(rnp);
		raw_spin_unlock_irqrestore(&rnp->lock, flags);
	}
}

/*
 * Wake up the per-CPU kthread to invoke RCU callbacks.
 */
static void invoke_rcu_callbacks_kthread(void)
{
	unsigned long flags;

	local_irq_save(flags);
	__this_cpu_write(rcu_cpu_has_work, 1);
	if (__this_cpu_read(rcu_cpu_kthread_task) != NULL &&
	    current != __this_cpu_read(rcu_cpu_kthread_task)) {
		rcu_wake_cond(__this_cpu_read(rcu_cpu_kthread_task),
			      __this_cpu_read(rcu_cpu_kthread_status));
	}
	local_irq_restore(flags);
}

/*
 * Is the current CPU running the RCU-callbacks kthread?
 * Caller must have preemption disabled.
 */
static bool rcu_is_callbacks_kthread(void)
{
	return __get_cpu_var(rcu_cpu_kthread_task) == current;
}

#define RCU_BOOST_DELAY_JIFFIES DIV_ROUND_UP(CONFIG_RCU_BOOST_DELAY * HZ, 1000)

/*
 * Do priority-boost accounting for the start of a new grace period.
 */
static void rcu_preempt_boost_start_gp(struct rcu_node *rnp)
{
	rnp->boost_time = jiffies + RCU_BOOST_DELAY_JIFFIES;
}

/*
 * Create an RCU-boost kthread for the specified node if one does not
 * already exist.  We only create this kthread for preemptible RCU.
 * Returns zero if all is well, a negated errno otherwise.
 */
static int __cpuinit rcu_spawn_one_boost_kthread(struct rcu_state *rsp,
						 struct rcu_node *rnp)
{
	int rnp_index = rnp - &rsp->node[0];
	unsigned long flags;
	struct sched_param sp;
	struct task_struct *t;

	if (&rcu_preempt_state != rsp)
		return 0;

	if (!rcu_scheduler_fully_active || rnp->qsmaskinit == 0)
		return 0;

	rsp->boost = 1;
	if (rnp->boost_kthread_task != NULL)
		return 0;
	t = kthread_create(rcu_boost_kthread, (void *)rnp,
			   "rcub/%d", rnp_index);
	if (IS_ERR(t))
		return PTR_ERR(t);
	raw_spin_lock_irqsave(&rnp->lock, flags);
	rnp->boost_kthread_task = t;
	raw_spin_unlock_irqrestore(&rnp->lock, flags);
	sp.sched_priority = RCU_BOOST_PRIO;
	sched_setscheduler_nocheck(t, SCHED_FIFO, &sp);
	wake_up_process(t); /* get to TASK_INTERRUPTIBLE quickly. */
	return 0;
}

static void rcu_kthread_do_work(void)
{
	rcu_do_batch(&rcu_sched_state, &__get_cpu_var(rcu_sched_data));
	rcu_do_batch(&rcu_bh_state, &__get_cpu_var(rcu_bh_data));
	rcu_preempt_do_callbacks();
}

static void rcu_cpu_kthread_setup(unsigned int cpu)
{
	struct sched_param sp;

	sp.sched_priority = RCU_KTHREAD_PRIO;
	sched_setscheduler_nocheck(current, SCHED_FIFO, &sp);
}

static void rcu_cpu_kthread_park(unsigned int cpu)
{
	per_cpu(rcu_cpu_kthread_status, cpu) = RCU_KTHREAD_OFFCPU;
}

static int rcu_cpu_kthread_should_run(unsigned int cpu)
{
	return __get_cpu_var(rcu_cpu_has_work);
}

/*
 * Per-CPU kernel thread that invokes RCU callbacks.  This replaces the
 * RCU softirq used in flavors and configurations of RCU that do not
 * support RCU priority boosting.
 */
static void rcu_cpu_kthread(unsigned int cpu)
{
	unsigned int *statusp = &__get_cpu_var(rcu_cpu_kthread_status);
	char work, *workp = &__get_cpu_var(rcu_cpu_has_work);
	int spincnt;

	for (spincnt = 0; spincnt < 10; spincnt++) {
		trace_rcu_utilization("Start CPU kthread@rcu_wait");
		local_bh_disable();
		*statusp = RCU_KTHREAD_RUNNING;
		this_cpu_inc(rcu_cpu_kthread_loops);
		local_irq_disable();
		work = *workp;
		*workp = 0;
		local_irq_enable();
		if (work)
			rcu_kthread_do_work();
		local_bh_enable();
		if (*workp == 0) {
			trace_rcu_utilization("End CPU kthread@rcu_wait");
			*statusp = RCU_KTHREAD_WAITING;
			return;
		}
	}
	*statusp = RCU_KTHREAD_YIELDING;
	trace_rcu_utilization("Start CPU kthread@rcu_yield");
	schedule_timeout_interruptible(2);
	trace_rcu_utilization("End CPU kthread@rcu_yield");
	*statusp = RCU_KTHREAD_WAITING;
}

/*
 * Set the per-rcu_node kthread's affinity to cover all CPUs that are
 * served by the rcu_node in question.  The CPU hotplug lock is still
 * held, so the value of rnp->qsmaskinit will be stable.
 *
 * We don't include outgoingcpu in the affinity set, use -1 if there is
 * no outgoing CPU.  If there are no CPUs left in the affinity set,
 * this function allows the kthread to execute on any CPU.
 */
static void rcu_boost_kthread_setaffinity(struct rcu_node *rnp, int outgoingcpu)
{
	struct task_struct *t = rnp->boost_kthread_task;
	unsigned long mask = rnp->qsmaskinit;
	cpumask_var_t cm;
	int cpu;

	if (!t)
		return;
	if (!zalloc_cpumask_var(&cm, GFP_KERNEL))
		return;
	for (cpu = rnp->grplo; cpu <= rnp->grphi; cpu++, mask >>= 1)
		if ((mask & 0x1) && cpu != outgoingcpu)
			cpumask_set_cpu(cpu, cm);
	if (cpumask_weight(cm) == 0) {
		cpumask_setall(cm);
		for (cpu = rnp->grplo; cpu <= rnp->grphi; cpu++)
			cpumask_clear_cpu(cpu, cm);
		WARN_ON_ONCE(cpumask_weight(cm) == 0);
	}
	set_cpus_allowed_ptr(t, cm);
	free_cpumask_var(cm);
}

static struct smp_hotplug_thread rcu_cpu_thread_spec = {
	.store			= &rcu_cpu_kthread_task,
	.thread_should_run	= rcu_cpu_kthread_should_run,
	.thread_fn		= rcu_cpu_kthread,
	.thread_comm		= "rcuc/%u",
	.setup			= rcu_cpu_kthread_setup,
	.park			= rcu_cpu_kthread_park,
};

/*
 * Spawn all kthreads -- called as soon as the scheduler is running.
 */
static int __init rcu_spawn_kthreads(void)
{
	struct rcu_node *rnp;
	int cpu;

	rcu_scheduler_fully_active = 1;
	for_each_possible_cpu(cpu)
		per_cpu(rcu_cpu_has_work, cpu) = 0;
	BUG_ON(smpboot_register_percpu_thread(&rcu_cpu_thread_spec));
	rnp = rcu_get_root(rcu_state);
	(void)rcu_spawn_one_boost_kthread(rcu_state, rnp);
	if (NUM_RCU_NODES > 1) {
		rcu_for_each_leaf_node(rcu_state, rnp)
			(void)rcu_spawn_one_boost_kthread(rcu_state, rnp);
	}
	return 0;
}
early_initcall(rcu_spawn_kthreads);

static void __cpuinit rcu_prepare_kthreads(int cpu)
{
	struct rcu_data *rdp = per_cpu_ptr(rcu_state->rda, cpu);
	struct rcu_node *rnp = rdp->mynode;

	/* Fire up the incoming CPU's kthread and leaf rcu_node kthread. */
	if (rcu_scheduler_fully_active)
		(void)rcu_spawn_one_boost_kthread(rcu_state, rnp);
}

#else /* #ifdef CONFIG_RCU_BOOST */

static void rcu_initiate_boost(struct rcu_node *rnp, unsigned long flags)
{
	raw_spin_unlock_irqrestore(&rnp->lock, flags);
}

static void invoke_rcu_callbacks_kthread(void)
{
	WARN_ON_ONCE(1);
}

static bool rcu_is_callbacks_kthread(void)
{
	return false;
}

static void rcu_preempt_boost_start_gp(struct rcu_node *rnp)
{
}

static void rcu_boost_kthread_setaffinity(struct rcu_node *rnp, int outgoingcpu)
{
}

static int __init rcu_scheduler_really_started(void)
{
	rcu_scheduler_fully_active = 1;
	return 0;
}
early_initcall(rcu_scheduler_really_started);

static void __cpuinit rcu_prepare_kthreads(int cpu)
{
}

#endif /* #else #ifdef CONFIG_RCU_BOOST */

#if !defined(CONFIG_RCU_FAST_NO_HZ)

/*
 * Check to see if any future RCU-related work will need to be done
 * by the current CPU, even if none need be done immediately, returning
 * 1 if so.  This function is part of the RCU implementation; it is -not-
 * an exported member of the RCU API.
 *
 * Because we not have RCU_FAST_NO_HZ, just check whether this CPU needs
 * any flavor of RCU.
 */
int rcu_needs_cpu(int cpu, unsigned long *delta_jiffies)
{
	*delta_jiffies = ULONG_MAX;
	return rcu_cpu_has_callbacks(cpu, NULL);
}

/*
 * Because we do not have RCU_FAST_NO_HZ, don't bother cleaning up
 * after it.
 */
static void rcu_cleanup_after_idle(int cpu)
{
}

/*
 * Do the idle-entry grace-period work, which, because CONFIG_RCU_FAST_NO_HZ=n,
 * is nothing.
 */
static void rcu_prepare_for_idle(int cpu)
{
}

/*
 * Don't bother keeping a running count of the number of RCU callbacks
 * posted because CONFIG_RCU_FAST_NO_HZ=n.
 */
static void rcu_idle_count_callbacks_posted(void)
{
}

#else /* #if !defined(CONFIG_RCU_FAST_NO_HZ) */

/*
 * This code is invoked when a CPU goes idle, at which point we want
 * to have the CPU do everything required for RCU so that it can enter
 * the energy-efficient dyntick-idle mode.  This is handled by a
 * state machine implemented by rcu_prepare_for_idle() below.
 *
 * The following three proprocessor symbols control this state machine:
 *
 * RCU_IDLE_GP_DELAY gives the number of jiffies that a CPU is permitted
 *	to sleep in dyntick-idle mode with RCU callbacks pending.  This
 *	is sized to be roughly one RCU grace period.  Those energy-efficiency
 *	benchmarkers who might otherwise be tempted to set this to a large
 *	number, be warned: Setting RCU_IDLE_GP_DELAY too high can hang your
 *	system.  And if you are -that- concerned about energy efficiency,
 *	just power the system down and be done with it!
 * RCU_IDLE_LAZY_GP_DELAY gives the number of jiffies that a CPU is
 *	permitted to sleep in dyntick-idle mode with only lazy RCU
 *	callbacks pending.  Setting this too high can OOM your system.
 *
 * The values below work well in practice.  If future workloads require
 * adjustment, they can be converted into kernel config parameters, though
 * making the state machine smarter might be a better option.
 */
#define RCU_IDLE_GP_DELAY 4		/* Roughly one grace period. */
#define RCU_IDLE_LAZY_GP_DELAY (6 * HZ)	/* Roughly six seconds. */

static int rcu_idle_gp_delay = RCU_IDLE_GP_DELAY;
module_param(rcu_idle_gp_delay, int, 0644);
static int rcu_idle_lazy_gp_delay = RCU_IDLE_LAZY_GP_DELAY;
module_param(rcu_idle_lazy_gp_delay, int, 0644);

extern int tick_nohz_enabled;

/*
 * Try to advance callbacks for all flavors of RCU on the current CPU.
 * Afterwards, if there are any callbacks ready for immediate invocation,
 * return true.
 */
static bool rcu_try_advance_all_cbs(void)
{
	bool cbs_ready = false;
	struct rcu_data *rdp;
	struct rcu_node *rnp;
	struct rcu_state *rsp;

	for_each_rcu_flavor(rsp) {
		rdp = this_cpu_ptr(rsp->rda);
		rnp = rdp->mynode;

		/*
		 * Don't bother checking unless a grace period has
		 * completed since we last checked and there are
		 * callbacks not yet ready to invoke.
		 */
		if (rdp->completed != rnp->completed &&
		    rdp->nxttail[RCU_DONE_TAIL] != rdp->nxttail[RCU_NEXT_TAIL])
			rcu_process_gp_end(rsp, rdp);

		if (cpu_has_callbacks_ready_to_invoke(rdp))
			cbs_ready = true;
	}
	return cbs_ready;
}

/*
 * Allow the CPU to enter dyntick-idle mode unless it has callbacks ready
 * to invoke.  If the CPU has callbacks, try to advance them.  Tell the
 * caller to set the timeout based on whether or not there are non-lazy
 * callbacks.
 *
 * The caller must have disabled interrupts.
 */
int rcu_needs_cpu(int cpu, unsigned long *dj)
{
	struct rcu_dynticks *rdtp = &per_cpu(rcu_dynticks, cpu);

	/* Snapshot to detect later posting of non-lazy callback. */
	rdtp->nonlazy_posted_snap = rdtp->nonlazy_posted;

	/* If no callbacks, RCU doesn't need the CPU. */
	if (!rcu_cpu_has_callbacks(cpu, &rdtp->all_lazy)) {
		*dj = ULONG_MAX;
		return 0;
	}

	/* Attempt to advance callbacks. */
	if (rcu_try_advance_all_cbs()) {
		/* Some ready to invoke, so initiate later invocation. */
		invoke_rcu_core();
		return 1;
	}
	rdtp->last_accelerate = jiffies;

	/* Request timer delay depending on laziness, and round. */
	if (rdtp->all_lazy) {
		*dj = round_up(rcu_idle_gp_delay + jiffies,
			       rcu_idle_gp_delay) - jiffies;
	} else {
		*dj = round_jiffies(rcu_idle_lazy_gp_delay + jiffies) - jiffies;
	}
	return 0;
}

/*
 * Prepare a CPU for idle from an RCU perspective.  The first major task
 * is to sense whether nohz mode has been enabled or disabled via sysfs.
 * The second major task is to check to see if a non-lazy callback has
 * arrived at a CPU that previously had only lazy callbacks.  The third
 * major task is to accelerate (that is, assign grace-period numbers to)
 * any recently arrived callbacks.
 *
 * The caller must have disabled interrupts.
 */
static void rcu_prepare_for_idle(int cpu)
{
	struct rcu_data *rdp;
	struct rcu_dynticks *rdtp = &per_cpu(rcu_dynticks, cpu);
	struct rcu_node *rnp;
	struct rcu_state *rsp;
	int tne;

	/* Handle nohz enablement switches conservatively. */
	tne = ACCESS_ONCE(tick_nohz_enabled);
	if (tne != rdtp->tick_nohz_enabled_snap) {
		if (rcu_cpu_has_callbacks(cpu, NULL))
			invoke_rcu_core(); /* force nohz to see update. */
		rdtp->tick_nohz_enabled_snap = tne;
		return;
	}
	if (!tne)
		return;

	/* If this is a no-CBs CPU, no callbacks, just return. */
<<<<<<< HEAD
	if (is_nocb_cpu(cpu))
=======
	if (rcu_is_nocb_cpu(cpu))
>>>>>>> 979830a2
		return;

	/*
	 * If a non-lazy callback arrived at a CPU having only lazy
	 * callbacks, invoke RCU core for the side-effect of recalculating
	 * idle duration on re-entry to idle.
	 */
	if (rdtp->all_lazy &&
	    rdtp->nonlazy_posted != rdtp->nonlazy_posted_snap) {
		invoke_rcu_core();
		return;
	}

	/*
	 * If we have not yet accelerated this jiffy, accelerate all
	 * callbacks on this CPU.
	 */
	if (rdtp->last_accelerate == jiffies)
		return;
	rdtp->last_accelerate = jiffies;
	for_each_rcu_flavor(rsp) {
		rdp = per_cpu_ptr(rsp->rda, cpu);
		if (!*rdp->nxttail[RCU_DONE_TAIL])
			continue;
		rnp = rdp->mynode;
		raw_spin_lock(&rnp->lock); /* irqs already disabled. */
		rcu_accelerate_cbs(rsp, rnp, rdp);
		raw_spin_unlock(&rnp->lock); /* irqs remain disabled. */
	}
}

/*
 * Clean up for exit from idle.  Attempt to advance callbacks based on
 * any grace periods that elapsed while the CPU was idle, and if any
 * callbacks are now ready to invoke, initiate invocation.
 */
static void rcu_cleanup_after_idle(int cpu)
{
	struct rcu_data *rdp;
	struct rcu_state *rsp;

<<<<<<< HEAD
	if (is_nocb_cpu(cpu))
=======
	if (rcu_is_nocb_cpu(cpu))
>>>>>>> 979830a2
		return;
	rcu_try_advance_all_cbs();
	for_each_rcu_flavor(rsp) {
		rdp = per_cpu_ptr(rsp->rda, cpu);
		if (cpu_has_callbacks_ready_to_invoke(rdp))
			invoke_rcu_core();
	}
}

/*
 * Keep a running count of the number of non-lazy callbacks posted
 * on this CPU.  This running counter (which is never decremented) allows
 * rcu_prepare_for_idle() to detect when something out of the idle loop
 * posts a callback, even if an equal number of callbacks are invoked.
 * Of course, callbacks should only be posted from within a trace event
 * designed to be called from idle or from within RCU_NONIDLE().
 */
static void rcu_idle_count_callbacks_posted(void)
{
	__this_cpu_add(rcu_dynticks.nonlazy_posted, 1);
}

/*
 * Data for flushing lazy RCU callbacks at OOM time.
 */
static atomic_t oom_callback_count;
static DECLARE_WAIT_QUEUE_HEAD(oom_callback_wq);

/*
 * RCU OOM callback -- decrement the outstanding count and deliver the
 * wake-up if we are the last one.
 */
static void rcu_oom_callback(struct rcu_head *rhp)
{
	if (atomic_dec_and_test(&oom_callback_count))
		wake_up(&oom_callback_wq);
}

/*
 * Post an rcu_oom_notify callback on the current CPU if it has at
 * least one lazy callback.  This will unnecessarily post callbacks
 * to CPUs that already have a non-lazy callback at the end of their
 * callback list, but this is an infrequent operation, so accept some
 * extra overhead to keep things simple.
 */
static void rcu_oom_notify_cpu(void *unused)
{
	struct rcu_state *rsp;
	struct rcu_data *rdp;

	for_each_rcu_flavor(rsp) {
		rdp = __this_cpu_ptr(rsp->rda);
		if (rdp->qlen_lazy != 0) {
			atomic_inc(&oom_callback_count);
			rsp->call(&rdp->oom_head, rcu_oom_callback);
		}
	}
}

/*
 * If low on memory, ensure that each CPU has a non-lazy callback.
 * This will wake up CPUs that have only lazy callbacks, in turn
 * ensuring that they free up the corresponding memory in a timely manner.
 * Because an uncertain amount of memory will be freed in some uncertain
 * timeframe, we do not claim to have freed anything.
 */
static int rcu_oom_notify(struct notifier_block *self,
			  unsigned long notused, void *nfreed)
{
	int cpu;

	/* Wait for callbacks from earlier instance to complete. */
	wait_event(oom_callback_wq, atomic_read(&oom_callback_count) == 0);

	/*
	 * Prevent premature wakeup: ensure that all increments happen
	 * before there is a chance of the counter reaching zero.
	 */
	atomic_set(&oom_callback_count, 1);

	get_online_cpus();
	for_each_online_cpu(cpu) {
		smp_call_function_single(cpu, rcu_oom_notify_cpu, NULL, 1);
		cond_resched();
	}
	put_online_cpus();

	/* Unconditionally decrement: no need to wake ourselves up. */
	atomic_dec(&oom_callback_count);

	return NOTIFY_OK;
}

static struct notifier_block rcu_oom_nb = {
	.notifier_call = rcu_oom_notify
};

static int __init rcu_register_oom_notifier(void)
{
	register_oom_notifier(&rcu_oom_nb);
	return 0;
}
early_initcall(rcu_register_oom_notifier);

#endif /* #else #if !defined(CONFIG_RCU_FAST_NO_HZ) */

#ifdef CONFIG_RCU_CPU_STALL_INFO

#ifdef CONFIG_RCU_FAST_NO_HZ

static void print_cpu_stall_fast_no_hz(char *cp, int cpu)
{
	struct rcu_dynticks *rdtp = &per_cpu(rcu_dynticks, cpu);
	unsigned long nlpd = rdtp->nonlazy_posted - rdtp->nonlazy_posted_snap;

	sprintf(cp, "last_accelerate: %04lx/%04lx, nonlazy_posted: %ld, %c%c",
		rdtp->last_accelerate & 0xffff, jiffies & 0xffff,
		ulong2long(nlpd),
		rdtp->all_lazy ? 'L' : '.',
		rdtp->tick_nohz_enabled_snap ? '.' : 'D');
}

#else /* #ifdef CONFIG_RCU_FAST_NO_HZ */

static void print_cpu_stall_fast_no_hz(char *cp, int cpu)
{
	*cp = '\0';
}

#endif /* #else #ifdef CONFIG_RCU_FAST_NO_HZ */

/* Initiate the stall-info list. */
static void print_cpu_stall_info_begin(void)
{
	printk(KERN_CONT "\n");
}

/*
 * Print out diagnostic information for the specified stalled CPU.
 *
 * If the specified CPU is aware of the current RCU grace period
 * (flavor specified by rsp), then print the number of scheduling
 * clock interrupts the CPU has taken during the time that it has
 * been aware.  Otherwise, print the number of RCU grace periods
 * that this CPU is ignorant of, for example, "1" if the CPU was
 * aware of the previous grace period.
 *
 * Also print out idle and (if CONFIG_RCU_FAST_NO_HZ) idle-entry info.
 */
static void print_cpu_stall_info(struct rcu_state *rsp, int cpu)
{
	char fast_no_hz[72];
	struct rcu_data *rdp = per_cpu_ptr(rsp->rda, cpu);
	struct rcu_dynticks *rdtp = rdp->dynticks;
	char *ticks_title;
	unsigned long ticks_value;

	if (rsp->gpnum == rdp->gpnum) {
		ticks_title = "ticks this GP";
		ticks_value = rdp->ticks_this_gp;
	} else {
		ticks_title = "GPs behind";
		ticks_value = rsp->gpnum - rdp->gpnum;
	}
	print_cpu_stall_fast_no_hz(fast_no_hz, cpu);
	printk(KERN_ERR "\t%d: (%lu %s) idle=%03x/%llx/%d softirq=%u/%u %s\n",
	       cpu, ticks_value, ticks_title,
	       atomic_read(&rdtp->dynticks) & 0xfff,
	       rdtp->dynticks_nesting, rdtp->dynticks_nmi_nesting,
	       rdp->softirq_snap, kstat_softirqs_cpu(RCU_SOFTIRQ, cpu),
	       fast_no_hz);
}

/* Terminate the stall-info list. */
static void print_cpu_stall_info_end(void)
{
	printk(KERN_ERR "\t");
}

/* Zero ->ticks_this_gp for all flavors of RCU. */
static void zero_cpu_stall_ticks(struct rcu_data *rdp)
{
	rdp->ticks_this_gp = 0;
	rdp->softirq_snap = kstat_softirqs_cpu(RCU_SOFTIRQ, smp_processor_id());
}

/* Increment ->ticks_this_gp for all flavors of RCU. */
static void increment_cpu_stall_ticks(void)
{
	struct rcu_state *rsp;

	for_each_rcu_flavor(rsp)
		__this_cpu_ptr(rsp->rda)->ticks_this_gp++;
}

#else /* #ifdef CONFIG_RCU_CPU_STALL_INFO */

static void print_cpu_stall_info_begin(void)
{
	printk(KERN_CONT " {");
}

static void print_cpu_stall_info(struct rcu_state *rsp, int cpu)
{
	printk(KERN_CONT " %d", cpu);
}

static void print_cpu_stall_info_end(void)
{
	printk(KERN_CONT "} ");
}

static void zero_cpu_stall_ticks(struct rcu_data *rdp)
{
}

static void increment_cpu_stall_ticks(void)
{
}

#endif /* #else #ifdef CONFIG_RCU_CPU_STALL_INFO */

#ifdef CONFIG_RCU_NOCB_CPU

/*
 * Offload callback processing from the boot-time-specified set of CPUs
 * specified by rcu_nocb_mask.  For each CPU in the set, there is a
 * kthread created that pulls the callbacks from the corresponding CPU,
 * waits for a grace period to elapse, and invokes the callbacks.
 * The no-CBs CPUs do a wake_up() on their kthread when they insert
 * a callback into any empty list, unless the rcu_nocb_poll boot parameter
 * has been specified, in which case each kthread actively polls its
 * CPU.  (Which isn't so great for energy efficiency, but which does
 * reduce RCU's overhead on that CPU.)
 *
 * This is intended to be used in conjunction with Frederic Weisbecker's
 * adaptive-idle work, which would seriously reduce OS jitter on CPUs
 * running CPU-bound user-mode computations.
 *
 * Offloading of callback processing could also in theory be used as
 * an energy-efficiency measure because CPUs with no RCU callbacks
 * queued are more aggressive about entering dyntick-idle mode.
 */


/* Parse the boot-time rcu_nocb_mask CPU list from the kernel parameters. */
static int __init rcu_nocb_setup(char *str)
{
	alloc_bootmem_cpumask_var(&rcu_nocb_mask);
	have_rcu_nocb_mask = true;
	cpulist_parse(str, rcu_nocb_mask);
	return 1;
}
__setup("rcu_nocbs=", rcu_nocb_setup);

static int __init parse_rcu_nocb_poll(char *arg)
{
	rcu_nocb_poll = 1;
	return 0;
}
early_param("rcu_nocb_poll", parse_rcu_nocb_poll);

/*
 * Do any no-CBs CPUs need another grace period?
 *
 * Interrupts must be disabled.  If the caller does not hold the root
 * rnp_node structure's ->lock, the results are advisory only.
 */
static int rcu_nocb_needs_gp(struct rcu_state *rsp)
{
	struct rcu_node *rnp = rcu_get_root(rsp);

	return rnp->need_future_gp[(ACCESS_ONCE(rnp->completed) + 1) & 0x1];
}

/*
 * Wake up any no-CBs CPUs' kthreads that were waiting on the just-ended
 * grace period.
 */
static void rcu_nocb_gp_cleanup(struct rcu_state *rsp, struct rcu_node *rnp)
{
	wake_up_all(&rnp->nocb_gp_wq[rnp->completed & 0x1]);
}

/*
 * Set the root rcu_node structure's ->need_future_gp field
 * based on the sum of those of all rcu_node structures.  This does
 * double-count the root rcu_node structure's requests, but this
 * is necessary to handle the possibility of a rcu_nocb_kthread()
 * having awakened during the time that the rcu_node structures
 * were being updated for the end of the previous grace period.
 */
static void rcu_nocb_gp_set(struct rcu_node *rnp, int nrq)
{
	rnp->need_future_gp[(rnp->completed + 1) & 0x1] += nrq;
}

static void rcu_init_one_nocb(struct rcu_node *rnp)
{
	init_waitqueue_head(&rnp->nocb_gp_wq[0]);
	init_waitqueue_head(&rnp->nocb_gp_wq[1]);
}

/* Is the specified CPU a no-CPUs CPU? */
bool rcu_is_nocb_cpu(int cpu)
{
	if (have_rcu_nocb_mask)
		return cpumask_test_cpu(cpu, rcu_nocb_mask);
	return false;
}

/*
 * Enqueue the specified string of rcu_head structures onto the specified
 * CPU's no-CBs lists.  The CPU is specified by rdp, the head of the
 * string by rhp, and the tail of the string by rhtp.  The non-lazy/lazy
 * counts are supplied by rhcount and rhcount_lazy.
 *
 * If warranted, also wake up the kthread servicing this CPUs queues.
 */
static void __call_rcu_nocb_enqueue(struct rcu_data *rdp,
				    struct rcu_head *rhp,
				    struct rcu_head **rhtp,
				    int rhcount, int rhcount_lazy)
{
	int len;
	struct rcu_head **old_rhpp;
	struct task_struct *t;

	/* Enqueue the callback on the nocb list and update counts. */
	old_rhpp = xchg(&rdp->nocb_tail, rhtp);
	ACCESS_ONCE(*old_rhpp) = rhp;
	atomic_long_add(rhcount, &rdp->nocb_q_count);
	atomic_long_add(rhcount_lazy, &rdp->nocb_q_count_lazy);

	/* If we are not being polled and there is a kthread, awaken it ... */
	t = ACCESS_ONCE(rdp->nocb_kthread);
	if (rcu_nocb_poll | !t)
		return;
	len = atomic_long_read(&rdp->nocb_q_count);
	if (old_rhpp == &rdp->nocb_head) {
		wake_up(&rdp->nocb_wq); /* ... only if queue was empty ... */
		rdp->qlen_last_fqs_check = 0;
	} else if (len > rdp->qlen_last_fqs_check + qhimark) {
		wake_up_process(t); /* ... or if many callbacks queued. */
		rdp->qlen_last_fqs_check = LONG_MAX / 2;
	}
	return;
}

/*
 * This is a helper for __call_rcu(), which invokes this when the normal
 * callback queue is inoperable.  If this is not a no-CBs CPU, this
 * function returns failure back to __call_rcu(), which can complain
 * appropriately.
 *
 * Otherwise, this function queues the callback where the corresponding
 * "rcuo" kthread can find it.
 */
static bool __call_rcu_nocb(struct rcu_data *rdp, struct rcu_head *rhp,
			    bool lazy)
{

	if (!rcu_is_nocb_cpu(rdp->cpu))
		return 0;
	__call_rcu_nocb_enqueue(rdp, rhp, &rhp->next, 1, lazy);
	if (__is_kfree_rcu_offset((unsigned long)rhp->func))
		trace_rcu_kfree_callback(rdp->rsp->name, rhp,
					 (unsigned long)rhp->func,
					 rdp->qlen_lazy, rdp->qlen);
	else
		trace_rcu_callback(rdp->rsp->name, rhp,
				   rdp->qlen_lazy, rdp->qlen);
	return 1;
}

/*
 * Adopt orphaned callbacks on a no-CBs CPU, or return 0 if this is
 * not a no-CBs CPU.
 */
static bool __maybe_unused rcu_nocb_adopt_orphan_cbs(struct rcu_state *rsp,
						     struct rcu_data *rdp)
{
	long ql = rsp->qlen;
	long qll = rsp->qlen_lazy;

	/* If this is not a no-CBs CPU, tell the caller to do it the old way. */
	if (!rcu_is_nocb_cpu(smp_processor_id()))
		return 0;
	rsp->qlen = 0;
	rsp->qlen_lazy = 0;

	/* First, enqueue the donelist, if any.  This preserves CB ordering. */
	if (rsp->orphan_donelist != NULL) {
		__call_rcu_nocb_enqueue(rdp, rsp->orphan_donelist,
					rsp->orphan_donetail, ql, qll);
		ql = qll = 0;
		rsp->orphan_donelist = NULL;
		rsp->orphan_donetail = &rsp->orphan_donelist;
	}
	if (rsp->orphan_nxtlist != NULL) {
		__call_rcu_nocb_enqueue(rdp, rsp->orphan_nxtlist,
					rsp->orphan_nxttail, ql, qll);
		ql = qll = 0;
		rsp->orphan_nxtlist = NULL;
		rsp->orphan_nxttail = &rsp->orphan_nxtlist;
	}
	return 1;
}

/*
 * If necessary, kick off a new grace period, and either way wait
 * for a subsequent grace period to complete.
 */
static void rcu_nocb_wait_gp(struct rcu_data *rdp)
{
	unsigned long c;
	bool d;
	unsigned long flags;
	struct rcu_node *rnp = rdp->mynode;

	raw_spin_lock_irqsave(&rnp->lock, flags);
	c = rcu_start_future_gp(rnp, rdp);
	raw_spin_unlock_irqrestore(&rnp->lock, flags);

	/*
	 * Wait for the grace period.  Do so interruptibly to avoid messing
	 * up the load average.
	 */
	trace_rcu_future_gp(rnp, rdp, c, "StartWait");
	for (;;) {
		wait_event_interruptible(
			rnp->nocb_gp_wq[c & 0x1],
			(d = ULONG_CMP_GE(ACCESS_ONCE(rnp->completed), c)));
		if (likely(d))
			break;
		flush_signals(current);
		trace_rcu_future_gp(rnp, rdp, c, "ResumeWait");
	}
	trace_rcu_future_gp(rnp, rdp, c, "EndWait");
	smp_mb(); /* Ensure that CB invocation happens after GP end. */
}

/*
 * Per-rcu_data kthread, but only for no-CBs CPUs.  Each kthread invokes
 * callbacks queued by the corresponding no-CBs CPU.
 */
static int rcu_nocb_kthread(void *arg)
{
	int c, cl;
	struct rcu_head *list;
	struct rcu_head *next;
	struct rcu_head **tail;
	struct rcu_data *rdp = arg;

	/* Each pass through this loop invokes one batch of callbacks */
	for (;;) {
		/* If not polling, wait for next batch of callbacks. */
		if (!rcu_nocb_poll)
			wait_event_interruptible(rdp->nocb_wq, rdp->nocb_head);
		list = ACCESS_ONCE(rdp->nocb_head);
		if (!list) {
			schedule_timeout_interruptible(1);
			flush_signals(current);
			continue;
		}

		/*
		 * Extract queued callbacks, update counts, and wait
		 * for a grace period to elapse.
		 */
		ACCESS_ONCE(rdp->nocb_head) = NULL;
		tail = xchg(&rdp->nocb_tail, &rdp->nocb_head);
		c = atomic_long_xchg(&rdp->nocb_q_count, 0);
		cl = atomic_long_xchg(&rdp->nocb_q_count_lazy, 0);
		ACCESS_ONCE(rdp->nocb_p_count) += c;
		ACCESS_ONCE(rdp->nocb_p_count_lazy) += cl;
		rcu_nocb_wait_gp(rdp);

		/* Each pass through the following loop invokes a callback. */
		trace_rcu_batch_start(rdp->rsp->name, cl, c, -1);
		c = cl = 0;
		while (list) {
			next = list->next;
			/* Wait for enqueuing to complete, if needed. */
			while (next == NULL && &list->next != tail) {
				schedule_timeout_interruptible(1);
				next = list->next;
			}
			debug_rcu_head_unqueue(list);
			local_bh_disable();
			if (__rcu_reclaim(rdp->rsp->name, list))
				cl++;
			c++;
			local_bh_enable();
			list = next;
		}
		trace_rcu_batch_end(rdp->rsp->name, c, !!list, 0, 0, 1);
		ACCESS_ONCE(rdp->nocb_p_count) -= c;
		ACCESS_ONCE(rdp->nocb_p_count_lazy) -= cl;
		rdp->n_nocbs_invoked += c;
	}
	return 0;
}

/* Initialize per-rcu_data variables for no-CBs CPUs. */
static void __init rcu_boot_init_nocb_percpu_data(struct rcu_data *rdp)
{
	rdp->nocb_tail = &rdp->nocb_head;
	init_waitqueue_head(&rdp->nocb_wq);
}

/* Create a kthread for each RCU flavor for each no-CBs CPU. */
static void __init rcu_spawn_nocb_kthreads(struct rcu_state *rsp)
{
	int cpu;
	struct rcu_data *rdp;
	struct task_struct *t;

	if (rcu_nocb_mask == NULL)
		return;
	for_each_cpu(cpu, rcu_nocb_mask) {
		rdp = per_cpu_ptr(rsp->rda, cpu);
		t = kthread_run(rcu_nocb_kthread, rdp,
				"rcuo%c/%d", rsp->abbr, cpu);
		BUG_ON(IS_ERR(t));
		ACCESS_ONCE(rdp->nocb_kthread) = t;
	}
}

/* Prevent __call_rcu() from enqueuing callbacks on no-CBs CPUs */
static bool init_nocb_callback_list(struct rcu_data *rdp)
{
	if (rcu_nocb_mask == NULL ||
	    !cpumask_test_cpu(rdp->cpu, rcu_nocb_mask))
		return false;
	rdp->nxttail[RCU_NEXT_TAIL] = NULL;
	return true;
<<<<<<< HEAD
}

#else /* #ifdef CONFIG_RCU_NOCB_CPU */

static int rcu_nocb_needs_gp(struct rcu_state *rsp)
{
	return 0;
}

static void rcu_nocb_gp_cleanup(struct rcu_state *rsp, struct rcu_node *rnp)
{
}

static void rcu_nocb_gp_set(struct rcu_node *rnp, int nrq)
{
}

static void rcu_init_one_nocb(struct rcu_node *rnp)
=======
}

#else /* #ifdef CONFIG_RCU_NOCB_CPU */

static int rcu_nocb_needs_gp(struct rcu_state *rsp)
{
	return 0;
}

static void rcu_nocb_gp_cleanup(struct rcu_state *rsp, struct rcu_node *rnp)
>>>>>>> 979830a2
{
}

static void rcu_nocb_gp_set(struct rcu_node *rnp, int nrq)
{
}

static void rcu_init_one_nocb(struct rcu_node *rnp)
{
}

static bool __call_rcu_nocb(struct rcu_data *rdp, struct rcu_head *rhp,
			    bool lazy)
{
	return 0;
}

static bool __maybe_unused rcu_nocb_adopt_orphan_cbs(struct rcu_state *rsp,
						     struct rcu_data *rdp)
{
	return 0;
}

static void __init rcu_boot_init_nocb_percpu_data(struct rcu_data *rdp)
{
}

static void __init rcu_spawn_nocb_kthreads(struct rcu_state *rsp)
{
}

static bool init_nocb_callback_list(struct rcu_data *rdp)
{
	return false;
}
<<<<<<< HEAD
=======

#endif /* #else #ifdef CONFIG_RCU_NOCB_CPU */
>>>>>>> 979830a2

/*
 * An adaptive-ticks CPU can potentially execute in kernel mode for an
 * arbitrarily long period of time with the scheduling-clock tick turned
 * off.  RCU will be paying attention to this CPU because it is in the
 * kernel, but the CPU cannot be guaranteed to be executing the RCU state
 * machine because the scheduling-clock tick has been disabled.  Therefore,
 * if an adaptive-ticks CPU is failing to respond to the current grace
 * period and has not be idle from an RCU perspective, kick it.
 */
static void rcu_kick_nohz_cpu(int cpu)
{
#ifdef CONFIG_NO_HZ_FULL
	if (tick_nohz_full_cpu(cpu))
		smp_send_reschedule(cpu);
#endif /* #ifdef CONFIG_NO_HZ_FULL */
}<|MERGE_RESOLUTION|>--- conflicted
+++ resolved
@@ -1706,11 +1706,7 @@
 		return;
 
 	/* If this is a no-CBs CPU, no callbacks, just return. */
-<<<<<<< HEAD
-	if (is_nocb_cpu(cpu))
-=======
 	if (rcu_is_nocb_cpu(cpu))
->>>>>>> 979830a2
 		return;
 
 	/*
@@ -1752,11 +1748,7 @@
 	struct rcu_data *rdp;
 	struct rcu_state *rsp;
 
-<<<<<<< HEAD
-	if (is_nocb_cpu(cpu))
-=======
 	if (rcu_is_nocb_cpu(cpu))
->>>>>>> 979830a2
 		return;
 	rcu_try_advance_all_cbs();
 	for_each_rcu_flavor(rsp) {
@@ -2294,7 +2286,6 @@
 		return false;
 	rdp->nxttail[RCU_NEXT_TAIL] = NULL;
 	return true;
-<<<<<<< HEAD
 }
 
 #else /* #ifdef CONFIG_RCU_NOCB_CPU */
@@ -2305,26 +2296,6 @@
 }
 
 static void rcu_nocb_gp_cleanup(struct rcu_state *rsp, struct rcu_node *rnp)
-{
-}
-
-static void rcu_nocb_gp_set(struct rcu_node *rnp, int nrq)
-{
-}
-
-static void rcu_init_one_nocb(struct rcu_node *rnp)
-=======
-}
-
-#else /* #ifdef CONFIG_RCU_NOCB_CPU */
-
-static int rcu_nocb_needs_gp(struct rcu_state *rsp)
-{
-	return 0;
-}
-
-static void rcu_nocb_gp_cleanup(struct rcu_state *rsp, struct rcu_node *rnp)
->>>>>>> 979830a2
 {
 }
 
@@ -2360,11 +2331,8 @@
 {
 	return false;
 }
-<<<<<<< HEAD
-=======
 
 #endif /* #else #ifdef CONFIG_RCU_NOCB_CPU */
->>>>>>> 979830a2
 
 /*
  * An adaptive-ticks CPU can potentially execute in kernel mode for an
