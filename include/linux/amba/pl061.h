--- conflicted
+++ resolved
@@ -7,11 +7,7 @@
 	unsigned	gpio_base;
 
 	/* number of the first IRQ.
-<<<<<<< HEAD
-	 * If the IRQ functionality in not desired this must be set to NO_IRQ.
-=======
 	 * If the IRQ functionality in not desired this must be set to 0.
->>>>>>> dcd6c922
 	 */
 	unsigned	irq_base;
 
