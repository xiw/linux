--- conflicted
+++ resolved
@@ -1156,10 +1156,6 @@
 extern int blk_throtl_init(struct request_queue *q);
 extern void blk_throtl_exit(struct request_queue *q);
 extern int blk_throtl_bio(struct request_queue *q, struct bio **bio);
-<<<<<<< HEAD
-extern void throtl_shutdown_timer_wq(struct request_queue *q);
-=======
->>>>>>> 0ce790e7
 #else /* CONFIG_BLK_DEV_THROTTLING */
 static inline int blk_throtl_bio(struct request_queue *q, struct bio **bio)
 {
@@ -1168,10 +1164,6 @@
 
 static inline int blk_throtl_init(struct request_queue *q) { return 0; }
 static inline int blk_throtl_exit(struct request_queue *q) { return 0; }
-<<<<<<< HEAD
-static inline void throtl_shutdown_timer_wq(struct request_queue *q) {}
-=======
->>>>>>> 0ce790e7
 #endif /* CONFIG_BLK_DEV_THROTTLING */
 
 #define MODULE_ALIAS_BLOCKDEV(major,minor) \
