--- conflicted
+++ resolved
@@ -208,29 +208,6 @@
 	return mxc_gpio_init(imx_gpio_ports, ARRAY_SIZE(imx_gpio_ports));
 }
 
-<<<<<<< HEAD
-static struct resource mx25_fec_resources[] = {
-	{
-		.start	= MX25_FEC_BASE_ADDR,
-		.end	= MX25_FEC_BASE_ADDR + 0xfff,
-		.flags	= IORESOURCE_MEM,
-	},
-	{
-		.start	= MX25_INT_FEC,
-		.end	= MX25_INT_FEC,
-		.flags	= IORESOURCE_IRQ,
-	},
-};
-
-struct platform_device mx25_fec_device = {
-	.name	= "fec",
-	.id	= 0,
-	.num_resources	= ARRAY_SIZE(mx25_fec_resources),
-	.resource	= mx25_fec_resources,
-};
-
-=======
->>>>>>> 45f53cc9
 static struct resource mx25_rtc_resources[] = {
 	{
 		.start	= MX25_DRYICE_BASE_ADDR,
@@ -308,47 +285,6 @@
 	.resource	= mx25_kpp_resources,
 };
 
-<<<<<<< HEAD
-static struct resource imx_ssi_resources0[] = {
-	{
-		.start	= MX25_SSI1_BASE_ADDR,
-		.end	= MX25_SSI1_BASE_ADDR + 0x3fff,
-		.flags	= IORESOURCE_MEM,
-	}, {
-		.start	= MX25_INT_SSI1,
-		.end	= MX25_INT_SSI1,
-		.flags	= IORESOURCE_IRQ,
-	},
-};
-
-static struct resource imx_ssi_resources1[] = {
-	{
-		.start	= MX25_SSI2_BASE_ADDR,
-		.end	= MX25_SSI2_BASE_ADDR + 0x3fff,
-		.flags	= IORESOURCE_MEM
-	}, {
-		.start	= MX25_INT_SSI2,
-		.end	= MX25_INT_SSI2,
-		.flags	= IORESOURCE_IRQ,
-	},
-};
-
-struct platform_device imx_ssi_device0 = {
-	.name = "imx-ssi",
-	.id = 0,
-	.num_resources = ARRAY_SIZE(imx_ssi_resources0),
-	.resource = imx_ssi_resources0,
-};
-
-struct platform_device imx_ssi_device1 = {
-	.name = "imx-ssi",
-	.id = 1,
-	.num_resources = ARRAY_SIZE(imx_ssi_resources1),
-	.resource = imx_ssi_resources1,
-};
-
-=======
->>>>>>> 45f53cc9
 static struct resource mx25_csi_resources[] = {
 	{
 		.start	= MX25_CSI_BASE_ADDR,
