--- conflicted
+++ resolved
@@ -201,11 +201,7 @@
 static struct resource nor_flash_resources[] = {
 	[0]	= {
 		.start	= 0x20000000, /* CS0 shadow instead of regular CS0 */
-<<<<<<< HEAD
-		.end	= 0x28000000 - 1, /* needed by USB MASK ROM boot */		
-=======
 		.end	= 0x28000000 - 1, /* needed by USB MASK ROM boot */
->>>>>>> dcd6c922
 		.flags	= IORESOURCE_MEM,
 	}
 };
@@ -1217,8 +1213,6 @@
 static void __init ap4evb_map_io(void)
 {
 	iotable_init(ap4evb_io_desc, ARRAY_SIZE(ap4evb_io_desc));
-	/* DMA memory at 0xf6000000 - 0xffdfffff */
-	init_consistent_dma_size(158 << 20);
 
 	/* setup early devices and console here as well */
 	sh7372_add_early_devices();
