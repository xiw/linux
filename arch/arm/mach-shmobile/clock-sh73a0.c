--- conflicted
+++ resolved
@@ -234,11 +234,6 @@
 	[DIV4_M1] = DIV4(FRQCRA, 4, 0x1dff, 0),
 	[DIV4_M2] = DIV4(FRQCRA, 0, 0x1dff, 0),
 	[DIV4_Z] = SH_CLK_DIV4(&pll0_clk, FRQCRB, 24, 0x97f, 0),
-<<<<<<< HEAD
-	[DIV4_ZTR] = DIV4(FRQCRB, 20, 0xdff, 0),
-	[DIV4_ZT] = DIV4(FRQCRB, 16, 0xdff, 0),
-=======
->>>>>>> 8b85143e
 	[DIV4_ZX] = DIV4(FRQCRB, 12, 0xdff, 0),
 	[DIV4_HP] = DIV4(FRQCRB, 4, 0xdff, 0),
 };
