/*
 * arch/arm/mach-tegra/common.c
 *
 * Copyright (C) 2010 Google, Inc.
 *
 * Author:
 *	Colin Cross <ccross@android.com>
 *
 * This software is licensed under the terms of the GNU General Public
 * License version 2, as published by the Free Software Foundation, and
 * may be copied, distributed, and modified under those terms.
 *
 * This program is distributed in the hope that it will be useful,
 * but WITHOUT ANY WARRANTY; without even the implied warranty of
 * MERCHANTABILITY or FITNESS FOR A PARTICULAR PURPOSE.  See the
 * GNU General Public License for more details.
 *
 */

#include <linux/init.h>
#include <linux/io.h>
#include <linux/clk.h>
#include <linux/delay.h>
#include <linux/of_irq.h>

#include <asm/hardware/cache-l2x0.h>
#include <asm/hardware/gic.h>

#include <mach/iomap.h>
#include <mach/system.h>

#include "board.h"
#include "clock.h"
#include "fuse.h"

#ifdef CONFIG_OF
static const struct of_device_id tegra_dt_irq_match[] __initconst = {
	{ .compatible = "arm,cortex-a9-gic", .data = gic_of_init },
	{ }
};

void __init tegra_dt_init_irq(void)
{
	tegra_init_irq();
	of_irq_init(tegra_dt_irq_match);
}
#endif

void tegra_assert_system_reset(char mode, const char *cmd)
{
	void __iomem *reset = IO_ADDRESS(TEGRA_PMC_BASE + 0);
	u32 reg;

	reg = readl_relaxed(reset);
	reg |= 0x10;
	writel_relaxed(reg, reset);
}

#ifdef CONFIG_ARCH_TEGRA_2x_SOC
static __initdata struct tegra_clk_init_table tegra20_clk_init_table[] = {
	/* name		parent		rate		enabled */
	{ "clk_m",	NULL,		0,		true },
	{ "pll_p",	"clk_m",	216000000,	true },
	{ "pll_p_out1",	"pll_p",	28800000,	true },
	{ "pll_p_out2",	"pll_p",	48000000,	true },
	{ "pll_p_out3",	"pll_p",	72000000,	true },
	{ "pll_p_out4",	"pll_p",	108000000,	true },
	{ "sclk",	"pll_p_out4",	108000000,	true },
	{ "hclk",	"sclk",		108000000,	true },
	{ "pclk",	"hclk",		54000000,	true },
	{ "csite",	NULL,		0,		true },
	{ "emc",	NULL,		0,		true },
	{ "cpu",	NULL,		0,		true },
	{ NULL,		NULL,		0,		0},
};
#endif

<<<<<<< HEAD
static void __init tegra_init_cache(void)
=======
static void __init tegra_init_cache(u32 tag_latency, u32 data_latency)
>>>>>>> dcd6c922
{
#ifdef CONFIG_CACHE_L2X0
	void __iomem *p = IO_ADDRESS(TEGRA_ARM_PERIF_BASE) + 0x3000;
	u32 aux_ctrl, cache_type;

	writel_relaxed(tag_latency, p + L2X0_TAG_LATENCY_CTRL);
	writel_relaxed(data_latency, p + L2X0_DATA_LATENCY_CTRL);

	cache_type = readl(p + L2X0_CACHE_TYPE);
	aux_ctrl = (cache_type & 0x700) << (17-8);
	aux_ctrl |= 0x6C000001;

	l2x0_init(p, aux_ctrl, 0x8200c3fe);
#endif

}

#ifdef CONFIG_ARCH_TEGRA_2x_SOC
void __init tegra20_init_early(void)
{
	tegra_init_fuse();
	tegra2_init_clocks();
	tegra_clk_init_from_table(tegra20_clk_init_table);
	tegra_init_cache(0x331, 0x441);
}
#endif
#ifdef CONFIG_ARCH_TEGRA_3x_SOC
void __init tegra30_init_early(void)
{
	tegra_init_cache(0x441, 0x551);
}
#endif<|MERGE_RESOLUTION|>--- conflicted
+++ resolved
@@ -75,11 +75,7 @@
 };
 #endif
 
-<<<<<<< HEAD
-static void __init tegra_init_cache(void)
-=======
 static void __init tegra_init_cache(u32 tag_latency, u32 data_latency)
->>>>>>> dcd6c922
 {
 #ifdef CONFIG_CACHE_L2X0
 	void __iomem *p = IO_ADDRESS(TEGRA_ARM_PERIF_BASE) + 0x3000;
