/dts-v1/;

/include/ "tegra20.dtsi"

/ {
	model = "NVIDIA Tegra20 Harmony evaluation board";
	compatible = "nvidia,harmony", "nvidia,tegra20";

	memory {
		reg = <0x00000000 0x40000000>;
	};

	host1x {
		hdmi {
			status = "okay";

			vdd-supply = <&hdmi_vdd_reg>;
			pll-supply = <&hdmi_pll_reg>;

			nvidia,ddc-i2c-bus = <&hdmi_ddc>;
			nvidia,hpd-gpio = <&gpio 111 0>; /* PN7 */
		};
	};

	pinmux {
		pinctrl-names = "default";
		pinctrl-0 = <&state_default>;

		state_default: pinmux {
			ata {
				nvidia,pins = "ata";
				nvidia,function = "ide";
			};
			atb {
				nvidia,pins = "atb", "gma", "gme";
				nvidia,function = "sdio4";
			};
			atc {
				nvidia,pins = "atc";
				nvidia,function = "nand";
			};
			atd {
				nvidia,pins = "atd", "ate", "gmb", "gmd", "gpu",
					"spia", "spib", "spic";
				nvidia,function = "gmi";
			};
			cdev1 {
				nvidia,pins = "cdev1";
				nvidia,function = "plla_out";
			};
			cdev2 {
				nvidia,pins = "cdev2";
				nvidia,function = "pllp_out4";
			};
			crtp {
				nvidia,pins = "crtp";
				nvidia,function = "crt";
			};
			csus {
				nvidia,pins = "csus";
				nvidia,function = "vi_sensor_clk";
			};
			dap1 {
				nvidia,pins = "dap1";
				nvidia,function = "dap1";
			};
			dap2 {
				nvidia,pins = "dap2";
				nvidia,function = "dap2";
			};
			dap3 {
				nvidia,pins = "dap3";
				nvidia,function = "dap3";
			};
			dap4 {
				nvidia,pins = "dap4";
				nvidia,function = "dap4";
			};
			ddc {
				nvidia,pins = "ddc";
				nvidia,function = "i2c2";
			};
			dta {
				nvidia,pins = "dta", "dtd";
				nvidia,function = "sdio2";
			};
			dtb {
				nvidia,pins = "dtb", "dtc", "dte";
				nvidia,function = "rsvd1";
			};
			dtf {
				nvidia,pins = "dtf";
				nvidia,function = "i2c3";
			};
			gmc {
				nvidia,pins = "gmc";
				nvidia,function = "uartd";
			};
			gpu7 {
				nvidia,pins = "gpu7";
				nvidia,function = "rtck";
			};
			gpv {
				nvidia,pins = "gpv", "slxa", "slxk";
				nvidia,function = "pcie";
			};
			hdint {
				nvidia,pins = "hdint", "pta";
				nvidia,function = "hdmi";
			};
			i2cp {
				nvidia,pins = "i2cp";
				nvidia,function = "i2cp";
			};
			irrx {
				nvidia,pins = "irrx", "irtx";
				nvidia,function = "uarta";
			};
			kbca {
				nvidia,pins = "kbca", "kbcb", "kbcc", "kbcd",
					"kbce", "kbcf";
				nvidia,function = "kbc";
			};
			lcsn {
				nvidia,pins = "lcsn", "ld0", "ld1", "ld2",
					"ld3", "ld4", "ld5", "ld6", "ld7",
					"ld8", "ld9", "ld10", "ld11", "ld12",
					"ld13", "ld14", "ld15", "ld16", "ld17",
					"ldc", "ldi", "lhp0", "lhp1", "lhp2",
					"lhs", "lm0", "lm1", "lpp", "lpw0",
					"lpw1", "lpw2", "lsc0", "lsc1", "lsck",
					"lsda", "lsdi", "lspi", "lvp0", "lvp1",
					"lvs";
				nvidia,function = "displaya";
			};
			owc {
				nvidia,pins = "owc", "spdi", "spdo", "uac";
				nvidia,function = "rsvd2";
			};
			pmc {
				nvidia,pins = "pmc";
				nvidia,function = "pwr_on";
			};
			rm {
				nvidia,pins = "rm";
				nvidia,function = "i2c1";
			};
			sdb {
				nvidia,pins = "sdb", "sdc", "sdd";
				nvidia,function = "pwm";
			};
			sdio1 {
				nvidia,pins = "sdio1";
				nvidia,function = "sdio1";
			};
			slxc {
				nvidia,pins = "slxc", "slxd";
				nvidia,function = "spdif";
			};
			spid {
				nvidia,pins = "spid", "spie", "spif";
				nvidia,function = "spi1";
			};
			spig {
				nvidia,pins = "spig", "spih";
				nvidia,function = "spi2_alt";
			};
			uaa {
				nvidia,pins = "uaa", "uab", "uda";
				nvidia,function = "ulpi";
			};
			uad {
				nvidia,pins = "uad";
				nvidia,function = "irda";
			};
			uca {
				nvidia,pins = "uca", "ucb";
				nvidia,function = "uartc";
			};
			conf_ata {
				nvidia,pins = "ata", "atb", "atc", "atd", "ate",
					"cdev1", "cdev2", "dap1", "dtb", "gma",
					"gmb", "gmc", "gmd", "gme", "gpu7",
					"gpv", "i2cp", "pta", "rm", "slxa",
					"slxk", "spia", "spib", "uac";
				nvidia,pull = <0>;
				nvidia,tristate = <0>;
			};
			conf_ck32 {
				nvidia,pins = "ck32", "ddrc", "pmca", "pmcb",
					"pmcc", "pmcd", "pmce", "xm2c", "xm2d";
				nvidia,pull = <0>;
			};
			conf_csus {
				nvidia,pins = "csus", "spid", "spif";
				nvidia,pull = <1>;
				nvidia,tristate = <1>;
			};
			conf_crtp {
				nvidia,pins = "crtp", "dap2", "dap3", "dap4",
					"dtc", "dte", "dtf", "gpu", "sdio1",
					"slxc", "slxd", "spdi", "spdo", "spig",
					"uda";
				nvidia,pull = <0>;
				nvidia,tristate = <1>;
			};
			conf_ddc {
				nvidia,pins = "ddc", "dta", "dtd", "kbca",
					"kbcb", "kbcc", "kbcd", "kbce", "kbcf",
					"sdc";
				nvidia,pull = <2>;
				nvidia,tristate = <0>;
			};
			conf_hdint {
				nvidia,pins = "hdint", "lcsn", "ldc", "lm1",
					"lpw1", "lsc1", "lsck", "lsda", "lsdi",
					"lvp0", "owc", "sdb";
				nvidia,tristate = <1>;
			};
			conf_irrx {
				nvidia,pins = "irrx", "irtx", "sdd", "spic",
					"spie", "spih", "uaa", "uab", "uad",
					"uca", "ucb";
				nvidia,pull = <2>;
				nvidia,tristate = <1>;
			};
			conf_lc {
				nvidia,pins = "lc", "ls";
				nvidia,pull = <2>;
			};
			conf_ld0 {
				nvidia,pins = "ld0", "ld1", "ld2", "ld3", "ld4",
					"ld5", "ld6", "ld7", "ld8", "ld9",
					"ld10", "ld11", "ld12", "ld13", "ld14",
					"ld15", "ld16", "ld17", "ldi", "lhp0",
					"lhp1", "lhp2", "lhs", "lm0", "lpp",
					"lpw0", "lpw2", "lsc0", "lspi", "lvp1",
					"lvs", "pmc";
				nvidia,tristate = <0>;
			};
			conf_ld17_0 {
				nvidia,pins = "ld17_0", "ld19_18", "ld21_20",
					"ld23_22";
				nvidia,pull = <1>;
			};
		};
	};

	i2s@70002800 {
		status = "okay";
	};

	serial@70006300 {
		status = "okay";
	};

	i2c@7000c000 {
		status = "okay";
		clock-frequency = <400000>;

		wm8903: wm8903@1a {
			compatible = "wlf,wm8903";
			reg = <0x1a>;
			interrupt-parent = <&gpio>;
			interrupts = <187 0x04>;

			gpio-controller;
			#gpio-cells = <2>;

			micdet-cfg = <0>;
			micdet-delay = <100>;
			gpio-cfg = <0xffffffff 0xffffffff 0 0xffffffff 0xffffffff>;
		};
	};

	hdmi_ddc: i2c@7000c400 {
		status = "okay";
		clock-frequency = <100000>;
	};

	i2c@7000c500 {
		status = "okay";
		clock-frequency = <400000>;
	};

	i2c@7000d000 {
		status = "okay";
		clock-frequency = <400000>;

		pmic: tps6586x@34 {
			compatible = "ti,tps6586x";
			reg = <0x34>;
			interrupts = <0 86 0x4>;

			ti,system-power-controller;

			#gpio-cells = <2>;
			gpio-controller;

			sys-supply = <&vdd_5v0_reg>;
			vin-sm0-supply = <&sys_reg>;
			vin-sm1-supply = <&sys_reg>;
			vin-sm2-supply = <&sys_reg>;
			vinldo01-supply = <&sm2_reg>;
			vinldo23-supply = <&sm2_reg>;
			vinldo4-supply = <&sm2_reg>;
			vinldo678-supply = <&sm2_reg>;
			vinldo9-supply = <&sm2_reg>;

			regulators {
				sys_reg: sys {
					regulator-name = "vdd_sys";
					regulator-always-on;
				};

				sm0 {
					regulator-name = "vdd_sm0,vdd_core";
					regulator-min-microvolt = <1200000>;
					regulator-max-microvolt = <1200000>;
					regulator-always-on;
				};

				sm1 {
					regulator-name = "vdd_sm1,vdd_cpu";
					regulator-min-microvolt = <1000000>;
					regulator-max-microvolt = <1000000>;
					regulator-always-on;
				};

				sm2_reg: sm2 {
					regulator-name = "vdd_sm2,vin_ldo*";
					regulator-min-microvolt = <3700000>;
					regulator-max-microvolt = <3700000>;
					regulator-always-on;
				};

				ldo0 {
					regulator-name = "vdd_ldo0,vddio_pex_clk";
					regulator-min-microvolt = <3300000>;
					regulator-max-microvolt = <3300000>;
				};

				ldo1 {
					regulator-name = "vdd_ldo1,avdd_pll*";
					regulator-min-microvolt = <1100000>;
					regulator-max-microvolt = <1100000>;
					regulator-always-on;
				};

				ldo2 {
					regulator-name = "vdd_ldo2,vdd_rtc";
					regulator-min-microvolt = <1200000>;
					regulator-max-microvolt = <1200000>;
				};

				ldo3 {
					regulator-name = "vdd_ldo3,avdd_usb*";
					regulator-min-microvolt = <3300000>;
					regulator-max-microvolt = <3300000>;
					regulator-always-on;
				};

				ldo4 {
					regulator-name = "vdd_ldo4,avdd_osc,vddio_sys";
					regulator-min-microvolt = <1800000>;
					regulator-max-microvolt = <1800000>;
					regulator-always-on;
				};

				ldo5 {
					regulator-name = "vdd_ldo5,vcore_mmc";
					regulator-min-microvolt = <2850000>;
					regulator-max-microvolt = <2850000>;
					regulator-always-on;
				};

				ldo6 {
					regulator-name = "vdd_ldo6,avdd_vdac";
					regulator-min-microvolt = <1800000>;
					regulator-max-microvolt = <1800000>;
				};

				hdmi_vdd_reg: ldo7 {
					regulator-name = "vdd_ldo7,avdd_hdmi";
					regulator-min-microvolt = <3300000>;
					regulator-max-microvolt = <3300000>;
				};

				hdmi_pll_reg: ldo8 {
					regulator-name = "vdd_ldo8,avdd_hdmi_pll";
					regulator-min-microvolt = <1800000>;
					regulator-max-microvolt = <1800000>;
				};

				ldo9 {
					regulator-name = "vdd_ldo9,avdd_2v85,vdd_ddr_rx";
					regulator-min-microvolt = <2850000>;
					regulator-max-microvolt = <2850000>;
					regulator-always-on;
				};

				ldo_rtc {
					regulator-name = "vdd_rtc_out,vdd_cell";
					regulator-min-microvolt = <3300000>;
					regulator-max-microvolt = <3300000>;
					regulator-always-on;
				};
			};
		};

		temperature-sensor@4c {
			compatible = "adi,adt7461";
			reg = <0x4c>;
		};
	};

	pmc {
		nvidia,invert-interrupt;
		nvidia,suspend-mode = <2>;
		nvidia,cpu-pwr-good-time = <5000>;
		nvidia,cpu-pwr-off-time = <5000>;
		nvidia,core-pwr-good-time = <3845 3845>;
		nvidia,core-pwr-off-time = <3875>;
		nvidia,sys-clock-req-active-high;
	};

	usb@c5000000 {
		status = "okay";
	};

	usb@c5004000 {
		status = "okay";
		nvidia,phy-reset-gpio = <&gpio 169 0>; /* gpio PV1 */
	};

	usb@c5008000 {
		status = "okay";
	};

	usb-phy@c5004400 {
		nvidia,phy-reset-gpio = <&gpio 169 0>; /* gpio PV1 */
	};

	sdhci@c8000200 {
		status = "okay";
		cd-gpios = <&gpio 69 1>; /* gpio PI5 */
		wp-gpios = <&gpio 57 0>; /* gpio PH1 */
		power-gpios = <&gpio 155 0>; /* gpio PT3 */
		bus-width = <4>;
	};

	sdhci@c8000600 {
		status = "okay";
		cd-gpios = <&gpio 58 1>; /* gpio PH2 */
		wp-gpios = <&gpio 59 0>; /* gpio PH3 */
		power-gpios = <&gpio 70 0>; /* gpio PI6 */
		bus-width = <8>;
	};

	clocks {
		compatible = "simple-bus";
		#address-cells = <1>;
		#size-cells = <0>;

		clk32k_in: clock {
			compatible = "fixed-clock";
			reg=<0>;
			#clock-cells = <0>;
			clock-frequency = <32768>;
		};
	};

<<<<<<< HEAD
=======
	gpio-keys {
		compatible = "gpio-keys";

		power {
			label = "Power";
			gpios = <&gpio 170 1>; /* gpio PV2, active low */
			linux,code = <116>; /* KEY_POWER */
			gpio-key,wakeup;
		};
	};

>>>>>>> 662478d0
	kbc {
		status = "okay";
		nvidia,debounce-delay-ms = <2>;
		nvidia,repeat-delay-ms = <160>;
		nvidia,kbc-row-pins = <0 1 2 3 4 5 6 7 8 9 10 11 12 13 14 15>;
		nvidia,kbc-col-pins = <16 17 18 19 20 21 22 23>;
		linux,keymap = <0x00020011	/* KEY_W */
				0x0003001F	/* KEY_S */
				0x0004001E	/* KEY_A */
				0x0005002C	/* KEY_Z */
				0x000701D0	/* KEY_FN */
				0x0107008B	/* KEY_MENU */
				0x02060038	/* KEY_LEFTALT */
				0x02070064	/* KEY_RIGHTALT */
				0x03000006	/* KEY_5 */
				0x03010005	/* KEY_4 */
				0x03020013	/* KEY_R */
				0x03030012	/* KEY_E */
				0x03040021	/* KEY_F */
				0x03050020	/* KEY_D */
				0x0306002D	/* KEY_X */
				0x04000008	/* KEY_7 */
				0x04010007	/* KEY_6 */
				0x04020014	/* KEY_T */
				0x04030023	/* KEY_H */
				0x04040022	/* KEY_G */
				0x0405002F	/* KEY_V */
				0x0406002E	/* KEY_C */
				0x04070039	/* KEY_SPACE */
				0x0500000A	/* KEY_9 */
				0x05010009	/* KEY_8 */
				0x05020016	/* KEY_U */
				0x05030015	/* KEY_Y */
				0x05040024	/* KEY_J */
				0x05050031	/* KEY_N */
				0x05060030	/* KEY_B */
				0x0507002B	/* KEY_BACKSLASH */
				0x0600000C	/* KEY_MINUS */
				0x0601000B	/* KEY_0 */
				0x06020018	/* KEY_O */
				0x06030017	/* KEY_I */
				0x06040026	/* KEY_L */
				0x06050025	/* KEY_K */
				0x06060033	/* KEY_COMMA */
				0x06070032	/* KEY_M */
				0x0701000D	/* KEY_EQUAL */
				0x0702001B	/* KEY_RIGHTBRACE */
				0x0703001C	/* KEY_ENTER */
				0x0707008B	/* KEY_MENU */
				0x0804002A	/* KEY_LEFTSHIFT */
				0x08050036	/* KEY_RIGHTSHIFT */
				0x0905001D	/* KEY_LEFTCTRL */
				0x09070061	/* KEY_RIGHTCTRL */
				0x0B00001A	/* KEY_LEFTBRACE */
				0x0B010019	/* KEY_P */
				0x0B020028	/* KEY_APOSTROPHE */
				0x0B030027	/* KEY_SEMICOLON */
				0x0B040035	/* KEY_SLASH */
				0x0B050034	/* KEY_DOT */
				0x0C000044	/* KEY_F10 */
				0x0C010043	/* KEY_F9 */
				0x0C02000E	/* KEY_BACKSPACE */
				0x0C030004	/* KEY_3 */
				0x0C040003	/* KEY_2 */
				0x0C050067	/* KEY_UP */
				0x0C0600D2	/* KEY_PRINT */
				0x0C070077	/* KEY_PAUSE */
				0x0D00006E	/* KEY_INSERT */
				0x0D01006F	/* KEY_DELETE */
				0x0D030068	/* KEY_PAGEUP */
				0x0D04006D	/* KEY_PAGEDOWN */
				0x0D05006A	/* KEY_RIGHT */
				0x0D06006C	/* KEY_DOWN */
				0x0D070069	/* KEY_LEFT */
				0x0E000057	/* KEY_F11 */
				0x0E010058	/* KEY_F12 */
				0x0E020042	/* KEY_F8 */
				0x0E030010	/* KEY_Q */
				0x0E04003E	/* KEY_F4 */
				0x0E05003D	/* KEY_F3 */
				0x0E060002	/* KEY_1 */
				0x0E070041	/* KEY_F7 */
				0x0F000001	/* KEY_ESC */
				0x0F010029	/* KEY_GRAVE */
				0x0F02003F	/* KEY_F5 */
				0x0F03000F	/* KEY_TAB */
				0x0F04003B	/* KEY_F1 */
				0x0F05003C	/* KEY_F2 */
				0x0F06003A	/* KEY_CAPSLOCK */
				0x0F070040	/* KEY_F6 */
				0x14000047	/* KEY_KP7 */
				0x15000049	/* KEY_KP9 */
				0x15010048	/* KEY_KP8 */
				0x1502004B	/* KEY_KP4 */
				0x1504004F	/* KEY_KP1 */
				0x1601004E	/* KEY_KPSLASH */
				0x1602004D	/* KEY_KP6 */
				0x1603004C	/* KEY_KP5 */
				0x16040051	/* KEY_KP3 */
				0x16050050	/* KEY_KP2 */
				0x16070052	/* KEY_KP0 */
				0x1B010037	/* KEY_KPASTERISK */
				0x1B03004A	/* KEY_KPMINUS */
				0x1B04004E	/* KEY_KPPLUS */
				0x1B050053	/* KEY_KPDOT */
				0x1C050073	/* KEY_VOLUMEUP */
				0x1D030066	/* KEY_HOME */
				0x1D04006B	/* KEY_END */
				0x1D0500E1	/* KEY_BRIGHTNESSUP */
				0x1D060072	/* KEY_VOLUMEDOWN */
				0x1D0700E0	/* KEY_BRIGHTNESSDOWN */
				0x1E000045	/* KEY_NUMLOCK */
				0x1E010046	/* KEY_SCROLLLOCK */
				0x1E020071	/* KEY_MUTE */
				0x1F0400D6>;	/* KEY_QUESTION */
	};

	regulators {
		compatible = "simple-bus";
		#address-cells = <1>;
		#size-cells = <0>;

		vdd_5v0_reg: regulator@0 {
			compatible = "regulator-fixed";
			reg = <0>;
			regulator-name = "vdd_5v0";
			regulator-min-microvolt = <5000000>;
			regulator-max-microvolt = <5000000>;
			regulator-always-on;
		};

		regulator@1 {
			compatible = "regulator-fixed";
			reg = <1>;
			regulator-name = "vdd_1v5";
			regulator-min-microvolt = <1500000>;
			regulator-max-microvolt = <1500000>;
			gpio = <&pmic 0 0>;
		};

		regulator@2 {
			compatible = "regulator-fixed";
			reg = <2>;
			regulator-name = "vdd_1v2";
			regulator-min-microvolt = <1200000>;
			regulator-max-microvolt = <1200000>;
			gpio = <&pmic 1 0>;
			enable-active-high;
		};

		regulator@3 {
			compatible = "regulator-fixed";
			reg = <3>;
			regulator-name = "vdd_1v05";
			regulator-min-microvolt = <1050000>;
			regulator-max-microvolt = <1050000>;
			gpio = <&pmic 2 0>;
			enable-active-high;
			/* Hack until board-harmony-pcie.c is removed */
			status = "disabled";
		};

		regulator@4 {
			compatible = "regulator-fixed";
			reg = <4>;
			regulator-name = "vdd_pnl";
			regulator-min-microvolt = <2800000>;
			regulator-max-microvolt = <2800000>;
			gpio = <&gpio 22 0>; /* gpio PC6 */
			enable-active-high;
		};

		regulator@5 {
			compatible = "regulator-fixed";
			reg = <5>;
			regulator-name = "vdd_bl";
			regulator-min-microvolt = <2800000>;
			regulator-max-microvolt = <2800000>;
			gpio = <&gpio 176 0>; /* gpio PW0 */
			enable-active-high;
		};
	};

	sound {
		compatible = "nvidia,tegra-audio-wm8903-harmony",
			     "nvidia,tegra-audio-wm8903";
		nvidia,model = "NVIDIA Tegra Harmony";

		nvidia,audio-routing =
			"Headphone Jack", "HPOUTR",
			"Headphone Jack", "HPOUTL",
			"Int Spk", "ROP",
			"Int Spk", "RON",
			"Int Spk", "LOP",
			"Int Spk", "LON",
			"Mic Jack", "MICBIAS",
			"IN1L", "Mic Jack";

		nvidia,i2s-controller = <&tegra_i2s1>;
		nvidia,audio-codec = <&wm8903>;

		nvidia,spkr-en-gpios = <&wm8903 2 0>;
		nvidia,hp-det-gpios = <&gpio 178 0>; /* gpio PW2 */
		nvidia,int-mic-en-gpios = <&gpio 184 0>; /*gpio PX0 */
		nvidia,ext-mic-en-gpios = <&gpio 185 0>; /* gpio PX1 */

		clocks = <&tegra_car 112>, <&tegra_car 113>, <&tegra_car 94>;
		clock-names = "pll_a", "pll_a_out0", "mclk";
	};
};<|MERGE_RESOLUTION|>--- conflicted
+++ resolved
@@ -470,8 +470,6 @@
 		};
 	};
 
-<<<<<<< HEAD
-=======
 	gpio-keys {
 		compatible = "gpio-keys";
 
@@ -483,7 +481,6 @@
 		};
 	};
 
->>>>>>> 662478d0
 	kbc {
 		status = "okay";
 		nvidia,debounce-delay-ms = <2>;
