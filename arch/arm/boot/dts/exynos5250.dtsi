/*
 * SAMSUNG EXYNOS5250 SoC device tree source
 *
 * Copyright (c) 2012 Samsung Electronics Co., Ltd.
 *		http://www.samsung.com
 *
 * SAMSUNG EXYNOS5250 SoC device nodes are listed in this file.
 * EXYNOS5250 based board files can include this file and provide
 * values for board specfic bindings.
 *
 * Note: This file does not include device nodes for all the controllers in
 * EXYNOS5250 SoC. As device tree coverage for EXYNOS5250 increases,
 * additional nodes can be added to this file.
 *
 * This program is free software; you can redistribute it and/or modify
 * it under the terms of the GNU General Public License version 2 as
 * published by the Free Software Foundation.
*/

/include/ "skeleton.dtsi"
/include/ "exynos5250-pinctrl.dtsi"

/ {
	compatible = "samsung,exynos5250";
	interrupt-parent = <&gic>;

	aliases {
		spi0 = &spi_0;
		spi1 = &spi_1;
		spi2 = &spi_2;
		gsc0 = &gsc_0;
		gsc1 = &gsc_1;
		gsc2 = &gsc_2;
		gsc3 = &gsc_3;
		mshc0 = &dwmmc_0;
		mshc1 = &dwmmc_1;
		mshc2 = &dwmmc_2;
		mshc3 = &dwmmc_3;
		i2c0 = &i2c_0;
		i2c1 = &i2c_1;
		i2c2 = &i2c_2;
		i2c3 = &i2c_3;
		i2c4 = &i2c_4;
		i2c5 = &i2c_5;
		i2c6 = &i2c_6;
		i2c7 = &i2c_7;
		i2c8 = &i2c_8;
		pinctrl0 = &pinctrl_0;
		pinctrl1 = &pinctrl_1;
		pinctrl2 = &pinctrl_2;
		pinctrl3 = &pinctrl_3;
	};

<<<<<<< HEAD
=======
	chipid@10000000 {
		compatible = "samsung,exynos4210-chipid";
		reg = <0x10000000 0x100>;
	};

>>>>>>> 775c4f66
	pd_gsc: gsc-power-domain@0x10044000 {
		compatible = "samsung,exynos4210-pd";
		reg = <0x10044000 0x20>;
	};

	pd_mfc: mfc-power-domain@0x10044040 {
		compatible = "samsung,exynos4210-pd";
		reg = <0x10044040 0x20>;
	};

	clock: clock-controller@0x10010000 {
		compatible = "samsung,exynos5250-clock";
		reg = <0x10010000 0x30000>;
		#clock-cells = <1>;
	};

	gic:interrupt-controller@10481000 {
		compatible = "arm,cortex-a15-gic", "arm,cortex-a9-gic";
		#interrupt-cells = <3>;
		interrupt-controller;
		reg = <0x10481000 0x1000>,
		      <0x10482000 0x1000>,
		      <0x10484000 0x2000>,
		      <0x10486000 0x2000>;
		interrupts = <1 9 0xf04>;
	};

	timer {
		compatible = "arm,armv7-timer";
		interrupts = <1 13 0xf08>,
			     <1 14 0xf08>,
			     <1 11 0xf08>,
			     <1 10 0xf08>;
	};

	combiner:interrupt-controller@10440000 {
		compatible = "samsung,exynos4210-combiner";
		#interrupt-cells = <2>;
		interrupt-controller;
		samsung,combiner-nr = <32>;
		reg = <0x10440000 0x1000>;
		interrupts = <0 0 0>, <0 1 0>, <0 2 0>, <0 3 0>,
			     <0 4 0>, <0 5 0>, <0 6 0>, <0 7 0>,
			     <0 8 0>, <0 9 0>, <0 10 0>, <0 11 0>,
			     <0 12 0>, <0 13 0>, <0 14 0>, <0 15 0>,
			     <0 16 0>, <0 17 0>, <0 18 0>, <0 19 0>,
			     <0 20 0>, <0 21 0>, <0 22 0>, <0 23 0>,
			     <0 24 0>, <0 25 0>, <0 26 0>, <0 27 0>,
			     <0 28 0>, <0 29 0>, <0 30 0>, <0 31 0>;
	};

	mct@101C0000 {
		compatible = "samsung,exynos4210-mct";
		reg = <0x101C0000 0x800>;
		interrupt-controller;
		#interrups-cells = <2>;
		interrupt-parent = <&mct_map>;
		interrupts = <0 0>, <1 0>, <2 0>, <3 0>,
			     <4 0>, <5 0>;
		clocks = <&clock 1>, <&clock 335>;
		clock-names = "fin_pll", "mct";

		mct_map: mct-map {
			#interrupt-cells = <2>;
			#address-cells = <0>;
			#size-cells = <0>;
			interrupt-map = <0x0 0 &combiner 23 3>,
					<0x1 0 &combiner 23 4>,
					<0x2 0 &combiner 25 2>,
					<0x3 0 &combiner 25 3>,
					<0x4 0 &gic 0 120 0>,
					<0x5 0 &gic 0 121 0>;
		};
	};

	pinctrl_0: pinctrl@11400000 {
		compatible = "samsung,exynos5250-pinctrl";
		reg = <0x11400000 0x1000>;
		interrupts = <0 46 0>;

		wakup_eint: wakeup-interrupt-controller {
			compatible = "samsung,exynos4210-wakeup-eint";
			interrupt-parent = <&gic>;
			interrupts = <0 32 0>;
		};
	};

	pinctrl_1: pinctrl@13400000 {
		compatible = "samsung,exynos5250-pinctrl";
		reg = <0x13400000 0x1000>;
		interrupts = <0 45 0>;
	};

	pinctrl_2: pinctrl@10d10000 {
		compatible = "samsung,exynos5250-pinctrl";
		reg = <0x10d10000 0x1000>;
		interrupts = <0 50 0>;
	};

	pinctrl_3: pinctrl@03680000 {
		compatible = "samsung,exynos5250-pinctrl";
		reg = <0x0368000 0x1000>;
		interrupts = <0 47 0>;
	};

<<<<<<< HEAD
	pmu {
		compatible = "arm,cortex-a15-pmu";
		interrupt-parent = <&combiner>;
		interrupts = <1 2>, <22 4>;
	};

=======
>>>>>>> 775c4f66
	watchdog {
		compatible = "samsung,s3c2410-wdt";
		reg = <0x101D0000 0x100>;
		interrupts = <0 42 0>;
		clocks = <&clock 336>;
		clock-names = "watchdog";
	};

	codec@11000000 {
		compatible = "samsung,mfc-v6";
		reg = <0x11000000 0x10000>;
		interrupts = <0 96 0>;
		samsung,power-domain = <&pd_mfc>;
	};

	rtc {
		compatible = "samsung,s3c6410-rtc";
		reg = <0x101E0000 0x100>;
		interrupts = <0 43 0>, <0 44 0>;
		clocks = <&clock 337>;
		clock-names = "rtc";
<<<<<<< HEAD
		status = "disabled";
=======
>>>>>>> 775c4f66
	};

	tmu@10060000 {
		compatible = "samsung,exynos5250-tmu";
		reg = <0x10060000 0x100>;
		interrupts = <0 65 0>;
		clocks = <&clock 338>;
		clock-names = "tmu_apbif";
	};

	serial@12C00000 {
		compatible = "samsung,exynos4210-uart";
		reg = <0x12C00000 0x100>;
		interrupts = <0 51 0>;
		clocks = <&clock 289>, <&clock 146>;
		clock-names = "uart", "clk_uart_baud0";
	};

	serial@12C10000 {
		compatible = "samsung,exynos4210-uart";
		reg = <0x12C10000 0x100>;
		interrupts = <0 52 0>;
		clocks = <&clock 290>, <&clock 147>;
		clock-names = "uart", "clk_uart_baud0";
	};

	serial@12C20000 {
		compatible = "samsung,exynos4210-uart";
		reg = <0x12C20000 0x100>;
		interrupts = <0 53 0>;
		clocks = <&clock 291>, <&clock 148>;
		clock-names = "uart", "clk_uart_baud0";
	};

	serial@12C30000 {
		compatible = "samsung,exynos4210-uart";
		reg = <0x12C30000 0x100>;
		interrupts = <0 54 0>;
		clocks = <&clock 292>, <&clock 149>;
		clock-names = "uart", "clk_uart_baud0";
	};

	sata@122F0000 {
		compatible = "samsung,exynos5-sata-ahci";
		reg = <0x122F0000 0x1ff>;
		interrupts = <0 115 0>;
		clocks = <&clock 277>, <&clock 143>;
		clock-names = "sata", "sclk_sata";
	};

	sata-phy@12170000 {
		compatible = "samsung,exynos5-sata-phy";
		reg = <0x12170000 0x1ff>;
	};

	i2c_0: i2c@12C60000 {
		compatible = "samsung,s3c2440-i2c";
		reg = <0x12C60000 0x100>;
		interrupts = <0 56 0>;
		#address-cells = <1>;
		#size-cells = <0>;
		clocks = <&clock 294>;
		clock-names = "i2c";
		pinctrl-names = "default";
		pinctrl-0 = <&i2c0_bus>;
	};

	i2c_1: i2c@12C70000 {
		compatible = "samsung,s3c2440-i2c";
		reg = <0x12C70000 0x100>;
		interrupts = <0 57 0>;
		#address-cells = <1>;
		#size-cells = <0>;
		clocks = <&clock 295>;
		clock-names = "i2c";
		pinctrl-names = "default";
		pinctrl-0 = <&i2c1_bus>;
	};

	i2c_2: i2c@12C80000 {
		compatible = "samsung,s3c2440-i2c";
		reg = <0x12C80000 0x100>;
		interrupts = <0 58 0>;
		#address-cells = <1>;
		#size-cells = <0>;
		clocks = <&clock 296>;
		clock-names = "i2c";
		pinctrl-names = "default";
		pinctrl-0 = <&i2c2_bus>;
	};

	i2c_3: i2c@12C90000 {
		compatible = "samsung,s3c2440-i2c";
		reg = <0x12C90000 0x100>;
		interrupts = <0 59 0>;
		#address-cells = <1>;
		#size-cells = <0>;
		clocks = <&clock 297>;
		clock-names = "i2c";
		pinctrl-names = "default";
		pinctrl-0 = <&i2c3_bus>;
	};

	i2c_4: i2c@12CA0000 {
		compatible = "samsung,s3c2440-i2c";
		reg = <0x12CA0000 0x100>;
		interrupts = <0 60 0>;
		#address-cells = <1>;
		#size-cells = <0>;
		clocks = <&clock 298>;
		clock-names = "i2c";
		pinctrl-names = "default";
		pinctrl-0 = <&i2c4_bus>;
	};

	i2c_5: i2c@12CB0000 {
		compatible = "samsung,s3c2440-i2c";
		reg = <0x12CB0000 0x100>;
		interrupts = <0 61 0>;
		#address-cells = <1>;
		#size-cells = <0>;
		clocks = <&clock 299>;
		clock-names = "i2c";
		pinctrl-names = "default";
		pinctrl-0 = <&i2c5_bus>;
	};

	i2c_6: i2c@12CC0000 {
		compatible = "samsung,s3c2440-i2c";
		reg = <0x12CC0000 0x100>;
		interrupts = <0 62 0>;
		#address-cells = <1>;
		#size-cells = <0>;
		clocks = <&clock 300>;
		clock-names = "i2c";
		pinctrl-names = "default";
		pinctrl-0 = <&i2c6_bus>;
	};

	i2c_7: i2c@12CD0000 {
		compatible = "samsung,s3c2440-i2c";
		reg = <0x12CD0000 0x100>;
		interrupts = <0 63 0>;
		#address-cells = <1>;
		#size-cells = <0>;
		clocks = <&clock 301>;
		clock-names = "i2c";
		pinctrl-names = "default";
		pinctrl-0 = <&i2c7_bus>;
	};

	i2c_8: i2c@12CE0000 {
		compatible = "samsung,s3c2440-hdmiphy-i2c";
		reg = <0x12CE0000 0x1000>;
		interrupts = <0 64 0>;
		#address-cells = <1>;
		#size-cells = <0>;
		clocks = <&clock 302>;
		clock-names = "i2c";
	};

	i2c@121D0000 {
                compatible = "samsung,exynos5-sata-phy-i2c";
                reg = <0x121D0000 0x100>;
                #address-cells = <1>;
                #size-cells = <0>;
		clocks = <&clock 288>;
		clock-names = "i2c";
	};

	spi_0: spi@12d20000 {
		compatible = "samsung,exynos4210-spi";
		reg = <0x12d20000 0x100>;
		interrupts = <0 66 0>;
		dmas = <&pdma0 5
			&pdma0 4>;
		dma-names = "tx", "rx";
		#address-cells = <1>;
		#size-cells = <0>;
		clocks = <&clock 304>, <&clock 154>;
		clock-names = "spi", "spi_busclk0";
		pinctrl-names = "default";
		pinctrl-0 = <&spi0_bus>;
	};

	spi_1: spi@12d30000 {
		compatible = "samsung,exynos4210-spi";
		reg = <0x12d30000 0x100>;
		interrupts = <0 67 0>;
		dmas = <&pdma1 5
			&pdma1 4>;
		dma-names = "tx", "rx";
		#address-cells = <1>;
		#size-cells = <0>;
		clocks = <&clock 305>, <&clock 155>;
		clock-names = "spi", "spi_busclk0";
		pinctrl-names = "default";
		pinctrl-0 = <&spi1_bus>;
	};

	spi_2: spi@12d40000 {
		compatible = "samsung,exynos4210-spi";
		reg = <0x12d40000 0x100>;
		interrupts = <0 68 0>;
		dmas = <&pdma0 7
			&pdma0 6>;
		dma-names = "tx", "rx";
		#address-cells = <1>;
		#size-cells = <0>;
		clocks = <&clock 306>, <&clock 156>;
		clock-names = "spi", "spi_busclk0";
		pinctrl-names = "default";
		pinctrl-0 = <&spi2_bus>;
	};

	dwmmc_0: dwmmc0@12200000 {
		compatible = "samsung,exynos5250-dw-mshc";
		reg = <0x12200000 0x1000>;
		interrupts = <0 75 0>;
		#address-cells = <1>;
		#size-cells = <0>;
		clocks = <&clock 280>, <&clock 139>;
		clock-names = "biu", "ciu";
	};

	dwmmc_1: dwmmc1@12210000 {
		compatible = "samsung,exynos5250-dw-mshc";
		reg = <0x12210000 0x1000>;
		interrupts = <0 76 0>;
		#address-cells = <1>;
		#size-cells = <0>;
		clocks = <&clock 281>, <&clock 140>;
		clock-names = "biu", "ciu";
	};

	dwmmc_2: dwmmc2@12220000 {
		compatible = "samsung,exynos5250-dw-mshc";
		reg = <0x12220000 0x1000>;
		interrupts = <0 77 0>;
		#address-cells = <1>;
		#size-cells = <0>;
		clocks = <&clock 282>, <&clock 141>;
		clock-names = "biu", "ciu";
	};

	dwmmc_3: dwmmc3@12230000 {
		compatible = "samsung,exynos5250-dw-mshc";
		reg = <0x12230000 0x1000>;
		interrupts = <0 78 0>;
		#address-cells = <1>;
		#size-cells = <0>;
		clocks = <&clock 283>, <&clock 142>;
		clock-names = "biu", "ciu";
	};

	i2s0: i2s@03830000 {
		compatible = "samsung,i2s-v5";
		reg = <0x03830000 0x100>;
		dmas = <&pdma0 10
			&pdma0 9
			&pdma0 8>;
		dma-names = "tx", "rx", "tx-sec";
		samsung,supports-6ch;
		samsung,supports-rstclr;
		samsung,supports-secdai;
		samsung,idma-addr = <0x03000000>;
		pinctrl-names = "default";
		pinctrl-0 = <&i2s0_bus>;
	};

	i2s1: i2s@12D60000 {
		compatible = "samsung,i2s-v5";
		reg = <0x12D60000 0x100>;
		dmas = <&pdma1 12
			&pdma1 11>;
		dma-names = "tx", "rx";
		pinctrl-names = "default";
		pinctrl-0 = <&i2s1_bus>;
	};

	i2s2: i2s@12D70000 {
		compatible = "samsung,i2s-v5";
		reg = <0x12D70000 0x100>;
		dmas = <&pdma0 12
			&pdma0 11>;
		dma-names = "tx", "rx";
		pinctrl-names = "default";
		pinctrl-0 = <&i2s2_bus>;
	};

	usb@12110000 {
		compatible = "samsung,exynos4210-ehci";
		reg = <0x12110000 0x100>;
		interrupts = <0 71 0>;

		clocks = <&clock 285>;
		clock-names = "usbhost";
	};

	usb@12120000 {
		compatible = "samsung,exynos4210-ohci";
		reg = <0x12120000 0x100>;
		interrupts = <0 71 0>;

		clocks = <&clock 285>;
		clock-names = "usbhost";
	};

	amba {
		#address-cells = <1>;
		#size-cells = <1>;
		compatible = "arm,amba-bus";
		interrupt-parent = <&gic>;
		ranges;

		pdma0: pdma@121A0000 {
			compatible = "arm,pl330", "arm,primecell";
			reg = <0x121A0000 0x1000>;
			interrupts = <0 34 0>;
			clocks = <&clock 275>;
			clock-names = "apb_pclk";
			#dma-cells = <1>;
			#dma-channels = <8>;
			#dma-requests = <32>;
		};

		pdma1: pdma@121B0000 {
			compatible = "arm,pl330", "arm,primecell";
			reg = <0x121B0000 0x1000>;
			interrupts = <0 35 0>;
			clocks = <&clock 276>;
			clock-names = "apb_pclk";
			#dma-cells = <1>;
			#dma-channels = <8>;
			#dma-requests = <32>;
		};

		mdma0: mdma@10800000 {
			compatible = "arm,pl330", "arm,primecell";
			reg = <0x10800000 0x1000>;
			interrupts = <0 33 0>;
			clocks = <&clock 271>;
			clock-names = "apb_pclk";
			#dma-cells = <1>;
			#dma-channels = <8>;
			#dma-requests = <1>;
		};

		mdma1: mdma@11C10000 {
			compatible = "arm,pl330", "arm,primecell";
			reg = <0x11C10000 0x1000>;
			interrupts = <0 124 0>;
			clocks = <&clock 271>;
			clock-names = "apb_pclk";
			#dma-cells = <1>;
			#dma-channels = <8>;
			#dma-requests = <1>;
		};
	};

	gsc_0:  gsc@0x13e00000 {
		compatible = "samsung,exynos5-gsc";
		reg = <0x13e00000 0x1000>;
		interrupts = <0 85 0>;
		samsung,power-domain = <&pd_gsc>;
		clocks = <&clock 256>;
		clock-names = "gscl";
	};

	gsc_1:  gsc@0x13e10000 {
		compatible = "samsung,exynos5-gsc";
		reg = <0x13e10000 0x1000>;
		interrupts = <0 86 0>;
		samsung,power-domain = <&pd_gsc>;
		clocks = <&clock 257>;
		clock-names = "gscl";
	};

	gsc_2:  gsc@0x13e20000 {
		compatible = "samsung,exynos5-gsc";
		reg = <0x13e20000 0x1000>;
		interrupts = <0 87 0>;
		samsung,power-domain = <&pd_gsc>;
		clocks = <&clock 258>;
		clock-names = "gscl";
	};

	gsc_3:  gsc@0x13e30000 {
		compatible = "samsung,exynos5-gsc";
		reg = <0x13e30000 0x1000>;
		interrupts = <0 88 0>;
		samsung,power-domain = <&pd_gsc>;
		clocks = <&clock 259>;
		clock-names = "gscl";
	};

	hdmi {
		compatible = "samsung,exynos5-hdmi";
		reg = <0x14530000 0x70000>;
		interrupts = <0 95 0>;
		clocks = <&clock 333>, <&clock 136>, <&clock 137>,
				<&clock 333>, <&clock 333>;
		clock-names = "hdmi", "sclk_hdmi", "sclk_pixel",
				"sclk_hdmiphy", "hdmiphy";
	};

	mixer {
		compatible = "samsung,exynos5-mixer";
		reg = <0x14450000 0x10000>;
		interrupts = <0 94 0>;
	};

	dp-controller {
		compatible = "samsung,exynos5-dp";
		reg = <0x145b0000 0x1000>;
		interrupts = <10 3>;
		interrupt-parent = <&combiner>;
		#address-cells = <1>;
		#size-cells = <0>;

		dptx-phy {
			reg = <0x10040720>;
			samsung,enable-mask = <1>;
		};
	};

	fimd {
		compatible = "samsung,exynos5250-fimd";
		interrupt-parent = <&combiner>;
		reg = <0x14400000 0x40000>;
		interrupt-names = "fifo", "vsync", "lcd_sys";
		interrupts = <18 4>, <18 5>, <18 6>;
		clocks = <&clock 133>, <&clock 339>;
		clock-names = "sclk_fimd", "fimd";
	};
};<|MERGE_RESOLUTION|>--- conflicted
+++ resolved
@@ -51,14 +51,11 @@
 		pinctrl3 = &pinctrl_3;
 	};
 
-<<<<<<< HEAD
-=======
 	chipid@10000000 {
 		compatible = "samsung,exynos4210-chipid";
 		reg = <0x10000000 0x100>;
 	};
 
->>>>>>> 775c4f66
 	pd_gsc: gsc-power-domain@0x10044000 {
 		compatible = "samsung,exynos4210-pd";
 		reg = <0x10044000 0x20>;
@@ -164,15 +161,12 @@
 		interrupts = <0 47 0>;
 	};
 
-<<<<<<< HEAD
 	pmu {
 		compatible = "arm,cortex-a15-pmu";
 		interrupt-parent = <&combiner>;
 		interrupts = <1 2>, <22 4>;
 	};
 
-=======
->>>>>>> 775c4f66
 	watchdog {
 		compatible = "samsung,s3c2410-wdt";
 		reg = <0x101D0000 0x100>;
@@ -194,10 +188,7 @@
 		interrupts = <0 43 0>, <0 44 0>;
 		clocks = <&clock 337>;
 		clock-names = "rtc";
-<<<<<<< HEAD
 		status = "disabled";
-=======
->>>>>>> 775c4f66
 	};
 
 	tmu@10060000 {
