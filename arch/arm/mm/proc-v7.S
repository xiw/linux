--- conflicted
+++ resolved
@@ -236,7 +236,6 @@
 	mcreq	p15, 1, r10, c9, c0, 2		@ write the L2 cache aux ctrl register
 #endif
 	b	3f
-<<<<<<< HEAD
 
 	/* Cortex-A9 Errata */
 2:	ldr	r10, =0x00000c09		@ Cortex-A9 primary part number
@@ -266,37 +265,6 @@
 	mcreq	p15, 0, r10, c15, c0, 1		@ write diagnostic register
 #endif
 
-=======
-
-	/* Cortex-A9 Errata */
-2:	ldr	r10, =0x00000c09		@ Cortex-A9 primary part number
-	teq	r0, r10
-	bne	3f
-#ifdef CONFIG_ARM_ERRATA_742230
-	cmp	r6, #0x22			@ only present up to r2p2
-	mrcle	p15, 0, r10, c15, c0, 1		@ read diagnostic register
-	orrle	r10, r10, #1 << 4		@ set bit #4
-	mcrle	p15, 0, r10, c15, c0, 1		@ write diagnostic register
-#endif
-#ifdef CONFIG_ARM_ERRATA_742231
-	teq	r6, #0x20			@ present in r2p0
-	teqne	r6, #0x21			@ present in r2p1
-	teqne	r6, #0x22			@ present in r2p2
-	mrceq	p15, 0, r10, c15, c0, 1		@ read diagnostic register
-	orreq	r10, r10, #1 << 12		@ set bit #12
-	orreq	r10, r10, #1 << 22		@ set bit #22
-	mcreq	p15, 0, r10, c15, c0, 1		@ write diagnostic register
-#endif
-#ifdef CONFIG_ARM_ERRATA_743622
-	teq	r6, #0x20			@ present in r2p0
-	teqne	r6, #0x21			@ present in r2p1
-	teqne	r6, #0x22			@ present in r2p2
-	mrceq	p15, 0, r10, c15, c0, 1		@ read diagnostic register
-	orreq	r10, r10, #1 << 6		@ set bit #6
-	mcreq	p15, 0, r10, c15, c0, 1		@ write diagnostic register
-#endif
-
->>>>>>> 3cbea436
 3:	mov	r10, #0
 #ifdef HARVARD_CACHE
 	mcr	p15, 0, r10, c7, c5, 0		@ I+BTB cache invalidate
@@ -418,11 +386,7 @@
 		PMD_SECT_XN | \
 		PMD_SECT_AP_WRITE | \
 		PMD_SECT_AP_READ
-<<<<<<< HEAD
-	b	__v7_ca9mp_setup
-=======
 	W(b)	__v7_ca9mp_setup
->>>>>>> 3cbea436
 	.long	cpu_arch_name
 	.long	cpu_elf_name
 	.long	HWCAP_SWP|HWCAP_HALF|HWCAP_THUMB|HWCAP_FAST_MULT|HWCAP_EDSP|HWCAP_TLS
