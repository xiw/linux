/*
 *  linux/arch/arm/mm/dma-mapping.c
 *
 *  Copyright (C) 2000-2004 Russell King
 *
 * This program is free software; you can redistribute it and/or modify
 * it under the terms of the GNU General Public License version 2 as
 * published by the Free Software Foundation.
 *
 *  DMA uncached mapping support.
 */
#include <linux/module.h>
#include <linux/mm.h>
#include <linux/gfp.h>
#include <linux/errno.h>
#include <linux/list.h>
#include <linux/init.h>
#include <linux/device.h>
#include <linux/dma-mapping.h>
#include <linux/dma-contiguous.h>
#include <linux/highmem.h>
#include <linux/memblock.h>
#include <linux/slab.h>
#include <linux/iommu.h>
#include <linux/io.h>
#include <linux/vmalloc.h>
#include <linux/sizes.h>

#include <asm/memory.h>
#include <asm/highmem.h>
#include <asm/cacheflush.h>
#include <asm/tlbflush.h>
#include <asm/mach/arch.h>
#include <asm/dma-iommu.h>
#include <asm/mach/map.h>
#include <asm/system_info.h>
#include <asm/dma-contiguous.h>

#include "mm.h"

/*
 * The DMA API is built upon the notion of "buffer ownership".  A buffer
 * is either exclusively owned by the CPU (and therefore may be accessed
 * by it) or exclusively owned by the DMA device.  These helper functions
 * represent the transitions between these two ownership states.
 *
 * Note, however, that on later ARMs, this notion does not work due to
 * speculative prefetches.  We model our approach on the assumption that
 * the CPU does do speculative prefetches, which means we clean caches
 * before transfers and delay cache invalidation until transfer completion.
 *
 */
static void __dma_page_cpu_to_dev(struct page *, unsigned long,
		size_t, enum dma_data_direction);
static void __dma_page_dev_to_cpu(struct page *, unsigned long,
		size_t, enum dma_data_direction);

/**
 * arm_dma_map_page - map a portion of a page for streaming DMA
 * @dev: valid struct device pointer, or NULL for ISA and EISA-like devices
 * @page: page that buffer resides in
 * @offset: offset into page for start of buffer
 * @size: size of buffer to map
 * @dir: DMA transfer direction
 *
 * Ensure that any data held in the cache is appropriately discarded
 * or written back.
 *
 * The device owns this memory once this call has completed.  The CPU
 * can regain ownership by calling dma_unmap_page().
 */
static dma_addr_t arm_dma_map_page(struct device *dev, struct page *page,
	     unsigned long offset, size_t size, enum dma_data_direction dir,
	     struct dma_attrs *attrs)
{
	if (!dma_get_attr(DMA_ATTR_SKIP_CPU_SYNC, attrs))
		__dma_page_cpu_to_dev(page, offset, size, dir);
	return pfn_to_dma(dev, page_to_pfn(page)) + offset;
}

static dma_addr_t arm_coherent_dma_map_page(struct device *dev, struct page *page,
	     unsigned long offset, size_t size, enum dma_data_direction dir,
	     struct dma_attrs *attrs)
{
	return pfn_to_dma(dev, page_to_pfn(page)) + offset;
}

/**
 * arm_dma_unmap_page - unmap a buffer previously mapped through dma_map_page()
 * @dev: valid struct device pointer, or NULL for ISA and EISA-like devices
 * @handle: DMA address of buffer
 * @size: size of buffer (same as passed to dma_map_page)
 * @dir: DMA transfer direction (same as passed to dma_map_page)
 *
 * Unmap a page streaming mode DMA translation.  The handle and size
 * must match what was provided in the previous dma_map_page() call.
 * All other usages are undefined.
 *
 * After this call, reads by the CPU to the buffer are guaranteed to see
 * whatever the device wrote there.
 */
static void arm_dma_unmap_page(struct device *dev, dma_addr_t handle,
		size_t size, enum dma_data_direction dir,
		struct dma_attrs *attrs)
{
	if (!dma_get_attr(DMA_ATTR_SKIP_CPU_SYNC, attrs))
		__dma_page_dev_to_cpu(pfn_to_page(dma_to_pfn(dev, handle)),
				      handle & ~PAGE_MASK, size, dir);
}

static void arm_dma_sync_single_for_cpu(struct device *dev,
		dma_addr_t handle, size_t size, enum dma_data_direction dir)
{
	unsigned int offset = handle & (PAGE_SIZE - 1);
	struct page *page = pfn_to_page(dma_to_pfn(dev, handle-offset));
	__dma_page_dev_to_cpu(page, offset, size, dir);
}

static void arm_dma_sync_single_for_device(struct device *dev,
		dma_addr_t handle, size_t size, enum dma_data_direction dir)
{
	unsigned int offset = handle & (PAGE_SIZE - 1);
	struct page *page = pfn_to_page(dma_to_pfn(dev, handle-offset));
	__dma_page_cpu_to_dev(page, offset, size, dir);
}

struct dma_map_ops arm_dma_ops = {
	.alloc			= arm_dma_alloc,
	.free			= arm_dma_free,
	.mmap			= arm_dma_mmap,
	.get_sgtable		= arm_dma_get_sgtable,
	.map_page		= arm_dma_map_page,
	.unmap_page		= arm_dma_unmap_page,
	.map_sg			= arm_dma_map_sg,
	.unmap_sg		= arm_dma_unmap_sg,
	.sync_single_for_cpu	= arm_dma_sync_single_for_cpu,
	.sync_single_for_device	= arm_dma_sync_single_for_device,
	.sync_sg_for_cpu	= arm_dma_sync_sg_for_cpu,
	.sync_sg_for_device	= arm_dma_sync_sg_for_device,
	.set_dma_mask		= arm_dma_set_mask,
};
EXPORT_SYMBOL(arm_dma_ops);

static void *arm_coherent_dma_alloc(struct device *dev, size_t size,
	dma_addr_t *handle, gfp_t gfp, struct dma_attrs *attrs);
static void arm_coherent_dma_free(struct device *dev, size_t size, void *cpu_addr,
				  dma_addr_t handle, struct dma_attrs *attrs);

struct dma_map_ops arm_coherent_dma_ops = {
	.alloc			= arm_coherent_dma_alloc,
	.free			= arm_coherent_dma_free,
	.mmap			= arm_dma_mmap,
	.get_sgtable		= arm_dma_get_sgtable,
	.map_page		= arm_coherent_dma_map_page,
	.map_sg			= arm_dma_map_sg,
	.set_dma_mask		= arm_dma_set_mask,
};
EXPORT_SYMBOL(arm_coherent_dma_ops);

static u64 get_coherent_dma_mask(struct device *dev)
{
	u64 mask = (u64)arm_dma_limit;

	if (dev) {
		mask = dev->coherent_dma_mask;

		/*
		 * Sanity check the DMA mask - it must be non-zero, and
		 * must be able to be satisfied by a DMA allocation.
		 */
		if (mask == 0) {
			dev_warn(dev, "coherent DMA mask is unset\n");
			return 0;
		}

		if ((~mask) & (u64)arm_dma_limit) {
			dev_warn(dev, "coherent DMA mask %#llx is smaller "
				 "than system GFP_DMA mask %#llx\n",
				 mask, (u64)arm_dma_limit);
			return 0;
		}
	}

	return mask;
}

static void __dma_clear_buffer(struct page *page, size_t size)
{
	/*
	 * Ensure that the allocated pages are zeroed, and that any data
	 * lurking in the kernel direct-mapped region is invalidated.
	 */
	if (PageHighMem(page)) {
		phys_addr_t base = __pfn_to_phys(page_to_pfn(page));
		phys_addr_t end = base + size;
		while (size > 0) {
			void *ptr = kmap_atomic(page);
			memset(ptr, 0, PAGE_SIZE);
			dmac_flush_range(ptr, ptr + PAGE_SIZE);
			kunmap_atomic(ptr);
			page++;
			size -= PAGE_SIZE;
		}
		outer_flush_range(base, end);
	} else {
		void *ptr = page_address(page);
		memset(ptr, 0, size);
		dmac_flush_range(ptr, ptr + size);
		outer_flush_range(__pa(ptr), __pa(ptr) + size);
	}
}

/*
 * Allocate a DMA buffer for 'dev' of size 'size' using the
 * specified gfp mask.  Note that 'size' must be page aligned.
 */
static struct page *__dma_alloc_buffer(struct device *dev, size_t size, gfp_t gfp)
{
	unsigned long order = get_order(size);
	struct page *page, *p, *e;

	page = alloc_pages(gfp, order);
	if (!page)
		return NULL;

	/*
	 * Now split the huge page and free the excess pages
	 */
	split_page(page, order);
	for (p = page + (size >> PAGE_SHIFT), e = page + (1 << order); p < e; p++)
		__free_page(p);

	__dma_clear_buffer(page, size);

	return page;
}

/*
 * Free a DMA buffer.  'size' must be page aligned.
 */
static void __dma_free_buffer(struct page *page, size_t size)
{
	struct page *e = page + (size >> PAGE_SHIFT);

	while (page < e) {
		__free_page(page);
		page++;
	}
}

#ifdef CONFIG_MMU
#ifdef CONFIG_HUGETLB_PAGE
#error ARM Coherent DMA allocator does not (yet) support huge TLB
#endif

static void *__alloc_from_contiguous(struct device *dev, size_t size,
				     pgprot_t prot, struct page **ret_page,
				     const void *caller);

static void *__alloc_remap_buffer(struct device *dev, size_t size, gfp_t gfp,
				 pgprot_t prot, struct page **ret_page,
				 const void *caller);

static void *
__dma_alloc_remap(struct page *page, size_t size, gfp_t gfp, pgprot_t prot,
	const void *caller)
{
	struct vm_struct *area;
	unsigned long addr;

	/*
	 * DMA allocation can be mapped to user space, so lets
	 * set VM_USERMAP flags too.
	 */
	area = get_vm_area_caller(size, VM_ARM_DMA_CONSISTENT | VM_USERMAP,
				  caller);
	if (!area)
		return NULL;
	addr = (unsigned long)area->addr;
	area->phys_addr = __pfn_to_phys(page_to_pfn(page));

	if (ioremap_page_range(addr, addr + size, area->phys_addr, prot)) {
		vunmap((void *)addr);
		return NULL;
	}
	return (void *)addr;
}

static void __dma_free_remap(void *cpu_addr, size_t size)
{
	unsigned int flags = VM_ARM_DMA_CONSISTENT | VM_USERMAP;
	struct vm_struct *area = find_vm_area(cpu_addr);
	if (!area || (area->flags & flags) != flags) {
		WARN(1, "trying to free invalid coherent area: %p\n", cpu_addr);
		return;
	}
	unmap_kernel_range((unsigned long)cpu_addr, size);
	vunmap(cpu_addr);
}

#define DEFAULT_DMA_COHERENT_POOL_SIZE	SZ_256K

struct dma_pool {
	size_t size;
	spinlock_t lock;
	unsigned long *bitmap;
	unsigned long nr_pages;
	void *vaddr;
	struct page **pages;
};

static struct dma_pool atomic_pool = {
	.size = DEFAULT_DMA_COHERENT_POOL_SIZE,
};

static int __init early_coherent_pool(char *p)
{
	atomic_pool.size = memparse(p, &p);
	return 0;
}
early_param("coherent_pool", early_coherent_pool);

void __init init_dma_coherent_pool_size(unsigned long size)
{
	/*
	 * Catch any attempt to set the pool size too late.
	 */
	BUG_ON(atomic_pool.vaddr);

	/*
	 * Set architecture specific coherent pool size only if
	 * it has not been changed by kernel command line parameter.
	 */
	if (atomic_pool.size == DEFAULT_DMA_COHERENT_POOL_SIZE)
		atomic_pool.size = size;
}

/*
 * Initialise the coherent pool for atomic allocations.
 */
static int __init atomic_pool_init(void)
{
	struct dma_pool *pool = &atomic_pool;
	pgprot_t prot = pgprot_dmacoherent(pgprot_kernel);
	gfp_t gfp = GFP_KERNEL | GFP_DMA;
	unsigned long nr_pages = pool->size >> PAGE_SHIFT;
	unsigned long *bitmap;
	struct page *page;
	struct page **pages;
	void *ptr;
	int bitmap_size = BITS_TO_LONGS(nr_pages) * sizeof(long);

	bitmap = kzalloc(bitmap_size, GFP_KERNEL);
	if (!bitmap)
		goto no_bitmap;

	pages = kzalloc(nr_pages * sizeof(struct page *), GFP_KERNEL);
	if (!pages)
		goto no_pages;

	if (IS_ENABLED(CONFIG_CMA))
		ptr = __alloc_from_contiguous(NULL, pool->size, prot, &page,
					      atomic_pool_init);
	else
<<<<<<< HEAD
		ptr = __alloc_remap_buffer(NULL, pool->size, GFP_KERNEL, prot,
					   &page, atomic_pool_init);
=======
		ptr = __alloc_remap_buffer(NULL, pool->size, gfp, prot, &page,
					   atomic_pool_init);
>>>>>>> a937536b
	if (ptr) {
		int i;

		for (i = 0; i < nr_pages; i++)
			pages[i] = page + i;

		spin_lock_init(&pool->lock);
		pool->vaddr = ptr;
		pool->pages = pages;
		pool->bitmap = bitmap;
		pool->nr_pages = nr_pages;
		pr_info("DMA: preallocated %u KiB pool for atomic coherent allocations\n",
		       (unsigned)pool->size / 1024);
		return 0;
	}

	kfree(pages);
no_pages:
	kfree(bitmap);
no_bitmap:
	pr_err("DMA: failed to allocate %u KiB pool for atomic coherent allocation\n",
	       (unsigned)pool->size / 1024);
	return -ENOMEM;
}
/*
 * CMA is activated by core_initcall, so we must be called after it.
 */
postcore_initcall(atomic_pool_init);

struct dma_contig_early_reserve {
	phys_addr_t base;
	unsigned long size;
};

static struct dma_contig_early_reserve dma_mmu_remap[MAX_CMA_AREAS] __initdata;

static int dma_mmu_remap_num __initdata;

void __init dma_contiguous_early_fixup(phys_addr_t base, unsigned long size)
{
	dma_mmu_remap[dma_mmu_remap_num].base = base;
	dma_mmu_remap[dma_mmu_remap_num].size = size;
	dma_mmu_remap_num++;
}

void __init dma_contiguous_remap(void)
{
	int i;
	for (i = 0; i < dma_mmu_remap_num; i++) {
		phys_addr_t start = dma_mmu_remap[i].base;
		phys_addr_t end = start + dma_mmu_remap[i].size;
		struct map_desc map;
		unsigned long addr;

		if (end > arm_lowmem_limit)
			end = arm_lowmem_limit;
		if (start >= end)
			continue;

		map.pfn = __phys_to_pfn(start);
		map.virtual = __phys_to_virt(start);
		map.length = end - start;
		map.type = MT_MEMORY_DMA_READY;

		/*
		 * Clear previous low-memory mapping
		 */
		for (addr = __phys_to_virt(start); addr < __phys_to_virt(end);
		     addr += PMD_SIZE)
			pmd_clear(pmd_off_k(addr));

		iotable_init(&map, 1);
	}
}

static int __dma_update_pte(pte_t *pte, pgtable_t token, unsigned long addr,
			    void *data)
{
	struct page *page = virt_to_page(addr);
	pgprot_t prot = *(pgprot_t *)data;

	set_pte_ext(pte, mk_pte(page, prot), 0);
	return 0;
}

static void __dma_remap(struct page *page, size_t size, pgprot_t prot)
{
	unsigned long start = (unsigned long) page_address(page);
	unsigned end = start + size;

	apply_to_page_range(&init_mm, start, size, __dma_update_pte, &prot);
	dsb();
	flush_tlb_kernel_range(start, end);
}

static void *__alloc_remap_buffer(struct device *dev, size_t size, gfp_t gfp,
				 pgprot_t prot, struct page **ret_page,
				 const void *caller)
{
	struct page *page;
	void *ptr;
	page = __dma_alloc_buffer(dev, size, gfp);
	if (!page)
		return NULL;

	ptr = __dma_alloc_remap(page, size, gfp, prot, caller);
	if (!ptr) {
		__dma_free_buffer(page, size);
		return NULL;
	}

	*ret_page = page;
	return ptr;
}

static void *__alloc_from_pool(size_t size, struct page **ret_page)
{
	struct dma_pool *pool = &atomic_pool;
	unsigned int count = PAGE_ALIGN(size) >> PAGE_SHIFT;
	unsigned int pageno;
	unsigned long flags;
	void *ptr = NULL;
	unsigned long align_mask;

	if (!pool->vaddr) {
		WARN(1, "coherent pool not initialised!\n");
		return NULL;
	}

	/*
	 * Align the region allocation - allocations from pool are rather
	 * small, so align them to their order in pages, minimum is a page
	 * size. This helps reduce fragmentation of the DMA space.
	 */
	align_mask = (1 << get_order(size)) - 1;

	spin_lock_irqsave(&pool->lock, flags);
	pageno = bitmap_find_next_zero_area(pool->bitmap, pool->nr_pages,
					    0, count, align_mask);
	if (pageno < pool->nr_pages) {
		bitmap_set(pool->bitmap, pageno, count);
		ptr = pool->vaddr + PAGE_SIZE * pageno;
		*ret_page = pool->pages[pageno];
	} else {
		pr_err_once("ERROR: %u KiB atomic DMA coherent pool is too small!\n"
			    "Please increase it with coherent_pool= kernel parameter!\n",
			    (unsigned)pool->size / 1024);
	}
	spin_unlock_irqrestore(&pool->lock, flags);

	return ptr;
}

static bool __in_atomic_pool(void *start, size_t size)
{
	struct dma_pool *pool = &atomic_pool;
	void *end = start + size;
	void *pool_start = pool->vaddr;
	void *pool_end = pool->vaddr + pool->size;

	if (start < pool_start || start >= pool_end)
		return false;

	if (end <= pool_end)
		return true;

	WARN(1, "Wrong coherent size(%p-%p) from atomic pool(%p-%p)\n",
	     start, end - 1, pool_start, pool_end - 1);

	return false;
}

static int __free_from_pool(void *start, size_t size)
{
	struct dma_pool *pool = &atomic_pool;
	unsigned long pageno, count;
	unsigned long flags;

	if (!__in_atomic_pool(start, size))
		return 0;

	pageno = (start - pool->vaddr) >> PAGE_SHIFT;
	count = size >> PAGE_SHIFT;

	spin_lock_irqsave(&pool->lock, flags);
	bitmap_clear(pool->bitmap, pageno, count);
	spin_unlock_irqrestore(&pool->lock, flags);

	return 1;
}

static void *__alloc_from_contiguous(struct device *dev, size_t size,
				     pgprot_t prot, struct page **ret_page,
				     const void *caller)
{
	unsigned long order = get_order(size);
	size_t count = size >> PAGE_SHIFT;
	struct page *page;
	void *ptr;

	page = dma_alloc_from_contiguous(dev, count, order);
	if (!page)
		return NULL;

	__dma_clear_buffer(page, size);

	if (PageHighMem(page)) {
		ptr = __dma_alloc_remap(page, size, GFP_KERNEL, prot, caller);
		if (!ptr) {
			dma_release_from_contiguous(dev, page, count);
			return NULL;
		}
	} else {
		__dma_remap(page, size, prot);
		ptr = page_address(page);
	}
	*ret_page = page;
	return ptr;
}

static void __free_from_contiguous(struct device *dev, struct page *page,
				   void *cpu_addr, size_t size)
{
	if (PageHighMem(page))
		__dma_free_remap(cpu_addr, size);
	else
		__dma_remap(page, size, pgprot_kernel);
	dma_release_from_contiguous(dev, page, size >> PAGE_SHIFT);
}

static inline pgprot_t __get_dma_pgprot(struct dma_attrs *attrs, pgprot_t prot)
{
	prot = dma_get_attr(DMA_ATTR_WRITE_COMBINE, attrs) ?
			    pgprot_writecombine(prot) :
			    pgprot_dmacoherent(prot);
	return prot;
}

#define nommu() 0

#else	/* !CONFIG_MMU */

#define nommu() 1

#define __get_dma_pgprot(attrs, prot)	__pgprot(0)
#define __alloc_remap_buffer(dev, size, gfp, prot, ret, c)	NULL
#define __alloc_from_pool(size, ret_page)			NULL
#define __alloc_from_contiguous(dev, size, prot, ret, c)	NULL
#define __free_from_pool(cpu_addr, size)			0
#define __free_from_contiguous(dev, page, cpu_addr, size)	do { } while (0)
#define __dma_free_remap(cpu_addr, size)			do { } while (0)

#endif	/* CONFIG_MMU */

static void *__alloc_simple_buffer(struct device *dev, size_t size, gfp_t gfp,
				   struct page **ret_page)
{
	struct page *page;
	page = __dma_alloc_buffer(dev, size, gfp);
	if (!page)
		return NULL;

	*ret_page = page;
	return page_address(page);
}



static void *__dma_alloc(struct device *dev, size_t size, dma_addr_t *handle,
			 gfp_t gfp, pgprot_t prot, bool is_coherent, const void *caller)
{
	u64 mask = get_coherent_dma_mask(dev);
	struct page *page = NULL;
	void *addr;

#ifdef CONFIG_DMA_API_DEBUG
	u64 limit = (mask + 1) & ~mask;
	if (limit && size >= limit) {
		dev_warn(dev, "coherent allocation too big (requested %#x mask %#llx)\n",
			size, mask);
		return NULL;
	}
#endif

	if (!mask)
		return NULL;

	if (mask < 0xffffffffULL)
		gfp |= GFP_DMA;

	/*
	 * Following is a work-around (a.k.a. hack) to prevent pages
	 * with __GFP_COMP being passed to split_page() which cannot
	 * handle them.  The real problem is that this flag probably
	 * should be 0 on ARM as it is not supported on this
	 * platform; see CONFIG_HUGETLBFS.
	 */
	gfp &= ~(__GFP_COMP);

	*handle = DMA_ERROR_CODE;
	size = PAGE_ALIGN(size);

	if (is_coherent || nommu())
		addr = __alloc_simple_buffer(dev, size, gfp, &page);
	else if (!(gfp & __GFP_WAIT))
		addr = __alloc_from_pool(size, &page);
	else if (!IS_ENABLED(CONFIG_CMA))
		addr = __alloc_remap_buffer(dev, size, gfp, prot, &page, caller);
	else
		addr = __alloc_from_contiguous(dev, size, prot, &page, caller);

	if (addr)
		*handle = pfn_to_dma(dev, page_to_pfn(page));

	return addr;
}

/*
 * Allocate DMA-coherent memory space and return both the kernel remapped
 * virtual and bus address for that space.
 */
void *arm_dma_alloc(struct device *dev, size_t size, dma_addr_t *handle,
		    gfp_t gfp, struct dma_attrs *attrs)
{
	pgprot_t prot = __get_dma_pgprot(attrs, pgprot_kernel);
	void *memory;

	if (dma_alloc_from_coherent(dev, size, handle, &memory))
		return memory;

	return __dma_alloc(dev, size, handle, gfp, prot, false,
			   __builtin_return_address(0));
}

static void *arm_coherent_dma_alloc(struct device *dev, size_t size,
	dma_addr_t *handle, gfp_t gfp, struct dma_attrs *attrs)
{
	pgprot_t prot = __get_dma_pgprot(attrs, pgprot_kernel);
	void *memory;

	if (dma_alloc_from_coherent(dev, size, handle, &memory))
		return memory;

	return __dma_alloc(dev, size, handle, gfp, prot, true,
			   __builtin_return_address(0));
}

/*
 * Create userspace mapping for the DMA-coherent memory.
 */
int arm_dma_mmap(struct device *dev, struct vm_area_struct *vma,
		 void *cpu_addr, dma_addr_t dma_addr, size_t size,
		 struct dma_attrs *attrs)
{
	int ret = -ENXIO;
#ifdef CONFIG_MMU
	unsigned long nr_vma_pages = (vma->vm_end - vma->vm_start) >> PAGE_SHIFT;
	unsigned long nr_pages = PAGE_ALIGN(size) >> PAGE_SHIFT;
	unsigned long pfn = dma_to_pfn(dev, dma_addr);
	unsigned long off = vma->vm_pgoff;

	vma->vm_page_prot = __get_dma_pgprot(attrs, vma->vm_page_prot);

	if (dma_mmap_from_coherent(dev, vma, cpu_addr, size, &ret))
		return ret;

	if (off < nr_pages && nr_vma_pages <= (nr_pages - off)) {
		ret = remap_pfn_range(vma, vma->vm_start,
				      pfn + off,
				      vma->vm_end - vma->vm_start,
				      vma->vm_page_prot);
	}
#endif	/* CONFIG_MMU */

	return ret;
}

/*
 * Free a buffer as defined by the above mapping.
 */
static void __arm_dma_free(struct device *dev, size_t size, void *cpu_addr,
			   dma_addr_t handle, struct dma_attrs *attrs,
			   bool is_coherent)
{
	struct page *page = pfn_to_page(dma_to_pfn(dev, handle));

	if (dma_release_from_coherent(dev, get_order(size), cpu_addr))
		return;

	size = PAGE_ALIGN(size);

	if (is_coherent || nommu()) {
		__dma_free_buffer(page, size);
	} else if (__free_from_pool(cpu_addr, size)) {
		return;
	} else if (!IS_ENABLED(CONFIG_CMA)) {
		__dma_free_remap(cpu_addr, size);
		__dma_free_buffer(page, size);
	} else {
		/*
		 * Non-atomic allocations cannot be freed with IRQs disabled
		 */
		WARN_ON(irqs_disabled());
		__free_from_contiguous(dev, page, cpu_addr, size);
	}
}

void arm_dma_free(struct device *dev, size_t size, void *cpu_addr,
		  dma_addr_t handle, struct dma_attrs *attrs)
{
	__arm_dma_free(dev, size, cpu_addr, handle, attrs, false);
}

static void arm_coherent_dma_free(struct device *dev, size_t size, void *cpu_addr,
				  dma_addr_t handle, struct dma_attrs *attrs)
{
	__arm_dma_free(dev, size, cpu_addr, handle, attrs, true);
}

int arm_dma_get_sgtable(struct device *dev, struct sg_table *sgt,
		 void *cpu_addr, dma_addr_t handle, size_t size,
		 struct dma_attrs *attrs)
{
	struct page *page = pfn_to_page(dma_to_pfn(dev, handle));
	int ret;

	ret = sg_alloc_table(sgt, 1, GFP_KERNEL);
	if (unlikely(ret))
		return ret;

	sg_set_page(sgt->sgl, page, PAGE_ALIGN(size), 0);
	return 0;
}

static void dma_cache_maint_page(struct page *page, unsigned long offset,
	size_t size, enum dma_data_direction dir,
	void (*op)(const void *, size_t, int))
{
	unsigned long pfn;
	size_t left = size;

	pfn = page_to_pfn(page) + offset / PAGE_SIZE;
	offset %= PAGE_SIZE;

	/*
	 * A single sg entry may refer to multiple physically contiguous
	 * pages.  But we still need to process highmem pages individually.
	 * If highmem is not configured then the bulk of this loop gets
	 * optimized out.
	 */
	do {
		size_t len = left;
		void *vaddr;

		page = pfn_to_page(pfn);

		if (PageHighMem(page)) {
			if (len + offset > PAGE_SIZE)
				len = PAGE_SIZE - offset;
			vaddr = kmap_high_get(page);
			if (vaddr) {
				vaddr += offset;
				op(vaddr, len, dir);
				kunmap_high(page);
			} else if (cache_is_vipt()) {
				/* unmapped pages might still be cached */
				vaddr = kmap_atomic(page);
				op(vaddr + offset, len, dir);
				kunmap_atomic(vaddr);
			}
		} else {
			vaddr = page_address(page) + offset;
			op(vaddr, len, dir);
		}
		offset = 0;
		pfn++;
		left -= len;
	} while (left);
}

/*
 * Make an area consistent for devices.
 * Note: Drivers should NOT use this function directly, as it will break
 * platforms with CONFIG_DMABOUNCE.
 * Use the driver DMA support - see dma-mapping.h (dma_sync_*)
 */
static void __dma_page_cpu_to_dev(struct page *page, unsigned long off,
	size_t size, enum dma_data_direction dir)
{
	unsigned long paddr;

	dma_cache_maint_page(page, off, size, dir, dmac_map_area);

	paddr = page_to_phys(page) + off;
	if (dir == DMA_FROM_DEVICE) {
		outer_inv_range(paddr, paddr + size);
	} else {
		outer_clean_range(paddr, paddr + size);
	}
	/* FIXME: non-speculating: flush on bidirectional mappings? */
}

static void __dma_page_dev_to_cpu(struct page *page, unsigned long off,
	size_t size, enum dma_data_direction dir)
{
	unsigned long paddr = page_to_phys(page) + off;

	/* FIXME: non-speculating: not required */
	/* don't bother invalidating if DMA to device */
	if (dir != DMA_TO_DEVICE)
		outer_inv_range(paddr, paddr + size);

	dma_cache_maint_page(page, off, size, dir, dmac_unmap_area);

	/*
	 * Mark the D-cache clean for this page to avoid extra flushing.
	 */
	if (dir != DMA_TO_DEVICE && off == 0 && size >= PAGE_SIZE)
		set_bit(PG_dcache_clean, &page->flags);
}

/**
 * arm_dma_map_sg - map a set of SG buffers for streaming mode DMA
 * @dev: valid struct device pointer, or NULL for ISA and EISA-like devices
 * @sg: list of buffers
 * @nents: number of buffers to map
 * @dir: DMA transfer direction
 *
 * Map a set of buffers described by scatterlist in streaming mode for DMA.
 * This is the scatter-gather version of the dma_map_single interface.
 * Here the scatter gather list elements are each tagged with the
 * appropriate dma address and length.  They are obtained via
 * sg_dma_{address,length}.
 *
 * Device ownership issues as mentioned for dma_map_single are the same
 * here.
 */
int arm_dma_map_sg(struct device *dev, struct scatterlist *sg, int nents,
		enum dma_data_direction dir, struct dma_attrs *attrs)
{
	struct dma_map_ops *ops = get_dma_ops(dev);
	struct scatterlist *s;
	int i, j;

	for_each_sg(sg, s, nents, i) {
#ifdef CONFIG_NEED_SG_DMA_LENGTH
		s->dma_length = s->length;
#endif
		s->dma_address = ops->map_page(dev, sg_page(s), s->offset,
						s->length, dir, attrs);
		if (dma_mapping_error(dev, s->dma_address))
			goto bad_mapping;
	}
	return nents;

 bad_mapping:
	for_each_sg(sg, s, i, j)
		ops->unmap_page(dev, sg_dma_address(s), sg_dma_len(s), dir, attrs);
	return 0;
}

/**
 * arm_dma_unmap_sg - unmap a set of SG buffers mapped by dma_map_sg
 * @dev: valid struct device pointer, or NULL for ISA and EISA-like devices
 * @sg: list of buffers
 * @nents: number of buffers to unmap (same as was passed to dma_map_sg)
 * @dir: DMA transfer direction (same as was passed to dma_map_sg)
 *
 * Unmap a set of streaming mode DMA translations.  Again, CPU access
 * rules concerning calls here are the same as for dma_unmap_single().
 */
void arm_dma_unmap_sg(struct device *dev, struct scatterlist *sg, int nents,
		enum dma_data_direction dir, struct dma_attrs *attrs)
{
	struct dma_map_ops *ops = get_dma_ops(dev);
	struct scatterlist *s;

	int i;

	for_each_sg(sg, s, nents, i)
		ops->unmap_page(dev, sg_dma_address(s), sg_dma_len(s), dir, attrs);
}

/**
 * arm_dma_sync_sg_for_cpu
 * @dev: valid struct device pointer, or NULL for ISA and EISA-like devices
 * @sg: list of buffers
 * @nents: number of buffers to map (returned from dma_map_sg)
 * @dir: DMA transfer direction (same as was passed to dma_map_sg)
 */
void arm_dma_sync_sg_for_cpu(struct device *dev, struct scatterlist *sg,
			int nents, enum dma_data_direction dir)
{
	struct dma_map_ops *ops = get_dma_ops(dev);
	struct scatterlist *s;
	int i;

	for_each_sg(sg, s, nents, i)
		ops->sync_single_for_cpu(dev, sg_dma_address(s), s->length,
					 dir);
}

/**
 * arm_dma_sync_sg_for_device
 * @dev: valid struct device pointer, or NULL for ISA and EISA-like devices
 * @sg: list of buffers
 * @nents: number of buffers to map (returned from dma_map_sg)
 * @dir: DMA transfer direction (same as was passed to dma_map_sg)
 */
void arm_dma_sync_sg_for_device(struct device *dev, struct scatterlist *sg,
			int nents, enum dma_data_direction dir)
{
	struct dma_map_ops *ops = get_dma_ops(dev);
	struct scatterlist *s;
	int i;

	for_each_sg(sg, s, nents, i)
		ops->sync_single_for_device(dev, sg_dma_address(s), s->length,
					    dir);
}

/*
 * Return whether the given device DMA address mask can be supported
 * properly.  For example, if your device can only drive the low 24-bits
 * during bus mastering, then you would pass 0x00ffffff as the mask
 * to this function.
 */
int dma_supported(struct device *dev, u64 mask)
{
	if (mask < (u64)arm_dma_limit)
		return 0;
	return 1;
}
EXPORT_SYMBOL(dma_supported);

int arm_dma_set_mask(struct device *dev, u64 dma_mask)
{
	if (!dev->dma_mask || !dma_supported(dev, dma_mask))
		return -EIO;

	*dev->dma_mask = dma_mask;

	return 0;
}

#define PREALLOC_DMA_DEBUG_ENTRIES	4096

static int __init dma_debug_do_init(void)
{
	dma_debug_init(PREALLOC_DMA_DEBUG_ENTRIES);
	return 0;
}
fs_initcall(dma_debug_do_init);

#ifdef CONFIG_ARM_DMA_USE_IOMMU

/* IOMMU */

static inline dma_addr_t __alloc_iova(struct dma_iommu_mapping *mapping,
				      size_t size)
{
	unsigned int order = get_order(size);
	unsigned int align = 0;
	unsigned int count, start;
	unsigned long flags;

	if (order > CONFIG_ARM_DMA_IOMMU_ALIGNMENT)
		order = CONFIG_ARM_DMA_IOMMU_ALIGNMENT;

	count = ((PAGE_ALIGN(size) >> PAGE_SHIFT) +
		 (1 << mapping->order) - 1) >> mapping->order;

	if (order > mapping->order)
		align = (1 << (order - mapping->order)) - 1;

	spin_lock_irqsave(&mapping->lock, flags);
	start = bitmap_find_next_zero_area(mapping->bitmap, mapping->bits, 0,
					   count, align);
	if (start > mapping->bits) {
		spin_unlock_irqrestore(&mapping->lock, flags);
		return DMA_ERROR_CODE;
	}

	bitmap_set(mapping->bitmap, start, count);
	spin_unlock_irqrestore(&mapping->lock, flags);

	return mapping->base + (start << (mapping->order + PAGE_SHIFT));
}

static inline void __free_iova(struct dma_iommu_mapping *mapping,
			       dma_addr_t addr, size_t size)
{
	unsigned int start = (addr - mapping->base) >>
			     (mapping->order + PAGE_SHIFT);
	unsigned int count = ((size >> PAGE_SHIFT) +
			      (1 << mapping->order) - 1) >> mapping->order;
	unsigned long flags;

	spin_lock_irqsave(&mapping->lock, flags);
	bitmap_clear(mapping->bitmap, start, count);
	spin_unlock_irqrestore(&mapping->lock, flags);
}

static struct page **__iommu_alloc_buffer(struct device *dev, size_t size,
					  gfp_t gfp, struct dma_attrs *attrs)
{
	struct page **pages;
	int count = size >> PAGE_SHIFT;
	int array_size = count * sizeof(struct page *);
	int i = 0;

	if (array_size <= PAGE_SIZE)
		pages = kzalloc(array_size, gfp);
	else
		pages = vzalloc(array_size);
	if (!pages)
		return NULL;

	if (dma_get_attr(DMA_ATTR_FORCE_CONTIGUOUS, attrs))
	{
		unsigned long order = get_order(size);
		struct page *page;

		page = dma_alloc_from_contiguous(dev, count, order);
		if (!page)
			goto error;

		__dma_clear_buffer(page, size);

		for (i = 0; i < count; i++)
			pages[i] = page + i;

		return pages;
	}

	/*
	 * IOMMU can map any pages, so himem can also be used here
	 */
	gfp |= __GFP_NOWARN | __GFP_HIGHMEM;

	while (count) {
		int j, order = __fls(count);

		pages[i] = alloc_pages(gfp, order);
		while (!pages[i] && order)
			pages[i] = alloc_pages(gfp, --order);
		if (!pages[i])
			goto error;

		if (order) {
			split_page(pages[i], order);
			j = 1 << order;
			while (--j)
				pages[i + j] = pages[i] + j;
		}

		__dma_clear_buffer(pages[i], PAGE_SIZE << order);
		i += 1 << order;
		count -= 1 << order;
	}

	return pages;
error:
	while (i--)
		if (pages[i])
			__free_pages(pages[i], 0);
	if (array_size <= PAGE_SIZE)
		kfree(pages);
	else
		vfree(pages);
	return NULL;
}

static int __iommu_free_buffer(struct device *dev, struct page **pages,
			       size_t size, struct dma_attrs *attrs)
{
	int count = size >> PAGE_SHIFT;
	int array_size = count * sizeof(struct page *);
	int i;

	if (dma_get_attr(DMA_ATTR_FORCE_CONTIGUOUS, attrs)) {
		dma_release_from_contiguous(dev, pages[0], count);
	} else {
		for (i = 0; i < count; i++)
			if (pages[i])
				__free_pages(pages[i], 0);
	}

	if (array_size <= PAGE_SIZE)
		kfree(pages);
	else
		vfree(pages);
	return 0;
}

/*
 * Create a CPU mapping for a specified pages
 */
static void *
__iommu_alloc_remap(struct page **pages, size_t size, gfp_t gfp, pgprot_t prot,
		    const void *caller)
{
	unsigned int i, nr_pages = PAGE_ALIGN(size) >> PAGE_SHIFT;
	struct vm_struct *area;
	unsigned long p;

	area = get_vm_area_caller(size, VM_ARM_DMA_CONSISTENT | VM_USERMAP,
				  caller);
	if (!area)
		return NULL;

	area->pages = pages;
	area->nr_pages = nr_pages;
	p = (unsigned long)area->addr;

	for (i = 0; i < nr_pages; i++) {
		phys_addr_t phys = __pfn_to_phys(page_to_pfn(pages[i]));
		if (ioremap_page_range(p, p + PAGE_SIZE, phys, prot))
			goto err;
		p += PAGE_SIZE;
	}
	return area->addr;
err:
	unmap_kernel_range((unsigned long)area->addr, size);
	vunmap(area->addr);
	return NULL;
}

/*
 * Create a mapping in device IO address space for specified pages
 */
static dma_addr_t
__iommu_create_mapping(struct device *dev, struct page **pages, size_t size)
{
	struct dma_iommu_mapping *mapping = dev->archdata.mapping;
	unsigned int count = PAGE_ALIGN(size) >> PAGE_SHIFT;
	dma_addr_t dma_addr, iova;
	int i, ret = DMA_ERROR_CODE;

	dma_addr = __alloc_iova(mapping, size);
	if (dma_addr == DMA_ERROR_CODE)
		return dma_addr;

	iova = dma_addr;
	for (i = 0; i < count; ) {
		unsigned int next_pfn = page_to_pfn(pages[i]) + 1;
		phys_addr_t phys = page_to_phys(pages[i]);
		unsigned int len, j;

		for (j = i + 1; j < count; j++, next_pfn++)
			if (page_to_pfn(pages[j]) != next_pfn)
				break;

		len = (j - i) << PAGE_SHIFT;
		ret = iommu_map(mapping->domain, iova, phys, len, 0);
		if (ret < 0)
			goto fail;
		iova += len;
		i = j;
	}
	return dma_addr;
fail:
	iommu_unmap(mapping->domain, dma_addr, iova-dma_addr);
	__free_iova(mapping, dma_addr, size);
	return DMA_ERROR_CODE;
}

static int __iommu_remove_mapping(struct device *dev, dma_addr_t iova, size_t size)
{
	struct dma_iommu_mapping *mapping = dev->archdata.mapping;

	/*
	 * add optional in-page offset from iova to size and align
	 * result to page size
	 */
	size = PAGE_ALIGN((iova & ~PAGE_MASK) + size);
	iova &= PAGE_MASK;

	iommu_unmap(mapping->domain, iova, size);
	__free_iova(mapping, iova, size);
	return 0;
}

static struct page **__atomic_get_pages(void *addr)
{
	struct dma_pool *pool = &atomic_pool;
	struct page **pages = pool->pages;
	int offs = (addr - pool->vaddr) >> PAGE_SHIFT;

	return pages + offs;
}

static struct page **__iommu_get_pages(void *cpu_addr, struct dma_attrs *attrs)
{
	struct vm_struct *area;

	if (__in_atomic_pool(cpu_addr, PAGE_SIZE))
		return __atomic_get_pages(cpu_addr);

	if (dma_get_attr(DMA_ATTR_NO_KERNEL_MAPPING, attrs))
		return cpu_addr;

	area = find_vm_area(cpu_addr);
	if (area && (area->flags & VM_ARM_DMA_CONSISTENT))
		return area->pages;
	return NULL;
}

static void *__iommu_alloc_atomic(struct device *dev, size_t size,
				  dma_addr_t *handle)
{
	struct page *page;
	void *addr;

	addr = __alloc_from_pool(size, &page);
	if (!addr)
		return NULL;

	*handle = __iommu_create_mapping(dev, &page, size);
	if (*handle == DMA_ERROR_CODE)
		goto err_mapping;

	return addr;

err_mapping:
	__free_from_pool(addr, size);
	return NULL;
}

static void __iommu_free_atomic(struct device *dev, void *cpu_addr,
				dma_addr_t handle, size_t size)
{
	__iommu_remove_mapping(dev, handle, size);
	__free_from_pool(cpu_addr, size);
}

static void *arm_iommu_alloc_attrs(struct device *dev, size_t size,
	    dma_addr_t *handle, gfp_t gfp, struct dma_attrs *attrs)
{
	pgprot_t prot = __get_dma_pgprot(attrs, pgprot_kernel);
	struct page **pages;
	void *addr = NULL;

	*handle = DMA_ERROR_CODE;
	size = PAGE_ALIGN(size);

	if (gfp & GFP_ATOMIC)
		return __iommu_alloc_atomic(dev, size, handle);

	pages = __iommu_alloc_buffer(dev, size, gfp, attrs);
	if (!pages)
		return NULL;

	*handle = __iommu_create_mapping(dev, pages, size);
	if (*handle == DMA_ERROR_CODE)
		goto err_buffer;

	if (dma_get_attr(DMA_ATTR_NO_KERNEL_MAPPING, attrs))
		return pages;

	addr = __iommu_alloc_remap(pages, size, gfp, prot,
				   __builtin_return_address(0));
	if (!addr)
		goto err_mapping;

	return addr;

err_mapping:
	__iommu_remove_mapping(dev, *handle, size);
err_buffer:
	__iommu_free_buffer(dev, pages, size, attrs);
	return NULL;
}

static int arm_iommu_mmap_attrs(struct device *dev, struct vm_area_struct *vma,
		    void *cpu_addr, dma_addr_t dma_addr, size_t size,
		    struct dma_attrs *attrs)
{
	unsigned long uaddr = vma->vm_start;
	unsigned long usize = vma->vm_end - vma->vm_start;
	struct page **pages = __iommu_get_pages(cpu_addr, attrs);

	vma->vm_page_prot = __get_dma_pgprot(attrs, vma->vm_page_prot);

	if (!pages)
		return -ENXIO;

	do {
		int ret = vm_insert_page(vma, uaddr, *pages++);
		if (ret) {
			pr_err("Remapping memory failed: %d\n", ret);
			return ret;
		}
		uaddr += PAGE_SIZE;
		usize -= PAGE_SIZE;
	} while (usize > 0);

	return 0;
}

/*
 * free a page as defined by the above mapping.
 * Must not be called with IRQs disabled.
 */
void arm_iommu_free_attrs(struct device *dev, size_t size, void *cpu_addr,
			  dma_addr_t handle, struct dma_attrs *attrs)
{
	struct page **pages = __iommu_get_pages(cpu_addr, attrs);
	size = PAGE_ALIGN(size);

	if (!pages) {
		WARN(1, "trying to free invalid coherent area: %p\n", cpu_addr);
		return;
	}

	if (__in_atomic_pool(cpu_addr, size)) {
		__iommu_free_atomic(dev, cpu_addr, handle, size);
		return;
	}

	if (!dma_get_attr(DMA_ATTR_NO_KERNEL_MAPPING, attrs)) {
		unmap_kernel_range((unsigned long)cpu_addr, size);
		vunmap(cpu_addr);
	}

	__iommu_remove_mapping(dev, handle, size);
	__iommu_free_buffer(dev, pages, size, attrs);
}

static int arm_iommu_get_sgtable(struct device *dev, struct sg_table *sgt,
				 void *cpu_addr, dma_addr_t dma_addr,
				 size_t size, struct dma_attrs *attrs)
{
	unsigned int count = PAGE_ALIGN(size) >> PAGE_SHIFT;
	struct page **pages = __iommu_get_pages(cpu_addr, attrs);

	if (!pages)
		return -ENXIO;

	return sg_alloc_table_from_pages(sgt, pages, count, 0, size,
					 GFP_KERNEL);
}

/*
 * Map a part of the scatter-gather list into contiguous io address space
 */
static int __map_sg_chunk(struct device *dev, struct scatterlist *sg,
			  size_t size, dma_addr_t *handle,
			  enum dma_data_direction dir, struct dma_attrs *attrs,
			  bool is_coherent)
{
	struct dma_iommu_mapping *mapping = dev->archdata.mapping;
	dma_addr_t iova, iova_base;
	int ret = 0;
	unsigned int count;
	struct scatterlist *s;

	size = PAGE_ALIGN(size);
	*handle = DMA_ERROR_CODE;

	iova_base = iova = __alloc_iova(mapping, size);
	if (iova == DMA_ERROR_CODE)
		return -ENOMEM;

	for (count = 0, s = sg; count < (size >> PAGE_SHIFT); s = sg_next(s)) {
		phys_addr_t phys = page_to_phys(sg_page(s));
		unsigned int len = PAGE_ALIGN(s->offset + s->length);

		if (!is_coherent &&
			!dma_get_attr(DMA_ATTR_SKIP_CPU_SYNC, attrs))
			__dma_page_cpu_to_dev(sg_page(s), s->offset, s->length, dir);

		ret = iommu_map(mapping->domain, iova, phys, len, 0);
		if (ret < 0)
			goto fail;
		count += len >> PAGE_SHIFT;
		iova += len;
	}
	*handle = iova_base;

	return 0;
fail:
	iommu_unmap(mapping->domain, iova_base, count * PAGE_SIZE);
	__free_iova(mapping, iova_base, size);
	return ret;
}

static int __iommu_map_sg(struct device *dev, struct scatterlist *sg, int nents,
		     enum dma_data_direction dir, struct dma_attrs *attrs,
		     bool is_coherent)
{
	struct scatterlist *s = sg, *dma = sg, *start = sg;
	int i, count = 0;
	unsigned int offset = s->offset;
	unsigned int size = s->offset + s->length;
	unsigned int max = dma_get_max_seg_size(dev);

	for (i = 1; i < nents; i++) {
		s = sg_next(s);

		s->dma_address = DMA_ERROR_CODE;
		s->dma_length = 0;

		if (s->offset || (size & ~PAGE_MASK) || size + s->length > max) {
			if (__map_sg_chunk(dev, start, size, &dma->dma_address,
			    dir, attrs, is_coherent) < 0)
				goto bad_mapping;

			dma->dma_address += offset;
			dma->dma_length = size - offset;

			size = offset = s->offset;
			start = s;
			dma = sg_next(dma);
			count += 1;
		}
		size += s->length;
	}
	if (__map_sg_chunk(dev, start, size, &dma->dma_address, dir, attrs,
		is_coherent) < 0)
		goto bad_mapping;

	dma->dma_address += offset;
	dma->dma_length = size - offset;

	return count+1;

bad_mapping:
	for_each_sg(sg, s, count, i)
		__iommu_remove_mapping(dev, sg_dma_address(s), sg_dma_len(s));
	return 0;
}

/**
 * arm_coherent_iommu_map_sg - map a set of SG buffers for streaming mode DMA
 * @dev: valid struct device pointer
 * @sg: list of buffers
 * @nents: number of buffers to map
 * @dir: DMA transfer direction
 *
 * Map a set of i/o coherent buffers described by scatterlist in streaming
 * mode for DMA. The scatter gather list elements are merged together (if
 * possible) and tagged with the appropriate dma address and length. They are
 * obtained via sg_dma_{address,length}.
 */
int arm_coherent_iommu_map_sg(struct device *dev, struct scatterlist *sg,
		int nents, enum dma_data_direction dir, struct dma_attrs *attrs)
{
	return __iommu_map_sg(dev, sg, nents, dir, attrs, true);
}

/**
 * arm_iommu_map_sg - map a set of SG buffers for streaming mode DMA
 * @dev: valid struct device pointer
 * @sg: list of buffers
 * @nents: number of buffers to map
 * @dir: DMA transfer direction
 *
 * Map a set of buffers described by scatterlist in streaming mode for DMA.
 * The scatter gather list elements are merged together (if possible) and
 * tagged with the appropriate dma address and length. They are obtained via
 * sg_dma_{address,length}.
 */
int arm_iommu_map_sg(struct device *dev, struct scatterlist *sg,
		int nents, enum dma_data_direction dir, struct dma_attrs *attrs)
{
	return __iommu_map_sg(dev, sg, nents, dir, attrs, false);
}

static void __iommu_unmap_sg(struct device *dev, struct scatterlist *sg,
		int nents, enum dma_data_direction dir, struct dma_attrs *attrs,
		bool is_coherent)
{
	struct scatterlist *s;
	int i;

	for_each_sg(sg, s, nents, i) {
		if (sg_dma_len(s))
			__iommu_remove_mapping(dev, sg_dma_address(s),
					       sg_dma_len(s));
		if (!is_coherent &&
		    !dma_get_attr(DMA_ATTR_SKIP_CPU_SYNC, attrs))
			__dma_page_dev_to_cpu(sg_page(s), s->offset,
					      s->length, dir);
	}
}

/**
 * arm_coherent_iommu_unmap_sg - unmap a set of SG buffers mapped by dma_map_sg
 * @dev: valid struct device pointer
 * @sg: list of buffers
 * @nents: number of buffers to unmap (same as was passed to dma_map_sg)
 * @dir: DMA transfer direction (same as was passed to dma_map_sg)
 *
 * Unmap a set of streaming mode DMA translations.  Again, CPU access
 * rules concerning calls here are the same as for dma_unmap_single().
 */
void arm_coherent_iommu_unmap_sg(struct device *dev, struct scatterlist *sg,
		int nents, enum dma_data_direction dir, struct dma_attrs *attrs)
{
	__iommu_unmap_sg(dev, sg, nents, dir, attrs, true);
}

/**
 * arm_iommu_unmap_sg - unmap a set of SG buffers mapped by dma_map_sg
 * @dev: valid struct device pointer
 * @sg: list of buffers
 * @nents: number of buffers to unmap (same as was passed to dma_map_sg)
 * @dir: DMA transfer direction (same as was passed to dma_map_sg)
 *
 * Unmap a set of streaming mode DMA translations.  Again, CPU access
 * rules concerning calls here are the same as for dma_unmap_single().
 */
void arm_iommu_unmap_sg(struct device *dev, struct scatterlist *sg, int nents,
			enum dma_data_direction dir, struct dma_attrs *attrs)
{
	__iommu_unmap_sg(dev, sg, nents, dir, attrs, false);
}

/**
 * arm_iommu_sync_sg_for_cpu
 * @dev: valid struct device pointer
 * @sg: list of buffers
 * @nents: number of buffers to map (returned from dma_map_sg)
 * @dir: DMA transfer direction (same as was passed to dma_map_sg)
 */
void arm_iommu_sync_sg_for_cpu(struct device *dev, struct scatterlist *sg,
			int nents, enum dma_data_direction dir)
{
	struct scatterlist *s;
	int i;

	for_each_sg(sg, s, nents, i)
		__dma_page_dev_to_cpu(sg_page(s), s->offset, s->length, dir);

}

/**
 * arm_iommu_sync_sg_for_device
 * @dev: valid struct device pointer
 * @sg: list of buffers
 * @nents: number of buffers to map (returned from dma_map_sg)
 * @dir: DMA transfer direction (same as was passed to dma_map_sg)
 */
void arm_iommu_sync_sg_for_device(struct device *dev, struct scatterlist *sg,
			int nents, enum dma_data_direction dir)
{
	struct scatterlist *s;
	int i;

	for_each_sg(sg, s, nents, i)
		__dma_page_cpu_to_dev(sg_page(s), s->offset, s->length, dir);
}


/**
 * arm_coherent_iommu_map_page
 * @dev: valid struct device pointer
 * @page: page that buffer resides in
 * @offset: offset into page for start of buffer
 * @size: size of buffer to map
 * @dir: DMA transfer direction
 *
 * Coherent IOMMU aware version of arm_dma_map_page()
 */
static dma_addr_t arm_coherent_iommu_map_page(struct device *dev, struct page *page,
	     unsigned long offset, size_t size, enum dma_data_direction dir,
	     struct dma_attrs *attrs)
{
	struct dma_iommu_mapping *mapping = dev->archdata.mapping;
	dma_addr_t dma_addr;
	int ret, len = PAGE_ALIGN(size + offset);

	dma_addr = __alloc_iova(mapping, len);
	if (dma_addr == DMA_ERROR_CODE)
		return dma_addr;

	ret = iommu_map(mapping->domain, dma_addr, page_to_phys(page), len, 0);
	if (ret < 0)
		goto fail;

	return dma_addr + offset;
fail:
	__free_iova(mapping, dma_addr, len);
	return DMA_ERROR_CODE;
}

/**
 * arm_iommu_map_page
 * @dev: valid struct device pointer
 * @page: page that buffer resides in
 * @offset: offset into page for start of buffer
 * @size: size of buffer to map
 * @dir: DMA transfer direction
 *
 * IOMMU aware version of arm_dma_map_page()
 */
static dma_addr_t arm_iommu_map_page(struct device *dev, struct page *page,
	     unsigned long offset, size_t size, enum dma_data_direction dir,
	     struct dma_attrs *attrs)
{
	if (!dma_get_attr(DMA_ATTR_SKIP_CPU_SYNC, attrs))
		__dma_page_cpu_to_dev(page, offset, size, dir);

	return arm_coherent_iommu_map_page(dev, page, offset, size, dir, attrs);
}

/**
 * arm_coherent_iommu_unmap_page
 * @dev: valid struct device pointer
 * @handle: DMA address of buffer
 * @size: size of buffer (same as passed to dma_map_page)
 * @dir: DMA transfer direction (same as passed to dma_map_page)
 *
 * Coherent IOMMU aware version of arm_dma_unmap_page()
 */
static void arm_coherent_iommu_unmap_page(struct device *dev, dma_addr_t handle,
		size_t size, enum dma_data_direction dir,
		struct dma_attrs *attrs)
{
	struct dma_iommu_mapping *mapping = dev->archdata.mapping;
	dma_addr_t iova = handle & PAGE_MASK;
	int offset = handle & ~PAGE_MASK;
	int len = PAGE_ALIGN(size + offset);

	if (!iova)
		return;

	iommu_unmap(mapping->domain, iova, len);
	__free_iova(mapping, iova, len);
}

/**
 * arm_iommu_unmap_page
 * @dev: valid struct device pointer
 * @handle: DMA address of buffer
 * @size: size of buffer (same as passed to dma_map_page)
 * @dir: DMA transfer direction (same as passed to dma_map_page)
 *
 * IOMMU aware version of arm_dma_unmap_page()
 */
static void arm_iommu_unmap_page(struct device *dev, dma_addr_t handle,
		size_t size, enum dma_data_direction dir,
		struct dma_attrs *attrs)
{
	struct dma_iommu_mapping *mapping = dev->archdata.mapping;
	dma_addr_t iova = handle & PAGE_MASK;
	struct page *page = phys_to_page(iommu_iova_to_phys(mapping->domain, iova));
	int offset = handle & ~PAGE_MASK;
	int len = PAGE_ALIGN(size + offset);

	if (!iova)
		return;

	if (!dma_get_attr(DMA_ATTR_SKIP_CPU_SYNC, attrs))
		__dma_page_dev_to_cpu(page, offset, size, dir);

	iommu_unmap(mapping->domain, iova, len);
	__free_iova(mapping, iova, len);
}

static void arm_iommu_sync_single_for_cpu(struct device *dev,
		dma_addr_t handle, size_t size, enum dma_data_direction dir)
{
	struct dma_iommu_mapping *mapping = dev->archdata.mapping;
	dma_addr_t iova = handle & PAGE_MASK;
	struct page *page = phys_to_page(iommu_iova_to_phys(mapping->domain, iova));
	unsigned int offset = handle & ~PAGE_MASK;

	if (!iova)
		return;

	__dma_page_dev_to_cpu(page, offset, size, dir);
}

static void arm_iommu_sync_single_for_device(struct device *dev,
		dma_addr_t handle, size_t size, enum dma_data_direction dir)
{
	struct dma_iommu_mapping *mapping = dev->archdata.mapping;
	dma_addr_t iova = handle & PAGE_MASK;
	struct page *page = phys_to_page(iommu_iova_to_phys(mapping->domain, iova));
	unsigned int offset = handle & ~PAGE_MASK;

	if (!iova)
		return;

	__dma_page_cpu_to_dev(page, offset, size, dir);
}

struct dma_map_ops iommu_ops = {
	.alloc		= arm_iommu_alloc_attrs,
	.free		= arm_iommu_free_attrs,
	.mmap		= arm_iommu_mmap_attrs,
	.get_sgtable	= arm_iommu_get_sgtable,

	.map_page		= arm_iommu_map_page,
	.unmap_page		= arm_iommu_unmap_page,
	.sync_single_for_cpu	= arm_iommu_sync_single_for_cpu,
	.sync_single_for_device	= arm_iommu_sync_single_for_device,

	.map_sg			= arm_iommu_map_sg,
	.unmap_sg		= arm_iommu_unmap_sg,
	.sync_sg_for_cpu	= arm_iommu_sync_sg_for_cpu,
	.sync_sg_for_device	= arm_iommu_sync_sg_for_device,

	.set_dma_mask		= arm_dma_set_mask,
};

struct dma_map_ops iommu_coherent_ops = {
	.alloc		= arm_iommu_alloc_attrs,
	.free		= arm_iommu_free_attrs,
	.mmap		= arm_iommu_mmap_attrs,
	.get_sgtable	= arm_iommu_get_sgtable,

	.map_page	= arm_coherent_iommu_map_page,
	.unmap_page	= arm_coherent_iommu_unmap_page,

	.map_sg		= arm_coherent_iommu_map_sg,
	.unmap_sg	= arm_coherent_iommu_unmap_sg,

	.set_dma_mask	= arm_dma_set_mask,
};

/**
 * arm_iommu_create_mapping
 * @bus: pointer to the bus holding the client device (for IOMMU calls)
 * @base: start address of the valid IO address space
 * @size: size of the valid IO address space
 * @order: accuracy of the IO addresses allocations
 *
 * Creates a mapping structure which holds information about used/unused
 * IO address ranges, which is required to perform memory allocation and
 * mapping with IOMMU aware functions.
 *
 * The client device need to be attached to the mapping with
 * arm_iommu_attach_device function.
 */
struct dma_iommu_mapping *
arm_iommu_create_mapping(struct bus_type *bus, dma_addr_t base, size_t size,
			 int order)
{
	unsigned int count = size >> (PAGE_SHIFT + order);
	unsigned int bitmap_size = BITS_TO_LONGS(count) * sizeof(long);
	struct dma_iommu_mapping *mapping;
	int err = -ENOMEM;

	if (!count)
		return ERR_PTR(-EINVAL);

	mapping = kzalloc(sizeof(struct dma_iommu_mapping), GFP_KERNEL);
	if (!mapping)
		goto err;

	mapping->bitmap = kzalloc(bitmap_size, GFP_KERNEL);
	if (!mapping->bitmap)
		goto err2;

	mapping->base = base;
	mapping->bits = BITS_PER_BYTE * bitmap_size;
	mapping->order = order;
	spin_lock_init(&mapping->lock);

	mapping->domain = iommu_domain_alloc(bus);
	if (!mapping->domain)
		goto err3;

	kref_init(&mapping->kref);
	return mapping;
err3:
	kfree(mapping->bitmap);
err2:
	kfree(mapping);
err:
	return ERR_PTR(err);
}
EXPORT_SYMBOL_GPL(arm_iommu_create_mapping);

static void release_iommu_mapping(struct kref *kref)
{
	struct dma_iommu_mapping *mapping =
		container_of(kref, struct dma_iommu_mapping, kref);

	iommu_domain_free(mapping->domain);
	kfree(mapping->bitmap);
	kfree(mapping);
}

void arm_iommu_release_mapping(struct dma_iommu_mapping *mapping)
{
	if (mapping)
		kref_put(&mapping->kref, release_iommu_mapping);
}
EXPORT_SYMBOL_GPL(arm_iommu_release_mapping);

/**
 * arm_iommu_attach_device
 * @dev: valid struct device pointer
 * @mapping: io address space mapping structure (returned from
 *	arm_iommu_create_mapping)
 *
 * Attaches specified io address space mapping to the provided device,
 * this replaces the dma operations (dma_map_ops pointer) with the
 * IOMMU aware version. More than one client might be attached to
 * the same io address space mapping.
 */
int arm_iommu_attach_device(struct device *dev,
			    struct dma_iommu_mapping *mapping)
{
	int err;

	err = iommu_attach_device(mapping->domain, dev);
	if (err)
		return err;

	kref_get(&mapping->kref);
	dev->archdata.mapping = mapping;
	set_dma_ops(dev, &iommu_ops);

	pr_debug("Attached IOMMU controller to %s device.\n", dev_name(dev));
	return 0;
}
EXPORT_SYMBOL_GPL(arm_iommu_attach_device);

/**
 * arm_iommu_detach_device
 * @dev: valid struct device pointer
 *
 * Detaches the provided device from a previously attached map.
 * This voids the dma operations (dma_map_ops pointer)
 */
void arm_iommu_detach_device(struct device *dev)
{
	struct dma_iommu_mapping *mapping;

	mapping = to_dma_iommu_mapping(dev);
	if (!mapping) {
		dev_warn(dev, "Not attached\n");
		return;
	}

	iommu_detach_device(mapping->domain, dev);
	kref_put(&mapping->kref, release_iommu_mapping);
	mapping = NULL;
	set_dma_ops(dev, NULL);

	pr_debug("Detached IOMMU controller from %s device.\n", dev_name(dev));
}
EXPORT_SYMBOL_GPL(arm_iommu_detach_device);

#endif<|MERGE_RESOLUTION|>--- conflicted
+++ resolved
@@ -362,13 +362,8 @@
 		ptr = __alloc_from_contiguous(NULL, pool->size, prot, &page,
 					      atomic_pool_init);
 	else
-<<<<<<< HEAD
-		ptr = __alloc_remap_buffer(NULL, pool->size, GFP_KERNEL, prot,
-					   &page, atomic_pool_init);
-=======
 		ptr = __alloc_remap_buffer(NULL, pool->size, gfp, prot, &page,
 					   atomic_pool_init);
->>>>>>> a937536b
 	if (ptr) {
 		int i;
 
