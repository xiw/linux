/* mailbox.h */

#ifndef MAILBOX_H
#define MAILBOX_H

#include <linux/spinlock.h>
#include <linux/workqueue.h>
#include <linux/interrupt.h>
#include <linux/device.h>
#include <linux/kfifo.h>

typedef u32 mbox_msg_t;
struct omap_mbox;

typedef int __bitwise omap_mbox_irq_t;
#define IRQ_TX ((__force omap_mbox_irq_t) 1)
#define IRQ_RX ((__force omap_mbox_irq_t) 2)

typedef int __bitwise omap_mbox_type_t;
#define OMAP_MBOX_TYPE1 ((__force omap_mbox_type_t) 1)
#define OMAP_MBOX_TYPE2 ((__force omap_mbox_type_t) 2)

struct omap_mbox_ops {
	omap_mbox_type_t	type;
	int		(*startup)(struct omap_mbox *mbox);
	void		(*shutdown)(struct omap_mbox *mbox);
	/* fifo */
	mbox_msg_t	(*fifo_read)(struct omap_mbox *mbox);
	void		(*fifo_write)(struct omap_mbox *mbox, mbox_msg_t msg);
	int		(*fifo_empty)(struct omap_mbox *mbox);
	int		(*fifo_full)(struct omap_mbox *mbox);
	/* irq */
	void		(*enable_irq)(struct omap_mbox *mbox,
						omap_mbox_irq_t irq);
	void		(*disable_irq)(struct omap_mbox *mbox,
						omap_mbox_irq_t irq);
	void		(*ack_irq)(struct omap_mbox *mbox, omap_mbox_irq_t irq);
	int		(*is_irq)(struct omap_mbox *mbox, omap_mbox_irq_t irq);
	/* ctx */
	void		(*save_ctx)(struct omap_mbox *mbox);
	void		(*restore_ctx)(struct omap_mbox *mbox);
};

struct omap_mbox_queue {
	spinlock_t		lock;
	struct kfifo		fifo;
	struct work_struct	work;
	struct tasklet_struct	tasklet;
	struct omap_mbox	*mbox;
	bool full;
};

struct omap_mbox {
	char			*name;
	unsigned int		irq;
	struct omap_mbox_queue	*txq, *rxq;
	struct omap_mbox_ops	*ops;
	struct device		*dev;
	void			*priv;
<<<<<<< HEAD
=======
	int			use_count;
	struct blocking_notifier_head   notifier;
>>>>>>> 3cbea436
};

int omap_mbox_msg_send(struct omap_mbox *, mbox_msg_t msg);
void omap_mbox_init_seq(struct omap_mbox *);

struct omap_mbox *omap_mbox_get(const char *, struct notifier_block *nb);
void omap_mbox_put(struct omap_mbox *mbox, struct notifier_block *nb);

int omap_mbox_register(struct device *parent, struct omap_mbox **);
int omap_mbox_unregister(void);

static inline void omap_mbox_save_ctx(struct omap_mbox *mbox)
{
	if (!mbox->ops->save_ctx) {
		dev_err(mbox->dev, "%s:\tno save\n", __func__);
		return;
	}

	mbox->ops->save_ctx(mbox);
}

static inline void omap_mbox_restore_ctx(struct omap_mbox *mbox)
{
	if (!mbox->ops->restore_ctx) {
		dev_err(mbox->dev, "%s:\tno restore\n", __func__);
		return;
	}

	mbox->ops->restore_ctx(mbox);
}

static inline void omap_mbox_enable_irq(struct omap_mbox *mbox,
					omap_mbox_irq_t irq)
{
	mbox->ops->enable_irq(mbox, irq);
}

static inline void omap_mbox_disable_irq(struct omap_mbox *mbox,
					 omap_mbox_irq_t irq)
{
	mbox->ops->disable_irq(mbox, irq);
}

#endif /* MAILBOX_H */<|MERGE_RESOLUTION|>--- conflicted
+++ resolved
@@ -57,11 +57,8 @@
 	struct omap_mbox_ops	*ops;
 	struct device		*dev;
 	void			*priv;
-<<<<<<< HEAD
-=======
 	int			use_count;
 	struct blocking_notifier_head   notifier;
->>>>>>> 3cbea436
 };
 
 int omap_mbox_msg_send(struct omap_mbox *, mbox_msg_t msg);
