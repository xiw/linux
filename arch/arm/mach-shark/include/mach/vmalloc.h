--- conflicted
+++ resolved
@@ -1,8 +1,4 @@
 /*
  * arch/arm/mach-shark/include/mach/vmalloc.h
  */
-<<<<<<< HEAD
-#define VMALLOC_END       0xd0000000
-=======
-#define VMALLOC_END       0xd0000000UL
->>>>>>> 3cbea436
+#define VMALLOC_END       0xd0000000UL