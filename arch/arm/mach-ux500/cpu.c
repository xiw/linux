--- conflicted
+++ resolved
@@ -70,13 +70,6 @@
 	if (cpu_is_u8500_family()) {
 		prcmu_early_init(U8500_PRCMU_BASE, SZ_8K - 1);
 		ux500_pm_init(U8500_PRCMU_BASE, SZ_8K - 1);
-<<<<<<< HEAD
-		u8500_clk_init();
-	} else if (cpu_is_u9540()) {
-		prcmu_early_init(U8500_PRCMU_BASE, SZ_8K - 1);
-		ux500_pm_init(U8500_PRCMU_BASE, SZ_8K - 1);
-		u8500_clk_init();
-=======
 		u8500_clk_init(U8500_CLKRST1_BASE, U8500_CLKRST2_BASE,
 			       U8500_CLKRST3_BASE, U8500_CLKRST5_BASE,
 			       U8500_CLKRST6_BASE);
@@ -86,7 +79,6 @@
 		u8500_clk_init(U8500_CLKRST1_BASE, U8500_CLKRST2_BASE,
 			       U8500_CLKRST3_BASE, U8500_CLKRST5_BASE,
 			       U8500_CLKRST6_BASE);
->>>>>>> d664025e
 	} else if (cpu_is_u8540()) {
 		prcmu_early_init(U8500_PRCMU_BASE, SZ_8K + SZ_4K - 1);
 		ux500_pm_init(U8500_PRCMU_BASE, SZ_8K + SZ_4K - 1);
