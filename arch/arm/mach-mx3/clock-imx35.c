/*
 * Copyright (C) 2009 by Sascha Hauer, Pengutronix
 *
 * This program is free software; you can redistribute it and/or
 * modify it under the terms of the GNU General Public License
 * as published by the Free Software Foundation; either version 2
 * of the License, or (at your option) any later version.
 * This program is distributed in the hope that it will be useful,
 * but WITHOUT ANY WARRANTY; without even the implied warranty of
 * MERCHANTABILITY or FITNESS FOR A PARTICULAR PURPOSE.  See the
 * GNU General Public License for more details.
 *
 * You should have received a copy of the GNU General Public License
 * along with this program; if not, write to the Free Software
 * Foundation, Inc., 51 Franklin Street, Fifth Floor, Boston,
 * MA 02110-1301, USA.
 */

#include <linux/kernel.h>
#include <linux/init.h>
#include <linux/list.h>
#include <linux/clk.h>
#include <linux/io.h>

#include <asm/clkdev.h>

#include <mach/clock.h>
#include <mach/hardware.h>
#include <mach/common.h>

#define CCM_BASE	MX35_IO_ADDRESS(MX35_CCM_BASE_ADDR)

#define CCM_CCMR        0x00
#define CCM_PDR0        0x04
#define CCM_PDR1        0x08
#define CCM_PDR2        0x0C
#define CCM_PDR3        0x10
#define CCM_PDR4        0x14
#define CCM_RCSR        0x18
#define CCM_MPCTL       0x1C
#define CCM_PPCTL       0x20
#define CCM_ACMR        0x24
#define CCM_COSR        0x28
#define CCM_CGR0        0x2C
#define CCM_CGR1        0x30
#define CCM_CGR2        0x34
#define CCM_CGR3        0x38

#ifdef HAVE_SET_RATE_SUPPORT
static void calc_dividers(u32 div, u32 *pre, u32 *post, u32 maxpost)
{
	u32 min_pre, temp_pre, old_err, err;

	min_pre = (div - 1) / maxpost + 1;
	old_err = 8;

	for (temp_pre = 8; temp_pre >= min_pre; temp_pre--) {
		if (div > (temp_pre * maxpost))
			break;

		if (div < (temp_pre * temp_pre))
			continue;

		err = div % temp_pre;

		if (err == 0) {
			*pre = temp_pre;
			break;
		}

		err = temp_pre - err;

		if (err < old_err) {
			old_err = err;
			*pre = temp_pre;
		}
	}

	*post = (div + *pre - 1) / *pre;
}

/* get the best values for a 3-bit divider combined with a 6-bit divider */
static void calc_dividers_3_6(u32 div, u32 *pre, u32 *post)
{
	if (div >= 512) {
		*pre = 8;
		*post = 64;
	} else if (div >= 64) {
		calc_dividers(div, pre, post, 64);
	} else if (div <= 8) {
		*pre = div;
		*post = 1;
	} else {
		*pre = 1;
		*post = div;
	}
}

/* get the best values for two cascaded 3-bit dividers */
static void calc_dividers_3_3(u32 div, u32 *pre, u32 *post)
{
	if (div >= 64) {
		*pre = *post = 8;
	} else if (div > 8) {
		calc_dividers(div, pre, post, 8);
	} else {
		*pre = 1;
		*post = div;
	}
}
#endif

static unsigned long get_rate_mpll(void)
{
	ulong mpctl = __raw_readl(CCM_BASE + CCM_MPCTL);

	return mxc_decode_pll(mpctl, 24000000);
}

static unsigned long get_rate_ppll(void)
{
	ulong ppctl = __raw_readl(CCM_BASE + CCM_PPCTL);

	return mxc_decode_pll(ppctl, 24000000);
}

struct arm_ahb_div {
	unsigned char arm, ahb, sel;
};

static struct arm_ahb_div clk_consumer[] = {
	{ .arm = 1, .ahb = 4, .sel = 0},
	{ .arm = 1, .ahb = 3, .sel = 1},
	{ .arm = 2, .ahb = 2, .sel = 0},
	{ .arm = 0, .ahb = 0, .sel = 0},
	{ .arm = 0, .ahb = 0, .sel = 0},
	{ .arm = 0, .ahb = 0, .sel = 0},
	{ .arm = 4, .ahb = 1, .sel = 0},
	{ .arm = 1, .ahb = 5, .sel = 0},
	{ .arm = 1, .ahb = 8, .sel = 0},
	{ .arm = 1, .ahb = 6, .sel = 1},
	{ .arm = 2, .ahb = 4, .sel = 0},
	{ .arm = 0, .ahb = 0, .sel = 0},
	{ .arm = 0, .ahb = 0, .sel = 0},
	{ .arm = 0, .ahb = 0, .sel = 0},
	{ .arm = 4, .ahb = 2, .sel = 0},
	{ .arm = 0, .ahb = 0, .sel = 0},
};

static unsigned long get_rate_arm(void)
{
	unsigned long pdr0 = __raw_readl(CCM_BASE + CCM_PDR0);
	struct arm_ahb_div *aad;
	unsigned long fref = get_rate_mpll();

	aad = &clk_consumer[(pdr0 >> 16) & 0xf];
	if (aad->sel)
		fref = fref * 3 / 4;

	return fref / aad->arm;
}

static unsigned long get_rate_ahb(struct clk *clk)
{
	unsigned long pdr0 = __raw_readl(CCM_BASE + CCM_PDR0);
	struct arm_ahb_div *aad;
	unsigned long fref = get_rate_arm();

	aad = &clk_consumer[(pdr0 >> 16) & 0xf];

	return fref / aad->ahb;
}

static unsigned long get_rate_ipg(struct clk *clk)
{
	return get_rate_ahb(NULL) >> 1;
}

static unsigned long get_rate_uart(struct clk *clk)
{
	unsigned long pdr3 = __raw_readl(CCM_BASE + CCM_PDR3);
	unsigned long pdr4 = __raw_readl(CCM_BASE + CCM_PDR4);
	unsigned long div = ((pdr4 >> 10) & 0x3f) + 1;

	if (pdr3 & (1 << 14))
		return get_rate_arm() / div;
	else
		return get_rate_ppll() / div;
}

static unsigned long get_rate_sdhc(struct clk *clk)
{
	unsigned long pdr3 = __raw_readl(CCM_BASE + CCM_PDR3);
	unsigned long div, rate;

	if (pdr3 & (1 << 6))
		rate = get_rate_arm();
	else
		rate = get_rate_ppll();

	switch (clk->id) {
	default:
	case 0:
		div = pdr3 & 0x3f;
		break;
	case 1:
		div = (pdr3 >> 8) & 0x3f;
		break;
	case 2:
		div = (pdr3 >> 16) & 0x3f;
		break;
	}

	return rate / (div + 1);
}

static unsigned long get_rate_mshc(struct clk *clk)
{
	unsigned long pdr1 = __raw_readl(CCM_BASE + CCM_PDR1);
	unsigned long div1, div2, rate;

	if (pdr1 & (1 << 7))
		rate = get_rate_arm();
	else
		rate = get_rate_ppll();

	div1 = (pdr1 >> 29) & 0x7;
	div2 = (pdr1 >> 22) & 0x3f;

	return rate / ((div1 + 1) * (div2 + 1));
}

static unsigned long get_rate_ssi(struct clk *clk)
{
	unsigned long pdr2 = __raw_readl(CCM_BASE + CCM_PDR2);
	unsigned long div1, div2, rate;

	if (pdr2 & (1 << 6))
		rate = get_rate_arm();
	else
		rate = get_rate_ppll();

	switch (clk->id) {
	default:
	case 0:
		div1 = pdr2 & 0x3f;
		div2 = (pdr2 >> 24) & 0x7;
		break;
	case 1:
		div1 = (pdr2 >> 8) & 0x3f;
		div2 = (pdr2 >> 27) & 0x7;
		break;
	}

	return rate / ((div1 + 1) * (div2 + 1));
}

static unsigned long get_rate_csi(struct clk *clk)
{
	unsigned long pdr2 = __raw_readl(CCM_BASE + CCM_PDR2);
	unsigned long rate;

	if (pdr2 & (1 << 7))
		rate = get_rate_arm();
	else
		rate = get_rate_ppll();

	return rate / (((pdr2 >> 16) & 0x3f) + 1);
}

static unsigned long get_rate_otg(struct clk *clk)
{
	unsigned long pdr4 = __raw_readl(CCM_BASE + CCM_PDR4);
	unsigned long rate;

	if (pdr4 & (1 << 9))
		rate = get_rate_arm();
	else
		rate = get_rate_ppll();

	return rate / (((pdr4 >> 22) & 0x3f) + 1);
}

static unsigned long get_rate_ipg_per(struct clk *clk)
{
	unsigned long pdr0 = __raw_readl(CCM_BASE + CCM_PDR0);
	unsigned long pdr4 = __raw_readl(CCM_BASE + CCM_PDR4);
	unsigned long div;

	if (pdr0 & (1 << 26)) {
		div = (pdr4 >> 16) & 0x3f;
		return get_rate_arm() / (div + 1);
	} else {
		div = (pdr0 >> 12) & 0x7;
		return get_rate_ahb(NULL) / (div + 1);
	}
}

static unsigned long get_rate_hsp(struct clk *clk)
{
	unsigned long hsp_podf = (__raw_readl(CCM_BASE + CCM_PDR0) >> 20) & 0x03;
	unsigned long fref = get_rate_mpll();

	if (fref > 400 * 1000 * 1000) {
		switch (hsp_podf) {
		case 0:
			return fref >> 2;
		case 1:
			return fref >> 3;
		case 2:
			return fref / 3;
		}
	} else {
		switch (hsp_podf) {
		case 0:
		case 2:
			return fref / 3;
		case 1:
			return fref / 6;
		}
	}

	return 0;
}

static int clk_cgr_enable(struct clk *clk)
{
	u32 reg;

	reg = __raw_readl(clk->enable_reg);
	reg |= 3 << clk->enable_shift;
	__raw_writel(reg, clk->enable_reg);

	return 0;
}

static void clk_cgr_disable(struct clk *clk)
{
	u32 reg;

	reg = __raw_readl(clk->enable_reg);
	reg &= ~(3 << clk->enable_shift);
	__raw_writel(reg, clk->enable_reg);
}

#define DEFINE_CLOCK(name, i, er, es, gr, sr)		\
	static struct clk name = {			\
		.id		= i,			\
		.enable_reg	= CCM_BASE + er,	\
		.enable_shift	= es,			\
		.get_rate	= gr,			\
		.set_rate	= sr,			\
		.enable		= clk_cgr_enable,	\
		.disable	= clk_cgr_disable,	\
	}

DEFINE_CLOCK(asrc_clk,   0, CCM_CGR0,  0, NULL, NULL);
DEFINE_CLOCK(ata_clk,    0, CCM_CGR0,  2, get_rate_ipg, NULL);
/* DEFINE_CLOCK(audmux_clk, 0, CCM_CGR0,  4, NULL, NULL); */
DEFINE_CLOCK(can1_clk,   0, CCM_CGR0,  6, get_rate_ipg, NULL);
DEFINE_CLOCK(can2_clk,   1, CCM_CGR0,  8, get_rate_ipg, NULL);
DEFINE_CLOCK(cspi1_clk,  0, CCM_CGR0, 10, get_rate_ipg, NULL);
DEFINE_CLOCK(cspi2_clk,  1, CCM_CGR0, 12, get_rate_ipg, NULL);
DEFINE_CLOCK(ect_clk,    0, CCM_CGR0, 14, get_rate_ipg, NULL);
DEFINE_CLOCK(edio_clk,   0, CCM_CGR0, 16, NULL, NULL);
DEFINE_CLOCK(emi_clk,    0, CCM_CGR0, 18, get_rate_ipg, NULL);
DEFINE_CLOCK(epit1_clk,  0, CCM_CGR0, 20, get_rate_ipg_per, NULL);
DEFINE_CLOCK(epit2_clk,  1, CCM_CGR0, 22, get_rate_ipg_per, NULL);
DEFINE_CLOCK(esai_clk,   0, CCM_CGR0, 24, NULL, NULL);
DEFINE_CLOCK(esdhc1_clk, 0, CCM_CGR0, 26, get_rate_sdhc, NULL);
DEFINE_CLOCK(esdhc2_clk, 1, CCM_CGR0, 28, get_rate_sdhc, NULL);
DEFINE_CLOCK(esdhc3_clk, 2, CCM_CGR0, 30, get_rate_sdhc, NULL);

DEFINE_CLOCK(fec_clk,    0, CCM_CGR1,  0, get_rate_ipg, NULL);
DEFINE_CLOCK(gpio1_clk,  0, CCM_CGR1,  2, NULL, NULL);
DEFINE_CLOCK(gpio2_clk,  1, CCM_CGR1,  4, NULL, NULL);
DEFINE_CLOCK(gpio3_clk,  2, CCM_CGR1,  6, NULL, NULL);
DEFINE_CLOCK(gpt_clk,    0, CCM_CGR1,  8, get_rate_ipg, NULL);
DEFINE_CLOCK(i2c1_clk,   0, CCM_CGR1, 10, get_rate_ipg_per, NULL);
DEFINE_CLOCK(i2c2_clk,   1, CCM_CGR1, 12, get_rate_ipg_per, NULL);
DEFINE_CLOCK(i2c3_clk,   2, CCM_CGR1, 14, get_rate_ipg_per, NULL);
DEFINE_CLOCK(iomuxc_clk, 0, CCM_CGR1, 16, NULL, NULL);
<<<<<<< HEAD
DEFINE_CLOCK(ipu_clk,    0, CCM_CGR1, 18, get_rate_ahb, NULL);
=======
DEFINE_CLOCK(ipu_clk,    0, CCM_CGR1, 18, get_rate_hsp, NULL);
>>>>>>> 062c1825
DEFINE_CLOCK(kpp_clk,    0, CCM_CGR1, 20, get_rate_ipg, NULL);
DEFINE_CLOCK(mlb_clk,    0, CCM_CGR1, 22, get_rate_ahb, NULL);
DEFINE_CLOCK(mshc_clk,   0, CCM_CGR1, 24, get_rate_mshc, NULL);
DEFINE_CLOCK(owire_clk,  0, CCM_CGR1, 26, get_rate_ipg_per, NULL);
DEFINE_CLOCK(pwm_clk,    0, CCM_CGR1, 28, get_rate_ipg_per, NULL);
DEFINE_CLOCK(rngc_clk,   0, CCM_CGR1, 30, get_rate_ipg, NULL);

DEFINE_CLOCK(rtc_clk,    0, CCM_CGR2,  0, get_rate_ipg, NULL);
DEFINE_CLOCK(rtic_clk,   0, CCM_CGR2,  2, get_rate_ahb, NULL);
DEFINE_CLOCK(scc_clk,    0, CCM_CGR2,  4, get_rate_ipg, NULL);
DEFINE_CLOCK(sdma_clk,   0, CCM_CGR2,  6, NULL, NULL);
DEFINE_CLOCK(spba_clk,   0, CCM_CGR2,  8, get_rate_ipg, NULL);
DEFINE_CLOCK(spdif_clk,  0, CCM_CGR2, 10, NULL, NULL);
DEFINE_CLOCK(ssi1_clk,   0, CCM_CGR2, 12, get_rate_ssi, NULL);
DEFINE_CLOCK(ssi2_clk,   1, CCM_CGR2, 14, get_rate_ssi, NULL);
DEFINE_CLOCK(uart1_clk,  0, CCM_CGR2, 16, get_rate_uart, NULL);
DEFINE_CLOCK(uart2_clk,  1, CCM_CGR2, 18, get_rate_uart, NULL);
DEFINE_CLOCK(uart3_clk,  2, CCM_CGR2, 20, get_rate_uart, NULL);
DEFINE_CLOCK(usbotg_clk, 0, CCM_CGR2, 22, get_rate_otg, NULL);
DEFINE_CLOCK(wdog_clk,   0, CCM_CGR2, 24, NULL, NULL);
DEFINE_CLOCK(max_clk,    0, CCM_CGR2, 26, NULL, NULL);
DEFINE_CLOCK(audmux_clk, 0, CCM_CGR2, 30, NULL, NULL);

DEFINE_CLOCK(csi_clk,    0, CCM_CGR3,  0, get_rate_csi, NULL);
DEFINE_CLOCK(iim_clk,    0, CCM_CGR3,  2, NULL, NULL);
DEFINE_CLOCK(gpu2d_clk,  0, CCM_CGR3,  4, NULL, NULL);

DEFINE_CLOCK(usbahb_clk, 0, 0,         0, get_rate_ahb, NULL);

static int clk_dummy_enable(struct clk *clk)
{
	return 0;
}

static void clk_dummy_disable(struct clk *clk)
{
}

static unsigned long get_rate_nfc(struct clk *clk)
{
	unsigned long div1;

	div1 = (__raw_readl(CCM_BASE + CCM_PDR4) >> 28) + 1;

	return get_rate_ahb(NULL) / div1;
}

/* NAND Controller: It seems it can't be disabled */
static struct clk nfc_clk = {
	.id		= 0,
	.enable_reg	= 0,
	.enable_shift	= 0,
	.get_rate	= get_rate_nfc,
	.set_rate	= NULL, /* set_rate_nfc, */
	.enable		= clk_dummy_enable,
	.disable	= clk_dummy_disable
};

#define _REGISTER_CLOCK(d, n, c)	\
	{				\
		.dev_id = d,		\
		.con_id = n,		\
		.clk = &c,		\
	},

static struct clk_lookup lookups[] = {
	_REGISTER_CLOCK(NULL, "asrc", asrc_clk)
	_REGISTER_CLOCK(NULL, "ata", ata_clk)
	_REGISTER_CLOCK("flexcan.0", NULL, can1_clk)
	_REGISTER_CLOCK("flexcan.1", NULL, can2_clk)
	_REGISTER_CLOCK("spi_imx.0", NULL, cspi1_clk)
	_REGISTER_CLOCK("spi_imx.1", NULL, cspi2_clk)
	_REGISTER_CLOCK(NULL, "ect", ect_clk)
	_REGISTER_CLOCK(NULL, "edio", edio_clk)
	_REGISTER_CLOCK(NULL, "emi", emi_clk)
	_REGISTER_CLOCK(NULL, "epit", epit1_clk)
	_REGISTER_CLOCK(NULL, "epit", epit2_clk)
	_REGISTER_CLOCK(NULL, "esai", esai_clk)
	_REGISTER_CLOCK(NULL, "sdhc", esdhc1_clk)
	_REGISTER_CLOCK(NULL, "sdhc", esdhc2_clk)
	_REGISTER_CLOCK(NULL, "sdhc", esdhc3_clk)
	_REGISTER_CLOCK("fec.0", NULL, fec_clk)
	_REGISTER_CLOCK(NULL, "gpio", gpio1_clk)
	_REGISTER_CLOCK(NULL, "gpio", gpio2_clk)
	_REGISTER_CLOCK(NULL, "gpio", gpio3_clk)
	_REGISTER_CLOCK("gpt.0", NULL, gpt_clk)
	_REGISTER_CLOCK("imx-i2c.0", NULL, i2c1_clk)
	_REGISTER_CLOCK("imx-i2c.1", NULL, i2c2_clk)
	_REGISTER_CLOCK("imx-i2c.2", NULL, i2c3_clk)
	_REGISTER_CLOCK(NULL, "iomuxc", iomuxc_clk)
	_REGISTER_CLOCK("ipu-core", NULL, ipu_clk)
	_REGISTER_CLOCK("mx3_sdc_fb", NULL, ipu_clk)
	_REGISTER_CLOCK(NULL, "kpp", kpp_clk)
	_REGISTER_CLOCK(NULL, "mlb", mlb_clk)
	_REGISTER_CLOCK(NULL, "mshc", mshc_clk)
	_REGISTER_CLOCK("mxc_w1", NULL, owire_clk)
	_REGISTER_CLOCK(NULL, "pwm", pwm_clk)
	_REGISTER_CLOCK(NULL, "rngc", rngc_clk)
	_REGISTER_CLOCK(NULL, "rtc", rtc_clk)
	_REGISTER_CLOCK(NULL, "rtic", rtic_clk)
	_REGISTER_CLOCK(NULL, "scc", scc_clk)
	_REGISTER_CLOCK(NULL, "sdma", sdma_clk)
	_REGISTER_CLOCK(NULL, "spba", spba_clk)
	_REGISTER_CLOCK(NULL, "spdif", spdif_clk)
	_REGISTER_CLOCK("imx-ssi.0", NULL, ssi1_clk)
	_REGISTER_CLOCK("imx-ssi.1", NULL, ssi2_clk)
	_REGISTER_CLOCK("imx-uart.0", NULL, uart1_clk)
	_REGISTER_CLOCK("imx-uart.1", NULL, uart2_clk)
	_REGISTER_CLOCK("imx-uart.2", NULL, uart3_clk)
	_REGISTER_CLOCK("mxc-ehci.0", "usb", usbotg_clk)
	_REGISTER_CLOCK("mxc-ehci.1", "usb", usbotg_clk)
	_REGISTER_CLOCK("mxc-ehci.2", "usb", usbotg_clk)
	_REGISTER_CLOCK("fsl-usb2-udc", "usb", usbotg_clk)
	_REGISTER_CLOCK("fsl-usb2-udc", "usb_ahb", usbahb_clk)
	_REGISTER_CLOCK("imx-wdt.0", NULL, wdog_clk)
	_REGISTER_CLOCK(NULL, "max", max_clk)
	_REGISTER_CLOCK(NULL, "audmux", audmux_clk)
	_REGISTER_CLOCK(NULL, "csi", csi_clk)
	_REGISTER_CLOCK(NULL, "iim", iim_clk)
	_REGISTER_CLOCK(NULL, "gpu2d", gpu2d_clk)
	_REGISTER_CLOCK("mxc_nand.0", NULL, nfc_clk)
};

int __init mx35_clocks_init()
{
<<<<<<< HEAD
	unsigned int ll = 0;
=======
	unsigned int cgr2 = 3 << 26, cgr3 = 0;
>>>>>>> 062c1825

#if defined(CONFIG_DEBUG_LL) && !defined(CONFIG_DEBUG_ICEDCC)
	cgr2 |= 3 << 16;
#endif

	clkdev_add_table(lookups, ARRAY_SIZE(lookups));

	/* Turn off all clocks except the ones we need to survive, namely:
	 * EMI, GPIO1/2/3, GPT, IOMUX, MAX and eventually uart
	 */
	__raw_writel((3 << 18), CCM_BASE + CCM_CGR0);
	__raw_writel((3 << 2) | (3 << 4) | (3 << 6) | (3 << 8) | (3 << 16),
			CCM_BASE + CCM_CGR1);

<<<<<<< HEAD
=======
	/*
	 * Check if we came up in internal boot mode. If yes, we need some
	 * extra clocks turned on, otherwise the MX35 boot ROM code will
	 * hang after a watchdog reset.
	 */
	if (!(__raw_readl(CCM_BASE + CCM_RCSR) & (3 << 10))) {
		/* Additionally turn on UART1, SCC, and IIM clocks */
		cgr2 |= 3 << 16 | 3 << 4;
		cgr3 |= 3 << 2;
	}

	__raw_writel(cgr2, CCM_BASE + CCM_CGR2);
	__raw_writel(cgr3, CCM_BASE + CCM_CGR3);

>>>>>>> 062c1825
	mxc_timer_init(&gpt_clk,
			MX35_IO_ADDRESS(MX35_GPT1_BASE_ADDR), MX35_INT_GPT);

	return 0;
}
<|MERGE_RESOLUTION|>--- conflicted
+++ resolved
@@ -380,11 +380,7 @@
 DEFINE_CLOCK(i2c2_clk,   1, CCM_CGR1, 12, get_rate_ipg_per, NULL);
 DEFINE_CLOCK(i2c3_clk,   2, CCM_CGR1, 14, get_rate_ipg_per, NULL);
 DEFINE_CLOCK(iomuxc_clk, 0, CCM_CGR1, 16, NULL, NULL);
-<<<<<<< HEAD
-DEFINE_CLOCK(ipu_clk,    0, CCM_CGR1, 18, get_rate_ahb, NULL);
-=======
 DEFINE_CLOCK(ipu_clk,    0, CCM_CGR1, 18, get_rate_hsp, NULL);
->>>>>>> 062c1825
 DEFINE_CLOCK(kpp_clk,    0, CCM_CGR1, 20, get_rate_ipg, NULL);
 DEFINE_CLOCK(mlb_clk,    0, CCM_CGR1, 22, get_rate_ahb, NULL);
 DEFINE_CLOCK(mshc_clk,   0, CCM_CGR1, 24, get_rate_mshc, NULL);
@@ -510,11 +506,7 @@
 
 int __init mx35_clocks_init()
 {
-<<<<<<< HEAD
-	unsigned int ll = 0;
-=======
 	unsigned int cgr2 = 3 << 26, cgr3 = 0;
->>>>>>> 062c1825
 
 #if defined(CONFIG_DEBUG_LL) && !defined(CONFIG_DEBUG_ICEDCC)
 	cgr2 |= 3 << 16;
@@ -529,8 +521,6 @@
 	__raw_writel((3 << 2) | (3 << 4) | (3 << 6) | (3 << 8) | (3 << 16),
 			CCM_BASE + CCM_CGR1);
 
-<<<<<<< HEAD
-=======
 	/*
 	 * Check if we came up in internal boot mode. If yes, we need some
 	 * extra clocks turned on, otherwise the MX35 boot ROM code will
@@ -545,7 +535,6 @@
 	__raw_writel(cgr2, CCM_BASE + CCM_CGR2);
 	__raw_writel(cgr3, CCM_BASE + CCM_CGR3);
 
->>>>>>> 062c1825
 	mxc_timer_init(&gpt_clk,
 			MX35_IO_ADDRESS(MX35_GPT1_BASE_ADDR), MX35_INT_GPT);
 
