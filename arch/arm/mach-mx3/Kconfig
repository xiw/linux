if ARCH_MX3

# ARCH_MX31 and ARCH_MX35 are left for compatibility
# Some usages assume that having one of them implies not having (e.g.) ARCH_MX2.
# To easily distinguish good and reviewed from unreviewed usages new (and IMHO
# more sensible) names are used: SOC_IMX31 and SOC_IMX35
config ARCH_MX31
	bool

config ARCH_MX35
	bool

config SOC_IMX31
	bool
	select IMX_HAVE_PLATFORM_MXC_RNGA
	select ARCH_MXC_AUDMUX_V2
	select ARCH_MX31
	select MXC_AVIC

config SOC_IMX35
	bool
	select ARCH_MXC_IOMUX_V3
	select ARCH_MXC_AUDMUX_V2
	select HAVE_EPIT
<<<<<<< HEAD
=======
	select ARCH_MX35
	select MXC_AVIC
>>>>>>> 3cbea436

comment "MX3 platforms:"

config MACH_MX31ADS
	bool "Support MX31ADS platforms"
<<<<<<< HEAD
	select ARCH_MX31
=======
	select SOC_IMX31
>>>>>>> 3cbea436
	select IMX_HAVE_PLATFORM_IMX_I2C
	select IMX_HAVE_PLATFORM_IMX_SSI
	select IMX_HAVE_PLATFORM_IMX_UART
	default y
	help
	  Include support for MX31ADS platform. This includes specific
	  configurations for the board and its peripherals.

config MACH_MX31ADS_WM1133_EV1
	bool "Support Wolfson Microelectronics 1133-EV1 module"
	depends on MACH_MX31ADS
	depends on MFD_WM8350_I2C
	depends on REGULATOR_WM8350
	select MFD_WM8350_CONFIG_MODE_0
	select MFD_WM8352_CONFIG_MODE_0
	help
	  Include support for the Wolfson Microelectronics 1133-EV1 PMU
	  and audio module for the MX31ADS platform.

config MACH_PCM037
	bool "Support Phytec pcm037 (i.MX31) platforms"
<<<<<<< HEAD
	select ARCH_MX31
	select IMX_HAVE_PLATFORM_IMX_I2C
	select IMX_HAVE_PLATFORM_IMX_UART
	select IMX_HAVE_PLATFORM_MXC_NAND
=======
	select SOC_IMX31
	select IMX_HAVE_PLATFORM_FSL_USB2_UDC
	select IMX_HAVE_PLATFORM_IMX2_WDT
	select IMX_HAVE_PLATFORM_IMX_I2C
	select IMX_HAVE_PLATFORM_IMX_UART
	select IMX_HAVE_PLATFORM_MXC_EHCI
	select IMX_HAVE_PLATFORM_MXC_MMC
	select IMX_HAVE_PLATFORM_MXC_NAND
	select IMX_HAVE_PLATFORM_MXC_W1
>>>>>>> 3cbea436
	select MXC_ULPI if USB_ULPI
	help
	  Include support for Phytec pcm037 platform. This includes
	  specific configurations for the board and its peripherals.

config MACH_PCM037_EET
	bool "Support pcm037 EET board extensions"
	depends on MACH_PCM037
	select IMX_HAVE_PLATFORM_SPI_IMX
	help
	  Add support for PCM037 EET baseboard extensions. If you are using the
	  OLED display with EET, use "video=mx3fb:CMEL-OLED" kernel
	  command-line parameter.

config MACH_MX31LITE
	bool "Support MX31 LITEKIT (LogicPD)"
	select SOC_IMX31
	select MXC_ULPI if USB_ULPI
<<<<<<< HEAD
	select IMX_HAVE_PLATFORM_IMX_UART
=======
	select IMX_HAVE_PLATFORM_IMX2_WDT
	select IMX_HAVE_PLATFORM_IMX_UART
	select IMX_HAVE_PLATFORM_MXC_EHCI
	select IMX_HAVE_PLATFORM_MXC_MMC
>>>>>>> 3cbea436
	select IMX_HAVE_PLATFORM_MXC_NAND
	select IMX_HAVE_PLATFORM_SPI_IMX
	help
	  Include support for MX31 LITEKIT platform. This includes specific
	  configurations for the board and its peripherals.

config MACH_MX31_3DS
	bool "Support MX31PDK (3DS)"
<<<<<<< HEAD
	select ARCH_MX31
	select MXC_DEBUG_BOARD
	select IMX_HAVE_PLATFORM_IMX_UART
	select IMX_HAVE_PLATFORM_MXC_NAND
	select IMX_HAVE_PLATFORM_SPI_IMX
=======
	select SOC_IMX31
	select MXC_DEBUG_BOARD
	select IMX_HAVE_PLATFORM_FSL_USB2_UDC
	select IMX_HAVE_PLATFORM_IMX2_WDT
	select IMX_HAVE_PLATFORM_IMX_KEYPAD
	select IMX_HAVE_PLATFORM_IMX_UART
	select IMX_HAVE_PLATFORM_MXC_EHCI
	select IMX_HAVE_PLATFORM_MXC_NAND
	select IMX_HAVE_PLATFORM_SPI_IMX
	select MXC_ULPI if USB_ULPI
>>>>>>> 3cbea436
	help
	  Include support for MX31PDK (3DS) platform. This includes specific
	  configurations for the board and its peripherals.

config MACH_MX31_3DS_MXC_NAND_USE_BBT
	bool "Make the MXC NAND driver use the in flash Bad Block Table"
	depends on MACH_MX31_3DS
	depends on MTD_NAND_MXC
	help
	  Enable this if you want that the MXC NAND driver uses the in flash
	  Bad Block Table to know what blocks are bad instead of scanning the
	  entire flash looking for bad block markers.

config MACH_MX31MOBOARD
	bool "Support mx31moboard platforms (EPFL Mobots group)"
<<<<<<< HEAD
	select ARCH_MX31
	select IMX_HAVE_PLATFORM_IMX_I2C
	select IMX_HAVE_PLATFORM_IMX_UART
=======
	select SOC_IMX31
	select IMX_HAVE_PLATFORM_FSL_USB2_UDC
	select IMX_HAVE_PLATFORM_IMX_I2C
	select IMX_HAVE_PLATFORM_IMX_UART
	select IMX_HAVE_PLATFORM_MXC_EHCI
	select IMX_HAVE_PLATFORM_MXC_MMC
>>>>>>> 3cbea436
	select IMX_HAVE_PLATFORM_SPI_IMX
	select MXC_ULPI if USB_ULPI
	help
	  Include support for mx31moboard platform. This includes specific
	  configurations for the board and its peripherals.

config MACH_MX31LILLY
	bool "Support MX31 LILLY-1131 platforms (INCO startec)"
<<<<<<< HEAD
	select ARCH_MX31
	select IMX_HAVE_PLATFORM_IMX_UART
=======
	select SOC_IMX31
	select IMX_HAVE_PLATFORM_IMX_UART
	select IMX_HAVE_PLATFORM_MXC_EHCI
	select IMX_HAVE_PLATFORM_MXC_MMC
>>>>>>> 3cbea436
	select IMX_HAVE_PLATFORM_SPI_IMX
	select MXC_ULPI if USB_ULPI
	help
	  Include support for mx31 based LILLY1131 modules. This includes
	  specific configurations for the board and its peripherals.

config MACH_QONG
	bool "Support Dave/DENX QongEVB-LITE platform"
<<<<<<< HEAD
	select ARCH_MX31
=======
	select SOC_IMX31
>>>>>>> 3cbea436
	select IMX_HAVE_PLATFORM_IMX_UART
	help
	  Include support for Dave/DENX QongEVB-LITE platform. This includes
	  specific configurations for the board and its peripherals.

config MACH_PCM043
	bool "Support Phytec pcm043 (i.MX35) platforms"
<<<<<<< HEAD
	select ARCH_MX35
	select IMX_HAVE_PLATFORM_IMX_I2C
	select IMX_HAVE_PLATFORM_IMX_SSI
	select IMX_HAVE_PLATFORM_IMX_UART
	select IMX_HAVE_PLATFORM_MXC_NAND
	select IMX_HAVE_PLATFORM_FLEXCAN
	select IMX_HAVE_PLATFORM_ESDHC
=======
	select SOC_IMX35
	select IMX_HAVE_PLATFORM_FLEXCAN
	select IMX_HAVE_PLATFORM_FSL_USB2_UDC
	select IMX_HAVE_PLATFORM_IMX2_WDT
	select IMX_HAVE_PLATFORM_IMX_I2C
	select IMX_HAVE_PLATFORM_IMX_SSI
	select IMX_HAVE_PLATFORM_IMX_UART
	select IMX_HAVE_PLATFORM_MXC_EHCI
	select IMX_HAVE_PLATFORM_MXC_NAND
	select IMX_HAVE_PLATFORM_SDHCI_ESDHC_IMX
>>>>>>> 3cbea436
	select MXC_ULPI if USB_ULPI
	help
	  Include support for Phytec pcm043 platform. This includes
	  specific configurations for the board and its peripherals.

config MACH_ARMADILLO5X0
	bool "Support Atmark Armadillo-500 Development Base Board"
<<<<<<< HEAD
	select ARCH_MX31
	select IMX_HAVE_PLATFORM_IMX_I2C
	select IMX_HAVE_PLATFORM_IMX_UART
=======
	select SOC_IMX31
	select IMX_HAVE_PLATFORM_IMX_I2C
	select IMX_HAVE_PLATFORM_IMX_UART
	select IMX_HAVE_PLATFORM_MXC_EHCI
	select IMX_HAVE_PLATFORM_MXC_MMC
>>>>>>> 3cbea436
	select IMX_HAVE_PLATFORM_MXC_NAND
	select MXC_ULPI if USB_ULPI
	help
	  Include support for Atmark Armadillo-500 platform. This includes
	  specific configurations for the board and its peripherals.

config MACH_MX35_3DS
	bool "Support MX35PDK platform"
<<<<<<< HEAD
	select ARCH_MX35
	select MXC_DEBUG_BOARD
	select IMX_HAVE_PLATFORM_IMX_UART
	select IMX_HAVE_PLATFORM_MXC_NAND
	select IMX_HAVE_PLATFORM_ESDHC
	default n
=======
	select SOC_IMX35
	select MXC_DEBUG_BOARD
	select IMX_HAVE_PLATFORM_FSL_USB2_UDC
	select IMX_HAVE_PLATFORM_IMX2_WDT
	select IMX_HAVE_PLATFORM_IMX_UART
	select IMX_HAVE_PLATFORM_MXC_EHCI
	select IMX_HAVE_PLATFORM_MXC_NAND
	select IMX_HAVE_PLATFORM_SDHCI_ESDHC_IMX
>>>>>>> 3cbea436
	help
	  Include support for MX35PDK platform. This includes specific
	  configurations for the board and its peripherals.

config MACH_KZM_ARM11_01
	bool "Support KZM-ARM11-01(Kyoto Microcomputer)"
<<<<<<< HEAD
	select ARCH_MX31
=======
	select SOC_IMX31
>>>>>>> 3cbea436
	select IMX_HAVE_PLATFORM_IMX_UART
	help
	  Include support for KZM-ARM11-01. This includes specific
	  configurations for the board and its peripherals.

config MACH_EUKREA_CPUIMX35
	bool "Support Eukrea CPUIMX35 Platform"
<<<<<<< HEAD
	select ARCH_MX35
	select IMX_HAVE_PLATFORM_IMX_UART
	select IMX_HAVE_PLATFORM_IMX_I2C
	select IMX_HAVE_PLATFORM_MXC_NAND
	select IMX_HAVE_PLATFORM_FLEXCAN
	select IMX_HAVE_PLATFORM_ESDHC
=======
	select SOC_IMX35
	select IMX_HAVE_PLATFORM_FLEXCAN
	select IMX_HAVE_PLATFORM_FSL_USB2_UDC
	select IMX_HAVE_PLATFORM_IMX2_WDT
	select IMX_HAVE_PLATFORM_IMX_I2C
	select IMX_HAVE_PLATFORM_IMX_UART
	select IMX_HAVE_PLATFORM_MXC_EHCI
	select IMX_HAVE_PLATFORM_MXC_NAND
	select IMX_HAVE_PLATFORM_SDHCI_ESDHC_IMX
>>>>>>> 3cbea436
	select MXC_ULPI if USB_ULPI
	help
	  Include support for Eukrea CPUIMX35 platform. This includes
	  specific configurations for the board and its peripherals.

choice
	prompt "Baseboard"
	depends on MACH_EUKREA_CPUIMX35
	default MACH_EUKREA_MBIMXSD35_BASEBOARD

config MACH_EUKREA_MBIMXSD35_BASEBOARD
	bool "Eukrea MBIMXSD development board"
	select IMX_HAVE_PLATFORM_IMX_SSI
	help
	  This adds board specific devices that can be found on Eukrea's
	  MBIMXSD evaluation board.

endchoice

endif<|MERGE_RESOLUTION|>--- conflicted
+++ resolved
@@ -22,21 +22,14 @@
 	select ARCH_MXC_IOMUX_V3
 	select ARCH_MXC_AUDMUX_V2
 	select HAVE_EPIT
-<<<<<<< HEAD
-=======
 	select ARCH_MX35
 	select MXC_AVIC
->>>>>>> 3cbea436
 
 comment "MX3 platforms:"
 
 config MACH_MX31ADS
 	bool "Support MX31ADS platforms"
-<<<<<<< HEAD
-	select ARCH_MX31
-=======
-	select SOC_IMX31
->>>>>>> 3cbea436
+	select SOC_IMX31
 	select IMX_HAVE_PLATFORM_IMX_I2C
 	select IMX_HAVE_PLATFORM_IMX_SSI
 	select IMX_HAVE_PLATFORM_IMX_UART
@@ -58,12 +51,6 @@
 
 config MACH_PCM037
 	bool "Support Phytec pcm037 (i.MX31) platforms"
-<<<<<<< HEAD
-	select ARCH_MX31
-	select IMX_HAVE_PLATFORM_IMX_I2C
-	select IMX_HAVE_PLATFORM_IMX_UART
-	select IMX_HAVE_PLATFORM_MXC_NAND
-=======
 	select SOC_IMX31
 	select IMX_HAVE_PLATFORM_FSL_USB2_UDC
 	select IMX_HAVE_PLATFORM_IMX2_WDT
@@ -73,7 +60,6 @@
 	select IMX_HAVE_PLATFORM_MXC_MMC
 	select IMX_HAVE_PLATFORM_MXC_NAND
 	select IMX_HAVE_PLATFORM_MXC_W1
->>>>>>> 3cbea436
 	select MXC_ULPI if USB_ULPI
 	help
 	  Include support for Phytec pcm037 platform. This includes
@@ -92,14 +78,10 @@
 	bool "Support MX31 LITEKIT (LogicPD)"
 	select SOC_IMX31
 	select MXC_ULPI if USB_ULPI
-<<<<<<< HEAD
-	select IMX_HAVE_PLATFORM_IMX_UART
-=======
-	select IMX_HAVE_PLATFORM_IMX2_WDT
-	select IMX_HAVE_PLATFORM_IMX_UART
-	select IMX_HAVE_PLATFORM_MXC_EHCI
-	select IMX_HAVE_PLATFORM_MXC_MMC
->>>>>>> 3cbea436
+	select IMX_HAVE_PLATFORM_IMX2_WDT
+	select IMX_HAVE_PLATFORM_IMX_UART
+	select IMX_HAVE_PLATFORM_MXC_EHCI
+	select IMX_HAVE_PLATFORM_MXC_MMC
 	select IMX_HAVE_PLATFORM_MXC_NAND
 	select IMX_HAVE_PLATFORM_SPI_IMX
 	help
@@ -108,15 +90,8 @@
 
 config MACH_MX31_3DS
 	bool "Support MX31PDK (3DS)"
-<<<<<<< HEAD
-	select ARCH_MX31
+	select SOC_IMX31
 	select MXC_DEBUG_BOARD
-	select IMX_HAVE_PLATFORM_IMX_UART
-	select IMX_HAVE_PLATFORM_MXC_NAND
-	select IMX_HAVE_PLATFORM_SPI_IMX
-=======
-	select SOC_IMX31
-	select MXC_DEBUG_BOARD
 	select IMX_HAVE_PLATFORM_FSL_USB2_UDC
 	select IMX_HAVE_PLATFORM_IMX2_WDT
 	select IMX_HAVE_PLATFORM_IMX_KEYPAD
@@ -125,7 +100,6 @@
 	select IMX_HAVE_PLATFORM_MXC_NAND
 	select IMX_HAVE_PLATFORM_SPI_IMX
 	select MXC_ULPI if USB_ULPI
->>>>>>> 3cbea436
 	help
 	  Include support for MX31PDK (3DS) platform. This includes specific
 	  configurations for the board and its peripherals.
@@ -141,18 +115,12 @@
 
 config MACH_MX31MOBOARD
 	bool "Support mx31moboard platforms (EPFL Mobots group)"
-<<<<<<< HEAD
-	select ARCH_MX31
-	select IMX_HAVE_PLATFORM_IMX_I2C
-	select IMX_HAVE_PLATFORM_IMX_UART
-=======
-	select SOC_IMX31
-	select IMX_HAVE_PLATFORM_FSL_USB2_UDC
-	select IMX_HAVE_PLATFORM_IMX_I2C
-	select IMX_HAVE_PLATFORM_IMX_UART
-	select IMX_HAVE_PLATFORM_MXC_EHCI
-	select IMX_HAVE_PLATFORM_MXC_MMC
->>>>>>> 3cbea436
+	select SOC_IMX31
+	select IMX_HAVE_PLATFORM_FSL_USB2_UDC
+	select IMX_HAVE_PLATFORM_IMX_I2C
+	select IMX_HAVE_PLATFORM_IMX_UART
+	select IMX_HAVE_PLATFORM_MXC_EHCI
+	select IMX_HAVE_PLATFORM_MXC_MMC
 	select IMX_HAVE_PLATFORM_SPI_IMX
 	select MXC_ULPI if USB_ULPI
 	help
@@ -161,15 +129,10 @@
 
 config MACH_MX31LILLY
 	bool "Support MX31 LILLY-1131 platforms (INCO startec)"
-<<<<<<< HEAD
-	select ARCH_MX31
-	select IMX_HAVE_PLATFORM_IMX_UART
-=======
-	select SOC_IMX31
-	select IMX_HAVE_PLATFORM_IMX_UART
-	select IMX_HAVE_PLATFORM_MXC_EHCI
-	select IMX_HAVE_PLATFORM_MXC_MMC
->>>>>>> 3cbea436
+	select SOC_IMX31
+	select IMX_HAVE_PLATFORM_IMX_UART
+	select IMX_HAVE_PLATFORM_MXC_EHCI
+	select IMX_HAVE_PLATFORM_MXC_MMC
 	select IMX_HAVE_PLATFORM_SPI_IMX
 	select MXC_ULPI if USB_ULPI
 	help
@@ -178,11 +141,7 @@
 
 config MACH_QONG
 	bool "Support Dave/DENX QongEVB-LITE platform"
-<<<<<<< HEAD
-	select ARCH_MX31
-=======
-	select SOC_IMX31
->>>>>>> 3cbea436
+	select SOC_IMX31
 	select IMX_HAVE_PLATFORM_IMX_UART
 	help
 	  Include support for Dave/DENX QongEVB-LITE platform. This includes
@@ -190,15 +149,6 @@
 
 config MACH_PCM043
 	bool "Support Phytec pcm043 (i.MX35) platforms"
-<<<<<<< HEAD
-	select ARCH_MX35
-	select IMX_HAVE_PLATFORM_IMX_I2C
-	select IMX_HAVE_PLATFORM_IMX_SSI
-	select IMX_HAVE_PLATFORM_IMX_UART
-	select IMX_HAVE_PLATFORM_MXC_NAND
-	select IMX_HAVE_PLATFORM_FLEXCAN
-	select IMX_HAVE_PLATFORM_ESDHC
-=======
 	select SOC_IMX35
 	select IMX_HAVE_PLATFORM_FLEXCAN
 	select IMX_HAVE_PLATFORM_FSL_USB2_UDC
@@ -209,7 +159,6 @@
 	select IMX_HAVE_PLATFORM_MXC_EHCI
 	select IMX_HAVE_PLATFORM_MXC_NAND
 	select IMX_HAVE_PLATFORM_SDHCI_ESDHC_IMX
->>>>>>> 3cbea436
 	select MXC_ULPI if USB_ULPI
 	help
 	  Include support for Phytec pcm043 platform. This includes
@@ -217,17 +166,11 @@
 
 config MACH_ARMADILLO5X0
 	bool "Support Atmark Armadillo-500 Development Base Board"
-<<<<<<< HEAD
-	select ARCH_MX31
-	select IMX_HAVE_PLATFORM_IMX_I2C
-	select IMX_HAVE_PLATFORM_IMX_UART
-=======
-	select SOC_IMX31
-	select IMX_HAVE_PLATFORM_IMX_I2C
-	select IMX_HAVE_PLATFORM_IMX_UART
-	select IMX_HAVE_PLATFORM_MXC_EHCI
-	select IMX_HAVE_PLATFORM_MXC_MMC
->>>>>>> 3cbea436
+	select SOC_IMX31
+	select IMX_HAVE_PLATFORM_IMX_I2C
+	select IMX_HAVE_PLATFORM_IMX_UART
+	select IMX_HAVE_PLATFORM_MXC_EHCI
+	select IMX_HAVE_PLATFORM_MXC_MMC
 	select IMX_HAVE_PLATFORM_MXC_NAND
 	select MXC_ULPI if USB_ULPI
 	help
@@ -236,14 +179,6 @@
 
 config MACH_MX35_3DS
 	bool "Support MX35PDK platform"
-<<<<<<< HEAD
-	select ARCH_MX35
-	select MXC_DEBUG_BOARD
-	select IMX_HAVE_PLATFORM_IMX_UART
-	select IMX_HAVE_PLATFORM_MXC_NAND
-	select IMX_HAVE_PLATFORM_ESDHC
-	default n
-=======
 	select SOC_IMX35
 	select MXC_DEBUG_BOARD
 	select IMX_HAVE_PLATFORM_FSL_USB2_UDC
@@ -252,18 +187,13 @@
 	select IMX_HAVE_PLATFORM_MXC_EHCI
 	select IMX_HAVE_PLATFORM_MXC_NAND
 	select IMX_HAVE_PLATFORM_SDHCI_ESDHC_IMX
->>>>>>> 3cbea436
 	help
 	  Include support for MX35PDK platform. This includes specific
 	  configurations for the board and its peripherals.
 
 config MACH_KZM_ARM11_01
 	bool "Support KZM-ARM11-01(Kyoto Microcomputer)"
-<<<<<<< HEAD
-	select ARCH_MX31
-=======
-	select SOC_IMX31
->>>>>>> 3cbea436
+	select SOC_IMX31
 	select IMX_HAVE_PLATFORM_IMX_UART
 	help
 	  Include support for KZM-ARM11-01. This includes specific
@@ -271,14 +201,6 @@
 
 config MACH_EUKREA_CPUIMX35
 	bool "Support Eukrea CPUIMX35 Platform"
-<<<<<<< HEAD
-	select ARCH_MX35
-	select IMX_HAVE_PLATFORM_IMX_UART
-	select IMX_HAVE_PLATFORM_IMX_I2C
-	select IMX_HAVE_PLATFORM_MXC_NAND
-	select IMX_HAVE_PLATFORM_FLEXCAN
-	select IMX_HAVE_PLATFORM_ESDHC
-=======
 	select SOC_IMX35
 	select IMX_HAVE_PLATFORM_FLEXCAN
 	select IMX_HAVE_PLATFORM_FSL_USB2_UDC
@@ -288,7 +210,6 @@
 	select IMX_HAVE_PLATFORM_MXC_EHCI
 	select IMX_HAVE_PLATFORM_MXC_NAND
 	select IMX_HAVE_PLATFORM_SDHCI_ESDHC_IMX
->>>>>>> 3cbea436
 	select MXC_ULPI if USB_ULPI
 	help
 	  Include support for Eukrea CPUIMX35 platform. This includes
