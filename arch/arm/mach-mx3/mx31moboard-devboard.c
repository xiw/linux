/*
 * Copyright (C) 2009 Valentin Longchamp, EPFL Mobots group
 *
 * This program is free software; you can redistribute it and/or modify
 * it under the terms of the GNU General Public License as published by
 * the Free Software Foundation; either version 2 of the License, or
 * (at your option) any later version.
 *
 * This program is distributed in the hope that it will be useful,
 * but WITHOUT ANY WARRANTY; without even the implied warranty of
 * MERCHANTABILITY or FITNESS FOR A PARTICULAR PURPOSE.  See the
 * GNU General Public License for more details.
 */

#include <linux/gpio.h>
#include <linux/init.h>
#include <linux/interrupt.h>
#include <linux/platform_device.h>
#include <linux/slab.h>
#include <linux/types.h>
#include <linux/fsl_devices.h>

#include <linux/usb/otg.h>

#include <mach/common.h>
#include <mach/iomux-mx3.h>
#include <mach/hardware.h>
#include <mach/ulpi.h>

#include "devices-imx31.h"
#include "devices.h"

static unsigned int devboard_pins[] = {
	/* UART1 */
	MX31_PIN_CTS2__CTS2, MX31_PIN_RTS2__RTS2,
	MX31_PIN_TXD2__TXD2, MX31_PIN_RXD2__RXD2,
	/* SDHC2 */
	MX31_PIN_PC_PWRON__SD2_DATA3, MX31_PIN_PC_VS1__SD2_DATA2,
	MX31_PIN_PC_READY__SD2_DATA1, MX31_PIN_PC_WAIT_B__SD2_DATA0,
	MX31_PIN_PC_CD2_B__SD2_CLK, MX31_PIN_PC_CD1_B__SD2_CMD,
	MX31_PIN_ATA_DIOR__GPIO3_28, MX31_PIN_ATA_DIOW__GPIO3_29,
	/* USB H1 */
	MX31_PIN_CSPI1_MISO__USBH1_RXDP, MX31_PIN_CSPI1_MOSI__USBH1_RXDM,
	MX31_PIN_CSPI1_SS0__USBH1_TXDM, MX31_PIN_CSPI1_SS1__USBH1_TXDP,
	MX31_PIN_CSPI1_SS2__USBH1_RCV, MX31_PIN_CSPI1_SCLK__USBH1_OEB,
	MX31_PIN_CSPI1_SPI_RDY__USBH1_FS, MX31_PIN_SFS6__USBH1_SUSPEND,
	MX31_PIN_NFRE_B__GPIO1_11, MX31_PIN_NFALE__GPIO1_12,
	/* SEL */
	MX31_PIN_DTR_DCE1__GPIO2_8, MX31_PIN_DSR_DCE1__GPIO2_9,
	MX31_PIN_RI_DCE1__GPIO2_10, MX31_PIN_DCD_DCE1__GPIO2_11,
};

static const struct imxuart_platform_data uart_pdata __initconst = {
	.flags = IMXUART_HAVE_RTSCTS,
};

#define SDHC2_CD IOMUX_TO_GPIO(MX31_PIN_ATA_DIOR)
#define SDHC2_WP IOMUX_TO_GPIO(MX31_PIN_ATA_DIOW)

static int devboard_sdhc2_get_ro(struct device *dev)
{
	return !gpio_get_value(SDHC2_WP);
}

static int devboard_sdhc2_init(struct device *dev, irq_handler_t detect_irq,
		void *data)
{
	int ret;

	ret = gpio_request(SDHC2_CD, "sdhc-detect");
	if (ret)
		return ret;

	gpio_direction_input(SDHC2_CD);

	ret = gpio_request(SDHC2_WP, "sdhc-wp");
	if (ret)
		goto err_gpio_free;
	gpio_direction_input(SDHC2_WP);

	ret = request_irq(gpio_to_irq(SDHC2_CD), detect_irq,
		IRQF_TRIGGER_RISING | IRQF_TRIGGER_FALLING,
		"sdhc2-card-detect", data);
	if (ret)
		goto err_gpio_free_2;

	return 0;

err_gpio_free_2:
	gpio_free(SDHC2_WP);
err_gpio_free:
	gpio_free(SDHC2_CD);

	return ret;
}

static void devboard_sdhc2_exit(struct device *dev, void *data)
{
	free_irq(gpio_to_irq(SDHC2_CD), data);
	gpio_free(SDHC2_WP);
	gpio_free(SDHC2_CD);
}

static const struct imxmmc_platform_data sdhc2_pdata __initconst = {
	.get_ro	= devboard_sdhc2_get_ro,
	.init	= devboard_sdhc2_init,
	.exit	= devboard_sdhc2_exit,
};

#define SEL0 IOMUX_TO_GPIO(MX31_PIN_DTR_DCE1)
#define SEL1 IOMUX_TO_GPIO(MX31_PIN_DSR_DCE1)
#define SEL2 IOMUX_TO_GPIO(MX31_PIN_RI_DCE1)
#define SEL3 IOMUX_TO_GPIO(MX31_PIN_DCD_DCE1)

static void devboard_init_sel_gpios(void)
{
	if (!gpio_request(SEL0, "sel0")) {
		gpio_direction_input(SEL0);
		gpio_export(SEL0, true);
	}

	if (!gpio_request(SEL1, "sel1")) {
		gpio_direction_input(SEL1);
		gpio_export(SEL1, true);
	}

	if (!gpio_request(SEL2, "sel2")) {
		gpio_direction_input(SEL2);
		gpio_export(SEL2, true);
	}

	if (!gpio_request(SEL3, "sel3")) {
		gpio_direction_input(SEL3);
		gpio_export(SEL3, true);
	}
}
#define USB_PAD_CFG (PAD_CTL_DRV_MAX | PAD_CTL_SRE_FAST | PAD_CTL_HYS_CMOS | \
			PAD_CTL_ODE_CMOS | PAD_CTL_100K_PU)

static int devboard_usbh1_hw_init(struct platform_device *pdev)
{
	mxc_iomux_set_gpr(MUX_PGP_USB_SUSPEND, true);

	mxc_iomux_set_pad(MX31_PIN_CSPI1_MISO, USB_PAD_CFG);
	mxc_iomux_set_pad(MX31_PIN_CSPI1_MOSI, USB_PAD_CFG);
	mxc_iomux_set_pad(MX31_PIN_CSPI1_SS0, USB_PAD_CFG);
	mxc_iomux_set_pad(MX31_PIN_CSPI1_SS1, USB_PAD_CFG);
	mxc_iomux_set_pad(MX31_PIN_CSPI1_SS2, USB_PAD_CFG);
	mxc_iomux_set_pad(MX31_PIN_CSPI1_SCLK, USB_PAD_CFG);
	mxc_iomux_set_pad(MX31_PIN_CSPI1_SPI_RDY, USB_PAD_CFG);
	mxc_iomux_set_pad(MX31_PIN_SFS6, USB_PAD_CFG);

	return 0;
}

#define USBH1_VBUSEN_B	IOMUX_TO_GPIO(MX31_PIN_NFRE_B)
#define USBH1_MODE	IOMUX_TO_GPIO(MX31_PIN_NFALE)

static int devboard_isp1105_init(struct otg_transceiver *otg)
{
	int ret = gpio_request(USBH1_MODE, "usbh1-mode");
	if (ret)
		return ret;
	/* single ended */
	gpio_direction_output(USBH1_MODE, 0);

	ret = gpio_request(USBH1_VBUSEN_B, "usbh1-vbusen");
	if (ret) {
		gpio_free(USBH1_MODE);
		return ret;
	}
	gpio_direction_output(USBH1_VBUSEN_B, 1);

	return 0;
}


static int devboard_isp1105_set_vbus(struct otg_transceiver *otg, bool on)
{
	if (on)
		gpio_set_value(USBH1_VBUSEN_B, 0);
	else
		gpio_set_value(USBH1_VBUSEN_B, 1);

	return 0;
}

static struct mxc_usbh_platform_data usbh1_pdata __initdata = {
	.init	= devboard_usbh1_hw_init,
	.portsc	= MXC_EHCI_MODE_UTMI | MXC_EHCI_SERIAL,
	.flags	= MXC_EHCI_POWER_PINS_ENABLED | MXC_EHCI_INTERFACE_SINGLE_UNI,
};

static int __init devboard_usbh1_init(void)
{
	struct otg_transceiver *otg;
	struct platform_device *pdev;

	otg = kzalloc(sizeof(*otg), GFP_KERNEL);
	if (!otg)
		return -ENOMEM;

	otg->label	= "ISP1105";
	otg->init	= devboard_isp1105_init;
	otg->set_vbus	= devboard_isp1105_set_vbus;

	usbh1_pdata.otg = otg;

	pdev = imx31_add_mxc_ehci_hs(1, &usbh1_pdata);
	if (IS_ERR(pdev))
		return PTR_ERR(pdev);

	return 0;
}


<<<<<<< HEAD
static struct fsl_usb2_platform_data usb_pdata = {
=======
static const struct fsl_usb2_platform_data usb_pdata __initconst = {
>>>>>>> 3cbea436
	.operating_mode	= FSL_USB2_DR_DEVICE,
	.phy_mode	= FSL_USB2_PHY_ULPI,
};

/*
 * system init for baseboard usage. Will be called by mx31moboard init.
 */
void __init mx31moboard_devboard_init(void)
{
	printk(KERN_INFO "Initializing mx31devboard peripherals\n");

	mxc_iomux_setup_multiple_pins(devboard_pins, ARRAY_SIZE(devboard_pins),
		"devboard");

	imx31_add_imx_uart1(&uart_pdata);
<<<<<<< HEAD
=======

	imx31_add_mxc_mmc(1, &sdhc2_pdata);

	devboard_init_sel_gpios();
>>>>>>> 3cbea436

	imx31_add_fsl_usb2_udc(&usb_pdata);

	devboard_init_sel_gpios();

	mxc_register_device(&mxc_otg_udc_device, &usb_pdata);

	devboard_usbh1_init();
}<|MERGE_RESOLUTION|>--- conflicted
+++ resolved
@@ -18,7 +18,6 @@
 #include <linux/platform_device.h>
 #include <linux/slab.h>
 #include <linux/types.h>
-#include <linux/fsl_devices.h>
 
 #include <linux/usb/otg.h>
 
@@ -214,11 +213,7 @@
 }
 
 
-<<<<<<< HEAD
-static struct fsl_usb2_platform_data usb_pdata = {
-=======
 static const struct fsl_usb2_platform_data usb_pdata __initconst = {
->>>>>>> 3cbea436
 	.operating_mode	= FSL_USB2_DR_DEVICE,
 	.phy_mode	= FSL_USB2_PHY_ULPI,
 };
@@ -234,19 +229,12 @@
 		"devboard");
 
 	imx31_add_imx_uart1(&uart_pdata);
-<<<<<<< HEAD
-=======
 
 	imx31_add_mxc_mmc(1, &sdhc2_pdata);
 
 	devboard_init_sel_gpios();
->>>>>>> 3cbea436
 
 	imx31_add_fsl_usb2_udc(&usb_pdata);
-
-	devboard_init_sel_gpios();
-
-	mxc_register_device(&mxc_otg_udc_device, &usb_pdata);
 
 	devboard_usbh1_init();
 }