--- conflicted
+++ resolved
@@ -54,12 +54,6 @@
  * r0 = control register value
  */
 	.align	5
-<<<<<<< HEAD
-ENTRY(cpu_resume_mmu)
-	ldr	r3, =cpu_resume_after_mmu
-	mcr	p15, 0, r0, c1, c0, 0	@ turn on MMU, I-cache, etc
-	mrc	p15, 0, r0, c0, c0, 0	@ read id reg
-=======
 	.pushsection	.idmap.text,"ax"
 ENTRY(cpu_resume_mmu)
 	ldr	r3, =cpu_resume_after_mmu
@@ -67,15 +61,11 @@
 	mcr	p15, 0, r0, c1, c0, 0	@ turn on MMU, I-cache, etc
 	mrc	p15, 0, r0, c0, c0, 0	@ read id reg
 	instr_sync
->>>>>>> dcd6c922
 	mov	r0, r0
 	mov	r0, r0
 	mov	pc, r3			@ jump to virtual address
 ENDPROC(cpu_resume_mmu)
-<<<<<<< HEAD
-=======
 	.popsection
->>>>>>> dcd6c922
 cpu_resume_after_mmu:
 	bl	cpu_init		@ restore the und/abt/irq banked regs
 	mov	r0, #0			@ return zero on success
