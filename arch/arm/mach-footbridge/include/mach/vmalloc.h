--- conflicted
+++ resolved
@@ -7,8 +7,4 @@
  */
 
 
-<<<<<<< HEAD
-#define VMALLOC_END       0xf0000000
-=======
-#define VMALLOC_END       0xf0000000UL
->>>>>>> 3cbea436
+#define VMALLOC_END       0xf0000000UL