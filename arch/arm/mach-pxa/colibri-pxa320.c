--- conflicted
+++ resolved
@@ -169,55 +169,9 @@
 		UP2OCR = UP2OCR_HXOE;
 }
 
-<<<<<<< HEAD
-#if defined(CONFIG_USB_GADGET_PXA27X)||defined(CONFIG_USB_GADGET_PXA27X_MODULE)
-static struct gpio_vbus_mach_info colibri_pxa320_gpio_vbus_info = {
-	.gpio_vbus		= mfp_to_gpio(MFP_PIN_GPIO96),
-	.gpio_pullup		= -1,
-};
-
-static struct platform_device colibri_pxa320_gpio_vbus = {
-	.name	= "gpio-vbus",
-	.id	= -1,
-	.dev	= {
-		.platform_data	= &colibri_pxa320_gpio_vbus_info,
-	},
-};
-
-static void colibri_pxa320_udc_command(int cmd)
-{
-	if (cmd == PXA2XX_UDC_CMD_CONNECT)
-		UP2OCR = UP2OCR_HXOE | UP2OCR_DPPUE;
-	else if (cmd == PXA2XX_UDC_CMD_DISCONNECT)
-		UP2OCR = UP2OCR_HXOE;
-}
-
 static struct pxa2xx_udc_mach_info colibri_pxa320_udc_info __initdata = {
 	.udc_command		= colibri_pxa320_udc_command,
 	.gpio_pullup		= -1,
-};
-
-static void __init colibri_pxa320_init_udc(void)
-{
-	pxa_set_udc_info(&colibri_pxa320_udc_info);
-	platform_device_register(&colibri_pxa320_gpio_vbus);
-}
-#else
-static inline void colibri_pxa320_init_udc(void) {}
-#endif
-
-static mfp_cfg_t colibri_pxa320_mmc_pin_config[] __initdata = {
-	GPIO22_MMC1_CLK,
-	GPIO23_MMC1_CMD,
-	GPIO18_MMC1_DAT0,
-	GPIO19_MMC1_DAT1,
-	GPIO20_MMC1_DAT2,
-	GPIO21_MMC1_DAT3
-=======
-static struct pxa2xx_udc_mach_info colibri_pxa320_udc_info __initdata = {
-	.udc_command		= colibri_pxa320_udc_command,
-	.gpio_pullup		= -1,
->>>>>>> 3cbea436
 };
 
 static void __init colibri_pxa320_init_udc(void)
@@ -292,18 +246,11 @@
 	colibri_pxa320_init_lcd();
 	colibri_pxa3xx_init_lcd(mfp_to_gpio(GPIO49_GPIO));
 	colibri_pxa320_init_ac97();
-<<<<<<< HEAD
-	colibri_pxa3xx_init_mmc(ARRAY_AND_SIZE(colibri_pxa320_mmc_pin_config),
-				mfp_to_gpio(MFP_PIN_GPIO28));
-	colibri_pxa320_init_uart();
-	colibri_pxa320_init_udc();
-=======
 	colibri_pxa320_init_udc();
 
 	/* Evalboard init */
 	pxa3xx_mfp_config(ARRAY_AND_SIZE(colibri_pxa320_evalboard_pin_config));
 	colibri_evalboard_init();
->>>>>>> 3cbea436
 }
 
 MACHINE_START(COLIBRI320, "Toradex Colibri PXA320")
