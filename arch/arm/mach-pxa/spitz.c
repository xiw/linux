--- conflicted
+++ resolved
@@ -979,11 +979,6 @@
 
 #ifdef CONFIG_MACH_SPITZ
 MACHINE_START(SPITZ, "SHARP Spitz")
-<<<<<<< HEAD
-	.phys_io	= 0x40000000,
-	.io_pg_offst	= (io_p2v(0x40000000) >> 18) & 0xfffc,
-=======
->>>>>>> 45f53cc9
 	.fixup		= spitz_fixup,
 	.map_io		= pxa_map_io,
 	.init_irq	= pxa27x_init_irq,
@@ -994,11 +989,6 @@
 
 #ifdef CONFIG_MACH_BORZOI
 MACHINE_START(BORZOI, "SHARP Borzoi")
-<<<<<<< HEAD
-	.phys_io	= 0x40000000,
-	.io_pg_offst	= (io_p2v(0x40000000) >> 18) & 0xfffc,
-=======
->>>>>>> 45f53cc9
 	.fixup		= spitz_fixup,
 	.map_io		= pxa_map_io,
 	.init_irq	= pxa27x_init_irq,
@@ -1009,11 +999,6 @@
 
 #ifdef CONFIG_MACH_AKITA
 MACHINE_START(AKITA, "SHARP Akita")
-<<<<<<< HEAD
-	.phys_io	= 0x40000000,
-	.io_pg_offst	= (io_p2v(0x40000000) >> 18) & 0xfffc,
-=======
->>>>>>> 45f53cc9
 	.fixup		= spitz_fixup,
 	.map_io		= pxa_map_io,
 	.init_irq	= pxa27x_init_irq,
