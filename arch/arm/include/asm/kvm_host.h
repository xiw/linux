--- conflicted
+++ resolved
@@ -207,10 +207,7 @@
 	kvm_call_hyp((void *)pgd_low, pgd_high, hyp_stack_ptr, vector_ptr);
 }
 
-<<<<<<< HEAD
-=======
 int kvm_perf_init(void);
 int kvm_perf_teardown(void);
 
->>>>>>> b8022d70
 #endif /* __ARM_KVM_HOST_H__ */