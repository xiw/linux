--- conflicted
+++ resolved
@@ -151,15 +151,11 @@
 #define clear_page(page)	memset((void *)(page), 0, PAGE_SIZE)
 extern void copy_page(void *to, const void *from);
 
-<<<<<<< HEAD
-#include <asm/pgtable-2level-types.h>
-=======
 #ifdef CONFIG_ARM_LPAE
 #include <asm/pgtable-3level-types.h>
 #else
 #include <asm/pgtable-2level-types.h>
 #endif
->>>>>>> dcd6c922
 
 #endif /* CONFIG_MMU */
 
