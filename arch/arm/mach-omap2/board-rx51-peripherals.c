/*
 * linux/arch/arm/mach-omap2/board-rx51-peripherals.c
 *
 * Copyright (C) 2008-2009 Nokia
 *
 * This program is free software; you can redistribute it and/or modify
 * it under the terms of the GNU General Public License version 2 as
 * published by the Free Software Foundation.
 */

#include <linux/kernel.h>
#include <linux/init.h>
#include <linux/platform_device.h>
#include <linux/input.h>
#include <linux/input/matrix_keypad.h>
#include <linux/spi/spi.h>
#include <linux/wl12xx.h>
#include <linux/i2c.h>
#include <linux/i2c/twl.h>
#include <linux/clk.h>
#include <linux/delay.h>
#include <linux/regulator/machine.h>
#include <linux/gpio.h>
#include <linux/gpio_keys.h>
#include <linux/mmc/host.h>
#include <sound/tlv320aic3x.h>

#include <plat/mcspi.h>
#include <plat/board.h>
#include <plat/common.h>
#include <plat/dma.h>
#include <plat/gpmc.h>
#include <plat/onenand.h>
#include <plat/gpmc-smc91x.h>

<<<<<<< HEAD
=======
#include <mach/board-rx51.h>

>>>>>>> 45f53cc9
#include <sound/tlv320aic3x.h>
#include <sound/tpa6130a2-plat.h>

#include <../drivers/staging/iio/light/tsl2563.h>

#include "mux.h"
#include "hsmmc.h"

#define SYSTEM_REV_B_USES_VAUX3	0x1699
#define SYSTEM_REV_S_USES_VAUX3 0x8

#define RX51_WL1251_POWER_GPIO		87
#define RX51_WL1251_IRQ_GPIO		42

/* list all spi devices here */
enum {
	RX51_SPI_WL1251,
	RX51_SPI_MIPID,		/* LCD panel */
	RX51_SPI_TSC2005,	/* Touch Controller */
};

static struct wl12xx_platform_data wl1251_pdata;

#if defined(CONFIG_SENSORS_TSL2563) || defined(CONFIG_SENSORS_TSL2563_MODULE)
static struct tsl2563_platform_data rx51_tsl2563_platform_data = {
	.cover_comp_gain = 16,
};
#endif

static struct omap2_mcspi_device_config wl1251_mcspi_config = {
	.turbo_mode	= 0,
	.single_channel	= 1,
};

static struct omap2_mcspi_device_config mipid_mcspi_config = {
	.turbo_mode	= 0,
	.single_channel	= 1,
};

static struct omap2_mcspi_device_config tsc2005_mcspi_config = {
	.turbo_mode	= 0,
	.single_channel	= 1,
};

static struct spi_board_info rx51_peripherals_spi_board_info[] __initdata = {
	[RX51_SPI_WL1251] = {
		.modalias		= "wl1251",
		.bus_num		= 4,
		.chip_select		= 0,
		.max_speed_hz   	= 48000000,
		.mode                   = SPI_MODE_3,
		.controller_data	= &wl1251_mcspi_config,
		.platform_data		= &wl1251_pdata,
	},
	[RX51_SPI_MIPID] = {
		.modalias		= "acx565akm",
		.bus_num		= 1,
		.chip_select		= 2,
		.max_speed_hz		= 6000000,
		.controller_data	= &mipid_mcspi_config,
	},
	[RX51_SPI_TSC2005] = {
		.modalias		= "tsc2005",
		.bus_num		= 1,
		.chip_select		= 0,
		/* .irq = OMAP_GPIO_IRQ(RX51_TSC2005_IRQ_GPIO),*/
		.max_speed_hz		= 6000000,
		.controller_data	= &tsc2005_mcspi_config,
		/* .platform_data = &tsc2005_config,*/
	},
};

static struct platform_device rx51_charger_device = {
	.name = "isp1704_charger",
};

#if defined(CONFIG_KEYBOARD_GPIO) || defined(CONFIG_KEYBOARD_GPIO_MODULE)

#define RX51_GPIO_CAMERA_LENS_COVER	110
#define RX51_GPIO_CAMERA_FOCUS		68
#define RX51_GPIO_CAMERA_CAPTURE	69
#define RX51_GPIO_KEYPAD_SLIDE		71
#define RX51_GPIO_LOCK_BUTTON		113
#define RX51_GPIO_PROXIMITY		89

#define RX51_GPIO_DEBOUNCE_TIMEOUT	10

static struct gpio_keys_button rx51_gpio_keys[] = {
	{
		.desc			= "Camera Lens Cover",
		.type			= EV_SW,
		.code			= SW_CAMERA_LENS_COVER,
		.gpio			= RX51_GPIO_CAMERA_LENS_COVER,
		.active_low		= 1,
		.debounce_interval	= RX51_GPIO_DEBOUNCE_TIMEOUT,
	}, {
		.desc			= "Camera Focus",
		.type			= EV_KEY,
		.code			= KEY_CAMERA_FOCUS,
		.gpio			= RX51_GPIO_CAMERA_FOCUS,
		.active_low		= 1,
		.debounce_interval	= RX51_GPIO_DEBOUNCE_TIMEOUT,
	}, {
		.desc			= "Camera Capture",
		.type			= EV_KEY,
		.code			= KEY_CAMERA,
		.gpio			= RX51_GPIO_CAMERA_CAPTURE,
		.active_low		= 1,
		.debounce_interval	= RX51_GPIO_DEBOUNCE_TIMEOUT,
	}, {
		.desc			= "Lock Button",
		.type			= EV_KEY,
		.code			= KEY_SCREENLOCK,
		.gpio			= RX51_GPIO_LOCK_BUTTON,
		.active_low		= 1,
		.debounce_interval	= RX51_GPIO_DEBOUNCE_TIMEOUT,
	}, {
		.desc			= "Keypad Slide",
		.type			= EV_SW,
		.code			= SW_KEYPAD_SLIDE,
		.gpio			= RX51_GPIO_KEYPAD_SLIDE,
		.active_low		= 1,
		.debounce_interval	= RX51_GPIO_DEBOUNCE_TIMEOUT,
	}, {
		.desc			= "Proximity Sensor",
		.type			= EV_SW,
		.code			= SW_FRONT_PROXIMITY,
		.gpio			= RX51_GPIO_PROXIMITY,
		.active_low		= 0,
		.debounce_interval	= RX51_GPIO_DEBOUNCE_TIMEOUT,
	}
};

static struct gpio_keys_platform_data rx51_gpio_keys_data = {
	.buttons	= rx51_gpio_keys,
	.nbuttons	= ARRAY_SIZE(rx51_gpio_keys),
};

static struct platform_device rx51_gpio_keys_device = {
	.name	= "gpio-keys",
	.id	= -1,
	.dev	= {
		.platform_data	= &rx51_gpio_keys_data,
	},
};

static void __init rx51_add_gpio_keys(void)
{
	platform_device_register(&rx51_gpio_keys_device);
}
#else
static void __init rx51_add_gpio_keys(void)
{
}
#endif /* CONFIG_KEYBOARD_GPIO || CONFIG_KEYBOARD_GPIO_MODULE */

static uint32_t board_keymap[] = {
	/*
	 * Note that KEY(x, 8, KEY_XXX) entries represent "entrire row
	 * connected to the ground" matrix state.
	 */
	KEY(0, 0, KEY_Q),
	KEY(0, 1, KEY_O),
	KEY(0, 2, KEY_P),
	KEY(0, 3, KEY_COMMA),
	KEY(0, 4, KEY_BACKSPACE),
	KEY(0, 6, KEY_A),
	KEY(0, 7, KEY_S),

	KEY(1, 0, KEY_W),
	KEY(1, 1, KEY_D),
	KEY(1, 2, KEY_F),
	KEY(1, 3, KEY_G),
	KEY(1, 4, KEY_H),
	KEY(1, 5, KEY_J),
	KEY(1, 6, KEY_K),
	KEY(1, 7, KEY_L),

	KEY(2, 0, KEY_E),
	KEY(2, 1, KEY_DOT),
	KEY(2, 2, KEY_UP),
	KEY(2, 3, KEY_ENTER),
	KEY(2, 5, KEY_Z),
	KEY(2, 6, KEY_X),
	KEY(2, 7, KEY_C),
	KEY(2, 8, KEY_F9),

	KEY(3, 0, KEY_R),
	KEY(3, 1, KEY_V),
	KEY(3, 2, KEY_B),
	KEY(3, 3, KEY_N),
	KEY(3, 4, KEY_M),
	KEY(3, 5, KEY_SPACE),
	KEY(3, 6, KEY_SPACE),
	KEY(3, 7, KEY_LEFT),

	KEY(4, 0, KEY_T),
	KEY(4, 1, KEY_DOWN),
	KEY(4, 2, KEY_RIGHT),
	KEY(4, 4, KEY_LEFTCTRL),
	KEY(4, 5, KEY_RIGHTALT),
	KEY(4, 6, KEY_LEFTSHIFT),
	KEY(4, 8, KEY_F10),

	KEY(5, 0, KEY_Y),
	KEY(5, 8, KEY_F11),

	KEY(6, 0, KEY_U),

	KEY(7, 0, KEY_I),
	KEY(7, 1, KEY_F7),
	KEY(7, 2, KEY_F8),
};

static struct matrix_keymap_data board_map_data = {
	.keymap			= board_keymap,
	.keymap_size		= ARRAY_SIZE(board_keymap),
};

static struct twl4030_keypad_data rx51_kp_data = {
	.keymap_data	= &board_map_data,
	.rows		= 8,
	.cols		= 8,
	.rep		= 1,
};

static struct twl4030_madc_platform_data rx51_madc_data = {
	.irq_line		= 1,
};

/* Enable input logic and pull all lines up when eMMC is on. */
static struct omap_board_mux rx51_mmc2_on_mux[] = {
	OMAP3_MUX(SDMMC2_CMD, OMAP_PIN_INPUT_PULLUP | OMAP_MUX_MODE0),
	OMAP3_MUX(SDMMC2_DAT0, OMAP_PIN_INPUT_PULLUP | OMAP_MUX_MODE0),
	OMAP3_MUX(SDMMC2_DAT1, OMAP_PIN_INPUT_PULLUP | OMAP_MUX_MODE0),
	OMAP3_MUX(SDMMC2_DAT2, OMAP_PIN_INPUT_PULLUP | OMAP_MUX_MODE0),
	OMAP3_MUX(SDMMC2_DAT3, OMAP_PIN_INPUT_PULLUP | OMAP_MUX_MODE0),
	OMAP3_MUX(SDMMC2_DAT4, OMAP_PIN_INPUT_PULLUP | OMAP_MUX_MODE0),
	OMAP3_MUX(SDMMC2_DAT5, OMAP_PIN_INPUT_PULLUP | OMAP_MUX_MODE0),
	OMAP3_MUX(SDMMC2_DAT6, OMAP_PIN_INPUT_PULLUP | OMAP_MUX_MODE0),
	OMAP3_MUX(SDMMC2_DAT7, OMAP_PIN_INPUT_PULLUP | OMAP_MUX_MODE0),
	{ .reg_offset = OMAP_MUX_TERMINATOR },
};

/* Disable input logic and pull all lines down when eMMC is off. */
static struct omap_board_mux rx51_mmc2_off_mux[] = {
	OMAP3_MUX(SDMMC2_CMD, OMAP_PULL_ENA | OMAP_MUX_MODE0),
	OMAP3_MUX(SDMMC2_DAT0, OMAP_PULL_ENA | OMAP_MUX_MODE0),
	OMAP3_MUX(SDMMC2_DAT1, OMAP_PULL_ENA | OMAP_MUX_MODE0),
	OMAP3_MUX(SDMMC2_DAT2, OMAP_PULL_ENA | OMAP_MUX_MODE0),
	OMAP3_MUX(SDMMC2_DAT3, OMAP_PULL_ENA | OMAP_MUX_MODE0),
	OMAP3_MUX(SDMMC2_DAT4, OMAP_PULL_ENA | OMAP_MUX_MODE0),
	OMAP3_MUX(SDMMC2_DAT5, OMAP_PULL_ENA | OMAP_MUX_MODE0),
	OMAP3_MUX(SDMMC2_DAT6, OMAP_PULL_ENA | OMAP_MUX_MODE0),
	OMAP3_MUX(SDMMC2_DAT7, OMAP_PULL_ENA | OMAP_MUX_MODE0),
	{ .reg_offset = OMAP_MUX_TERMINATOR },
};

/*
 * Current flows to eMMC when eMMC is off and the data lines are pulled up,
 * so pull them down. N.B. we pull 8 lines because we are using 8 lines.
 */
static void rx51_mmc2_remux(struct device *dev, int slot, int power_on)
{
	if (power_on)
		omap_mux_write_array(rx51_mmc2_on_mux);
	else
		omap_mux_write_array(rx51_mmc2_off_mux);
}

static struct omap2_hsmmc_info mmc[] __initdata = {
	{
		.name		= "external",
		.mmc		= 1,
		.caps		= MMC_CAP_4_BIT_DATA,
		.cover_only	= true,
		.gpio_cd	= 160,
		.gpio_wp	= -EINVAL,
		.power_saving	= true,
	},
	{
		.name		= "internal",
		.mmc		= 2,
		.caps		= MMC_CAP_4_BIT_DATA | MMC_CAP_8_BIT_DATA,
						/* See also rx51_mmc2_remux */
		.gpio_cd	= -EINVAL,
		.gpio_wp	= -EINVAL,
		.nonremovable	= true,
		.power_saving	= true,
		.remux		= rx51_mmc2_remux,
	},
	{}	/* Terminator */
};

static struct regulator_consumer_supply rx51_vmmc1_supply =
	REGULATOR_SUPPLY("vmmc", "mmci-omap-hs.0");

static struct regulator_consumer_supply rx51_vaux3_supply =
	REGULATOR_SUPPLY("vmmc", "mmci-omap-hs.1");

static struct regulator_consumer_supply rx51_vsim_supply =
	REGULATOR_SUPPLY("vmmc_aux", "mmci-omap-hs.1");

static struct regulator_consumer_supply rx51_vmmc2_supplies[] = {
	/* tlv320aic3x analog supplies */
	REGULATOR_SUPPLY("AVDD", "2-0018"),
	REGULATOR_SUPPLY("DRVDD", "2-0018"),
	/* tpa6130a2 */
	REGULATOR_SUPPLY("Vdd", "2-0060"),
	/* Keep vmmc as last item. It is not iterated for newer boards */
	REGULATOR_SUPPLY("vmmc", "mmci-omap-hs.1"),
};

static struct regulator_consumer_supply rx51_vio_supplies[] = {
	/* tlv320aic3x digital supplies */
	REGULATOR_SUPPLY("IOVDD", "2-0018"),
	REGULATOR_SUPPLY("DVDD", "2-0018"),
};

#if defined(CONFIG_FB_OMAP2) || defined(CONFIG_FB_OMAP2_MODULE)
extern struct platform_device rx51_display_device;
#endif

static struct regulator_consumer_supply rx51_vaux1_consumers[] = {
#if defined(CONFIG_FB_OMAP2) || defined(CONFIG_FB_OMAP2_MODULE)
	{
		.supply	= "vdds_sdi",
		.dev	= &rx51_display_device.dev,
	},
#endif
};

static struct regulator_init_data rx51_vaux1 = {
	.constraints = {
		.name			= "V28",
		.min_uV			= 2800000,
		.max_uV			= 2800000,
		.always_on		= true, /* due battery cover sensor */
		.valid_modes_mask	= REGULATOR_MODE_NORMAL
					| REGULATOR_MODE_STANDBY,
		.valid_ops_mask		= REGULATOR_CHANGE_MODE
					| REGULATOR_CHANGE_STATUS,
	},
	.num_consumer_supplies	= ARRAY_SIZE(rx51_vaux1_consumers),
	.consumer_supplies	= rx51_vaux1_consumers,
};

static struct regulator_init_data rx51_vaux2 = {
	.constraints = {
		.name			= "VCSI",
		.min_uV			= 1800000,
		.max_uV			= 1800000,
		.valid_modes_mask	= REGULATOR_MODE_NORMAL
					| REGULATOR_MODE_STANDBY,
		.valid_ops_mask		= REGULATOR_CHANGE_MODE
					| REGULATOR_CHANGE_STATUS,
	},
};

/* VAUX3 - adds more power to VIO_18 rail */
static struct regulator_init_data rx51_vaux3_cam = {
	.constraints = {
		.name			= "VCAM_DIG_18",
		.min_uV			= 1800000,
		.max_uV			= 1800000,
		.apply_uV		= true,
		.valid_modes_mask	= REGULATOR_MODE_NORMAL
					| REGULATOR_MODE_STANDBY,
		.valid_ops_mask		= REGULATOR_CHANGE_MODE
					| REGULATOR_CHANGE_STATUS,
	},
};

static struct regulator_init_data rx51_vaux3_mmc = {
	.constraints = {
		.name			= "VMMC2_30",
		.min_uV			= 2800000,
		.max_uV			= 3000000,
		.apply_uV		= true,
		.valid_modes_mask	= REGULATOR_MODE_NORMAL
					| REGULATOR_MODE_STANDBY,
		.valid_ops_mask		= REGULATOR_CHANGE_VOLTAGE
					| REGULATOR_CHANGE_MODE
					| REGULATOR_CHANGE_STATUS,
	},
	.num_consumer_supplies	= 1,
	.consumer_supplies	= &rx51_vaux3_supply,
};

static struct regulator_init_data rx51_vaux4 = {
	.constraints = {
		.name			= "VCAM_ANA_28",
		.min_uV			= 2800000,
		.max_uV			= 2800000,
		.apply_uV		= true,
		.valid_modes_mask	= REGULATOR_MODE_NORMAL
					| REGULATOR_MODE_STANDBY,
		.valid_ops_mask		= REGULATOR_CHANGE_MODE
					| REGULATOR_CHANGE_STATUS,
	},
};

static struct regulator_init_data rx51_vmmc1 = {
	.constraints = {
		.min_uV			= 1850000,
		.max_uV			= 3150000,
		.valid_modes_mask	= REGULATOR_MODE_NORMAL
					| REGULATOR_MODE_STANDBY,
		.valid_ops_mask		= REGULATOR_CHANGE_VOLTAGE
					| REGULATOR_CHANGE_MODE
					| REGULATOR_CHANGE_STATUS,
	},
	.num_consumer_supplies	= 1,
	.consumer_supplies	= &rx51_vmmc1_supply,
};

static struct regulator_init_data rx51_vmmc2 = {
	.constraints = {
		.name			= "V28_A",
		.min_uV			= 2800000,
		.max_uV			= 3000000,
		.apply_uV		= true,
		.valid_modes_mask	= REGULATOR_MODE_NORMAL
					| REGULATOR_MODE_STANDBY,
		.valid_ops_mask		= REGULATOR_CHANGE_VOLTAGE
					| REGULATOR_CHANGE_MODE
					| REGULATOR_CHANGE_STATUS,
	},
	.num_consumer_supplies	= ARRAY_SIZE(rx51_vmmc2_supplies),
	.consumer_supplies	= rx51_vmmc2_supplies,
};

static struct regulator_init_data rx51_vsim = {
	.constraints = {
		.name			= "VMMC2_IO_18",
		.min_uV			= 1800000,
		.max_uV			= 1800000,
		.apply_uV		= true,
		.valid_modes_mask	= REGULATOR_MODE_NORMAL
					| REGULATOR_MODE_STANDBY,
		.valid_ops_mask		= REGULATOR_CHANGE_MODE
					| REGULATOR_CHANGE_STATUS,
	},
	.num_consumer_supplies	= 1,
	.consumer_supplies	= &rx51_vsim_supply,
};

static struct regulator_init_data rx51_vdac = {
	.constraints = {
		.min_uV			= 1800000,
		.max_uV			= 1800000,
		.valid_modes_mask	= REGULATOR_MODE_NORMAL
					| REGULATOR_MODE_STANDBY,
		.valid_ops_mask		= REGULATOR_CHANGE_VOLTAGE
					| REGULATOR_CHANGE_MODE
					| REGULATOR_CHANGE_STATUS,
	},
};

static struct regulator_init_data rx51_vio = {
	.constraints = {
		.min_uV			= 1800000,
		.max_uV			= 1800000,
		.valid_modes_mask	= REGULATOR_MODE_NORMAL
					| REGULATOR_MODE_STANDBY,
		.valid_ops_mask		= REGULATOR_CHANGE_VOLTAGE
					| REGULATOR_CHANGE_MODE
					| REGULATOR_CHANGE_STATUS,
	},
	.num_consumer_supplies	= ARRAY_SIZE(rx51_vio_supplies),
	.consumer_supplies	= rx51_vio_supplies,
};

static int rx51_twlgpio_setup(struct device *dev, unsigned gpio, unsigned n)
{
	/* FIXME this gpio setup is just a placeholder for now */
	gpio_request(gpio + 6, "backlight_pwm");
	gpio_direction_output(gpio + 6, 0);
	gpio_request(gpio + 7, "speaker_en");
	gpio_direction_output(gpio + 7, 1);

	return 0;
}

static struct twl4030_gpio_platform_data rx51_gpio_data = {
	.gpio_base		= OMAP_MAX_GPIO_LINES,
	.irq_base		= TWL4030_GPIO_IRQ_BASE,
	.irq_end		= TWL4030_GPIO_IRQ_END,
	.pulldowns		= BIT(0) | BIT(1) | BIT(2) | BIT(3)
				| BIT(4) | BIT(5)
				| BIT(8) | BIT(9) | BIT(10) | BIT(11)
				| BIT(12) | BIT(13) | BIT(14) | BIT(15)
				| BIT(16) | BIT(17) ,
	.setup			= rx51_twlgpio_setup,
};

static struct twl4030_usb_data rx51_usb_data = {
	.usb_mode		= T2_USB_MODE_ULPI,
};

static struct twl4030_ins sleep_on_seq[] __initdata = {
/*
 * Turn off everything
 */
	{MSG_BROADCAST(DEV_GRP_NULL, RES_GRP_ALL, 1, 0, RES_STATE_SLEEP), 2},
};

static struct twl4030_script sleep_on_script __initdata = {
	.script = sleep_on_seq,
	.size   = ARRAY_SIZE(sleep_on_seq),
	.flags  = TWL4030_SLEEP_SCRIPT,
};

static struct twl4030_ins wakeup_seq[] __initdata = {
/*
 * Reenable everything
 */
	{MSG_BROADCAST(DEV_GRP_NULL, RES_GRP_ALL, 1, 0, RES_STATE_ACTIVE), 2},
};

static struct twl4030_script wakeup_script __initdata = {
	.script	= wakeup_seq,
	.size	= ARRAY_SIZE(wakeup_seq),
	.flags	= TWL4030_WAKEUP12_SCRIPT,
};

static struct twl4030_ins wakeup_p3_seq[] __initdata = {
/*
 * Reenable everything
 */
	{MSG_BROADCAST(DEV_GRP_NULL, RES_GRP_ALL, 1, 0, RES_STATE_ACTIVE), 2},
};

static struct twl4030_script wakeup_p3_script __initdata = {
	.script	= wakeup_p3_seq,
	.size	= ARRAY_SIZE(wakeup_p3_seq),
	.flags	= TWL4030_WAKEUP3_SCRIPT,
};

static struct twl4030_ins wrst_seq[] __initdata = {
/*
 * Reset twl4030.
 * Reset VDD1 regulator.
 * Reset VDD2 regulator.
 * Reset VPLL1 regulator.
 * Enable sysclk output.
 * Reenable twl4030.
 */
	{MSG_SINGULAR(DEV_GRP_NULL, RES_RESET, RES_STATE_OFF), 2},
	{MSG_BROADCAST(DEV_GRP_NULL, RES_GRP_ALL, 0, 1, RES_STATE_ACTIVE),
		0x13},
	{MSG_BROADCAST(DEV_GRP_NULL, RES_GRP_PP, 0, 3, RES_STATE_OFF), 0x13},
	{MSG_SINGULAR(DEV_GRP_NULL, RES_VDD1, RES_STATE_WRST), 0x13},
	{MSG_SINGULAR(DEV_GRP_NULL, RES_VDD2, RES_STATE_WRST), 0x13},
	{MSG_SINGULAR(DEV_GRP_NULL, RES_VPLL1, RES_STATE_WRST), 0x35},
	{MSG_SINGULAR(DEV_GRP_P3, RES_HFCLKOUT, RES_STATE_ACTIVE), 2},
	{MSG_SINGULAR(DEV_GRP_NULL, RES_RESET, RES_STATE_ACTIVE), 2},
};

static struct twl4030_script wrst_script __initdata = {
	.script = wrst_seq,
	.size   = ARRAY_SIZE(wrst_seq),
	.flags  = TWL4030_WRST_SCRIPT,
};

static struct twl4030_script *twl4030_scripts[] __initdata = {
	/* wakeup12 script should be loaded before sleep script, otherwise a
	   board might hit retention before loading of wakeup script is
	   completed. This can cause boot failures depending on timing issues.
	*/
	&wakeup_script,
	&sleep_on_script,
	&wakeup_p3_script,
	&wrst_script,
};

static struct twl4030_resconfig twl4030_rconfig[] __initdata = {
	{ .resource = RES_VDD1, .devgroup = -1,
	  .type = 1, .type2 = -1, .remap_off = RES_STATE_OFF,
	  .remap_sleep = RES_STATE_OFF
	},
	{ .resource = RES_VDD2, .devgroup = -1,
	  .type = 1, .type2 = -1, .remap_off = RES_STATE_OFF,
	  .remap_sleep = RES_STATE_OFF
	},
	{ .resource = RES_VPLL1, .devgroup = -1,
	  .type = 1, .type2 = -1, .remap_off = RES_STATE_OFF,
	  .remap_sleep = RES_STATE_OFF
	},
	{ .resource = RES_VPLL2, .devgroup = -1,
	  .type = -1, .type2 = 3, .remap_off = -1, .remap_sleep = -1
	},
	{ .resource = RES_VAUX1, .devgroup = -1,
	  .type = -1, .type2 = 3, .remap_off = -1, .remap_sleep = -1
	},
	{ .resource = RES_VAUX2, .devgroup = -1,
	  .type = -1, .type2 = 3, .remap_off = -1, .remap_sleep = -1
	},
	{ .resource = RES_VAUX3, .devgroup = -1,
	  .type = -1, .type2 = 3, .remap_off = -1, .remap_sleep = -1
	},
	{ .resource = RES_VAUX4, .devgroup = -1,
	  .type = -1, .type2 = 3, .remap_off = -1, .remap_sleep = -1
	},
	{ .resource = RES_VMMC1, .devgroup = -1,
	  .type = -1, .type2 = 3, .remap_off = -1, .remap_sleep = -1
	},
	{ .resource = RES_VMMC2, .devgroup = -1,
	  .type = -1, .type2 = 3, .remap_off = -1, .remap_sleep = -1
	},
	{ .resource = RES_VDAC, .devgroup = -1,
	  .type = -1, .type2 = 3, .remap_off = -1, .remap_sleep = -1
	},
	{ .resource = RES_VSIM, .devgroup = -1,
	  .type = -1, .type2 = 3, .remap_off = -1, .remap_sleep = -1
	},
	{ .resource = RES_VINTANA1, .devgroup = DEV_GRP_P1 | DEV_GRP_P3,
	  .type = -1, .type2 = -1, .remap_off = -1, .remap_sleep = -1
	},
	{ .resource = RES_VINTANA2, .devgroup = DEV_GRP_P1 | DEV_GRP_P3,
	  .type = 1, .type2 = -1, .remap_off = -1, .remap_sleep = -1
	},
	{ .resource = RES_VINTDIG, .devgroup = DEV_GRP_P1 | DEV_GRP_P3,
	  .type = -1, .type2 = -1, .remap_off = -1, .remap_sleep = -1
	},
	{ .resource = RES_VIO, .devgroup = DEV_GRP_P3,
	  .type = 1, .type2 = -1, .remap_off = -1, .remap_sleep = -1
	},
	{ .resource = RES_CLKEN, .devgroup = DEV_GRP_P1 | DEV_GRP_P3,
	  .type = 1, .type2 = -1 , .remap_off = -1, .remap_sleep = -1
	},
	{ .resource = RES_REGEN, .devgroup = DEV_GRP_P1 | DEV_GRP_P3,
	  .type = 1, .type2 = -1, .remap_off = -1, .remap_sleep = -1
	},
	{ .resource = RES_NRES_PWRON, .devgroup = DEV_GRP_P1 | DEV_GRP_P3,
	  .type = 1, .type2 = -1, .remap_off = -1, .remap_sleep = -1
	},
	{ .resource = RES_SYSEN, .devgroup = DEV_GRP_P1 | DEV_GRP_P3,
	  .type = 1, .type2 = -1, .remap_off = -1, .remap_sleep = -1
	},
	{ .resource = RES_HFCLKOUT, .devgroup = DEV_GRP_P3,
	  .type = 1, .type2 = -1, .remap_off = -1, .remap_sleep = -1
	},
	{ .resource = RES_32KCLKOUT, .devgroup = -1,
	  .type = 1, .type2 = -1, .remap_off = -1, .remap_sleep = -1
	},
	{ .resource = RES_RESET, .devgroup = -1,
	  .type = 1, .type2 = -1, .remap_off = -1, .remap_sleep = -1
	},
	{ .resource = RES_Main_Ref, .devgroup = -1,
	  .type = 1, .type2 = -1, .remap_off = -1, .remap_sleep = -1
	},
	{ 0, 0},
};

static struct twl4030_power_data rx51_t2scripts_data __initdata = {
	.scripts        = twl4030_scripts,
	.num = ARRAY_SIZE(twl4030_scripts),
	.resource_config = twl4030_rconfig,
};


static struct twl4030_platform_data rx51_twldata __initdata = {
	.irq_base		= TWL4030_IRQ_BASE,
	.irq_end		= TWL4030_IRQ_END,

	/* platform_data for children goes here */
	.gpio			= &rx51_gpio_data,
	.keypad			= &rx51_kp_data,
	.madc			= &rx51_madc_data,
	.usb			= &rx51_usb_data,
	.power			= &rx51_t2scripts_data,

	.vaux1			= &rx51_vaux1,
	.vaux2			= &rx51_vaux2,
	.vaux4			= &rx51_vaux4,
	.vmmc1			= &rx51_vmmc1,
	.vsim			= &rx51_vsim,
	.vdac			= &rx51_vdac,
	.vio			= &rx51_vio,
};

<<<<<<< HEAD
static struct aic3x_pdata rx51_aic3x_data __initdata = {
	.gpio_reset		= 60,
};

=======
>>>>>>> 45f53cc9
static struct tpa6130a2_platform_data rx51_tpa6130a2_data __initdata = {
	.id			= TPA6130A2,
	.power_gpio		= 98,
};

static struct i2c_board_info __initdata rx51_peripherals_i2c_board_info_1[] = {
	{
		I2C_BOARD_INFO("twl5030", 0x48),
		.flags = I2C_CLIENT_WAKE,
		.irq = INT_34XX_SYS_NIRQ,
		.platform_data = &rx51_twldata,
	},
};

/* Audio setup data */
static struct aic3x_setup_data rx51_aic34_setup = {
	.gpio_func[0] = AIC3X_GPIO1_FUNC_DISABLED,
	.gpio_func[1] = AIC3X_GPIO2_FUNC_DIGITAL_MIC_INPUT,
};

static struct aic3x_pdata rx51_aic3x_data = {
	.setup = &rx51_aic34_setup,
	.gpio_reset = 60,
};

static struct i2c_board_info __initdata rx51_peripherals_i2c_board_info_2[] = {
	{
		I2C_BOARD_INFO("tlv320aic3x", 0x18),
		.platform_data = &rx51_aic3x_data,
	},
#if defined(CONFIG_SENSORS_TSL2563) || defined(CONFIG_SENSORS_TSL2563_MODULE)
	{
		I2C_BOARD_INFO("tsl2563", 0x29),
		.platform_data = &rx51_tsl2563_platform_data,
	},
#endif
	{
		I2C_BOARD_INFO("tpa6130a2", 0x60),
		.platform_data = &rx51_tpa6130a2_data,
	}
};

static int __init rx51_i2c_init(void)
{
	if ((system_rev >= SYSTEM_REV_S_USES_VAUX3 && system_rev < 0x100) ||
	    system_rev >= SYSTEM_REV_B_USES_VAUX3) {
		rx51_twldata.vaux3 = &rx51_vaux3_mmc;
		/* Only older boards use VMMC2 for internal MMC */
		rx51_vmmc2.num_consumer_supplies--;
	} else {
		rx51_twldata.vaux3 = &rx51_vaux3_cam;
	}
	rx51_twldata.vmmc2 = &rx51_vmmc2;
	omap_register_i2c_bus(1, 2200, rx51_peripherals_i2c_board_info_1,
			      ARRAY_SIZE(rx51_peripherals_i2c_board_info_1));
	omap_register_i2c_bus(2, 100, rx51_peripherals_i2c_board_info_2,
			      ARRAY_SIZE(rx51_peripherals_i2c_board_info_2));
	omap_register_i2c_bus(3, 400, NULL, 0);
	return 0;
}

#if defined(CONFIG_MTD_ONENAND_OMAP2) || \
	defined(CONFIG_MTD_ONENAND_OMAP2_MODULE)

static struct mtd_partition onenand_partitions[] = {
	{
		.name           = "bootloader",
		.offset         = 0,
		.size           = 0x20000,
		.mask_flags     = MTD_WRITEABLE,	/* Force read-only */
	},
	{
		.name           = "config",
		.offset         = MTDPART_OFS_APPEND,
		.size           = 0x60000,
	},
	{
		.name           = "log",
		.offset         = MTDPART_OFS_APPEND,
		.size           = 0x40000,
	},
	{
		.name           = "kernel",
		.offset         = MTDPART_OFS_APPEND,
		.size           = 0x200000,
	},
	{
		.name           = "initfs",
		.offset         = MTDPART_OFS_APPEND,
		.size           = 0x200000,
	},
	{
		.name           = "rootfs",
		.offset         = MTDPART_OFS_APPEND,
		.size           = MTDPART_SIZ_FULL,
	},
};

static struct omap_onenand_platform_data board_onenand_data = {
	.cs		= 0,
	.gpio_irq	= 65,
	.parts		= onenand_partitions,
	.nr_parts	= ARRAY_SIZE(onenand_partitions),
	.flags		= ONENAND_SYNC_READWRITE,
};

static void __init board_onenand_init(void)
{
	gpmc_onenand_init(&board_onenand_data);
}

#else

static inline void board_onenand_init(void)
{
}

#endif

#if defined(CONFIG_SMC91X) || defined(CONFIG_SMC91X_MODULE)

static struct omap_smc91x_platform_data board_smc91x_data = {
	.cs		= 1,
	.gpio_irq	= 54,
	.gpio_pwrdwn	= 86,
	.gpio_reset	= 164,
	.flags		= GPMC_TIMINGS_SMC91C96 | IORESOURCE_IRQ_HIGHLEVEL,
};

static void __init board_smc91x_init(void)
{
	omap_mux_init_gpio(54, OMAP_PIN_INPUT_PULLDOWN);
	omap_mux_init_gpio(86, OMAP_PIN_OUTPUT);
	omap_mux_init_gpio(164, OMAP_PIN_OUTPUT);

	gpmc_smc91x_init(&board_smc91x_data);
}

#else

static inline void board_smc91x_init(void)
{
}

#endif

static void rx51_wl1251_set_power(bool enable)
{
	gpio_set_value(RX51_WL1251_POWER_GPIO, enable);
}

static void __init rx51_init_wl1251(void)
{
	int irq, ret;

	ret = gpio_request(RX51_WL1251_POWER_GPIO, "wl1251 power");
	if (ret < 0)
		goto error;

	ret = gpio_direction_output(RX51_WL1251_POWER_GPIO, 0);
	if (ret < 0)
		goto err_power;

	ret = gpio_request(RX51_WL1251_IRQ_GPIO, "wl1251 irq");
	if (ret < 0)
		goto err_power;

	ret = gpio_direction_input(RX51_WL1251_IRQ_GPIO);
	if (ret < 0)
		goto err_irq;

	irq = gpio_to_irq(RX51_WL1251_IRQ_GPIO);
	if (irq < 0)
		goto err_irq;

	wl1251_pdata.set_power = rx51_wl1251_set_power;
	rx51_peripherals_spi_board_info[RX51_SPI_WL1251].irq = irq;

	return;

err_irq:
	gpio_free(RX51_WL1251_IRQ_GPIO);

err_power:
	gpio_free(RX51_WL1251_POWER_GPIO);

error:
	printk(KERN_ERR "wl1251 board initialisation failed\n");
	wl1251_pdata.set_power = NULL;

	/*
	 * Now rx51_peripherals_spi_board_info[1].irq is zero and
	 * set_power is null, and wl1251_probe() will fail.
	 */
}

void __init rx51_peripherals_init(void)
{
	rx51_i2c_init();
	board_onenand_init();
	board_smc91x_init();
	rx51_add_gpio_keys();
	rx51_init_wl1251();
	spi_register_board_info(rx51_peripherals_spi_board_info,
				ARRAY_SIZE(rx51_peripherals_spi_board_info));
	omap2_hsmmc_init(mmc);
	platform_device_register(&rx51_charger_device);
}
<|MERGE_RESOLUTION|>--- conflicted
+++ resolved
@@ -33,11 +33,8 @@
 #include <plat/onenand.h>
 #include <plat/gpmc-smc91x.h>
 
-<<<<<<< HEAD
-=======
 #include <mach/board-rx51.h>
 
->>>>>>> 45f53cc9
 #include <sound/tlv320aic3x.h>
 #include <sound/tpa6130a2-plat.h>
 
@@ -720,13 +717,6 @@
 	.vio			= &rx51_vio,
 };
 
-<<<<<<< HEAD
-static struct aic3x_pdata rx51_aic3x_data __initdata = {
-	.gpio_reset		= 60,
-};
-
-=======
->>>>>>> 45f53cc9
 static struct tpa6130a2_platform_data rx51_tpa6130a2_data __initdata = {
 	.id			= TPA6130A2,
 	.power_gpio		= 98,
