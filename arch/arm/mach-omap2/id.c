/*
 * linux/arch/arm/mach-omap2/id.c
 *
 * OMAP2 CPU identification code
 *
 * Copyright (C) 2005 Nokia Corporation
 * Written by Tony Lindgren <tony@atomide.com>
 *
 * Copyright (C) 2009-11 Texas Instruments
 * Added OMAP4 support - Santosh Shilimkar <santosh.shilimkar@ti.com>
 *
 * This program is free software; you can redistribute it and/or modify
 * it under the terms of the GNU General Public License version 2 as
 * published by the Free Software Foundation.
 */

#include <linux/module.h>
#include <linux/kernel.h>
#include <linux/init.h>
#include <linux/io.h>

#include <asm/cputype.h>

#include "common.h"
#include <plat/cpu.h>

#include <mach/id.h>

#include "control.h"

static unsigned int omap_revision;

u32 omap_features;

unsigned int omap_rev(void)
{
	return omap_revision;
}
EXPORT_SYMBOL(omap_rev);

int omap_type(void)
{
	u32 val = 0;

	if (cpu_is_omap24xx()) {
		val = omap_ctrl_readl(OMAP24XX_CONTROL_STATUS);
	} else if (cpu_is_omap34xx()) {
		val = omap_ctrl_readl(OMAP343X_CONTROL_STATUS);
	} else if (cpu_is_omap44xx()) {
		val = omap_ctrl_readl(OMAP4_CTRL_MODULE_CORE_STATUS);
	} else {
		pr_err("Cannot detect omap type!\n");
		goto out;
	}

	val &= OMAP2_DEVICETYPE_MASK;
	val >>= 8;

out:
	return val;
}
EXPORT_SYMBOL(omap_type);


/*----------------------------------------------------------------------------*/

#define OMAP_TAP_IDCODE		0x0204
#define OMAP_TAP_DIE_ID_0	0x0218
#define OMAP_TAP_DIE_ID_1	0x021C
#define OMAP_TAP_DIE_ID_2	0x0220
#define OMAP_TAP_DIE_ID_3	0x0224

#define OMAP_TAP_DIE_ID_44XX_0	0x0200
#define OMAP_TAP_DIE_ID_44XX_1	0x0208
#define OMAP_TAP_DIE_ID_44XX_2	0x020c
#define OMAP_TAP_DIE_ID_44XX_3	0x0210

#define read_tap_reg(reg)	__raw_readl(tap_base  + (reg))

struct omap_id {
	u16	hawkeye;	/* Silicon type (Hawkeye id) */
	u8	dev;		/* Device type from production_id reg */
	u32	type;		/* Combined type id copied to omap_revision */
};

/* Register values to detect the OMAP version */
static struct omap_id omap_ids[] __initdata = {
	{ .hawkeye = 0xb5d9, .dev = 0x0, .type = 0x24200024 },
	{ .hawkeye = 0xb5d9, .dev = 0x1, .type = 0x24201024 },
	{ .hawkeye = 0xb5d9, .dev = 0x2, .type = 0x24202024 },
	{ .hawkeye = 0xb5d9, .dev = 0x4, .type = 0x24220024 },
	{ .hawkeye = 0xb5d9, .dev = 0x8, .type = 0x24230024 },
	{ .hawkeye = 0xb68a, .dev = 0x0, .type = 0x24300024 },
};

static void __iomem *tap_base;
static u16 tap_prod_id;

void omap_get_die_id(struct omap_die_id *odi)
{
	if (cpu_is_omap44xx()) {
		odi->id_0 = read_tap_reg(OMAP_TAP_DIE_ID_44XX_0);
		odi->id_1 = read_tap_reg(OMAP_TAP_DIE_ID_44XX_1);
		odi->id_2 = read_tap_reg(OMAP_TAP_DIE_ID_44XX_2);
		odi->id_3 = read_tap_reg(OMAP_TAP_DIE_ID_44XX_3);

		return;
	}
	odi->id_0 = read_tap_reg(OMAP_TAP_DIE_ID_0);
	odi->id_1 = read_tap_reg(OMAP_TAP_DIE_ID_1);
	odi->id_2 = read_tap_reg(OMAP_TAP_DIE_ID_2);
	odi->id_3 = read_tap_reg(OMAP_TAP_DIE_ID_3);
}

static void __init omap24xx_check_revision(void)
{
	int i, j;
	u32 idcode, prod_id;
	u16 hawkeye;
	u8  dev_type, rev;
	struct omap_die_id odi;

	idcode = read_tap_reg(OMAP_TAP_IDCODE);
	prod_id = read_tap_reg(tap_prod_id);
	hawkeye = (idcode >> 12) & 0xffff;
	rev = (idcode >> 28) & 0x0f;
	dev_type = (prod_id >> 16) & 0x0f;
	omap_get_die_id(&odi);

	pr_debug("OMAP_TAP_IDCODE 0x%08x REV %i HAWKEYE 0x%04x MANF %03x\n",
		 idcode, rev, hawkeye, (idcode >> 1) & 0x7ff);
	pr_debug("OMAP_TAP_DIE_ID_0: 0x%08x\n", odi.id_0);
	pr_debug("OMAP_TAP_DIE_ID_1: 0x%08x DEV_REV: %i\n",
		 odi.id_1, (odi.id_1 >> 28) & 0xf);
	pr_debug("OMAP_TAP_DIE_ID_2: 0x%08x\n", odi.id_2);
	pr_debug("OMAP_TAP_DIE_ID_3: 0x%08x\n", odi.id_3);
	pr_debug("OMAP_TAP_PROD_ID_0: 0x%08x DEV_TYPE: %i\n",
		 prod_id, dev_type);

	/* Check hawkeye ids */
	for (i = 0; i < ARRAY_SIZE(omap_ids); i++) {
		if (hawkeye == omap_ids[i].hawkeye)
			break;
	}

	if (i == ARRAY_SIZE(omap_ids)) {
		printk(KERN_ERR "Unknown OMAP CPU id\n");
		return;
	}

	for (j = i; j < ARRAY_SIZE(omap_ids); j++) {
		if (dev_type == omap_ids[j].dev)
			break;
	}

	if (j == ARRAY_SIZE(omap_ids)) {
		printk(KERN_ERR "Unknown OMAP device type. "
				"Handling it as OMAP%04x\n",
				omap_ids[i].type >> 16);
		j = i;
	}

	pr_info("OMAP%04x", omap_rev() >> 16);
	if ((omap_rev() >> 8) & 0x0f)
		pr_info("ES%x", (omap_rev() >> 12) & 0xf);
	pr_info("\n");
}

#define OMAP3_CHECK_FEATURE(status,feat)				\
	if (((status & OMAP3_ ##feat## _MASK) 				\
		>> OMAP3_ ##feat## _SHIFT) != FEAT_ ##feat## _NONE) { 	\
		omap_features |= OMAP3_HAS_ ##feat;			\
	}

static void __init omap3_check_features(void)
{
	u32 status;

	omap_features = 0;

	status = omap_ctrl_readl(OMAP3_CONTROL_OMAP_STATUS);

	OMAP3_CHECK_FEATURE(status, L2CACHE);
	OMAP3_CHECK_FEATURE(status, IVA);
	OMAP3_CHECK_FEATURE(status, SGX);
	OMAP3_CHECK_FEATURE(status, NEON);
	OMAP3_CHECK_FEATURE(status, ISP);
	if (cpu_is_omap3630())
		omap_features |= OMAP3_HAS_192MHZ_CLK;
	if (cpu_is_omap3430() || cpu_is_omap3630())
		omap_features |= OMAP3_HAS_IO_WAKEUP;
	if (cpu_is_omap3630() || omap_rev() == OMAP3430_REV_ES3_1 ||
	    omap_rev() == OMAP3430_REV_ES3_1_2)
		omap_features |= OMAP3_HAS_IO_CHAIN_CTRL;

	omap_features |= OMAP3_HAS_SDRC;

	/*
	 * TODO: Get additional info (where applicable)
	 *       e.g. Size of L2 cache.
	 */
}

static void __init omap4_check_features(void)
{
	u32 si_type;

	if (cpu_is_omap443x())
		omap_features |= OMAP4_HAS_MPU_1GHZ;


	if (cpu_is_omap446x()) {
		si_type =
			read_tap_reg(OMAP4_CTRL_MODULE_CORE_STD_FUSE_PROD_ID_1);
		switch ((si_type & (3 << 16)) >> 16) {
		case 2:
			/* High performance device */
			omap_features |= OMAP4_HAS_MPU_1_5GHZ;
			break;
		case 1:
		default:
			/* Standard device */
			omap_features |= OMAP4_HAS_MPU_1_2GHZ;
			break;
		}
	}
}

static void __init ti81xx_check_features(void)
{
	omap_features = OMAP3_HAS_NEON;
}

static void __init omap3_check_revision(const char **cpu_rev)
{
	u32 cpuid, idcode;
	u16 hawkeye;
	u8 rev;

	/*
	 * We cannot access revision registers on ES1.0.
	 * If the processor type is Cortex-A8 and the revision is 0x0
	 * it means its Cortex r0p0 which is 3430 ES1.0.
	 */
	cpuid = read_cpuid(CPUID_ID);
	if ((((cpuid >> 4) & 0xfff) == 0xc08) && ((cpuid & 0xf) == 0x0)) {
		omap_revision = OMAP3430_REV_ES1_0;
		*cpu_rev = "1.0";
		return;
	}

	/*
	 * Detection for 34xx ES2.0 and above can be done with just
	 * hawkeye and rev. See TRM 1.5.2 Device Identification.
	 * Note that rev does not map directly to our defined processor
	 * revision numbers as ES1.0 uses value 0.
	 */
	idcode = read_tap_reg(OMAP_TAP_IDCODE);
	hawkeye = (idcode >> 12) & 0xffff;
	rev = (idcode >> 28) & 0xff;

	switch (hawkeye) {
	case 0xb7ae:
		/* Handle 34xx/35xx devices */
		switch (rev) {
		case 0: /* Take care of early samples */
		case 1:
			omap_revision = OMAP3430_REV_ES2_0;
			*cpu_rev = "2.0";
			break;
		case 2:
			omap_revision = OMAP3430_REV_ES2_1;
			*cpu_rev = "2.1";
			break;
		case 3:
			omap_revision = OMAP3430_REV_ES3_0;
			*cpu_rev = "3.0";
			break;
		case 4:
			omap_revision = OMAP3430_REV_ES3_1;
			*cpu_rev = "3.1";
			break;
		case 7:
		/* FALLTHROUGH */
		default:
			/* Use the latest known revision as default */
			omap_revision = OMAP3430_REV_ES3_1_2;
			*cpu_rev = "3.1.2";
		}
		break;
	case 0xb868:
		/*
		 * Handle OMAP/AM 3505/3517 devices
		 *
		 * Set the device to be OMAP3517 here. Actual device
		 * is identified later based on the features.
		 */
		switch (rev) {
		case 0:
			omap_revision = OMAP3517_REV_ES1_0;
			*cpu_rev = "1.0";
			break;
		case 1:
		/* FALLTHROUGH */
		default:
			omap_revision = OMAP3517_REV_ES1_1;
			*cpu_rev = "1.1";
		}
		break;
	case 0xb891:
		/* Handle 36xx devices */

		switch(rev) {
		case 0: /* Take care of early samples */
			omap_revision = OMAP3630_REV_ES1_0;
			*cpu_rev = "1.0";
			break;
		case 1:
			omap_revision = OMAP3630_REV_ES1_1;
			*cpu_rev = "1.1";
			break;
		case 2:
		/* FALLTHROUGH */
		default:
			omap_revision = OMAP3630_REV_ES1_2;
			*cpu_rev = "1.2";
		}
		break;
	case 0xb81e:
		switch (rev) {
		case 0:
			omap_revision = TI8168_REV_ES1_0;
			*cpu_rev = "1.0";
			break;
		case 1:
		/* FALLTHROUGH */
		default:
			omap_revision = TI8168_REV_ES1_1;
			*cpu_rev = "1.1";
			break;
<<<<<<< HEAD
=======
		}
		break;
	case 0xb944:
		omap_revision = AM335X_REV_ES1_0;
		*cpu_rev = "1.0";
	case 0xb8f2:
		switch (rev) {
		case 0:
		/* FALLTHROUGH */
		case 1:
			omap_revision = TI8148_REV_ES1_0;
			*cpu_rev = "1.0";
			break;
		case 2:
			omap_revision = TI8148_REV_ES2_0;
			*cpu_rev = "2.0";
			break;
		case 3:
		/* FALLTHROUGH */
		default:
			omap_revision = TI8148_REV_ES2_1;
			*cpu_rev = "2.1";
			break;
>>>>>>> dcd6c922
		}
		break;
	default:
		/* Unknown default to latest silicon rev as default */
		omap_revision = OMAP3630_REV_ES1_2;
		*cpu_rev = "1.2";
		pr_warn("Warning: unknown chip type; assuming OMAP3630ES1.2\n");
	}
}

static void __init omap4_check_revision(void)
{
	u32 idcode;
	u16 hawkeye;
	u8 rev;

	/*
	 * The IC rev detection is done with hawkeye and rev.
	 * Note that rev does not map directly to defined processor
	 * revision numbers as ES1.0 uses value 0.
	 */
	idcode = read_tap_reg(OMAP_TAP_IDCODE);
	hawkeye = (idcode >> 12) & 0xffff;
	rev = (idcode >> 28) & 0xf;

	/*
	 * Few initial 4430 ES2.0 samples IDCODE is same as ES1.0
	 * Use ARM register to detect the correct ES version
	 */
	if (!rev && (hawkeye != 0xb94e) && (hawkeye != 0xb975)) {
		idcode = read_cpuid(CPUID_ID);
		rev = (idcode & 0xf) - 1;
	}

	switch (hawkeye) {
	case 0xb852:
		switch (rev) {
		case 0:
			omap_revision = OMAP4430_REV_ES1_0;
			break;
		case 1:
		default:
			omap_revision = OMAP4430_REV_ES2_0;
		}
		break;
	case 0xb95c:
		switch (rev) {
		case 3:
			omap_revision = OMAP4430_REV_ES2_1;
			break;
		case 4:
			omap_revision = OMAP4430_REV_ES2_2;
<<<<<<< HEAD
=======
			break;
		case 6:
		default:
			omap_revision = OMAP4430_REV_ES2_3;
>>>>>>> dcd6c922
		}
		break;
	case 0xb94e:
		switch (rev) {
		case 0:
		default:
			omap_revision = OMAP4460_REV_ES1_0;
<<<<<<< HEAD
=======
			break;
		}
		break;
	case 0xb975:
		switch (rev) {
		case 0:
		default:
			omap_revision = OMAP4470_REV_ES1_0;
>>>>>>> dcd6c922
			break;
		}
		break;
	default:
		/* Unknown default to latest silicon rev as default */
<<<<<<< HEAD
		omap_revision = OMAP4430_REV_ES2_2;
=======
		omap_revision = OMAP4430_REV_ES2_3;
>>>>>>> dcd6c922
	}

	pr_info("OMAP%04x ES%d.%d\n", omap_rev() >> 16,
		((omap_rev() >> 12) & 0xf), ((omap_rev() >> 8) & 0xf));
}

#define OMAP3_SHOW_FEATURE(feat)		\
	if (omap3_has_ ##feat())		\
		printk(#feat" ");

static void __init omap3_cpuinfo(const char *cpu_rev)
{
	const char *cpu_name;

	/*
	 * OMAP3430 and OMAP3530 are assumed to be same.
	 *
	 * OMAP3525, OMAP3515 and OMAP3503 can be detected only based
	 * on available features. Upon detection, update the CPU id
	 * and CPU class bits.
	 */
	if (cpu_is_omap3630()) {
		cpu_name = "OMAP3630";
	} else if (cpu_is_omap3517()) {
		/* AM35xx devices */
		cpu_name = (omap3_has_sgx()) ? "AM3517" : "AM3505";
	} else if (cpu_is_ti816x()) {
		cpu_name = "TI816X";
<<<<<<< HEAD
=======
	} else if (cpu_is_am335x()) {
		cpu_name =  "AM335X";
	} else if (cpu_is_ti814x()) {
		cpu_name = "TI814X";
>>>>>>> dcd6c922
	} else if (omap3_has_iva() && omap3_has_sgx()) {
		/* OMAP3430, OMAP3525, OMAP3515, OMAP3503 devices */
		cpu_name = "OMAP3430/3530";
	} else if (omap3_has_iva()) {
		cpu_name = "OMAP3525";
	} else if (omap3_has_sgx()) {
		cpu_name = "OMAP3515";
	} else {
		cpu_name = "OMAP3503";
	}

	/* Print verbose information */
	pr_info("%s ES%s (", cpu_name, cpu_rev);

	OMAP3_SHOW_FEATURE(l2cache);
	OMAP3_SHOW_FEATURE(iva);
	OMAP3_SHOW_FEATURE(sgx);
	OMAP3_SHOW_FEATURE(neon);
	OMAP3_SHOW_FEATURE(isp);
	OMAP3_SHOW_FEATURE(192mhz_clk);

	printk(")\n");
}

/*
 * Try to detect the exact revision of the omap we're running on
 */
void __init omap2_check_revision(void)
{
	const char *cpu_rev;

	/*
	 * At this point we have an idea about the processor revision set
	 * earlier with omap2_set_globals_tap().
	 */
	if (cpu_is_omap24xx()) {
		omap24xx_check_revision();
	} else if (cpu_is_omap34xx()) {
		omap3_check_revision(&cpu_rev);

		/* TI81XX doesn't have feature register */
		if (!cpu_is_ti81xx())
			omap3_check_features();
		else
			ti81xx_check_features();

		omap3_cpuinfo(cpu_rev);
		return;
	} else if (cpu_is_omap44xx()) {
		omap4_check_revision();
		omap4_check_features();
		return;
	} else {
		pr_err("OMAP revision unknown, please fix!\n");
	}
}

/*
 * Set up things for map_io and processor detection later on. Gets called
 * pretty much first thing from board init. For multi-omap, this gets
 * cpu_is_omapxxxx() working accurately enough for map_io. Then we'll try to
 * detect the exact revision later on in omap2_detect_revision() once map_io
 * is done.
 */
void __init omap2_set_globals_tap(struct omap_globals *omap2_globals)
{
	omap_revision = omap2_globals->class;
	tap_base = omap2_globals->tap;

	if (cpu_is_omap34xx())
		tap_prod_id = 0x0210;
	else
		tap_prod_id = 0x0208;
}<|MERGE_RESOLUTION|>--- conflicted
+++ resolved
@@ -338,8 +338,6 @@
 			omap_revision = TI8168_REV_ES1_1;
 			*cpu_rev = "1.1";
 			break;
-<<<<<<< HEAD
-=======
 		}
 		break;
 	case 0xb944:
@@ -363,7 +361,6 @@
 			omap_revision = TI8148_REV_ES2_1;
 			*cpu_rev = "2.1";
 			break;
->>>>>>> dcd6c922
 		}
 		break;
 	default:
@@ -416,13 +413,10 @@
 			break;
 		case 4:
 			omap_revision = OMAP4430_REV_ES2_2;
-<<<<<<< HEAD
-=======
 			break;
 		case 6:
 		default:
 			omap_revision = OMAP4430_REV_ES2_3;
->>>>>>> dcd6c922
 		}
 		break;
 	case 0xb94e:
@@ -430,8 +424,6 @@
 		case 0:
 		default:
 			omap_revision = OMAP4460_REV_ES1_0;
-<<<<<<< HEAD
-=======
 			break;
 		}
 		break;
@@ -440,17 +432,12 @@
 		case 0:
 		default:
 			omap_revision = OMAP4470_REV_ES1_0;
->>>>>>> dcd6c922
 			break;
 		}
 		break;
 	default:
 		/* Unknown default to latest silicon rev as default */
-<<<<<<< HEAD
-		omap_revision = OMAP4430_REV_ES2_2;
-=======
 		omap_revision = OMAP4430_REV_ES2_3;
->>>>>>> dcd6c922
 	}
 
 	pr_info("OMAP%04x ES%d.%d\n", omap_rev() >> 16,
@@ -479,13 +466,10 @@
 		cpu_name = (omap3_has_sgx()) ? "AM3517" : "AM3505";
 	} else if (cpu_is_ti816x()) {
 		cpu_name = "TI816X";
-<<<<<<< HEAD
-=======
 	} else if (cpu_is_am335x()) {
 		cpu_name =  "AM335X";
 	} else if (cpu_is_ti814x()) {
 		cpu_name = "TI814X";
->>>>>>> dcd6c922
 	} else if (omap3_has_iva() && omap3_has_sgx()) {
 		/* OMAP3430, OMAP3525, OMAP3515, OMAP3503 devices */
 		cpu_name = "OMAP3430/3530";
