/*
 * omap_device implementation
 *
 * Copyright (C) 2009-2010 Nokia Corporation
 * Paul Walmsley, Kevin Hilman
 *
 * Developed in collaboration with (alphabetical order): Benoit
 * Cousson, Thara Gopinath, Tony Lindgren, Rajendra Nayak, Vikram
 * Pandita, Sakari Poussa, Anand Sawant, Santosh Shilimkar, Richard
 * Woodruff
 *
 * This program is free software; you can redistribute it and/or modify
 * it under the terms of the GNU General Public License version 2 as
 * published by the Free Software Foundation.
 *
 * This code provides a consistent interface for OMAP device drivers
 * to control power management and interconnect properties of their
 * devices.
 *
 * In the medium- to long-term, this code should be implemented as a
 * proper omap_bus/omap_device in Linux, no more platform_data func
 * pointers
 *
 *
 */
#undef DEBUG

#include <linux/kernel.h>
#include <linux/platform_device.h>
#include <linux/slab.h>
#include <linux/err.h>
#include <linux/io.h>
#include <linux/clk.h>
#include <linux/clkdev.h>
#include <linux/pm_runtime.h>
#include <linux/of.h>
#include <linux/notifier.h>

#include "soc.h"
#include "omap_device.h"
#include "omap_hwmod.h"

/* Private functions */

static void _add_clkdev(struct omap_device *od, const char *clk_alias,
		       const char *clk_name)
{
	struct clk *r;
	struct clk_lookup *l;

	if (!clk_alias || !clk_name)
		return;

	dev_dbg(&od->pdev->dev, "Creating %s -> %s\n", clk_alias, clk_name);

	r = clk_get_sys(dev_name(&od->pdev->dev), clk_alias);
	if (!IS_ERR(r)) {
		dev_warn(&od->pdev->dev,
			 "alias %s already exists\n", clk_alias);
		clk_put(r);
		return;
	}

	r = clk_get(NULL, clk_name);
	if (IS_ERR(r)) {
		dev_err(&od->pdev->dev,
			"clk_get for %s failed\n", clk_name);
		return;
	}

	l = clkdev_alloc(r, clk_alias, dev_name(&od->pdev->dev));
	if (!l) {
		dev_err(&od->pdev->dev,
			"clkdev_alloc for %s failed\n", clk_alias);
		return;
	}

	clkdev_add(l);
}

/**
 * _add_hwmod_clocks_clkdev - Add clkdev entry for hwmod optional clocks
 * and main clock
 * @od: struct omap_device *od
 * @oh: struct omap_hwmod *oh
 *
 * For the main clock and every optional clock present per hwmod per
 * omap_device, this function adds an entry in the clkdev table of the
 * form <dev-id=dev_name, con-id=role> if it does not exist already.
 *
 * The function is called from inside omap_device_build_ss(), after
 * omap_device_register.
 *
 * This allows drivers to get a pointer to its optional clocks based on its role
 * by calling clk_get(<dev*>, <role>).
 * In the case of the main clock, a "fck" alias is used.
 *
 * No return value.
 */
static void _add_hwmod_clocks_clkdev(struct omap_device *od,
				     struct omap_hwmod *oh)
{
	int i;

	_add_clkdev(od, "fck", oh->main_clk);

	for (i = 0; i < oh->opt_clks_cnt; i++)
		_add_clkdev(od, oh->opt_clks[i].role, oh->opt_clks[i].clk);
}


/**
 * omap_device_build_from_dt - build an omap_device with multiple hwmods
 * @pdev_name: name of the platform_device driver to use
 * @pdev_id: this platform_device's connection ID
 * @oh: ptr to the single omap_hwmod that backs this omap_device
 * @pdata: platform_data ptr to associate with the platform_device
 * @pdata_len: amount of memory pointed to by @pdata
 *
 * Function for building an omap_device already registered from device-tree
 *
 * Returns 0 or PTR_ERR() on error.
 */
static int omap_device_build_from_dt(struct platform_device *pdev)
{
	struct omap_hwmod **hwmods;
	struct omap_device *od;
	struct omap_hwmod *oh;
	struct device_node *node = pdev->dev.of_node;
	const char *oh_name;
	int oh_cnt, i, ret = 0;

	oh_cnt = of_property_count_strings(node, "ti,hwmods");
	if (oh_cnt <= 0) {
		dev_dbg(&pdev->dev, "No 'hwmods' to build omap_device\n");
		return -ENODEV;
	}

	hwmods = kzalloc(sizeof(struct omap_hwmod *) * oh_cnt, GFP_KERNEL);
	if (!hwmods) {
		ret = -ENOMEM;
		goto odbfd_exit;
	}

	for (i = 0; i < oh_cnt; i++) {
		of_property_read_string_index(node, "ti,hwmods", i, &oh_name);
		oh = omap_hwmod_lookup(oh_name);
		if (!oh) {
			dev_err(&pdev->dev, "Cannot lookup hwmod '%s'\n",
				oh_name);
			ret = -EINVAL;
			goto odbfd_exit1;
		}
		hwmods[i] = oh;
	}

	od = omap_device_alloc(pdev, hwmods, oh_cnt);
	if (!od) {
		dev_err(&pdev->dev, "Cannot allocate omap_device for :%s\n",
			oh_name);
		ret = PTR_ERR(od);
		goto odbfd_exit1;
	}

	/* Fix up missing resource names */
	for (i = 0; i < pdev->num_resources; i++) {
		struct resource *r = &pdev->resource[i];

		if (r->name == NULL)
			r->name = dev_name(&pdev->dev);
	}

	if (of_get_property(node, "ti,no_idle_on_suspend", NULL))
		omap_device_disable_idle_on_suspend(pdev);

	pdev->dev.pm_domain = &omap_device_pm_domain;

odbfd_exit1:
	kfree(hwmods);
odbfd_exit:
	return ret;
}

static int _omap_device_notifier_call(struct notifier_block *nb,
				      unsigned long event, void *dev)
{
	struct platform_device *pdev = to_platform_device(dev);
	struct omap_device *od;

	switch (event) {
	case BUS_NOTIFY_DEL_DEVICE:
		if (pdev->archdata.od)
			omap_device_delete(pdev->archdata.od);
		break;
	case BUS_NOTIFY_ADD_DEVICE:
		if (pdev->dev.of_node)
			omap_device_build_from_dt(pdev);
		/* fall through */
	default:
		od = to_omap_device(pdev);
		if (od)
			od->_driver_status = event;
	}

	return NOTIFY_DONE;
}

/**
 * _omap_device_enable_hwmods - call omap_hwmod_enable() on all hwmods
 * @od: struct omap_device *od
 *
 * Enable all underlying hwmods.  Returns 0.
 */
static int _omap_device_enable_hwmods(struct omap_device *od)
{
	int i;

	for (i = 0; i < od->hwmods_cnt; i++)
		omap_hwmod_enable(od->hwmods[i]);

	/* XXX pass along return value here? */
	return 0;
}

/**
 * _omap_device_idle_hwmods - call omap_hwmod_idle() on all hwmods
 * @od: struct omap_device *od
 *
 * Idle all underlying hwmods.  Returns 0.
 */
static int _omap_device_idle_hwmods(struct omap_device *od)
{
	int i;

	for (i = 0; i < od->hwmods_cnt; i++)
		omap_hwmod_idle(od->hwmods[i]);

	/* XXX pass along return value here? */
	return 0;
}

/* Public functions for use by core code */

/**
 * omap_device_get_context_loss_count - get lost context count
 * @od: struct omap_device *
 *
 * Using the primary hwmod, query the context loss count for this
 * device.
 *
 * Callers should consider context for this device lost any time this
 * function returns a value different than the value the caller got
 * the last time it called this function.
 *
 * If any hwmods exist for the omap_device assoiated with @pdev,
 * return the context loss counter for that hwmod, otherwise return
 * zero.
 */
int omap_device_get_context_loss_count(struct platform_device *pdev)
{
	struct omap_device *od;
	u32 ret = 0;

	od = to_omap_device(pdev);

	if (od->hwmods_cnt)
		ret = omap_hwmod_get_context_loss_count(od->hwmods[0]);

	return ret;
}

/**
 * omap_device_count_resources - count number of struct resource entries needed
 * @od: struct omap_device *
 * @flags: Type of resources to include when counting (IRQ/DMA/MEM)
 *
 * Count the number of struct resource entries needed for this
 * omap_device @od.  Used by omap_device_build_ss() to determine how
 * much memory to allocate before calling
 * omap_device_fill_resources().  Returns the count.
 */
static int omap_device_count_resources(struct omap_device *od,
				       unsigned long flags)
{
	int c = 0;
	int i;

	for (i = 0; i < od->hwmods_cnt; i++)
		c += omap_hwmod_count_resources(od->hwmods[i], flags);

	pr_debug("omap_device: %s: counted %d total resources across %d hwmods\n",
		 od->pdev->name, c, od->hwmods_cnt);

	return c;
}

/**
 * omap_device_fill_resources - fill in array of struct resource
 * @od: struct omap_device *
 * @res: pointer to an array of struct resource to be filled in
 *
 * Populate one or more empty struct resource pointed to by @res with
 * the resource data for this omap_device @od.  Used by
 * omap_device_build_ss() after calling omap_device_count_resources().
 * Ideally this function would not be needed at all.  If omap_device
 * replaces platform_device, then we can specify our own
 * get_resource()/ get_irq()/etc functions that use the underlying
 * omap_hwmod information.  Or if platform_device is extended to use
 * subarchitecture-specific function pointers, the various
 * platform_device functions can simply call omap_device internal
 * functions to get device resources.  Hacking around the existing
 * platform_device code wastes memory.  Returns 0.
 */
static int omap_device_fill_resources(struct omap_device *od,
				      struct resource *res)
{
	int i, r;

	for (i = 0; i < od->hwmods_cnt; i++) {
		r = omap_hwmod_fill_resources(od->hwmods[i], res);
		res += r;
	}

	return 0;
}

/**
 * _od_fill_dma_resources - fill in array of struct resource with dma resources
 * @od: struct omap_device *
 * @res: pointer to an array of struct resource to be filled in
 *
 * Populate one or more empty struct resource pointed to by @res with
 * the dma resource data for this omap_device @od.  Used by
 * omap_device_alloc() after calling omap_device_count_resources().
 *
 * Ideally this function would not be needed at all.  If we have
 * mechanism to get dma resources from DT.
 *
 * Returns 0.
 */
static int _od_fill_dma_resources(struct omap_device *od,
				      struct resource *res)
{
	int i, r;

	for (i = 0; i < od->hwmods_cnt; i++) {
		r = omap_hwmod_fill_dma_resources(od->hwmods[i], res);
		res += r;
	}

	return 0;
}

/**
 * omap_device_alloc - allocate an omap_device
 * @pdev: platform_device that will be included in this omap_device
 * @oh: ptr to the single omap_hwmod that backs this omap_device
 * @pdata: platform_data ptr to associate with the platform_device
 * @pdata_len: amount of memory pointed to by @pdata
 *
 * Convenience function for allocating an omap_device structure and filling
 * hwmods, and resources.
 *
 * Returns an struct omap_device pointer or ERR_PTR() on error;
 */
struct omap_device *omap_device_alloc(struct platform_device *pdev,
					struct omap_hwmod **ohs, int oh_cnt)
{
	int ret = -ENOMEM;
	struct omap_device *od;
	struct resource *res = NULL;
	int i, res_count;
	struct omap_hwmod **hwmods;

	od = kzalloc(sizeof(struct omap_device), GFP_KERNEL);
	if (!od) {
		ret = -ENOMEM;
		goto oda_exit1;
	}
	od->hwmods_cnt = oh_cnt;

	hwmods = kmemdup(ohs, sizeof(struct omap_hwmod *) * oh_cnt, GFP_KERNEL);
	if (!hwmods)
		goto oda_exit2;

	od->hwmods = hwmods;
	od->pdev = pdev;

	/*
	 * Non-DT Boot:
	 *   Here, pdev->num_resources = 0, and we should get all the
	 *   resources from hwmod.
	 *
	 * DT Boot:
	 *   OF framework will construct the resource structure (currently
	 *   does for MEM & IRQ resource) and we should respect/use these
	 *   resources, killing hwmod dependency.
	 *   If pdev->num_resources > 0, we assume that MEM & IRQ resources
	 *   have been allocated by OF layer already (through DTB).
	 *   As preparation for the future we examine the OF provided resources
	 *   to see if we have DMA resources provided already. In this case
	 *   there is no need to update the resources for the device, we use the
	 *   OF provided ones.
	 *
	 * TODO: Once DMA resource is available from OF layer, we should
	 *   kill filling any resources from hwmod.
	 */
	if (!pdev->num_resources) {
		/* Count all resources for the device */
		res_count = omap_device_count_resources(od, IORESOURCE_IRQ |
							    IORESOURCE_DMA |
							    IORESOURCE_MEM);
	} else {
		/* Take a look if we already have DMA resource via DT */
		for (i = 0; i < pdev->num_resources; i++) {
			struct resource *r = &pdev->resource[i];

			/* We have it, no need to touch the resources */
			if (r->flags == IORESOURCE_DMA)
				goto have_everything;
		}
		/* Count only DMA resources for the device */
		res_count = omap_device_count_resources(od, IORESOURCE_DMA);
		/* The device has no DMA resource, no need for update */
		if (!res_count)
			goto have_everything;

		res_count += pdev->num_resources;
	}

	/* Allocate resources memory to account for new resources */
	res = kzalloc(sizeof(struct resource) * res_count, GFP_KERNEL);
	if (!res)
		goto oda_exit3;

	if (!pdev->num_resources) {
		dev_dbg(&pdev->dev, "%s: using %d resources from hwmod\n",
			__func__, res_count);
		omap_device_fill_resources(od, res);
	} else {
		dev_dbg(&pdev->dev,
			"%s: appending %d DMA resources from hwmod\n",
			__func__, res_count - pdev->num_resources);
		memcpy(res, pdev->resource,
		       sizeof(struct resource) * pdev->num_resources);
		_od_fill_dma_resources(od, &res[pdev->num_resources]);
	}

	ret = platform_device_add_resources(pdev, res, res_count);
	kfree(res);

	if (ret)
		goto oda_exit3;

have_everything:
	pdev->archdata.od = od;

	for (i = 0; i < oh_cnt; i++) {
		hwmods[i]->od = od;
		_add_hwmod_clocks_clkdev(od, hwmods[i]);
	}

	return od;

oda_exit3:
	kfree(hwmods);
oda_exit2:
	kfree(od);
oda_exit1:
	dev_err(&pdev->dev, "omap_device: build failed (%d)\n", ret);

	return ERR_PTR(ret);
}

void omap_device_delete(struct omap_device *od)
{
	if (!od)
		return;

	od->pdev->archdata.od = NULL;
	kfree(od->hwmods);
	kfree(od);
}

/**
 * omap_device_build - build and register an omap_device with one omap_hwmod
 * @pdev_name: name of the platform_device driver to use
 * @pdev_id: this platform_device's connection ID
 * @oh: ptr to the single omap_hwmod that backs this omap_device
 * @pdata: platform_data ptr to associate with the platform_device
 * @pdata_len: amount of memory pointed to by @pdata
 *
 * Convenience function for building and registering a single
 * omap_device record, which in turn builds and registers a
 * platform_device record.  See omap_device_build_ss() for more
 * information.  Returns ERR_PTR(-EINVAL) if @oh is NULL; otherwise,
 * passes along the return value of omap_device_build_ss().
 */
struct platform_device __init *omap_device_build(const char *pdev_name,
						 int pdev_id,
						 struct omap_hwmod *oh,
						 void *pdata, int pdata_len)
{
	struct omap_hwmod *ohs[] = { oh };

	if (!oh)
		return ERR_PTR(-EINVAL);

	return omap_device_build_ss(pdev_name, pdev_id, ohs, 1, pdata,
				    pdata_len);
}

/**
 * omap_device_build_ss - build and register an omap_device with multiple hwmods
 * @pdev_name: name of the platform_device driver to use
 * @pdev_id: this platform_device's connection ID
 * @oh: ptr to the single omap_hwmod that backs this omap_device
 * @pdata: platform_data ptr to associate with the platform_device
 * @pdata_len: amount of memory pointed to by @pdata
 *
 * Convenience function for building and registering an omap_device
 * subsystem record.  Subsystem records consist of multiple
 * omap_hwmods.  This function in turn builds and registers a
 * platform_device record.  Returns an ERR_PTR() on error, or passes
 * along the return value of omap_device_register().
 */
struct platform_device __init *omap_device_build_ss(const char *pdev_name,
						    int pdev_id,
						    struct omap_hwmod **ohs,
						    int oh_cnt, void *pdata,
						    int pdata_len)
{
	int ret = -ENOMEM;
	struct platform_device *pdev;
	struct omap_device *od;

	if (!ohs || oh_cnt == 0 || !pdev_name)
		return ERR_PTR(-EINVAL);

	if (!pdata && pdata_len > 0)
		return ERR_PTR(-EINVAL);

	pdev = platform_device_alloc(pdev_name, pdev_id);
	if (!pdev) {
		ret = -ENOMEM;
		goto odbs_exit;
	}

	/* Set the dev_name early to allow dev_xxx in omap_device_alloc */
	if (pdev->id != -1)
		dev_set_name(&pdev->dev, "%s.%d", pdev->name,  pdev->id);
	else
		dev_set_name(&pdev->dev, "%s", pdev->name);

	od = omap_device_alloc(pdev, ohs, oh_cnt);
	if (IS_ERR(od))
		goto odbs_exit1;

	ret = platform_device_add_data(pdev, pdata, pdata_len);
	if (ret)
		goto odbs_exit2;

	ret = omap_device_register(pdev);
	if (ret)
		goto odbs_exit2;

	return pdev;

odbs_exit2:
	omap_device_delete(od);
odbs_exit1:
	platform_device_put(pdev);
odbs_exit:

	pr_err("omap_device: %s: build failed (%d)\n", pdev_name, ret);

	return ERR_PTR(ret);
}

#ifdef CONFIG_PM_RUNTIME
static int _od_runtime_suspend(struct device *dev)
{
	struct platform_device *pdev = to_platform_device(dev);
	int ret;

	ret = pm_generic_runtime_suspend(dev);

	if (!ret)
		omap_device_idle(pdev);

	return ret;
}

static int _od_runtime_idle(struct device *dev)
{
	return pm_generic_runtime_idle(dev);
}

static int _od_runtime_resume(struct device *dev)
{
	struct platform_device *pdev = to_platform_device(dev);

	omap_device_enable(pdev);

	return pm_generic_runtime_resume(dev);
}
#endif

#ifdef CONFIG_SUSPEND
static int _od_suspend_noirq(struct device *dev)
{
	struct platform_device *pdev = to_platform_device(dev);
	struct omap_device *od = to_omap_device(pdev);
	int ret;

	/* Don't attempt late suspend on a driver that is not bound */
	if (od->_driver_status != BUS_NOTIFY_BOUND_DRIVER)
		return 0;

	ret = pm_generic_suspend_noirq(dev);

	if (!ret && !pm_runtime_status_suspended(dev)) {
		if (pm_generic_runtime_suspend(dev) == 0) {
			if (!(od->flags & OMAP_DEVICE_NO_IDLE_ON_SUSPEND))
				omap_device_idle(pdev);
			od->flags |= OMAP_DEVICE_SUSPENDED;
		}
	}

	return ret;
}

static int _od_resume_noirq(struct device *dev)
{
	struct platform_device *pdev = to_platform_device(dev);
	struct omap_device *od = to_omap_device(pdev);

	if ((od->flags & OMAP_DEVICE_SUSPENDED) &&
	    !pm_runtime_status_suspended(dev)) {
		od->flags &= ~OMAP_DEVICE_SUSPENDED;
		if (!(od->flags & OMAP_DEVICE_NO_IDLE_ON_SUSPEND))
			omap_device_enable(pdev);
		pm_generic_runtime_resume(dev);
	}

	return pm_generic_resume_noirq(dev);
}
#else
#define _od_suspend_noirq NULL
#define _od_resume_noirq NULL
#endif

struct dev_pm_domain omap_device_pm_domain = {
	.ops = {
		SET_RUNTIME_PM_OPS(_od_runtime_suspend, _od_runtime_resume,
				   _od_runtime_idle)
		USE_PLATFORM_PM_SLEEP_OPS
		.suspend_noirq = _od_suspend_noirq,
		.resume_noirq = _od_resume_noirq,
	}
};

/**
 * omap_device_register - register an omap_device with one omap_hwmod
 * @od: struct omap_device * to register
 *
 * Register the omap_device structure.  This currently just calls
 * platform_device_register() on the underlying platform_device.
 * Returns the return value of platform_device_register().
 */
int omap_device_register(struct platform_device *pdev)
{
	pr_debug("omap_device: %s: registering\n", pdev->name);

	pdev->dev.pm_domain = &omap_device_pm_domain;
	return platform_device_add(pdev);
}


/* Public functions for use by device drivers through struct platform_data */

/**
 * omap_device_enable - fully activate an omap_device
 * @od: struct omap_device * to activate
 *
 * Do whatever is necessary for the hwmods underlying omap_device @od
 * to be accessible and ready to operate.  This generally involves
 * enabling clocks, setting SYSCONFIG registers; and in the future may
 * involve remuxing pins.  Device drivers should call this function
 * indirectly via pm_runtime_get*().  Returns -EINVAL if called when
 * the omap_device is already enabled, or passes along the return
 * value of _omap_device_enable_hwmods().
 */
int omap_device_enable(struct platform_device *pdev)
{
	int ret;
	struct omap_device *od;

	od = to_omap_device(pdev);

	if (od->_state == OMAP_DEVICE_STATE_ENABLED) {
		dev_warn(&pdev->dev,
			 "omap_device: %s() called from invalid state %d\n",
			 __func__, od->_state);
		return -EINVAL;
	}

	ret = _omap_device_enable_hwmods(od);

	od->_state = OMAP_DEVICE_STATE_ENABLED;

	return ret;
}

/**
 * omap_device_idle - idle an omap_device
 * @od: struct omap_device * to idle
 *
 * Idle omap_device @od.  Device drivers call this function indirectly
 * via pm_runtime_put*().  Returns -EINVAL if the omap_device is not
 * currently enabled, or passes along the return value of
 * _omap_device_idle_hwmods().
 */
int omap_device_idle(struct platform_device *pdev)
{
	int ret;
	struct omap_device *od;

	od = to_omap_device(pdev);

	if (od->_state != OMAP_DEVICE_STATE_ENABLED) {
		dev_warn(&pdev->dev,
			 "omap_device: %s() called from invalid state %d\n",
			 __func__, od->_state);
		return -EINVAL;
	}

	ret = _omap_device_idle_hwmods(od);

	od->_state = OMAP_DEVICE_STATE_IDLE;

	return ret;
}

/**
 * omap_device_assert_hardreset - set a device's hardreset line
 * @pdev: struct platform_device * to reset
 * @name: const char * name of the reset line
 *
 * Set the hardreset line identified by @name on the IP blocks
 * associated with the hwmods backing the platform_device @pdev.  All
 * of the hwmods associated with @pdev must have the same hardreset
 * line linked to them for this to work.  Passes along the return value
 * of omap_hwmod_assert_hardreset() in the event of any failure, or
 * returns 0 upon success.
 */
int omap_device_assert_hardreset(struct platform_device *pdev, const char *name)
{
	struct omap_device *od = to_omap_device(pdev);
	int ret = 0;
	int i;

	for (i = 0; i < od->hwmods_cnt; i++) {
		ret = omap_hwmod_assert_hardreset(od->hwmods[i], name);
		if (ret)
			break;
	}

	return ret;
}

/**
 * omap_device_deassert_hardreset - release a device's hardreset line
 * @pdev: struct platform_device * to reset
 * @name: const char * name of the reset line
 *
 * Release the hardreset line identified by @name on the IP blocks
 * associated with the hwmods backing the platform_device @pdev.  All
 * of the hwmods associated with @pdev must have the same hardreset
 * line linked to them for this to work.  Passes along the return
 * value of omap_hwmod_deassert_hardreset() in the event of any
 * failure, or returns 0 upon success.
 */
int omap_device_deassert_hardreset(struct platform_device *pdev,
				   const char *name)
{
	struct omap_device *od = to_omap_device(pdev);
	int ret = 0;
	int i;

	for (i = 0; i < od->hwmods_cnt; i++) {
		ret = omap_hwmod_deassert_hardreset(od->hwmods[i], name);
		if (ret)
			break;
	}

	return ret;
}

/**
 * omap_device_get_by_hwmod_name() - convert a hwmod name to
 * device pointer.
 * @oh_name: name of the hwmod device
 *
 * Returns back a struct device * pointer associated with a hwmod
 * device represented by a hwmod_name
 */
struct device *omap_device_get_by_hwmod_name(const char *oh_name)
{
	struct omap_hwmod *oh;

	if (!oh_name) {
		WARN(1, "%s: no hwmod name!\n", __func__);
		return ERR_PTR(-EINVAL);
	}

	oh = omap_hwmod_lookup(oh_name);
	if (!oh) {
		WARN(1, "%s: no hwmod for %s\n", __func__,
			oh_name);
<<<<<<< HEAD
		return -ENODEV;
=======
		return ERR_PTR(-ENODEV);
>>>>>>> c5293e72
	}
	if (!oh->od) {
		WARN(1, "%s: no omap_device for %s\n", __func__,
			oh_name);
<<<<<<< HEAD
		return -ENODEV;
=======
		return ERR_PTR(-ENODEV);
>>>>>>> c5293e72
	}

	return &oh->od->pdev->dev;
}

static struct notifier_block platform_nb = {
	.notifier_call = _omap_device_notifier_call,
};

static int __init omap_device_init(void)
{
	bus_register_notifier(&platform_bus_type, &platform_nb);
	return 0;
}
omap_core_initcall(omap_device_init);

/**
 * omap_device_late_idle - idle devices without drivers
 * @dev: struct device * associated with omap_device
 * @data: unused
 *
 * Check the driver bound status of this device, and idle it
 * if there is no driver attached.
 */
static int __init omap_device_late_idle(struct device *dev, void *data)
{
	struct platform_device *pdev = to_platform_device(dev);
	struct omap_device *od = to_omap_device(pdev);

	if (!od)
		return 0;

	/*
	 * If omap_device state is enabled, but has no driver bound,
	 * idle it.
	 */
	if (od->_driver_status != BUS_NOTIFY_BOUND_DRIVER) {
		if (od->_state == OMAP_DEVICE_STATE_ENABLED) {
			dev_warn(dev, "%s: enabled but no driver.  Idling\n",
				 __func__);
			omap_device_idle(pdev);
		}
	}

	return 0;
}

static int __init omap_device_late_init(void)
{
	bus_for_each_dev(&platform_bus_type, NULL, NULL, omap_device_late_idle);
	return 0;
}
omap_late_initcall(omap_device_late_init);<|MERGE_RESOLUTION|>--- conflicted
+++ resolved
@@ -818,20 +818,12 @@
 	if (!oh) {
 		WARN(1, "%s: no hwmod for %s\n", __func__,
 			oh_name);
-<<<<<<< HEAD
-		return -ENODEV;
-=======
 		return ERR_PTR(-ENODEV);
->>>>>>> c5293e72
 	}
 	if (!oh->od) {
 		WARN(1, "%s: no omap_device for %s\n", __func__,
 			oh_name);
-<<<<<<< HEAD
-		return -ENODEV;
-=======
 		return ERR_PTR(-ENODEV);
->>>>>>> c5293e72
 	}
 
 	return &oh->od->pdev->dev;
