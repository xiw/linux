if ARCH_OMAP2PLUS

menu "TI OMAP2/3/4 Specific Features"

config ARCH_OMAP2PLUS_TYPICAL
	bool "Typical OMAP configuration"
	default y
	select AEABI
	select REGULATOR
	select PM_RUNTIME
	select VFP
	select NEON if ARCH_OMAP3 || ARCH_OMAP4
	select SERIAL_OMAP
	select SERIAL_OMAP_CONSOLE
	select I2C
	select I2C_OMAP
	select MENELAUS if ARCH_OMAP2
	select TWL4030_CORE if ARCH_OMAP3 || ARCH_OMAP4
	select TWL4030_POWER if ARCH_OMAP3 || ARCH_OMAP4
	help
	  Compile a kernel suitable for booting most boards

config ARCH_OMAP2
	bool "TI OMAP2"
	depends on ARCH_OMAP2PLUS
	default y
	select CPU_V6
	select MULTI_IRQ_HANDLER

config ARCH_OMAP3
	bool "TI OMAP3"
	depends on ARCH_OMAP2PLUS
	default y
	select CPU_V7
	select USB_ARCH_HAS_EHCI
	select ARM_L1_CACHE_SHIFT_6 if !ARCH_OMAP4
	select ARCH_HAS_OPP
	select PM_OPP if PM
	select ARM_CPU_SUSPEND if PM
<<<<<<< HEAD
=======
	select MULTI_IRQ_HANDLER
>>>>>>> dcd6c922

config ARCH_OMAP4
	bool "TI OMAP4"
	default y
	depends on ARCH_OMAP2PLUS
	select CACHE_L2X0
	select CPU_V7
	select ARM_GIC
	select HAVE_SMP
	select LOCAL_TIMERS if SMP
	select PL310_ERRATA_588369
	select PL310_ERRATA_727915
	select ARM_ERRATA_720789
	select ARCH_HAS_OPP
	select PM_OPP if PM
	select USB_ARCH_HAS_EHCI
	select ARM_CPU_SUSPEND if PM

comment "OMAP Core Type"
	depends on ARCH_OMAP2

config SOC_OMAP2420
	bool "OMAP2420 support"
	depends on ARCH_OMAP2
	default y
	select OMAP_DM_TIMER
	select ARCH_OMAP_OTG

config SOC_OMAP2430
	bool "OMAP2430 support"
	depends on ARCH_OMAP2
	default y
	select ARCH_OMAP_OTG

config SOC_OMAP3430
	bool "OMAP3430 support"
	depends on ARCH_OMAP3
	default y
	select ARCH_OMAP_OTG

config SOC_OMAPTI81XX
	bool "TI81XX support"
	depends on ARCH_OMAP3
	default y

config SOC_OMAPAM33XX
	bool "AM33XX support"
	depends on ARCH_OMAP3
	default y

config OMAP_PACKAGE_ZAF
       bool

config OMAP_PACKAGE_ZAC
       bool

config OMAP_PACKAGE_CBC
       bool

config OMAP_PACKAGE_CBB
       bool

config OMAP_PACKAGE_CUS
       bool

config OMAP_PACKAGE_CBP
       bool

config OMAP_PACKAGE_CBL
       bool

config OMAP_PACKAGE_CBS
       bool

comment "OMAP Board Type"
	depends on ARCH_OMAP2PLUS

config MACH_OMAP_GENERIC
	bool "Generic OMAP2+ board"
	depends on ARCH_OMAP2PLUS
	select USE_OF
	default y
	help
	  Support for generic TI OMAP2+ boards using Flattened Device Tree.
	  More information at Documentation/devicetree

config MACH_OMAP2_TUSB6010
	bool
	depends on ARCH_OMAP2 && SOC_OMAP2420
	default y if MACH_NOKIA_N8X0

config MACH_OMAP_H4
	bool "OMAP 2420 H4 board"
	depends on SOC_OMAP2420
	default y
	select OMAP_PACKAGE_ZAF
	select OMAP_DEBUG_DEVICES

config MACH_OMAP_APOLLON
	bool "OMAP 2420 Apollon board"
	depends on SOC_OMAP2420
	default y
	select OMAP_PACKAGE_ZAC

config MACH_OMAP_2430SDP
	bool "OMAP 2430 SDP board"
	depends on SOC_OMAP2430
	default y
	select OMAP_PACKAGE_ZAC

config MACH_OMAP3_BEAGLE
	bool "OMAP3 BEAGLE board"
	depends on ARCH_OMAP3
	default y
	select OMAP_PACKAGE_CBB

config MACH_DEVKIT8000
	bool "DEVKIT8000 board"
	depends on ARCH_OMAP3
	default y
	select OMAP_PACKAGE_CUS

config MACH_OMAP_LDP
	bool "OMAP3 LDP board"
	depends on ARCH_OMAP3
	default y
	select OMAP_PACKAGE_CBB

config MACH_OMAP3530_LV_SOM
	bool "OMAP3 Logic 3530 LV SOM board"
	depends on ARCH_OMAP3
	select OMAP_PACKAGE_CBB
	default y
	help
	 Support for the LogicPD OMAP3530 SOM Development kit
	 for full description please see the products webpage at
	 http://www.logicpd.com/products/development-kits/texas-instruments-zoom%E2%84%A2-omap35x-development-kit

config MACH_OMAP3_TORPEDO
	bool "OMAP3 Logic 35x Torpedo board"
	depends on ARCH_OMAP3
	select OMAP_PACKAGE_CBB
	default y
	help
	 Support for the LogicPD OMAP35x Torpedo Development kit
	 for full description please see the products webpage at
	 http://www.logicpd.com/products/development-kits/zoom-omap35x-torpedo-development-kit

config MACH_OVERO
	bool "Gumstix Overo board"
	depends on ARCH_OMAP3
	default y
	select OMAP_PACKAGE_CBB

config MACH_OMAP3EVM
	bool "OMAP 3530 EVM board"
	depends on ARCH_OMAP3
	default y
	select OMAP_PACKAGE_CBB

config MACH_OMAP3517EVM
	bool "OMAP3517/ AM3517 EVM board"
	depends on ARCH_OMAP3
	default y
	select OMAP_PACKAGE_CBB

config MACH_CRANEBOARD
	bool "AM3517/05 CRANE board"
	depends on ARCH_OMAP3
	select OMAP_PACKAGE_CBB

config MACH_OMAP3_PANDORA
	bool "OMAP3 Pandora"
	depends on ARCH_OMAP3
	default y
	select OMAP_PACKAGE_CBB
	select REGULATOR_FIXED_VOLTAGE

config MACH_OMAP3_TOUCHBOOK
	bool "OMAP3 Touch Book"
	depends on ARCH_OMAP3
	default y
	select BACKLIGHT_CLASS_DEVICE

config MACH_OMAP_3430SDP
	bool "OMAP 3430 SDP board"
	depends on ARCH_OMAP3
	default y
	select OMAP_PACKAGE_CBB

config MACH_NOKIA_N800
       bool

config MACH_NOKIA_N810
       bool

config MACH_NOKIA_N810_WIMAX
       bool

config MACH_NOKIA_N8X0
	bool "Nokia N800/N810"
	depends on SOC_OMAP2420
	default y
	select OMAP_PACKAGE_ZAC
	select MACH_NOKIA_N800
	select MACH_NOKIA_N810
	select MACH_NOKIA_N810_WIMAX

config MACH_NOKIA_RM680
	bool "Nokia RM-680 board"
	depends on ARCH_OMAP3
	default y
	select OMAP_PACKAGE_CBB

config MACH_NOKIA_RX51
	bool "Nokia RX-51 board"
	depends on ARCH_OMAP3
	default y
	select OMAP_PACKAGE_CBB

config MACH_OMAP_ZOOM2
	bool "OMAP3 Zoom2 board"
	depends on ARCH_OMAP3
	default y
	select OMAP_PACKAGE_CBB
	select SERIAL_8250
	select SERIAL_CORE_CONSOLE
	select SERIAL_8250_CONSOLE
	select REGULATOR_FIXED_VOLTAGE

config MACH_OMAP_ZOOM3
	bool "OMAP3630 Zoom3 board"
	depends on ARCH_OMAP3
	default y
	select OMAP_PACKAGE_CBP
	select SERIAL_8250
	select SERIAL_CORE_CONSOLE
	select SERIAL_8250_CONSOLE
	select REGULATOR_FIXED_VOLTAGE

config MACH_CM_T35
	bool "CompuLab CM-T35/CM-T3730 modules"
	depends on ARCH_OMAP3
	default y
	select MACH_CM_T3730
	select OMAP_PACKAGE_CUS

config MACH_CM_T3517
	bool "CompuLab CM-T3517 module"
	depends on ARCH_OMAP3
	default y
	select OMAP_PACKAGE_CBB

config MACH_CM_T3730
       bool

config MACH_IGEP0020
	bool "IGEP v2 board"
	depends on ARCH_OMAP3
	default y
	select OMAP_PACKAGE_CBB

config MACH_IGEP0030
	bool "IGEP OMAP3 module"
	depends on ARCH_OMAP3
	default y
	select OMAP_PACKAGE_CBB
	select MACH_IGEP0020

config MACH_SBC3530
	bool "OMAP3 SBC STALKER board"
	depends on ARCH_OMAP3
	default y
	select OMAP_PACKAGE_CUS

config MACH_OMAP_3630SDP
	bool "OMAP3630 SDP board"
	depends on ARCH_OMAP3
	default y
	select OMAP_PACKAGE_CBP

config MACH_TI8168EVM
	bool "TI8168 Evaluation Module"
	depends on SOC_OMAPTI81XX
	default y

config MACH_TI8148EVM
	bool "TI8148 Evaluation Module"
	depends on SOC_OMAPTI81XX
	default y

config MACH_OMAP_4430SDP
	bool "OMAP 4430 SDP board"
	default y
	depends on ARCH_OMAP4
	select OMAP_PACKAGE_CBL
	select OMAP_PACKAGE_CBS
	select REGULATOR_FIXED_VOLTAGE

config MACH_OMAP4_PANDA
	bool "OMAP4 Panda Board"
	default y
	depends on ARCH_OMAP4
	select OMAP_PACKAGE_CBL
	select OMAP_PACKAGE_CBS
	select REGULATOR_FIXED_VOLTAGE

config OMAP3_EMU
	bool "OMAP3 debugging peripherals"
	depends on ARCH_OMAP3
	select ARM_AMBA
	select OC_ETM
	help
	  Say Y here to enable debugging hardware of omap3

config OMAP3_SDRC_AC_TIMING
	bool "Enable SDRC AC timing register changes"
	depends on ARCH_OMAP3
	default n
	help
	  If you know that none of your system initiators will attempt to
	  access SDRAM during CORE DVFS, select Y here.  This should boost
	  SDRAM performance at lower CORE OPPs.  There are relatively few
	  users who will wish to say yes at this point - almost everyone will
	  wish to say no.  Selecting yes without understanding what is
	  going on could result in system crashes;

config OMAP4_ERRATA_I688
	bool "OMAP4 errata: Async Bridge Corruption (BROKEN)"
	depends on ARCH_OMAP4 && BROKEN
	select ARCH_HAS_BARRIERS
	help
	  If a data is stalled inside asynchronous bridge because of back
	  pressure, it may be accepted multiple times, creating pointer
	  misalignment that will corrupt next transfers on that data path
	  until next reset of the system (No recovery procedure once the
	  issue is hit, the path remains consistently broken). Async bridge
	  can be found on path between MPU to EMIF and MPU to L3 interconnect.
	  This situation can happen only when the idle is initiated by a
	  Master Request Disconnection (which is trigged by software when
	  executing WFI on CPU).
	  The work-around for this errata needs all the initiators connected
	  through async bridge must ensure that data path is properly drained
	  before issuing WFI. This condition will be met if one Strongly ordered
	  access is performed to the target right before executing the WFI.
	  In MPU case, L3 T2ASYNC FIFO and DDR T2ASYNC FIFO needs to be drained.
	  IO barrier ensure that there is no synchronisation loss on initiators
	  operating on both interconnect port simultaneously.
endmenu

endif<|MERGE_RESOLUTION|>--- conflicted
+++ resolved
@@ -37,10 +37,7 @@
 	select ARCH_HAS_OPP
 	select PM_OPP if PM
 	select ARM_CPU_SUSPEND if PM
-<<<<<<< HEAD
-=======
 	select MULTI_IRQ_HANDLER
->>>>>>> dcd6c922
 
 config ARCH_OMAP4
 	bool "TI OMAP4"
