--- conflicted
+++ resolved
@@ -43,10 +43,7 @@
 #include <plat/common.h>
 #include <plat/mcspi.h>
 #include <plat/display.h>
-<<<<<<< HEAD
-=======
 #include <plat/panel-generic-dpi.h>
->>>>>>> 3cbea436
 
 #include "mux.h"
 #include "sdram-micron-mt46h32m32lf-6.h"
@@ -305,15 +302,6 @@
 	dvi_enabled = 0;
 }
 
-<<<<<<< HEAD
-static struct omap_dss_device omap3_evm_dvi_device = {
-	.name			= "dvi",
-	.driver_name		= "generic_panel",
-	.type			= OMAP_DISPLAY_TYPE_DPI,
-	.phy.dpi.data_lines	= 24,
-	.platform_enable	= omap3_evm_enable_dvi,
-	.platform_disable	= omap3_evm_disable_dvi,
-=======
 static struct panel_generic_dpi_data dvi_panel = {
 	.name			= "generic",
 	.platform_enable	= omap3_evm_enable_dvi,
@@ -326,7 +314,6 @@
 	.driver_name		= "generic_dpi_panel",
 	.data			= &dvi_panel,
 	.phy.dpi.data_lines	= 24,
->>>>>>> 3cbea436
 };
 
 static struct omap_dss_device *omap3_evm_dss_devices[] = {
