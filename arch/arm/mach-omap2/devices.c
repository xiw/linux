--- conflicted
+++ resolved
@@ -355,8 +355,6 @@
 static inline void omap_init_mcpdm(void) {}
 #endif
 
-<<<<<<< HEAD
-=======
 #if defined(CONFIG_SND_OMAP_SOC_DMIC) || \
 		defined(CONFIG_SND_OMAP_SOC_DMIC_MODULE)
 
@@ -378,7 +376,6 @@
 static inline void omap_init_dmic(void) {}
 #endif
 
->>>>>>> dcd6c922
 #if defined(CONFIG_SPI_OMAP24XX) || defined(CONFIG_SPI_OMAP24XX_MODULE)
 
 #include <plat/mcspi.h>
@@ -724,10 +721,7 @@
 	 */
 	omap_init_audio();
 	omap_init_mcpdm();
-<<<<<<< HEAD
-=======
 	omap_init_dmic();
->>>>>>> dcd6c922
 	omap_init_camera();
 	omap_init_mbox();
 	omap_init_mcspi();
