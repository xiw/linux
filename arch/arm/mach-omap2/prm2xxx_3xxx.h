--- conflicted
+++ resolved
@@ -314,8 +314,6 @@
 extern u32 omap3_prm_vcvp_read(u8 offset);
 extern void omap3_prm_vcvp_write(u32 val, u8 offset);
 extern u32 omap3_prm_vcvp_rmw(u32 mask, u32 bits, u8 offset);
-<<<<<<< HEAD
-=======
 
 /* PRM interrupt-related functions */
 extern void omap3xxx_prm_read_pending_irqs(unsigned long *events);
@@ -323,7 +321,6 @@
 extern void omap3xxx_prm_save_and_clear_irqen(u32 *saved_mask);
 extern void omap3xxx_prm_restore_irqen(u32 *saved_mask);
 
->>>>>>> dcd6c922
 #endif	/* CONFIG_ARCH_OMAP4 */
 
 #endif
