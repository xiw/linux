--- conflicted
+++ resolved
@@ -41,10 +41,7 @@
 #include <plat/board.h>
 #include <plat/common.h>
 #include <plat/display.h>
-<<<<<<< HEAD
-=======
 #include <plat/panel-generic-dpi.h>
->>>>>>> 3cbea436
 #include <plat/gpmc.h>
 #include <plat/nand.h>
 #include <plat/usb.h>
@@ -198,35 +195,12 @@
 		gpio_set_value(dssdev->reset_gpio, 0);
 }
 
-<<<<<<< HEAD
-static struct omap_dss_device beagle_dvi_device = {
-	.type = OMAP_DISPLAY_TYPE_DPI,
-	.name = "dvi",
-	.driver_name = "generic_panel",
-	.phy.dpi.data_lines = 24,
-	.reset_gpio = 170,
-=======
 static struct panel_generic_dpi_data dvi_panel = {
 	.name = "generic",
->>>>>>> 3cbea436
 	.platform_enable = beagle_enable_dvi,
 	.platform_disable = beagle_disable_dvi,
 };
 
-<<<<<<< HEAD
-static struct omap_dss_device beagle_tv_device = {
-	.name = "tv",
-	.driver_name = "venc",
-	.type = OMAP_DISPLAY_TYPE_VENC,
-	.phy.venc.type = OMAP_DSS_VENC_TYPE_SVIDEO,
-};
-
-static struct omap_dss_device *beagle_dss_devices[] = {
-	&beagle_dvi_device,
-	&beagle_tv_device,
-};
-
-=======
 static struct omap_dss_device beagle_dvi_device = {
 	.type = OMAP_DISPLAY_TYPE_DPI,
 	.name = "dvi",
@@ -248,7 +222,6 @@
 	&beagle_tv_device,
 };
 
->>>>>>> 3cbea436
 static struct omap_dss_board_info beagle_dss_data = {
 	.num_devices = ARRAY_SIZE(beagle_dss_devices),
 	.devices = beagle_dss_devices,
@@ -306,11 +279,8 @@
 static int beagle_twl_gpio_setup(struct device *dev,
 		unsigned gpio, unsigned ngpio)
 {
-<<<<<<< HEAD
-=======
 	int r;
 
->>>>>>> 3cbea436
 	if (omap3_beagle_get_rev() == OMAP3BEAGLE_BOARD_XM) {
 		mmc[0].gpio_wp = -EINVAL;
 	} else if ((omap3_beagle_get_rev() == OMAP3BEAGLE_BOARD_C1_3) ||
@@ -568,14 +538,9 @@
 
 static void __init omap3_beagle_init_irq(void)
 {
-<<<<<<< HEAD
-	omap2_init_common_hw(mt46h32m32lf6_sdrc_params,
-			     mt46h32m32lf6_sdrc_params);
-=======
 	omap2_init_common_infrastructure();
 	omap2_init_common_devices(mt46h32m32lf6_sdrc_params,
 				  mt46h32m32lf6_sdrc_params);
->>>>>>> 3cbea436
 	omap_init_irq();
 #ifdef CONFIG_OMAP_32K_TIMER
 	omap2_gp_clockevent_set_gptimer(12);
