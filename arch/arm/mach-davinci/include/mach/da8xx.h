--- conflicted
+++ resolved
@@ -23,11 +23,6 @@
 #include <mach/mmc.h>
 #include <mach/usb.h>
 #include <mach/pm.h>
-<<<<<<< HEAD
-
-extern void __iomem *da8xx_syscfg0_base;
-extern void __iomem *da8xx_syscfg1_base;
-=======
 
 extern void __iomem *da8xx_syscfg0_base;
 extern void __iomem *da8xx_syscfg1_base;
@@ -38,7 +33,6 @@
  * with the supported speed before calling da850_register_cpufreq().
  */
 extern unsigned int da850_max_speed;
->>>>>>> 3cbea436
 
 /*
  * The cp_intc interrupt controller for the da8xx isn't in the same
