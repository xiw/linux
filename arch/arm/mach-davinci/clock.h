--- conflicted
+++ resolved
@@ -68,11 +68,7 @@
 #ifndef __ASSEMBLER__
 
 #include <linux/list.h>
-<<<<<<< HEAD
-#include <asm/clkdev.h>
-=======
 #include <linux/clkdev.h>
->>>>>>> 3cbea436
 
 #define PLLSTAT_GOSTAT	BIT(0)
 #define PLLCMD_GOSET	BIT(0)
