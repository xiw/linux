/*
 *
 * Copyright (C) 2007 Google, Inc.
 * Copyright (c) 2011, Code Aurora Forum. All rights reserved.
 * Author: Brian Swetland <swetland@google.com>
 *
 * This software is licensed under the terms of the GNU General Public
 * License version 2, as published by the Free Software Foundation, and
 * may be copied, distributed, and modified under those terms.
 *
 * This program is distributed in the hope that it will be useful,
 * but WITHOUT ANY WARRANTY; without even the implied warranty of
 * MERCHANTABILITY or FITNESS FOR A PARTICULAR PURPOSE.  See the
 * GNU General Public License for more details.
 *
 */

#include <mach/hardware.h>
#include <mach/msm_iomap.h>

<<<<<<< HEAD
#if defined(CONFIG_HAS_MSM_DEBUG_UART_PHYS) && !defined(CONFIG_MSM_DEBUG_UART_NONE)
	.macro	addruart, rp, rv, tmp
=======
	.macro	addruart, rp, rv, tmp
#ifdef MSM_DEBUG_UART_PHYS
>>>>>>> dcd6c922
	ldr	\rp, =MSM_DEBUG_UART_PHYS
	ldr	\rv, =MSM_DEBUG_UART_BASE
#endif
	.endm

	.macro	senduart, rd, rx
#ifdef CONFIG_MSM_HAS_DEBUG_UART_HS
	@ Write the 1 character to UARTDM_TF
	str	\rd, [\rx, #0x70]
#else
	teq	\rx, #0
	strne	\rd, [\rx, #0x0C]
#endif
	.endm

	.macro	waituart, rd, rx
#ifdef CONFIG_MSM_HAS_DEBUG_UART_HS
	@ check for TX_EMT in UARTDM_SR
	ldr	\rd, [\rx, #0x08]
	tst	\rd, #0x08
	bne	1002f
	@ wait for TXREADY in UARTDM_ISR
1001:	ldr	\rd, [\rx, #0x14]
	tst	\rd, #0x80
	beq 	1001b
1002:
	@ Clear TX_READY by writing to the UARTDM_CR register
	mov	\rd, #0x300
	str	\rd, [\rx, #0x10]
	@ Write 0x1 to NCF register
	mov 	\rd, #0x1
	str	\rd, [\rx, #0x40]
	@ UARTDM reg. Read to induce delay
	ldr	\rd, [\rx, #0x08]
#else
	@ wait for TX_READY
1001:	ldr	\rd, [\rx, #0x08]
	tst	\rd, #0x04
	beq	1001b
<<<<<<< HEAD
	.endm
#else
	.macro  addruart, rp, rv, tmp
	mov	\rv, #0xff000000
	orr	\rv, \rv, #0x00f00000
	.endm

	.macro	senduart,rd,rx
	.endm

	.macro	waituart,rd,rx
	.endm
=======
>>>>>>> dcd6c922
#endif
	.endm

	.macro	busyuart, rd, rx
	.endm<|MERGE_RESOLUTION|>--- conflicted
+++ resolved
@@ -18,13 +18,8 @@
 #include <mach/hardware.h>
 #include <mach/msm_iomap.h>
 
-<<<<<<< HEAD
-#if defined(CONFIG_HAS_MSM_DEBUG_UART_PHYS) && !defined(CONFIG_MSM_DEBUG_UART_NONE)
-	.macro	addruart, rp, rv, tmp
-=======
 	.macro	addruart, rp, rv, tmp
 #ifdef MSM_DEBUG_UART_PHYS
->>>>>>> dcd6c922
 	ldr	\rp, =MSM_DEBUG_UART_PHYS
 	ldr	\rv, =MSM_DEBUG_UART_BASE
 #endif
@@ -64,21 +59,6 @@
 1001:	ldr	\rd, [\rx, #0x08]
 	tst	\rd, #0x04
 	beq	1001b
-<<<<<<< HEAD
-	.endm
-#else
-	.macro  addruart, rp, rv, tmp
-	mov	\rv, #0xff000000
-	orr	\rv, \rv, #0x00f00000
-	.endm
-
-	.macro	senduart,rd,rx
-	.endm
-
-	.macro	waituart,rd,rx
-	.endm
-=======
->>>>>>> dcd6c922
 #endif
 	.endm
 
