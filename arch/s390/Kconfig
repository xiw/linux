config MMU
	def_bool y

config ZONE_DMA
	def_bool y

config LOCKDEP_SUPPORT
	def_bool y

config STACKTRACE_SUPPORT
	def_bool y

config HAVE_LATENCYTOP_SUPPORT
	def_bool y

config RWSEM_GENERIC_SPINLOCK
	bool

config RWSEM_XCHGADD_ALGORITHM
	def_bool y

config ARCH_HAS_ILOG2_U32
	def_bool n

config ARCH_HAS_ILOG2_U64
	def_bool n

config GENERIC_HWEIGHT
	def_bool y

config GENERIC_BUG
	def_bool y if BUG

config GENERIC_BUG_RELATIVE_POINTERS
	def_bool y

config ARCH_DMA_ADDR_T_64BIT
	def_bool 64BIT

config GENERIC_LOCKBREAK
	def_bool y if SMP && PREEMPT

config PGSTE
	def_bool y if KVM

config ARCH_SUPPORTS_DEBUG_PAGEALLOC
	def_bool y

config KEXEC
	def_bool y

config AUDIT_ARCH
	def_bool y

config NO_IOPORT
	def_bool y

config PCI_QUIRKS
	def_bool n

config S390
	def_bool y
	select ARCH_DISCARD_MEMBLOCK
	select ARCH_HAS_ATOMIC64_DEC_IF_POSITIVE
	select ARCH_HAVE_NMI_SAFE_CMPXCHG
	select ARCH_INLINE_READ_LOCK
	select ARCH_INLINE_READ_LOCK_BH
	select ARCH_INLINE_READ_LOCK_IRQ
	select ARCH_INLINE_READ_LOCK_IRQSAVE
	select ARCH_INLINE_READ_TRYLOCK
	select ARCH_INLINE_READ_UNLOCK
	select ARCH_INLINE_READ_UNLOCK_BH
	select ARCH_INLINE_READ_UNLOCK_IRQ
	select ARCH_INLINE_READ_UNLOCK_IRQRESTORE
	select ARCH_INLINE_SPIN_LOCK
	select ARCH_INLINE_SPIN_LOCK_BH
	select ARCH_INLINE_SPIN_LOCK_IRQ
	select ARCH_INLINE_SPIN_LOCK_IRQSAVE
	select ARCH_INLINE_SPIN_TRYLOCK
	select ARCH_INLINE_SPIN_TRYLOCK_BH
	select ARCH_INLINE_SPIN_UNLOCK
	select ARCH_INLINE_SPIN_UNLOCK_BH
	select ARCH_INLINE_SPIN_UNLOCK_IRQ
	select ARCH_INLINE_SPIN_UNLOCK_IRQRESTORE
	select ARCH_INLINE_WRITE_LOCK
	select ARCH_INLINE_WRITE_LOCK_BH
	select ARCH_INLINE_WRITE_LOCK_IRQ
	select ARCH_INLINE_WRITE_LOCK_IRQSAVE
	select ARCH_INLINE_WRITE_TRYLOCK
	select ARCH_INLINE_WRITE_UNLOCK
	select ARCH_INLINE_WRITE_UNLOCK_BH
	select ARCH_INLINE_WRITE_UNLOCK_IRQ
	select ARCH_INLINE_WRITE_UNLOCK_IRQRESTORE
	select ARCH_SAVE_PAGE_KEYS if HIBERNATION
	select ARCH_WANT_IPC_PARSE_VERSION
	select BUILDTIME_EXTABLE_SORT
	select CLONE_BACKWARDS2
	select GENERIC_CLOCKEVENTS
	select GENERIC_CPU_DEVICES if !SMP
	select GENERIC_KERNEL_THREAD
	select GENERIC_SMP_IDLE_THREAD
	select GENERIC_TIME_VSYSCALL_OLD
	select HAVE_ALIGNED_STRUCT_PAGE if SLUB
	select HAVE_ARCH_JUMP_LABEL if !MARCH_G5
	select HAVE_ARCH_MUTEX_CPU_RELAX
	select HAVE_ARCH_SECCOMP_FILTER
	select HAVE_ARCH_TRACEHOOK
	select HAVE_ARCH_TRANSPARENT_HUGEPAGE if 64BIT
	select HAVE_BPF_JIT if 64BIT && PACK_STACK
	select HAVE_CMPXCHG_DOUBLE
	select HAVE_CMPXCHG_LOCAL
	select HAVE_C_RECORDMCOUNT
	select HAVE_DEBUG_KMEMLEAK
	select HAVE_DYNAMIC_FTRACE
	select HAVE_FTRACE_MCOUNT_RECORD
	select HAVE_FUNCTION_GRAPH_TRACER
	select HAVE_FUNCTION_TRACER
	select HAVE_FUNCTION_TRACE_MCOUNT_TEST
	select HAVE_KERNEL_BZIP2
	select HAVE_KERNEL_GZIP
	select HAVE_KERNEL_LZMA
	select HAVE_KERNEL_LZO
	select HAVE_KERNEL_XZ
	select HAVE_KPROBES
	select HAVE_KRETPROBES
	select HAVE_KVM if 64BIT
	select HAVE_MEMBLOCK
	select HAVE_MEMBLOCK_NODE_MAP
	select HAVE_MOD_ARCH_SPECIFIC
	select HAVE_OPROFILE
	select HAVE_PERF_EVENTS
	select HAVE_REGS_AND_STACK_ACCESS_API
	select HAVE_SYSCALL_TRACEPOINTS
	select HAVE_SYSCALL_WRAPPERS
	select HAVE_UID16 if 32BIT
	select HAVE_VIRT_CPU_ACCOUNTING
<<<<<<< HEAD
	select HAVE_VIRT_TO_BUS
=======
	select VIRT_TO_BUS
>>>>>>> a937536b
	select INIT_ALL_POSSIBLE
	select KTIME_SCALAR if 32BIT
	select MODULES_USE_ELF_RELA
	select OLD_SIGSUSPEND3
	select OLD_SIGACTION
	select SYSCTL_EXCEPTION_TRACE
	select USE_GENERIC_SMP_HELPERS if SMP
	select VIRT_CPU_ACCOUNTING

config SCHED_OMIT_FRAME_POINTER
	def_bool y

source "init/Kconfig"

source "kernel/Kconfig.freezer"

menu "Processor type and features"

config HAVE_MARCH_Z900_FEATURES
	def_bool n

config HAVE_MARCH_Z990_FEATURES
	def_bool n
	select HAVE_MARCH_Z900_FEATURES

config HAVE_MARCH_Z9_109_FEATURES
	def_bool n
	select HAVE_MARCH_Z990_FEATURES

config HAVE_MARCH_Z10_FEATURES
	def_bool n
	select HAVE_MARCH_Z9_109_FEATURES

config HAVE_MARCH_Z196_FEATURES
	def_bool n
	select HAVE_MARCH_Z10_FEATURES

config HAVE_MARCH_ZEC12_FEATURES
	def_bool n
	select HAVE_MARCH_Z196_FEATURES

choice
	prompt "Processor type"
	default MARCH_G5

config MARCH_G5
	bool "System/390 model G5 and G6"
	depends on !64BIT
	help
	  Select this to build a 31 bit kernel that works
	  on all ESA/390 and z/Architecture machines.

config MARCH_Z900
	bool "IBM zSeries model z800 and z900"
	select HAVE_MARCH_Z900_FEATURES if 64BIT
	help
	  Select this to enable optimizations for model z800/z900 (2064 and
	  2066 series). This will enable some optimizations that are not
	  available on older ESA/390 (31 Bit) only CPUs.

config MARCH_Z990
	bool "IBM zSeries model z890 and z990"
	select HAVE_MARCH_Z990_FEATURES if 64BIT
	help
	  Select this to enable optimizations for model z890/z990 (2084 and
	  2086 series). The kernel will be slightly faster but will not work
	  on older machines.

config MARCH_Z9_109
	bool "IBM System z9"
	select HAVE_MARCH_Z9_109_FEATURES if 64BIT
	help
	  Select this to enable optimizations for IBM System z9 (2094 and
	  2096 series). The kernel will be slightly faster but will not work
	  on older machines.

config MARCH_Z10
	bool "IBM System z10"
	select HAVE_MARCH_Z10_FEATURES if 64BIT
	help
	  Select this to enable optimizations for IBM System z10 (2097 and
	  2098 series). The kernel will be slightly faster but will not work
	  on older machines.

config MARCH_Z196
	bool "IBM zEnterprise 114 and 196"
	select HAVE_MARCH_Z196_FEATURES if 64BIT
	help
	  Select this to enable optimizations for IBM zEnterprise 114 and 196
	  (2818 and 2817 series). The kernel will be slightly faster but will
	  not work on older machines.

config MARCH_ZEC12
	bool "IBM zEC12"
	select HAVE_MARCH_ZEC12_FEATURES if 64BIT
	help
	  Select this to enable optimizations for IBM zEC12 (2827 series). The
	  kernel will be slightly faster but will not work on older machines.

endchoice

config 64BIT
	def_bool y
	prompt "64 bit kernel"
	help
	  Select this option if you have an IBM z/Architecture machine
	  and want to use the 64 bit addressing mode.

config 32BIT
	def_bool y if !64BIT

config COMPAT
	def_bool y
	prompt "Kernel support for 31 bit emulation"
	depends on 64BIT
	select COMPAT_BINFMT_ELF if BINFMT_ELF
	select ARCH_WANT_OLD_COMPAT_IPC
	select COMPAT_OLD_SIGACTION
	help
	  Select this option if you want to enable your system kernel to
	  handle system-calls from ELF binaries for 31 bit ESA.  This option
	  (and some other stuff like libraries and such) is needed for
	  executing 31 bit applications.  It is safe to say "Y".

config SYSVIPC_COMPAT
	def_bool y if COMPAT && SYSVIPC

config KEYS_COMPAT
	def_bool y if COMPAT && KEYS

config SMP
	def_bool y
	prompt "Symmetric multi-processing support"
	---help---
	  This enables support for systems with more than one CPU. If you have
	  a system with only one CPU, like most personal computers, say N. If
	  you have a system with more than one CPU, say Y.

	  If you say N here, the kernel will run on single and multiprocessor
	  machines, but will use only one CPU of a multiprocessor machine. If
	  you say Y here, the kernel will run on many, but not all,
	  singleprocessor machines. On a singleprocessor machine, the kernel
	  will run faster if you say N here.

	  See also the SMP-HOWTO available at
	  <http://www.tldp.org/docs.html#howto>.

	  Even if you don't know what to do here, say Y.

config NR_CPUS
	int "Maximum number of CPUs (2-64)"
	range 2 64
	depends on SMP
	default "32" if !64BIT
	default "64" if 64BIT
	help
	  This allows you to specify the maximum number of CPUs which this
	  kernel will support.  The maximum supported value is 64 and the
	  minimum value which makes sense is 2.

	  This is purely to save memory - each supported CPU adds
	  approximately sixteen kilobytes to the kernel image.

config HOTPLUG_CPU
	def_bool y
	prompt "Support for hot-pluggable CPUs"
	depends on SMP
	select HOTPLUG
	help
	  Say Y here to be able to turn CPUs off and on. CPUs
	  can be controlled through /sys/devices/system/cpu/cpu#.
	  Say N if you want to disable CPU hotplug.

config SCHED_MC
	def_bool n

config SCHED_BOOK
	def_bool y
	prompt "Book scheduler support"
	depends on SMP
	select SCHED_MC
	help
	  Book scheduler support improves the CPU scheduler's decision making
	  when dealing with machines that have several books.

source kernel/Kconfig.preempt

config MATHEMU
	def_bool y
	prompt "IEEE FPU emulation"
	depends on MARCH_G5
	help
	  This option is required for IEEE compliant floating point arithmetic
	  on older ESA/390 machines. Say Y unless you know your machine doesn't
	  need this.

source kernel/Kconfig.hz

endmenu

menu "Memory setup"

config ARCH_SPARSEMEM_ENABLE
	def_bool y
	select SPARSEMEM_VMEMMAP_ENABLE
	select SPARSEMEM_VMEMMAP
	select SPARSEMEM_STATIC if !64BIT

config ARCH_SPARSEMEM_DEFAULT
	def_bool y

config ARCH_SELECT_MEMORY_MODEL
	def_bool y

config ARCH_ENABLE_MEMORY_HOTPLUG
	def_bool y if SPARSEMEM

config ARCH_ENABLE_MEMORY_HOTREMOVE
	def_bool y

config FORCE_MAX_ZONEORDER
	int
	default "9"

source "mm/Kconfig"

config PACK_STACK
	def_bool y
	prompt "Pack kernel stack"
	help
	  This option enables the compiler option -mkernel-backchain if it
	  is available. If the option is available the compiler supports
	  the new stack layout which dramatically reduces the minimum stack
	  frame size. With an old compiler a non-leaf function needs a
	  minimum of 96 bytes on 31 bit and 160 bytes on 64 bit. With
	  -mkernel-backchain the minimum size drops to 16 byte on 31 bit
	  and 24 byte on 64 bit.

	  Say Y if you are unsure.

config SMALL_STACK
	def_bool n
	prompt "Use 8kb for kernel stack instead of 16kb"
	depends on PACK_STACK && 64BIT && !LOCKDEP
	help
	  If you say Y here and the compiler supports the -mkernel-backchain
	  option the kernel will use a smaller kernel stack size. The reduced
	  size is 8kb instead of 16kb. This allows to run more threads on a
	  system and reduces the pressure on the memory management for higher
	  order page allocations.

	  Say N if you are unsure.

config CHECK_STACK
	def_bool y
	prompt "Detect kernel stack overflow"
	help
	  This option enables the compiler option -mstack-guard and
	  -mstack-size if they are available. If the compiler supports them
	  it will emit additional code to each function prolog to trigger
	  an illegal operation if the kernel stack is about to overflow.

	  Say N if you are unsure.

config STACK_GUARD
	int "Size of the guard area (128-1024)"
	range 128 1024
	depends on CHECK_STACK
	default "256"
	help
	  This allows you to specify the size of the guard area at the lower
	  end of the kernel stack. If the kernel stack points into the guard
	  area on function entry an illegal operation is triggered. The size
	  needs to be a power of 2. Please keep in mind that the size of an
	  interrupt frame is 184 bytes for 31 bit and 328 bytes on 64 bit.
	  The minimum size for the stack guard should be 256 for 31 bit and
	  512 for 64 bit.

config WARN_DYNAMIC_STACK
	def_bool n
	prompt "Emit compiler warnings for function with dynamic stack usage"
	help
	  This option enables the compiler option -mwarn-dynamicstack. If the
	  compiler supports this options generates warnings for functions
	  that dynamically allocate stack space using alloca.

	  Say N if you are unsure.

endmenu

menu "I/O subsystem"

config QDIO
	def_tristate y
	prompt "QDIO support"
	---help---
	  This driver provides the Queued Direct I/O base support for
	  IBM System z.

	  To compile this driver as a module, choose M here: the
	  module will be called qdio.

	  If unsure, say Y.

menuconfig PCI
	bool "PCI support"
	default n
	depends on 64BIT
	select ARCH_SUPPORTS_MSI
	select PCI_MSI
	help
	  Enable PCI support.

if PCI

config PCI_NR_FUNCTIONS
	int "Maximum number of PCI functions (1-4096)"
	range 1 4096
	default "64"
	help
	  This allows you to specify the maximum number of PCI functions which
	  this kernel will support.

source "drivers/pci/Kconfig"
source "drivers/pci/pcie/Kconfig"
source "drivers/pci/hotplug/Kconfig"

endif	# PCI

config PCI_DOMAINS
	def_bool PCI

config HAS_IOMEM
	def_bool PCI

config IOMMU_HELPER
	def_bool PCI

config HAS_DMA
	def_bool PCI
	select HAVE_DMA_API_DEBUG

config NEED_SG_DMA_LENGTH
	def_bool PCI

config HAVE_DMA_ATTRS
	def_bool PCI

config NEED_DMA_MAP_STATE
	def_bool PCI

config CHSC_SCH
	def_tristate m
	prompt "Support for CHSC subchannels"
	help
	  This driver allows usage of CHSC subchannels. A CHSC subchannel
	  is usually present on LPAR only.
	  The driver creates a device /dev/chsc, which may be used to
	  obtain I/O configuration information about the machine and
	  to issue asynchronous chsc commands (DANGEROUS).
	  You will usually only want to use this interface on a special
	  LPAR designated for system management.

	  To compile this driver as a module, choose M here: the
	  module will be called chsc_sch.

	  If unsure, say N.

config SCM_BUS
	def_bool y
	depends on 64BIT
	prompt "SCM bus driver"
	help
	  Bus driver for Storage Class Memory.

config EADM_SCH
	def_tristate m
	prompt "Support for EADM subchannels"
	depends on SCM_BUS
	help
	  This driver allows usage of EADM subchannels. EADM subchannels act
	  as a communication vehicle for SCM increments.

	  To compile this driver as a module, choose M here: the
	  module will be called eadm_sch.

endmenu

menu "Dump support"

config CRASH_DUMP
	bool "kernel crash dumps"
	depends on 64BIT && SMP
	select KEXEC
	help
	  Generate crash dump after being started by kexec.
	  Crash dump kernels are loaded in the main kernel with kexec-tools
	  into a specially reserved region and then later executed after
	  a crash by kdump/kexec.
	  For more details see Documentation/kdump/kdump.txt

config ZFCPDUMP
	def_bool n
	prompt "zfcpdump support"
	select SMP
	help
	  Select this option if you want to build an zfcpdump enabled kernel.
	  Refer to <file:Documentation/s390/zfcpdump.txt> for more details on this.

endmenu

menu "Executable file formats / Emulations"

source "fs/Kconfig.binfmt"

config SECCOMP
	def_bool y
	prompt "Enable seccomp to safely compute untrusted bytecode"
	depends on PROC_FS
	help
	  This kernel feature is useful for number crunching applications
	  that may need to compute untrusted bytecode during their
	  execution. By using pipes or other transports made available to
	  the process as file descriptors supporting the read/write
	  syscalls, it's possible to isolate those applications in
	  their own address space using seccomp. Once seccomp is
	  enabled via /proc/<pid>/seccomp, it cannot be disabled
	  and the task is only allowed to execute a few safe syscalls
	  defined by each seccomp mode.

	  If unsure, say Y.

endmenu

menu "Power Management"

config ARCH_HIBERNATION_POSSIBLE
	def_bool y if 64BIT

source "kernel/power/Kconfig"

endmenu

source "net/Kconfig"

config PCMCIA
	def_bool n

config CCW
	def_bool y

source "drivers/Kconfig"

source "fs/Kconfig"

source "arch/s390/Kconfig.debug"

source "security/Kconfig"

source "crypto/Kconfig"

source "lib/Kconfig"

menu "Virtualization"

config PFAULT
	def_bool y
	prompt "Pseudo page fault support"
	help
	  Select this option, if you want to use PFAULT pseudo page fault
	  handling under VM. If running native or in LPAR, this option
	  has no effect. If your VM does not support PFAULT, PAGEEX
	  pseudo page fault handling will be used.
	  Note that VM 4.2 supports PFAULT but has a bug in its
	  implementation that causes some problems.
	  Everybody who wants to run Linux under VM != VM4.2 should select
	  this option.

config SHARED_KERNEL
	bool "VM shared kernel support"
	depends on !JUMP_LABEL
	help
	  Select this option, if you want to share the text segment of the
	  Linux kernel between different VM guests. This reduces memory
	  usage with lots of guests but greatly increases kernel size.
	  Also if a kernel was IPL'ed from a shared segment the kexec system
	  call will not work.
	  You should only select this option if you know what you are
	  doing and want to exploit this feature.

config CMM
	def_tristate n
	prompt "Cooperative memory management"
	help
	  Select this option, if you want to enable the kernel interface
	  to reduce the memory size of the system. This is accomplished
	  by allocating pages of memory and put them "on hold". This only
	  makes sense for a system running under VM where the unused pages
	  will be reused by VM for other guest systems. The interface
	  allows an external monitor to balance memory of many systems.
	  Everybody who wants to run Linux under VM should select this
	  option.

config CMM_IUCV
	def_bool y
	prompt "IUCV special message interface to cooperative memory management"
	depends on CMM && (SMSGIUCV=y || CMM=SMSGIUCV)
	help
	  Select this option to enable the special message interface to
	  the cooperative memory management.

config APPLDATA_BASE
	def_bool n
	prompt "Linux - VM Monitor Stream, base infrastructure"
	depends on PROC_FS
	help
	  This provides a kernel interface for creating and updating z/VM APPLDATA
	  monitor records. The monitor records are updated at certain time
	  intervals, once the timer is started.
	  Writing 1 or 0 to /proc/appldata/timer starts(1) or stops(0) the timer,
	  i.e. enables or disables monitoring on the Linux side.
	  A custom interval value (in seconds) can be written to
	  /proc/appldata/interval.

	  Defaults are 60 seconds interval and timer off.
	  The /proc entries can also be read from, showing the current settings.

config APPLDATA_MEM
	def_tristate m
	prompt "Monitor memory management statistics"
	depends on APPLDATA_BASE && VM_EVENT_COUNTERS
	help
	  This provides memory management related data to the Linux - VM Monitor
	  Stream, like paging/swapping rate, memory utilisation, etc.
	  Writing 1 or 0 to /proc/appldata/memory creates(1) or removes(0) a z/VM
	  APPLDATA monitor record, i.e. enables or disables monitoring this record
	  on the z/VM side.

	  Default is disabled.
	  The /proc entry can also be read from, showing the current settings.

	  This can also be compiled as a module, which will be called
	  appldata_mem.o.

config APPLDATA_OS
	def_tristate m
	prompt "Monitor OS statistics"
	depends on APPLDATA_BASE
	help
	  This provides OS related data to the Linux - VM Monitor Stream, like
	  CPU utilisation, etc.
	  Writing 1 or 0 to /proc/appldata/os creates(1) or removes(0) a z/VM
	  APPLDATA monitor record, i.e. enables or disables monitoring this record
	  on the z/VM side.

	  Default is disabled.
	  This can also be compiled as a module, which will be called
	  appldata_os.o.

config APPLDATA_NET_SUM
	def_tristate m
	prompt "Monitor overall network statistics"
	depends on APPLDATA_BASE && NET
	help
	  This provides network related data to the Linux - VM Monitor Stream,
	  currently there is only a total sum of network I/O statistics, no
	  per-interface data.
	  Writing 1 or 0 to /proc/appldata/net_sum creates(1) or removes(0) a z/VM
	  APPLDATA monitor record, i.e. enables or disables monitoring this record
	  on the z/VM side.

	  Default is disabled.
	  This can also be compiled as a module, which will be called
	  appldata_net_sum.o.

config S390_HYPFS_FS
	def_bool y
	prompt "s390 hypervisor file system support"
	select SYS_HYPERVISOR
	help
	  This is a virtual file system intended to provide accounting
	  information in an s390 hypervisor environment.

source "arch/s390/kvm/Kconfig"

config S390_GUEST
	def_bool y
	prompt "s390 support for virtio devices"
	depends on 64BIT
	select VIRTUALIZATION
	select VIRTIO
	select VIRTIO_CONSOLE
	help
	  Enabling this option adds support for virtio based paravirtual device
	  drivers on s390.

	  Select this option if you want to run the kernel as a guest under
	  the KVM hypervisor.

endmenu<|MERGE_RESOLUTION|>--- conflicted
+++ resolved
@@ -134,11 +134,7 @@
 	select HAVE_SYSCALL_WRAPPERS
 	select HAVE_UID16 if 32BIT
 	select HAVE_VIRT_CPU_ACCOUNTING
-<<<<<<< HEAD
-	select HAVE_VIRT_TO_BUS
-=======
 	select VIRT_TO_BUS
->>>>>>> a937536b
 	select INIT_ALL_POSSIBLE
 	select KTIME_SCALAR if 32BIT
 	select MODULES_USE_ELF_RELA
