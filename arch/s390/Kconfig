--- conflicted
+++ resolved
@@ -91,12 +91,9 @@
 	select HAVE_ARCH_JUMP_LABEL if !MARCH_G5
 	select HAVE_RCU_TABLE_FREE if SMP
 	select ARCH_SAVE_PAGE_KEYS if HIBERNATION
-<<<<<<< HEAD
-=======
 	select HAVE_MEMBLOCK
 	select HAVE_MEMBLOCK_NODE_MAP
 	select ARCH_DISCARD_MEMBLOCK
->>>>>>> dcd6c922
 	select ARCH_INLINE_SPIN_TRYLOCK
 	select ARCH_INLINE_SPIN_TRYLOCK_BH
 	select ARCH_INLINE_SPIN_LOCK
@@ -569,10 +566,7 @@
 config CRASH_DUMP
 	bool "kernel crash dumps"
 	depends on 64BIT
-<<<<<<< HEAD
-=======
 	select KEXEC
->>>>>>> dcd6c922
 	help
 	  Generate crash dump after being started by kexec.
 	  Crash dump kernels are loaded in the main kernel with kexec-tools
