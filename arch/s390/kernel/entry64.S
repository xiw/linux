/*
 *  arch/s390/kernel/entry64.S
 *    S390 low-level entry points.
 *
 *    Copyright (C) IBM Corp. 1999,2010
 *    Author(s): Martin Schwidefsky (schwidefsky@de.ibm.com),
 *		 Hartmut Penner (hp@de.ibm.com),
 *		 Denis Joseph Barrow (djbarrow@de.ibm.com,barrow_dj@yahoo.com),
 *		 Heiko Carstens <heiko.carstens@de.ibm.com>
 */

#include <linux/linkage.h>
#include <linux/init.h>
#include <asm/cache.h>
#include <asm/errno.h>
#include <asm/ptrace.h>
#include <asm/thread_info.h>
#include <asm/asm-offsets.h>
#include <asm/unistd.h>
#include <asm/page.h>

/*
 * Stack layout for the system_call stack entry.
 * The first few entries are identical to the user_regs_struct.
 */
SP_PTREGS    =	STACK_FRAME_OVERHEAD
SP_ARGS      =	STACK_FRAME_OVERHEAD + __PT_ARGS
SP_PSW	     =	STACK_FRAME_OVERHEAD + __PT_PSW
SP_R0	     =	STACK_FRAME_OVERHEAD + __PT_GPRS
SP_R1	     =	STACK_FRAME_OVERHEAD + __PT_GPRS + 8
SP_R2	     =	STACK_FRAME_OVERHEAD + __PT_GPRS + 16
SP_R3	     =	STACK_FRAME_OVERHEAD + __PT_GPRS + 24
SP_R4	     =	STACK_FRAME_OVERHEAD + __PT_GPRS + 32
SP_R5	     =	STACK_FRAME_OVERHEAD + __PT_GPRS + 40
SP_R6	     =	STACK_FRAME_OVERHEAD + __PT_GPRS + 48
SP_R7	     =	STACK_FRAME_OVERHEAD + __PT_GPRS + 56
SP_R8	     =	STACK_FRAME_OVERHEAD + __PT_GPRS + 64
SP_R9	     =	STACK_FRAME_OVERHEAD + __PT_GPRS + 72
SP_R10	     =	STACK_FRAME_OVERHEAD + __PT_GPRS + 80
SP_R11	     =	STACK_FRAME_OVERHEAD + __PT_GPRS + 88
SP_R12	     =	STACK_FRAME_OVERHEAD + __PT_GPRS + 96
SP_R13	     =	STACK_FRAME_OVERHEAD + __PT_GPRS + 104
SP_R14	     =	STACK_FRAME_OVERHEAD + __PT_GPRS + 112
SP_R15	     =	STACK_FRAME_OVERHEAD + __PT_GPRS + 120
SP_ORIG_R2   =	STACK_FRAME_OVERHEAD + __PT_ORIG_GPR2
SP_ILC	     =	STACK_FRAME_OVERHEAD + __PT_ILC
SP_SVCNR      =	STACK_FRAME_OVERHEAD + __PT_SVCNR
SP_SIZE      =	STACK_FRAME_OVERHEAD + __PT_SIZE

STACK_SHIFT = PAGE_SHIFT + THREAD_ORDER
STACK_SIZE  = 1 << STACK_SHIFT

_TIF_WORK_SVC = (_TIF_SIGPENDING | _TIF_NOTIFY_RESUME | _TIF_NEED_RESCHED | \
		 _TIF_MCCK_PENDING | _TIF_RESTART_SVC | _TIF_SINGLE_STEP )
_TIF_WORK_INT = (_TIF_SIGPENDING | _TIF_NOTIFY_RESUME | _TIF_NEED_RESCHED | \
		 _TIF_MCCK_PENDING)
_TIF_SYSCALL = (_TIF_SYSCALL_TRACE>>8 | _TIF_SYSCALL_AUDIT>>8 | \
		_TIF_SECCOMP>>8 | _TIF_SYSCALL_TRACEPOINT>>8)

#define BASED(name) name-system_call(%r13)

	.macro	HANDLE_SIE_INTERCEPT
#if defined(CONFIG_KVM) || defined(CONFIG_KVM_MODULE)
	lg	%r3,__LC_SIE_HOOK
	ltgr	%r3,%r3
	jz	0f
	basr	%r14,%r3
0:
#endif
	.endm

#ifdef CONFIG_TRACE_IRQFLAGS
	.macro	TRACE_IRQS_ON
	basr	%r2,%r0
	brasl	%r14,trace_hardirqs_on_caller
	.endm

	.macro	TRACE_IRQS_OFF
	basr	%r2,%r0
	brasl	%r14,trace_hardirqs_off_caller
	.endm

	.macro TRACE_IRQS_CHECK_ON
	tm	SP_PSW(%r15),0x03	# irqs enabled?
	jz	0f
	TRACE_IRQS_ON
0:
	.endm

	.macro TRACE_IRQS_CHECK_OFF
	tm	SP_PSW(%r15),0x03	# irqs enabled?
	jz	0f
	TRACE_IRQS_OFF
0:
	.endm
#else
#define TRACE_IRQS_ON
#define TRACE_IRQS_OFF
#define TRACE_IRQS_CHECK_ON
#define TRACE_IRQS_CHECK_OFF
#endif

#ifdef CONFIG_LOCKDEP
	.macro	LOCKDEP_SYS_EXIT
	tm	SP_PSW+1(%r15),0x01	# returning to user ?
	jz	0f
	brasl	%r14,lockdep_sys_exit
0:
	.endm
#else
#define LOCKDEP_SYS_EXIT
#endif

	.macro	UPDATE_VTIME lc_from,lc_to,lc_sum
	lg	%r10,\lc_from
	slg	%r10,\lc_to
	alg	%r10,\lc_sum
	stg	%r10,\lc_sum
	.endm

/*
 * Register usage in interrupt handlers:
 *    R9  - pointer to current task structure
 *    R13 - pointer to literal pool
 *    R14 - return register for function calls
 *    R15 - kernel stack pointer
 */

	.macro	SAVE_ALL_SVC psworg,savearea
	stmg	%r11,%r15,\savearea
	lg	%r15,__LC_KERNEL_STACK	# problem state -> load ksp
	aghi	%r15,-SP_SIZE		# make room for registers & psw
	lg	%r11,__LC_LAST_BREAK
	.endm

	.macro	SAVE_ALL_PGM psworg,savearea
	stmg	%r11,%r15,\savearea
	tm	\psworg+1,0x01		# test problem state bit
#ifdef CONFIG_CHECK_STACK
	jnz	1f
	tml	%r15,STACK_SIZE - CONFIG_STACK_GUARD
	jnz	2f
	la	%r12,\psworg
	j	stack_overflow
#else
	jz	2f
#endif
1:	lg	%r15,__LC_KERNEL_STACK	# problem state -> load ksp
2:	aghi	%r15,-SP_SIZE		# make room for registers & psw
	larl	%r13,system_call
	lg	%r11,__LC_LAST_BREAK
	.endm

	.macro	SAVE_ALL_ASYNC psworg,savearea
	stmg	%r11,%r15,\savearea
	larl	%r13,system_call
	lg	%r11,__LC_LAST_BREAK
	la	%r12,\psworg
	tm	\psworg+1,0x01		# test problem state bit
	jnz	1f			# from user -> load kernel stack
	clc	\psworg+8(8),BASED(.Lcritical_end)
	jhe	0f
	clc	\psworg+8(8),BASED(.Lcritical_start)
	jl	0f
	brasl	%r14,cleanup_critical
	tm	1(%r12),0x01		# retest problem state after cleanup
	jnz	1f
0:	lg	%r14,__LC_ASYNC_STACK	# are we already on the async. stack ?
	slgr	%r14,%r15
	srag	%r14,%r14,STACK_SHIFT
#ifdef CONFIG_CHECK_STACK
	jnz	1f
	tml	%r15,STACK_SIZE - CONFIG_STACK_GUARD
	jnz	2f
	j	stack_overflow
#else
	jz	2f
#endif
1:	lg	%r15,__LC_ASYNC_STACK	# load async stack
2:	aghi	%r15,-SP_SIZE		# make room for registers & psw
	.endm

	.macro	CREATE_STACK_FRAME savearea
	xc	__SF_BACKCHAIN(8,%r15),__SF_BACKCHAIN(%r15)
	stg	%r2,SP_ORIG_R2(%r15)	# store original content of gpr 2
	mvc	SP_R11(40,%r15),\savearea # move %r11-%r15 to stack
	stmg	%r0,%r10,SP_R0(%r15)	# store gprs %r0-%r10 to kernel stack
	.endm

	.macro	RESTORE_ALL psworg,sync
	mvc	\psworg(16),SP_PSW(%r15) # move user PSW to lowcore
	.if !\sync
	ni	\psworg+1,0xfd		# clear wait state bit
	.endif
	lg	%r14,__LC_VDSO_PER_CPU
	lmg	%r0,%r13,SP_R0(%r15)	# load gprs 0-13 of user
	stpt	__LC_EXIT_TIMER
	mvc	__VDSO_ECTG_BASE(16,%r14),__LC_EXIT_TIMER
	lmg	%r14,%r15,SP_R14(%r15)	# load grps 14-15 of user
	lpswe	\psworg			# back to caller
	.endm

	.macro	LAST_BREAK
	srag	%r10,%r11,23
	jz	0f
	stg	%r11,__TI_last_break(%r12)
0:
	.endm

/*
 * Scheduler resume function, called by switch_to
 *  gpr2 = (task_struct *) prev
 *  gpr3 = (task_struct *) next
 * Returns:
 *  gpr2 = prev
 */
	.globl	__switch_to
__switch_to:
	tm	__THREAD_per+4(%r3),0xe8 # is the new process using per ?
	jz	__switch_to_noper		# if not we're fine
	stctg	%c9,%c11,__SF_EMPTY(%r15)# We are using per stuff
	clc	__THREAD_per(24,%r3),__SF_EMPTY(%r15)
	je	__switch_to_noper	     # we got away without bashing TLB's
	lctlg	%c9,%c11,__THREAD_per(%r3)	# Nope we didn't
__switch_to_noper:
	lg	%r4,__THREAD_info(%r2)		    # get thread_info of prev
	tm	__TI_flags+7(%r4),_TIF_MCCK_PENDING # machine check pending?
	jz	__switch_to_no_mcck
	ni	__TI_flags+7(%r4),255-_TIF_MCCK_PENDING # clear flag in prev
	lg	%r4,__THREAD_info(%r3)		    # get thread_info of next
	oi	__TI_flags+7(%r4),_TIF_MCCK_PENDING # set it in next
__switch_to_no_mcck:
	stmg	%r6,%r15,__SF_GPRS(%r15)# store __switch_to registers of prev task
	stg	%r15,__THREAD_ksp(%r2)	# store kernel stack to prev->tss.ksp
	lg	%r15,__THREAD_ksp(%r3)	# load kernel stack from next->tss.ksp
	lmg	%r6,%r15,__SF_GPRS(%r15)# load __switch_to registers of next task
	stg	%r3,__LC_CURRENT	# __LC_CURRENT = current task struct
	lctl	%c4,%c4,__TASK_pid(%r3) # load pid to control reg. 4
	lg	%r3,__THREAD_info(%r3)	# load thread_info from task struct
	stg	%r3,__LC_THREAD_INFO
	aghi	%r3,STACK_SIZE
	stg	%r3,__LC_KERNEL_STACK	# __LC_KERNEL_STACK = new kernel stack
	br	%r14

__critical_start:
/*
 * SVC interrupt handler routine. System calls are synchronous events and
 * are executed with interrupts enabled.
 */

	.globl	system_call
system_call:
	stpt	__LC_SYNC_ENTER_TIMER
sysc_saveall:
	SAVE_ALL_SVC __LC_SVC_OLD_PSW,__LC_SAVE_AREA
	CREATE_STACK_FRAME __LC_SAVE_AREA
	mvc	SP_PSW(16,%r15),__LC_SVC_OLD_PSW
	mvc	SP_ILC(4,%r15),__LC_SVC_ILC
	stg	%r7,SP_ARGS(%r15)
	lg	%r12,__LC_THREAD_INFO	# load pointer to thread_info struct
sysc_vtime:
	UPDATE_VTIME __LC_EXIT_TIMER,__LC_SYNC_ENTER_TIMER,__LC_USER_TIMER
sysc_stime:
	UPDATE_VTIME __LC_LAST_UPDATE_TIMER,__LC_EXIT_TIMER,__LC_SYSTEM_TIMER
sysc_update:
	mvc	__LC_LAST_UPDATE_TIMER(8),__LC_SYNC_ENTER_TIMER
	LAST_BREAK
sysc_do_svc:
	llgh	%r7,SP_SVCNR(%r15)
	slag	%r7,%r7,2	# shift and test for svc 0
	jnz	sysc_nr_ok
	# svc 0: system call number in %r1
	llgfr	%r1,%r1		# clear high word in r1
	cghi	%r1,NR_syscalls
	jnl	sysc_nr_ok
	sth	%r1,SP_SVCNR(%r15)
	slag	%r7,%r1,2	# shift and test for svc 0
sysc_nr_ok:
	larl	%r10,sys_call_table
#ifdef CONFIG_COMPAT
	tm	__TI_flags+5(%r12),(_TIF_31BIT>>16)  # running in 31 bit mode ?
	jno	sysc_noemu
	larl	%r10,sys_call_table_emu  # use 31 bit emulation system calls
sysc_noemu:
#endif
	tm	__TI_flags+6(%r12),_TIF_SYSCALL
	lgf	%r8,0(%r7,%r10) # load address of system call routine
	jnz	sysc_tracesys
	basr	%r14,%r8	# call sys_xxxx
	stg	%r2,SP_R2(%r15) # store return value (change R2 on stack)

sysc_return:
	LOCKDEP_SYS_EXIT
sysc_tif:
	tm	__TI_flags+7(%r12),_TIF_WORK_SVC
	jnz	sysc_work	# there is work to do (signals etc.)
sysc_restore:
	RESTORE_ALL __LC_RETURN_PSW,1
sysc_done:

#
# There is work to do, but first we need to check if we return to userspace.
#
sysc_work:
	tm	SP_PSW+1(%r15),0x01	# returning to user ?
	jno	sysc_restore

#
# One of the work bits is on. Find out which one.
#
sysc_work_tif:
	tm	__TI_flags+7(%r12),_TIF_MCCK_PENDING
	jo	sysc_mcck_pending
	tm	__TI_flags+7(%r12),_TIF_NEED_RESCHED
	jo	sysc_reschedule
	tm	__TI_flags+7(%r12),_TIF_SIGPENDING
	jo	sysc_sigpending
	tm	__TI_flags+7(%r12),_TIF_NOTIFY_RESUME
	jo	sysc_notify_resume
	tm	__TI_flags+7(%r12),_TIF_RESTART_SVC
	jo	sysc_restart
	tm	__TI_flags+7(%r12),_TIF_SINGLE_STEP
	jo	sysc_singlestep
	j	sysc_return		# beware of critical section cleanup

#
# _TIF_NEED_RESCHED is set, call schedule
#
sysc_reschedule:
	larl	%r14,sysc_return
	jg	schedule		# return point is sysc_return

#
# _TIF_MCCK_PENDING is set, call handler
#
sysc_mcck_pending:
	larl	%r14,sysc_return
	jg	s390_handle_mcck	# TIF bit will be cleared by handler

#
# _TIF_SIGPENDING is set, call do_signal
#
sysc_sigpending:
	ni	__TI_flags+7(%r12),255-_TIF_SINGLE_STEP # clear TIF_SINGLE_STEP
	la	%r2,SP_PTREGS(%r15)	# load pt_regs
	brasl	%r14,do_signal		# call do_signal
	tm	__TI_flags+7(%r12),_TIF_RESTART_SVC
	jo	sysc_restart
	tm	__TI_flags+7(%r12),_TIF_SINGLE_STEP
	jo	sysc_singlestep
	j	sysc_return

#
# _TIF_NOTIFY_RESUME is set, call do_notify_resume
#
sysc_notify_resume:
	la	%r2,SP_PTREGS(%r15)	# load pt_regs
	larl	%r14,sysc_return
	jg	do_notify_resume	# call do_notify_resume

#
# _TIF_RESTART_SVC is set, set up registers and restart svc
#
sysc_restart:
	ni	__TI_flags+7(%r12),255-_TIF_RESTART_SVC # clear TIF_RESTART_SVC
	lg	%r7,SP_R2(%r15)		# load new svc number
	mvc	SP_R2(8,%r15),SP_ORIG_R2(%r15) # restore first argument
	lmg	%r2,%r6,SP_R2(%r15)	# load svc arguments
	sth	%r7,SP_SVCNR(%r15)
	slag	%r7,%r7,2
	j	sysc_nr_ok		# restart svc

#
# _TIF_SINGLE_STEP is set, call do_single_step
#
sysc_singlestep:
	ni	__TI_flags+7(%r12),255-_TIF_SINGLE_STEP	# clear TIF_SINGLE_STEP
	xc	SP_SVCNR(2,%r15),SP_SVCNR(%r15)		# clear svc number
	la	%r2,SP_PTREGS(%r15)	# address of register-save area
	larl	%r14,sysc_return	# load adr. of system return
	jg	do_single_step		# branch to do_sigtrap

#
# call tracehook_report_syscall_entry/tracehook_report_syscall_exit before
# and after the system call
#
sysc_tracesys:
	la	%r2,SP_PTREGS(%r15)	# load pt_regs
	la	%r3,0
	llgh	%r0,SP_SVCNR(%r15)
	stg	%r0,SP_R2(%r15)
	brasl	%r14,do_syscall_trace_enter
	lghi	%r0,NR_syscalls
	clgr	%r0,%r2
	jnh	sysc_tracenogo
	sllg	%r7,%r2,2		# svc number *4
	lgf	%r8,0(%r7,%r10)
sysc_tracego:
	lmg	%r3,%r6,SP_R3(%r15)
	lg	%r2,SP_ORIG_R2(%r15)
	basr	%r14,%r8		# call sys_xxx
	stg	%r2,SP_R2(%r15)		# store return value
sysc_tracenogo:
	tm	__TI_flags+6(%r12),_TIF_SYSCALL
	jz	sysc_return
	la	%r2,SP_PTREGS(%r15)	# load pt_regs
	larl	%r14,sysc_return	# return point is sysc_return
	jg	do_syscall_trace_exit

#
# a new process exits the kernel with ret_from_fork
#
	.globl	ret_from_fork
ret_from_fork:
	lg	%r13,__LC_SVC_NEW_PSW+8
	lg	%r12,__LC_THREAD_INFO	# load pointer to thread_info struct
	tm	SP_PSW+1(%r15),0x01	# forking a kernel thread ?
	jo	0f
	stg	%r15,SP_R15(%r15)	# store stack pointer for new kthread
0:	brasl	%r14,schedule_tail
	TRACE_IRQS_ON
	stosm	24(%r15),0x03		# reenable interrupts
	j	sysc_tracenogo

#
# kernel_execve function needs to deal with pt_regs that is not
# at the usual place
#
	.globl	kernel_execve
kernel_execve:
	stmg	%r12,%r15,96(%r15)
	lgr	%r14,%r15
	aghi	%r15,-SP_SIZE
	stg	%r14,__SF_BACKCHAIN(%r15)
	la	%r12,SP_PTREGS(%r15)
	xc	0(__PT_SIZE,%r12),0(%r12)
	lgr	%r5,%r12
	brasl	%r14,do_execve
	ltgfr	%r2,%r2
	je	0f
	aghi	%r15,SP_SIZE
	lmg	%r12,%r15,96(%r15)
	br	%r14
	# execve succeeded.
0:	stnsm	__SF_EMPTY(%r15),0xfc	# disable interrupts
#	TRACE_IRQS_OFF
	lg	%r15,__LC_KERNEL_STACK	# load ksp
	aghi	%r15,-SP_SIZE		# make room for registers & psw
	lg	%r13,__LC_SVC_NEW_PSW+8
	mvc	SP_PTREGS(__PT_SIZE,%r15),0(%r12)	# copy pt_regs
	lg	%r12,__LC_THREAD_INFO
	xc	__SF_BACKCHAIN(8,%r15),__SF_BACKCHAIN(%r15)
#	TRACE_IRQS_ON
	stosm	__SF_EMPTY(%r15),0x03	# reenable interrupts
	brasl	%r14,execve_tail
	j	sysc_return

/*
 * Program check handler routine
 */

	.globl	pgm_check_handler
pgm_check_handler:
/*
 * First we need to check for a special case:
 * Single stepping an instruction that disables the PER event mask will
 * cause a PER event AFTER the mask has been set. Example: SVC or LPSW.
 * For a single stepped SVC the program check handler gets control after
 * the SVC new PSW has been loaded. But we want to execute the SVC first and
 * then handle the PER event. Therefore we update the SVC old PSW to point
 * to the pgm_check_handler and branch to the SVC handler after we checked
 * if we have to load the kernel stack register.
 * For every other possible cause for PER event without the PER mask set
 * we just ignore the PER event (FIXME: is there anything we have to do
 * for LPSW?).
 */
	stpt	__LC_SYNC_ENTER_TIMER
	tm	__LC_PGM_INT_CODE+1,0x80 # check whether we got a per exception
	jnz	pgm_per 		 # got per exception -> special case
	SAVE_ALL_PGM __LC_PGM_OLD_PSW,__LC_SAVE_AREA
	CREATE_STACK_FRAME __LC_SAVE_AREA
	xc	SP_ILC(4,%r15),SP_ILC(%r15)
	mvc	SP_PSW(16,%r15),__LC_PGM_OLD_PSW
	lg	%r12,__LC_THREAD_INFO	# load pointer to thread_info struct
	tm	SP_PSW+1(%r15),0x01	# interrupting from user ?
	jz	pgm_no_vtime
	UPDATE_VTIME __LC_EXIT_TIMER,__LC_SYNC_ENTER_TIMER,__LC_USER_TIMER
	UPDATE_VTIME __LC_LAST_UPDATE_TIMER,__LC_EXIT_TIMER,__LC_SYSTEM_TIMER
	mvc	__LC_LAST_UPDATE_TIMER(8),__LC_SYNC_ENTER_TIMER
	LAST_BREAK
pgm_no_vtime:
	HANDLE_SIE_INTERCEPT
	TRACE_IRQS_CHECK_OFF
	stg	%r11,SP_ARGS(%r15)
	lgf	%r3,__LC_PGM_ILC	# load program interruption code
	lghi	%r8,0x7f
	ngr	%r8,%r3
pgm_do_call:
	sll	%r8,3
	larl	%r1,pgm_check_table
	lg	%r1,0(%r8,%r1)		# load address of handler routine
	la	%r2,SP_PTREGS(%r15)	# address of register-save area
	basr	%r14,%r1		# branch to interrupt-handler
pgm_exit:
	TRACE_IRQS_CHECK_ON
	j	sysc_return

#
# handle per exception
#
pgm_per:
	tm	__LC_PGM_OLD_PSW,0x40	# test if per event recording is on
	jnz	pgm_per_std		# ok, normal per event from user space
# ok its one of the special cases, now we need to find out which one
	clc	__LC_PGM_OLD_PSW(16),__LC_SVC_NEW_PSW
	je	pgm_svcper
# no interesting special case, ignore PER event
	lpswe	__LC_PGM_OLD_PSW

#
# Normal per exception
#
pgm_per_std:
	SAVE_ALL_PGM __LC_PGM_OLD_PSW,__LC_SAVE_AREA
	CREATE_STACK_FRAME __LC_SAVE_AREA
	mvc	SP_PSW(16,%r15),__LC_PGM_OLD_PSW
	lg	%r12,__LC_THREAD_INFO	# load pointer to thread_info struct
	tm	SP_PSW+1(%r15),0x01	# interrupting from user ?
	jz	pgm_no_vtime2
	UPDATE_VTIME __LC_EXIT_TIMER,__LC_SYNC_ENTER_TIMER,__LC_USER_TIMER
	UPDATE_VTIME __LC_LAST_UPDATE_TIMER,__LC_EXIT_TIMER,__LC_SYSTEM_TIMER
	mvc	__LC_LAST_UPDATE_TIMER(8),__LC_SYNC_ENTER_TIMER
	LAST_BREAK
pgm_no_vtime2:
	HANDLE_SIE_INTERCEPT
	TRACE_IRQS_CHECK_OFF
	lg	%r1,__TI_task(%r12)
	tm	SP_PSW+1(%r15),0x01	# kernel per event ?
	jz	kernel_per
	mvc	__THREAD_per+__PER_atmid(2,%r1),__LC_PER_ATMID
	mvc	__THREAD_per+__PER_address(8,%r1),__LC_PER_ADDRESS
	mvc	__THREAD_per+__PER_access_id(1,%r1),__LC_PER_ACCESS_ID
	oi	__TI_flags+7(%r12),_TIF_SINGLE_STEP # set TIF_SINGLE_STEP
	lgf	%r3,__LC_PGM_ILC	# load program interruption code
	lghi	%r8,0x7f
	ngr	%r8,%r3			# clear per-event-bit and ilc
<<<<<<< HEAD
	je	pgm_exit
	j	pgm_do_call
=======
	je	pgm_exit2
	sll	%r8,3
	larl	%r1,pgm_check_table
	lg	%r1,0(%r8,%r1)		# load address of handler routine
	la	%r2,SP_PTREGS(%r15)	# address of register-save area
	basr	%r14,%r1		# branch to interrupt-handler
pgm_exit2:
	TRACE_IRQS_ON
	stosm	__SF_EMPTY(%r15),0x03	# reenable interrupts
	j	sysc_return
>>>>>>> 772320e8

#
# it was a single stepped SVC that is causing all the trouble
#
pgm_svcper:
	SAVE_ALL_PGM __LC_SVC_OLD_PSW,__LC_SAVE_AREA
	CREATE_STACK_FRAME __LC_SAVE_AREA
	mvc	SP_PSW(16,%r15),__LC_SVC_OLD_PSW
	mvc	SP_ILC(4,%r15),__LC_SVC_ILC
	lg	%r12,__LC_THREAD_INFO	# load pointer to thread_info struct
	UPDATE_VTIME __LC_EXIT_TIMER,__LC_SYNC_ENTER_TIMER,__LC_USER_TIMER
	UPDATE_VTIME __LC_LAST_UPDATE_TIMER,__LC_EXIT_TIMER,__LC_SYSTEM_TIMER
	mvc	__LC_LAST_UPDATE_TIMER(8),__LC_SYNC_ENTER_TIMER
	LAST_BREAK
	TRACE_IRQS_OFF
	lg	%r8,__TI_task(%r12)
	mvc	__THREAD_per+__PER_atmid(2,%r8),__LC_PER_ATMID
	mvc	__THREAD_per+__PER_address(8,%r8),__LC_PER_ADDRESS
	mvc	__THREAD_per+__PER_access_id(1,%r8),__LC_PER_ACCESS_ID
	oi	__TI_flags+7(%r12),_TIF_SINGLE_STEP # set TIF_SINGLE_STEP
	TRACE_IRQS_ON
	stosm	__SF_EMPTY(%r15),0x03	# reenable interrupts
	lmg	%r2,%r6,SP_R2(%r15)	# load svc arguments
	j	sysc_do_svc

#
# per was called from kernel, must be kprobes
#
kernel_per:
	xc	SP_SVCNR(2,%r15),SP_SVCNR(%r15)	# clear svc number
	la	%r2,SP_PTREGS(%r15)	# address of register-save area
	brasl	%r14,do_single_step
	j	pgm_exit

/*
 * IO interrupt handler routine
 */
	.globl io_int_handler
io_int_handler:
	stck	__LC_INT_CLOCK
	stpt	__LC_ASYNC_ENTER_TIMER
	SAVE_ALL_ASYNC __LC_IO_OLD_PSW,__LC_SAVE_AREA+40
	CREATE_STACK_FRAME __LC_SAVE_AREA+40
	mvc	SP_PSW(16,%r15),0(%r12)	# move user PSW to stack
	lg	%r12,__LC_THREAD_INFO	# load pointer to thread_info struct
	tm	SP_PSW+1(%r15),0x01	# interrupting from user ?
	jz	io_no_vtime
	UPDATE_VTIME __LC_EXIT_TIMER,__LC_ASYNC_ENTER_TIMER,__LC_USER_TIMER
	UPDATE_VTIME __LC_LAST_UPDATE_TIMER,__LC_EXIT_TIMER,__LC_SYSTEM_TIMER
	mvc	__LC_LAST_UPDATE_TIMER(8),__LC_ASYNC_ENTER_TIMER
	LAST_BREAK
io_no_vtime:
	HANDLE_SIE_INTERCEPT
	TRACE_IRQS_OFF
	la	%r2,SP_PTREGS(%r15)	# address of register-save area
	brasl	%r14,do_IRQ		# call standard irq handler
io_return:
	LOCKDEP_SYS_EXIT
	TRACE_IRQS_ON
io_tif:
	tm	__TI_flags+7(%r12),_TIF_WORK_INT
	jnz	io_work 		# there is work to do (signals etc.)
io_restore:
	RESTORE_ALL __LC_RETURN_PSW,0
io_done:

#
# There is work todo, find out in which context we have been interrupted:
# 1) if we return to user space we can do all _TIF_WORK_INT work
# 2) if we return to kernel code and kvm is enabled check if we need to
#    modify the psw to leave SIE
# 3) if we return to kernel code and preemptive scheduling is enabled check
#    the preemption counter and if it is zero call preempt_schedule_irq
# Before any work can be done, a switch to the kernel stack is required.
#
io_work:
	tm	SP_PSW+1(%r15),0x01	# returning to user ?
	jo	io_work_user		# yes -> do resched & signal
#ifdef CONFIG_PREEMPT
	# check for preemptive scheduling
	icm	%r0,15,__TI_precount(%r12)
	jnz	io_restore		# preemption is disabled
	tm	__TI_flags+7(%r12),_TIF_NEED_RESCHED
	jno	io_restore
	# switch to kernel stack
	lg	%r1,SP_R15(%r15)
	aghi	%r1,-SP_SIZE
	mvc	SP_PTREGS(__PT_SIZE,%r1),SP_PTREGS(%r15)
	xc	__SF_BACKCHAIN(8,%r1),__SF_BACKCHAIN(%r1) # clear back chain
	lgr	%r15,%r1
	# TRACE_IRQS_ON already done at io_return, call
	# TRACE_IRQS_OFF to keep things symmetrical
	TRACE_IRQS_OFF
	brasl	%r14,preempt_schedule_irq
	j	io_return
#else
	j	io_restore
#endif

#
# Need to do work before returning to userspace, switch to kernel stack
#
io_work_user:
	lg	%r1,__LC_KERNEL_STACK
	aghi	%r1,-SP_SIZE
	mvc	SP_PTREGS(__PT_SIZE,%r1),SP_PTREGS(%r15)
	xc	__SF_BACKCHAIN(8,%r1),__SF_BACKCHAIN(%r1) # clear back chain
	lgr	%r15,%r1

#
# One of the work bits is on. Find out which one.
# Checked are: _TIF_SIGPENDING, _TIF_NOTIFY_RESUME, _TIF_NEED_RESCHED
#	       and _TIF_MCCK_PENDING
#
io_work_tif:
	tm	__TI_flags+7(%r12),_TIF_MCCK_PENDING
	jo	io_mcck_pending
	tm	__TI_flags+7(%r12),_TIF_NEED_RESCHED
	jo	io_reschedule
	tm	__TI_flags+7(%r12),_TIF_SIGPENDING
	jo	io_sigpending
	tm	__TI_flags+7(%r12),_TIF_NOTIFY_RESUME
	jo	io_notify_resume
	j	io_return		# beware of critical section cleanup

#
# _TIF_MCCK_PENDING is set, call handler
#
io_mcck_pending:
	# TRACE_IRQS_ON already done at io_return
	brasl	%r14,s390_handle_mcck	# TIF bit will be cleared by handler
	TRACE_IRQS_OFF
	j	io_return

#
# _TIF_NEED_RESCHED is set, call schedule
#
io_reschedule:
	# TRACE_IRQS_ON already done at io_return
	stosm	__SF_EMPTY(%r15),0x03	# reenable interrupts
	brasl	%r14,schedule		# call scheduler
	stnsm	__SF_EMPTY(%r15),0xfc	# disable I/O and ext. interrupts
	TRACE_IRQS_OFF
	j	io_return

#
# _TIF_SIGPENDING or is set, call do_signal
#
io_sigpending:
	# TRACE_IRQS_ON already done at io_return
	stosm	__SF_EMPTY(%r15),0x03	# reenable interrupts
	la	%r2,SP_PTREGS(%r15)	# load pt_regs
	brasl	%r14,do_signal		# call do_signal
	stnsm	__SF_EMPTY(%r15),0xfc	# disable I/O and ext. interrupts
	TRACE_IRQS_OFF
	j	io_return

#
# _TIF_NOTIFY_RESUME or is set, call do_notify_resume
#
io_notify_resume:
	# TRACE_IRQS_ON already done at io_return
	stosm	__SF_EMPTY(%r15),0x03	# reenable interrupts
	la	%r2,SP_PTREGS(%r15)	# load pt_regs
	brasl	%r14,do_notify_resume	# call do_notify_resume
	stnsm	__SF_EMPTY(%r15),0xfc	# disable I/O and ext. interrupts
	TRACE_IRQS_OFF
	j	io_return

/*
 * External interrupt handler routine
 */
	.globl	ext_int_handler
ext_int_handler:
	stck	__LC_INT_CLOCK
	stpt	__LC_ASYNC_ENTER_TIMER
	SAVE_ALL_ASYNC __LC_EXT_OLD_PSW,__LC_SAVE_AREA+40
	CREATE_STACK_FRAME __LC_SAVE_AREA+40
	mvc	SP_PSW(16,%r15),0(%r12)	# move user PSW to stack
	lg	%r12,__LC_THREAD_INFO	# load pointer to thread_info struct
	tm	SP_PSW+1(%r15),0x01	# interrupting from user ?
	jz	ext_no_vtime
	UPDATE_VTIME __LC_EXIT_TIMER,__LC_ASYNC_ENTER_TIMER,__LC_USER_TIMER
	UPDATE_VTIME __LC_LAST_UPDATE_TIMER,__LC_EXIT_TIMER,__LC_SYSTEM_TIMER
	mvc	__LC_LAST_UPDATE_TIMER(8),__LC_ASYNC_ENTER_TIMER
	LAST_BREAK
ext_no_vtime:
	HANDLE_SIE_INTERCEPT
	TRACE_IRQS_OFF
	la	%r2,SP_PTREGS(%r15)	# address of register-save area
	llgh	%r3,__LC_EXT_INT_CODE	# get interruption code
	brasl	%r14,do_extint
	j	io_return

__critical_end:

/*
 * Machine check handler routines
 */
	.globl mcck_int_handler
mcck_int_handler:
	stck	__LC_MCCK_CLOCK
	la	%r1,4095		# revalidate r1
	spt	__LC_CPU_TIMER_SAVE_AREA-4095(%r1)	# revalidate cpu timer
	lmg	%r0,%r15,__LC_GPREGS_SAVE_AREA-4095(%r1)# revalidate gprs
	stmg	%r11,%r15,__LC_SAVE_AREA+80
	larl	%r13,system_call
	lg	%r11,__LC_LAST_BREAK
	la	%r12,__LC_MCK_OLD_PSW
	tm	__LC_MCCK_CODE,0x80	# system damage?
	jo	mcck_int_main		# yes -> rest of mcck code invalid
	la	%r14,4095
	mvc	__LC_MCCK_ENTER_TIMER(8),__LC_CPU_TIMER_SAVE_AREA-4095(%r14)
	tm	__LC_MCCK_CODE+5,0x02	# stored cpu timer value valid?
	jo	1f
	la	%r14,__LC_SYNC_ENTER_TIMER
	clc	0(8,%r14),__LC_ASYNC_ENTER_TIMER
	jl	0f
	la	%r14,__LC_ASYNC_ENTER_TIMER
0:	clc	0(8,%r14),__LC_EXIT_TIMER
	jl	0f
	la	%r14,__LC_EXIT_TIMER
0:	clc	0(8,%r14),__LC_LAST_UPDATE_TIMER
	jl	0f
	la	%r14,__LC_LAST_UPDATE_TIMER
0:	spt	0(%r14)
	mvc	__LC_MCCK_ENTER_TIMER(8),0(%r14)
1:	tm	__LC_MCCK_CODE+2,0x09	# mwp + ia of old psw valid?
	jno	mcck_int_main		# no -> skip cleanup critical
	tm	__LC_MCK_OLD_PSW+1,0x01 # test problem state bit
	jnz	mcck_int_main		# from user -> load kernel stack
	clc	__LC_MCK_OLD_PSW+8(8),BASED(.Lcritical_end)
	jhe	mcck_int_main
	clc	__LC_MCK_OLD_PSW+8(8),BASED(.Lcritical_start)
	jl	mcck_int_main
	brasl	%r14,cleanup_critical
mcck_int_main:
	lg	%r14,__LC_PANIC_STACK	# are we already on the panic stack?
	slgr	%r14,%r15
	srag	%r14,%r14,PAGE_SHIFT
	jz	0f
	lg	%r15,__LC_PANIC_STACK	# load panic stack
0:	aghi	%r15,-SP_SIZE		# make room for registers & psw
	CREATE_STACK_FRAME __LC_SAVE_AREA+80
	mvc	SP_PSW(16,%r15),0(%r12)
	lg	%r12,__LC_THREAD_INFO	# load pointer to thread_info struct
	tm	__LC_MCCK_CODE+2,0x08	# mwp of old psw valid?
	jno	mcck_no_vtime		# no -> no timer update
	tm	SP_PSW+1(%r15),0x01	# interrupting from user ?
	jz	mcck_no_vtime
	UPDATE_VTIME __LC_EXIT_TIMER,__LC_MCCK_ENTER_TIMER,__LC_USER_TIMER
	UPDATE_VTIME __LC_LAST_UPDATE_TIMER,__LC_EXIT_TIMER,__LC_SYSTEM_TIMER
	mvc	__LC_LAST_UPDATE_TIMER(8),__LC_MCCK_ENTER_TIMER
	LAST_BREAK
mcck_no_vtime:
	la	%r2,SP_PTREGS(%r15)	# load pt_regs
	brasl	%r14,s390_do_machine_check
	tm	SP_PSW+1(%r15),0x01	# returning to user ?
	jno	mcck_return
	lg	%r1,__LC_KERNEL_STACK	# switch to kernel stack
	aghi	%r1,-SP_SIZE
	mvc	SP_PTREGS(__PT_SIZE,%r1),SP_PTREGS(%r15)
	xc	__SF_BACKCHAIN(8,%r1),__SF_BACKCHAIN(%r1) # clear back chain
	lgr	%r15,%r1
	stosm	__SF_EMPTY(%r15),0x04	# turn dat on
	tm	__TI_flags+7(%r12),_TIF_MCCK_PENDING
	jno	mcck_return
	HANDLE_SIE_INTERCEPT
	TRACE_IRQS_OFF
	brasl	%r14,s390_handle_mcck
	TRACE_IRQS_ON
mcck_return:
	mvc	__LC_RETURN_MCCK_PSW(16),SP_PSW(%r15) # move return PSW
	ni	__LC_RETURN_MCCK_PSW+1,0xfd # clear wait state bit
	lmg	%r0,%r15,SP_R0(%r15)	# load gprs 0-15
	tm	__LC_RETURN_MCCK_PSW+1,0x01 # returning to user ?
	jno	0f
	stpt	__LC_EXIT_TIMER
0:	lpswe	__LC_RETURN_MCCK_PSW	# back to caller
mcck_done:

/*
 * Restart interruption handler, kick starter for additional CPUs
 */
#ifdef CONFIG_SMP
	__CPUINIT
	.globl restart_int_handler
restart_int_handler:
	basr	%r1,0
restart_base:
	spt	restart_vtime-restart_base(%r1)
	stck	__LC_LAST_UPDATE_CLOCK
	mvc	__LC_LAST_UPDATE_TIMER(8),restart_vtime-restart_base(%r1)
	mvc	__LC_EXIT_TIMER(8),restart_vtime-restart_base(%r1)
	lg	%r15,__LC_SAVE_AREA+120 # load ksp
	lghi	%r10,__LC_CREGS_SAVE_AREA
	lctlg	%c0,%c15,0(%r10) # get new ctl regs
	lghi	%r10,__LC_AREGS_SAVE_AREA
	lam	%a0,%a15,0(%r10)
	lmg	%r6,%r15,__SF_GPRS(%r15) # load registers from clone
	lg	%r1,__LC_THREAD_INFO
	mvc	__LC_USER_TIMER(8),__TI_user_timer(%r1)
	mvc	__LC_SYSTEM_TIMER(8),__TI_system_timer(%r1)
	xc	__LC_STEAL_TIMER(8),__LC_STEAL_TIMER
	stosm	__SF_EMPTY(%r15),0x04	# now we can turn dat on
	jg	start_secondary
	.align	8
restart_vtime:
	.long	0x7fffffff,0xffffffff
	.previous
#else
/*
 * If we do not run with SMP enabled, let the new CPU crash ...
 */
	.globl restart_int_handler
restart_int_handler:
	basr	%r1,0
restart_base:
	lpswe	restart_crash-restart_base(%r1)
	.align 8
restart_crash:
	.long  0x000a0000,0x00000000,0x00000000,0x00000000
restart_go:
#endif

#ifdef CONFIG_CHECK_STACK
/*
 * The synchronous or the asynchronous stack overflowed. We are dead.
 * No need to properly save the registers, we are going to panic anyway.
 * Setup a pt_regs so that show_trace can provide a good call trace.
 */
stack_overflow:
	lg	%r15,__LC_PANIC_STACK	# change to panic stack
	aghi	%r15,-SP_SIZE
	mvc	SP_PSW(16,%r15),0(%r12)	# move user PSW to stack
	stmg	%r0,%r10,SP_R0(%r15)	# store gprs %r0-%r10 to kernel stack
	la	%r1,__LC_SAVE_AREA
	chi	%r12,__LC_SVC_OLD_PSW
	je	0f
	chi	%r12,__LC_PGM_OLD_PSW
	je	0f
	la	%r1,__LC_SAVE_AREA+40
0:	mvc	SP_R11(40,%r15),0(%r1)	# move %r11-%r15 to stack
	mvc	SP_ARGS(8,%r15),__LC_LAST_BREAK
	xc	__SF_BACKCHAIN(8,%r15),__SF_BACKCHAIN(%r15) # clear back chain
	la	%r2,SP_PTREGS(%r15)	# load pt_regs
	jg	kernel_stack_overflow
#endif

cleanup_table_system_call:
	.quad	system_call, sysc_do_svc
cleanup_table_sysc_tif:
	.quad	sysc_tif, sysc_restore
cleanup_table_sysc_restore:
	.quad	sysc_restore, sysc_done
cleanup_table_io_tif:
	.quad	io_tif, io_restore
cleanup_table_io_restore:
	.quad	io_restore, io_done

cleanup_critical:
	clc	8(8,%r12),BASED(cleanup_table_system_call)
	jl	0f
	clc	8(8,%r12),BASED(cleanup_table_system_call+8)
	jl	cleanup_system_call
0:
	clc	8(8,%r12),BASED(cleanup_table_sysc_tif)
<<<<<<< HEAD
	jl	0f
	clc	8(8,%r12),BASED(cleanup_table_sysc_tif+8)
	jl	cleanup_sysc_tif
0:
	clc	8(8,%r12),BASED(cleanup_table_sysc_restore)
	jl	0f
	clc	8(8,%r12),BASED(cleanup_table_sysc_restore+8)
	jl	cleanup_sysc_restore
0:
	clc	8(8,%r12),BASED(cleanup_table_io_tif)
	jl	0f
	clc	8(8,%r12),BASED(cleanup_table_io_tif+8)
	jl	cleanup_io_tif
0:
	clc	8(8,%r12),BASED(cleanup_table_io_restore)
	jl	0f
=======
	jl	0f
	clc	8(8,%r12),BASED(cleanup_table_sysc_tif+8)
	jl	cleanup_sysc_tif
0:
	clc	8(8,%r12),BASED(cleanup_table_sysc_restore)
	jl	0f
	clc	8(8,%r12),BASED(cleanup_table_sysc_restore+8)
	jl	cleanup_sysc_restore
0:
	clc	8(8,%r12),BASED(cleanup_table_io_tif)
	jl	0f
	clc	8(8,%r12),BASED(cleanup_table_io_tif+8)
	jl	cleanup_io_tif
0:
	clc	8(8,%r12),BASED(cleanup_table_io_restore)
	jl	0f
>>>>>>> 772320e8
	clc	8(8,%r12),BASED(cleanup_table_io_restore+8)
	jl	cleanup_io_restore
0:
	br	%r14

cleanup_system_call:
	mvc	__LC_RETURN_PSW(16),0(%r12)
	clc	__LC_RETURN_PSW+8(8),BASED(cleanup_system_call_insn+8)
	jh	0f
	mvc	__LC_SYNC_ENTER_TIMER(8),__LC_MCCK_ENTER_TIMER
	cghi	%r12,__LC_MCK_OLD_PSW
	je	0f
	mvc	__LC_SYNC_ENTER_TIMER(8),__LC_ASYNC_ENTER_TIMER
0:	cghi	%r12,__LC_MCK_OLD_PSW
	la	%r12,__LC_SAVE_AREA+80
	je	0f
	la	%r12,__LC_SAVE_AREA+40
0:	clc	__LC_RETURN_PSW+8(8),BASED(cleanup_system_call_insn+16)
	jhe	cleanup_vtime
	clc	__LC_RETURN_PSW+8(8),BASED(cleanup_system_call_insn)
	jh	0f
	mvc	__LC_SAVE_AREA(40),0(%r12)
0:	lg	%r15,__LC_KERNEL_STACK	# problem state -> load ksp
	aghi	%r15,-SP_SIZE		# make room for registers & psw
	stg	%r15,32(%r12)
	stg	%r11,0(%r12)
	CREATE_STACK_FRAME __LC_SAVE_AREA
	mvc	SP_PSW(16,%r15),__LC_SVC_OLD_PSW
	mvc	SP_ILC(4,%r15),__LC_SVC_ILC
	stg	%r7,SP_ARGS(%r15)
	mvc	8(8,%r12),__LC_THREAD_INFO
cleanup_vtime:
	clc	__LC_RETURN_PSW+8(8),BASED(cleanup_system_call_insn+24)
	jhe	cleanup_stime
	UPDATE_VTIME __LC_EXIT_TIMER,__LC_SYNC_ENTER_TIMER,__LC_USER_TIMER
cleanup_stime:
	clc	__LC_RETURN_PSW+8(8),BASED(cleanup_system_call_insn+32)
	jh	cleanup_update
	UPDATE_VTIME __LC_LAST_UPDATE_TIMER,__LC_EXIT_TIMER,__LC_SYSTEM_TIMER
cleanup_update:
	mvc	__LC_LAST_UPDATE_TIMER(8),__LC_SYNC_ENTER_TIMER
	srag	%r12,%r11,23
	lg	%r12,__LC_THREAD_INFO
	jz	0f
	stg	%r11,__TI_last_break(%r12)
0:	mvc	__LC_RETURN_PSW+8(8),BASED(cleanup_table_system_call+8)
	la	%r12,__LC_RETURN_PSW
	br	%r14
cleanup_system_call_insn:
	.quad	sysc_saveall
	.quad	system_call
	.quad	sysc_vtime
	.quad	sysc_stime
	.quad	sysc_update

cleanup_sysc_tif:
	mvc	__LC_RETURN_PSW(8),0(%r12)
	mvc	__LC_RETURN_PSW+8(8),BASED(cleanup_table_sysc_tif)
	la	%r12,__LC_RETURN_PSW
	br	%r14

cleanup_sysc_restore:
	clc	8(8,%r12),BASED(cleanup_sysc_restore_insn)
	je	2f
	clc	8(8,%r12),BASED(cleanup_sysc_restore_insn+8)
	jhe	0f
	mvc	__LC_EXIT_TIMER(8),__LC_MCCK_ENTER_TIMER
	cghi	%r12,__LC_MCK_OLD_PSW
	je	0f
	mvc	__LC_EXIT_TIMER(8),__LC_ASYNC_ENTER_TIMER
0:	mvc	__LC_RETURN_PSW(16),SP_PSW(%r15)
	cghi	%r12,__LC_MCK_OLD_PSW
	la	%r12,__LC_SAVE_AREA+80
	je	1f
	la	%r12,__LC_SAVE_AREA+40
1:	mvc	0(40,%r12),SP_R11(%r15)
	lmg	%r0,%r10,SP_R0(%r15)
	lg	%r15,SP_R15(%r15)
2:	la	%r12,__LC_RETURN_PSW
	br	%r14
cleanup_sysc_restore_insn:
	.quad	sysc_done - 4
	.quad	sysc_done - 16

cleanup_io_tif:
	mvc	__LC_RETURN_PSW(8),0(%r12)
	mvc	__LC_RETURN_PSW+8(8),BASED(cleanup_table_io_tif)
	la	%r12,__LC_RETURN_PSW
	br	%r14

cleanup_io_restore:
	clc	8(8,%r12),BASED(cleanup_io_restore_insn)
	je	1f
	clc	8(8,%r12),BASED(cleanup_io_restore_insn+8)
	jhe	0f
	mvc	__LC_EXIT_TIMER(8),__LC_MCCK_ENTER_TIMER
0:	mvc	__LC_RETURN_PSW(16),SP_PSW(%r15)
	mvc	__LC_SAVE_AREA+80(40),SP_R11(%r15)
	lmg	%r0,%r10,SP_R0(%r15)
	lg	%r15,SP_R15(%r15)
1:	la	%r12,__LC_RETURN_PSW
	br	%r14
cleanup_io_restore_insn:
	.quad	io_done - 4
	.quad	io_done - 16

/*
 * Integer constants
 */
		.align	4
.Lcritical_start:
		.quad	__critical_start
.Lcritical_end:
		.quad	__critical_end

		.section .rodata, "a"
#define SYSCALL(esa,esame,emu)	.long esame
	.globl	sys_call_table
sys_call_table:
#include "syscalls.S"
#undef SYSCALL

#ifdef CONFIG_COMPAT

#define SYSCALL(esa,esame,emu)	.long emu
sys_call_table_emu:
#include "syscalls.S"
#undef SYSCALL
#endif<|MERGE_RESOLUTION|>--- conflicted
+++ resolved
@@ -544,10 +544,6 @@
 	lgf	%r3,__LC_PGM_ILC	# load program interruption code
 	lghi	%r8,0x7f
 	ngr	%r8,%r3			# clear per-event-bit and ilc
-<<<<<<< HEAD
-	je	pgm_exit
-	j	pgm_do_call
-=======
 	je	pgm_exit2
 	sll	%r8,3
 	larl	%r1,pgm_check_table
@@ -558,7 +554,6 @@
 	TRACE_IRQS_ON
 	stosm	__SF_EMPTY(%r15),0x03	# reenable interrupts
 	j	sysc_return
->>>>>>> 772320e8
 
 #
 # it was a single stepped SVC that is causing all the trouble
@@ -926,7 +921,6 @@
 	jl	cleanup_system_call
 0:
 	clc	8(8,%r12),BASED(cleanup_table_sysc_tif)
-<<<<<<< HEAD
 	jl	0f
 	clc	8(8,%r12),BASED(cleanup_table_sysc_tif+8)
 	jl	cleanup_sysc_tif
@@ -943,24 +937,6 @@
 0:
 	clc	8(8,%r12),BASED(cleanup_table_io_restore)
 	jl	0f
-=======
-	jl	0f
-	clc	8(8,%r12),BASED(cleanup_table_sysc_tif+8)
-	jl	cleanup_sysc_tif
-0:
-	clc	8(8,%r12),BASED(cleanup_table_sysc_restore)
-	jl	0f
-	clc	8(8,%r12),BASED(cleanup_table_sysc_restore+8)
-	jl	cleanup_sysc_restore
-0:
-	clc	8(8,%r12),BASED(cleanup_table_io_tif)
-	jl	0f
-	clc	8(8,%r12),BASED(cleanup_table_io_tif+8)
-	jl	cleanup_io_tif
-0:
-	clc	8(8,%r12),BASED(cleanup_table_io_restore)
-	jl	0f
->>>>>>> 772320e8
 	clc	8(8,%r12),BASED(cleanup_table_io_restore+8)
 	jl	cleanup_io_restore
 0:
