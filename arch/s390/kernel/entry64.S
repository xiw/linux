--- conflicted
+++ resolved
@@ -197,11 +197,8 @@
 	ssm	__SF_EMPTY(%r15)
 	.endm
 
-<<<<<<< HEAD
-=======
 	.section .kprobes.text, "ax"
 
->>>>>>> 3cbea436
 /*
  * Scheduler resume function, called by switch_to
  *  gpr2 = (task_struct *) prev
@@ -305,11 +302,7 @@
 	jo	sysc_notify_resume
 	tm	__TI_flags+7(%r12),_TIF_RESTART_SVC
 	jo	sysc_restart
-<<<<<<< HEAD
-	tm	__TI_flags+7(%r12),_TIF_SINGLE_STEP
-=======
 	tm	__TI_flags+7(%r12),_TIF_PER_TRAP
->>>>>>> 3cbea436
 	jo	sysc_singlestep
 	j	sysc_return		# beware of critical section cleanup
 
@@ -331,20 +324,12 @@
 # _TIF_SIGPENDING is set, call do_signal
 #
 sysc_sigpending:
-<<<<<<< HEAD
-	ni	__TI_flags+7(%r12),255-_TIF_SINGLE_STEP # clear TIF_SINGLE_STEP
-=======
 	ni	__TI_flags+7(%r12),255-_TIF_PER_TRAP # clear TIF_PER_TRAP
->>>>>>> 3cbea436
 	la	%r2,SP_PTREGS(%r15)	# load pt_regs
 	brasl	%r14,do_signal		# call do_signal
 	tm	__TI_flags+7(%r12),_TIF_RESTART_SVC
 	jo	sysc_restart
-<<<<<<< HEAD
-	tm	__TI_flags+7(%r12),_TIF_SINGLE_STEP
-=======
 	tm	__TI_flags+7(%r12),_TIF_PER_TRAP
->>>>>>> 3cbea436
 	jo	sysc_singlestep
 	j	sysc_return
 
@@ -372,11 +357,7 @@
 # _TIF_PER_TRAP is set, call do_per_trap
 #
 sysc_singlestep:
-<<<<<<< HEAD
-	ni	__TI_flags+7(%r12),255-_TIF_SINGLE_STEP	# clear TIF_SINGLE_STEP
-=======
 	ni	__TI_flags+7(%r12),255-_TIF_PER_TRAP	# clear TIF_PER_TRAP
->>>>>>> 3cbea436
 	xc	SP_SVCNR(2,%r15),SP_SVCNR(%r15)		# clear svc number
 	la	%r2,SP_PTREGS(%r15)	# address of register-save area
 	larl	%r14,sysc_return	# load adr. of system return
@@ -536,17 +517,10 @@
 	lg	%r1,__TI_task(%r12)
 	tm	SP_PSW+1(%r15),0x01	# kernel per event ?
 	jz	kernel_per
-<<<<<<< HEAD
-	mvc	__THREAD_per+__PER_atmid(2,%r1),__LC_PER_ATMID
-	mvc	__THREAD_per+__PER_address(8,%r1),__LC_PER_ADDRESS
-	mvc	__THREAD_per+__PER_access_id(1,%r1),__LC_PER_ACCESS_ID
-	oi	__TI_flags+7(%r12),_TIF_SINGLE_STEP # set TIF_SINGLE_STEP
-=======
 	mvc	__THREAD_per_cause(2,%r1),__LC_PER_CAUSE
 	mvc	__THREAD_per_address(8,%r1),__LC_PER_ADDRESS
 	mvc	__THREAD_per_paid(1,%r1),__LC_PER_PAID
 	oi	__TI_flags+7(%r12),_TIF_PER_TRAP # set TIF_PER_TRAP
->>>>>>> 3cbea436
 	lgf	%r3,__LC_PGM_ILC	# load program interruption code
 	lg	%r4,__LC_TRANS_EXC_CODE
 	REENABLE_IRQS
@@ -575,17 +549,10 @@
 	mvc	__LC_LAST_UPDATE_TIMER(8),__LC_SYNC_ENTER_TIMER
 	LAST_BREAK
 	lg	%r8,__TI_task(%r12)
-<<<<<<< HEAD
-	mvc	__THREAD_per+__PER_atmid(2,%r8),__LC_PER_ATMID
-	mvc	__THREAD_per+__PER_address(8,%r8),__LC_PER_ADDRESS
-	mvc	__THREAD_per+__PER_access_id(1,%r8),__LC_PER_ACCESS_ID
-	oi	__TI_flags+7(%r12),_TIF_SINGLE_STEP # set TIF_SINGLE_STEP
-=======
 	mvc	__THREAD_per_cause(2,%r8),__LC_PER_CAUSE
 	mvc	__THREAD_per_address(8,%r8),__LC_PER_ADDRESS
 	mvc	__THREAD_per_paid(1,%r8),__LC_PER_PAID
 	oi	__TI_flags+7(%r12),_TIF_PER_TRAP # set TIF_PER_TRAP
->>>>>>> 3cbea436
 	stosm	__SF_EMPTY(%r15),0x03	# reenable interrupts
 	lmg	%r2,%r6,SP_R2(%r15)	# load svc arguments
 	j	sysc_do_svc
@@ -597,11 +564,7 @@
 	REENABLE_IRQS
 	xc	SP_SVCNR(2,%r15),SP_SVCNR(%r15)	# clear svc number
 	la	%r2,SP_PTREGS(%r15)	# address of register-save area
-<<<<<<< HEAD
-	brasl	%r14,do_single_step
-=======
 	brasl	%r14,do_per_trap
->>>>>>> 3cbea436
 	j	pgm_exit
 
 /*
