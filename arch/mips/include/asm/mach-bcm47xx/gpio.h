--- conflicted
+++ resolved
@@ -60,24 +60,7 @@
 
 static inline int gpio_cansleep(unsigned gpio)
 {
-<<<<<<< HEAD
-	switch (bcm47xx_bus_type) {
-#ifdef CONFIG_BCM47XX_SSB
-	case BCM47XX_BUS_TYPE_SSB:
-		ssb_gpio_outen(&bcm47xx_bus.ssb, 1 << gpio, 0);
-		return 0;
-#endif
-#ifdef CONFIG_BCM47XX_BCMA
-	case BCM47XX_BUS_TYPE_BCMA:
-		bcma_chipco_gpio_outen(&bcm47xx_bus.bcma.bus.drv_cc, 1 << gpio,
-				       0);
-		return 0;
-#endif
-	}
-	return -EINVAL;
-=======
 	return 0;
->>>>>>> dcd6c922
 }
 
 static inline int gpio_is_valid(unsigned gpio)
