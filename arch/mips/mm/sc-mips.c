--- conflicted
+++ resolved
@@ -68,12 +68,9 @@
  */
 static inline int mips_sc_is_activated(struct cpuinfo_mips *c)
 {
-<<<<<<< HEAD
-=======
 	unsigned int config2 = read_c0_config2();
 	unsigned int tmp;
 
->>>>>>> 3cbea436
 	/* Check the bypass bit (L2B) */
 	switch (c->cputype) {
 	case CPU_34K:
@@ -89,10 +86,7 @@
 		c->scache.linesz = 2 << tmp;
 	else
 		return 0;
-<<<<<<< HEAD
-=======
 	return 1;
->>>>>>> 3cbea436
 }
 
 static inline int __init mips_sc_probe(void)
