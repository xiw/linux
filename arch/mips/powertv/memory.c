/*
 * Carsten Langgaard, carstenl@mips.com
 * Copyright (C) 1999,2000 MIPS Technologies, Inc.  All rights reserved.
 * Portions copyright (C) 2009 Cisco Systems, Inc.
 *
 *  This program is free software; you can distribute it and/or modify it
 *  under the terms of the GNU General Public License (Version 2) as
 *  published by the Free Software Foundation.
 *
 *  This program is distributed in the hope it will be useful, but WITHOUT
 *  ANY WARRANTY; without even the implied warranty of MERCHANTABILITY or
 *  FITNESS FOR A PARTICULAR PURPOSE.  See the GNU General Public License
 *  for more details.
 *
 *  You should have received a copy of the GNU General Public License along
 *  with this program; if not, write to the Free Software Foundation, Inc.,
 *  59 Temple Place - Suite 330, Boston MA 02111-1307, USA.
 *
 * Apparently originally from arch/mips/malta-memory.c. Modified to work
 * with the PowerTV bootloader.
 */
#include <linux/init.h>
#include <linux/mm.h>
#include <linux/bootmem.h>
#include <linux/pfn.h>
#include <linux/string.h>

#include <asm/bootinfo.h>
#include <asm/page.h>
#include <asm/sections.h>

#include <asm/mips-boards/prom.h>
#include <asm/mach-powertv/asic.h>
#include <asm/mach-powertv/ioremap.h>

#include "init.h"

/* Memory constants */
#define KIBIBYTE(n)		((n) * 1024)	/* Number of kibibytes */
#define MEBIBYTE(n)		((n) * KIBIBYTE(1024)) /* Number of mebibytes */
#define DEFAULT_MEMSIZE		MEBIBYTE(128)	/* If no memsize provided */

#define BLDR_SIZE	KIBIBYTE(256)		/* Memory reserved for bldr */
#define RV_SIZE		MEBIBYTE(4)		/* Size of reset vector */

#define LOW_MEM_END	0x20000000		/* Highest low memory address */
#define BLDR_ALIAS	0x10000000		/* Bootloader address */
#define RV_PHYS		0x1fc00000		/* Reset vector address */
#define LOW_RAM_END	RV_PHYS			/* End of real RAM in low mem */

/*
 * Very low-level conversion from processor physical address to device
 * DMA address for the first bank of memory.
 */
#define PHYS_TO_DMA(paddr)	((paddr) + (CONFIG_LOW_RAM_DMA - LOW_RAM_ALIAS))

unsigned long ptv_memsize;

/*
<<<<<<< HEAD
 * struct low_mem_reserved - Items in low memmory that are reserved
=======
 * struct low_mem_reserved - Items in low memory that are reserved
>>>>>>> 3cbea436
 * @start:	Physical address of item
 * @size:	Size, in bytes, of this item
 * @is_aliased:	True if this is RAM aliased from another location. If false,
 *		it is something other than aliased RAM and the RAM in the
 *		unaliased address is still visible outside of low memory.
 */
struct low_mem_reserved {
	phys_addr_t	start;
	phys_addr_t	size;
	bool		is_aliased;
};

/*
 * Must be in ascending address order
 */
struct low_mem_reserved low_mem_reserved[] = {
	{BLDR_ALIAS, BLDR_SIZE, true},	/* Bootloader RAM */
	{RV_PHYS, RV_SIZE, false},	/* Reset vector */
};

/*
 * struct mem_layout - layout of a piece of the system RAM
 * @phys:	Physical address of the start of this piece of RAM. This is the
 *		address at which both the processor and I/O devices see the
 *		RAM.
 * @alias:	Alias of this piece of memory in order to make it appear in
 *		the low memory part of the processor's address space. I/O
 *		devices don't see anything here.
 * @size:	Size, in bytes, of this piece of RAM
 */
struct mem_layout {
	phys_addr_t	phys;
	phys_addr_t	alias;
	phys_addr_t	size;
};

/*
 * struct mem_layout_list - list descriptor for layouts of system RAM pieces
 * @family:	Specifies the family being described
 * @n:		Number of &struct mem_layout elements
 * @layout:	Pointer to the list of &mem_layout structures
 */
struct mem_layout_list {
	enum family_type	family;
	size_t			n;
	struct mem_layout	*layout;
};

static struct mem_layout f1500_layout[] = {
	{0x20000000, 0x10000000, MEBIBYTE(256)},
};

static struct mem_layout f4500_layout[] = {
	{0x40000000, 0x10000000, MEBIBYTE(256)},
	{0x20000000, 0x20000000, MEBIBYTE(32)},
};

static struct mem_layout f8500_layout[] = {
	{0x40000000, 0x10000000, MEBIBYTE(256)},
	{0x20000000, 0x20000000, MEBIBYTE(32)},
	{0x30000000, 0x30000000, MEBIBYTE(32)},
};

static struct mem_layout fx600_layout[] = {
	{0x20000000, 0x10000000, MEBIBYTE(256)},
	{0x60000000, 0x60000000, MEBIBYTE(128)},
};

static struct mem_layout_list layout_list[] = {
	{FAMILY_1500, ARRAY_SIZE(f1500_layout), f1500_layout},
	{FAMILY_1500VZE, ARRAY_SIZE(f1500_layout), f1500_layout},
	{FAMILY_1500VZF, ARRAY_SIZE(f1500_layout), f1500_layout},
	{FAMILY_4500, ARRAY_SIZE(f4500_layout), f4500_layout},
	{FAMILY_8500, ARRAY_SIZE(f8500_layout), f8500_layout},
	{FAMILY_8500RNG, ARRAY_SIZE(f8500_layout), f8500_layout},
	{FAMILY_4600, ARRAY_SIZE(fx600_layout), fx600_layout},
	{FAMILY_4600VZA, ARRAY_SIZE(fx600_layout), fx600_layout},
	{FAMILY_8600, ARRAY_SIZE(fx600_layout), fx600_layout},
	{FAMILY_8600VZB, ARRAY_SIZE(fx600_layout), fx600_layout},
};

/* If we can't determine the layout, use this */
static struct mem_layout default_layout[] = {
	{0x20000000, 0x10000000, MEBIBYTE(128)},
};

/**
 * register_non_ram - register low memory not available for RAM usage
 */
static __init void register_non_ram(void)
{
	int i;

	for (i = 0; i < ARRAY_SIZE(low_mem_reserved); i++)
		add_memory_region(low_mem_reserved[i].start,
			low_mem_reserved[i].size, BOOT_MEM_RESERVED);
}

/**
 * get_memsize - get the size of memory as a single bank
 */
static phys_addr_t get_memsize(void)
{
	static char cmdline[COMMAND_LINE_SIZE] __initdata;
	phys_addr_t memsize = 0;
	char *memsize_str;
	char *ptr;

	/* Check the command line first for a memsize directive */
	strcpy(cmdline, arcs_cmdline);
	ptr = strstr(cmdline, "memsize=");
	if (ptr && (ptr != cmdline) && (*(ptr - 1) != ' '))
		ptr = strstr(ptr, " memsize=");

	if (ptr) {
		memsize = memparse(ptr + 8, &ptr);
	} else {
		/* otherwise look in the environment */
		memsize_str = prom_getenv("memsize");

		if (memsize_str != NULL) {
			pr_info("prom memsize = %s\n", memsize_str);
			memsize = simple_strtol(memsize_str, NULL, 0);
		}

		if (memsize == 0) {
			if (_prom_memsize != 0) {
				memsize = _prom_memsize;
				pr_info("_prom_memsize = 0x%x\n", memsize);
				/* add in memory that the bootloader doesn't
				 * report */
				memsize += BLDR_SIZE;
			} else {
				memsize = DEFAULT_MEMSIZE;
				pr_info("Memsize not passed by bootloader, "
					"defaulting to 0x%x\n", memsize);
			}
		}
	}

	return memsize;
}

/**
 * register_low_ram - register an aliased section of RAM
 * @p:		Alias address of memory
 * @n:		Number of bytes in this section of memory
 *
 * Returns the number of bytes registered
 *
 */
static __init phys_addr_t register_low_ram(phys_addr_t p, phys_addr_t n)
{
	phys_addr_t s;
	int i;
	phys_addr_t orig_n;

	orig_n = n;

	BUG_ON(p + n > RV_PHYS);

	for (i = 0; n != 0 && i < ARRAY_SIZE(low_mem_reserved); i++) {
		phys_addr_t start;
		phys_addr_t size;

		start = low_mem_reserved[i].start;
		size = low_mem_reserved[i].size;

		/* Handle memory before this low memory section */
		if (p < start) {
			phys_addr_t s;
			s = min(n, start - p);
			add_memory_region(p, s, BOOT_MEM_RAM);
			p += s;
			n -= s;
		}

		/* Handle the low memory section itself. If it's aliased,
		 * we reduce the number of byes left, but if not, the RAM
		 * is available elsewhere and we don't reduce the number of
		 * bytes remaining. */
		if (p == start) {
			if (low_mem_reserved[i].is_aliased) {
				s = min(n, size);
				n -= s;
				p += s;
			} else
				p += n;
		}
	}

	return orig_n - n;
}

/*
 * register_ram - register real RAM
 * @p:	Address of memory as seen by devices
 * @alias:	If the memory is seen at an additional address by the processor,
 *		this will be the address, otherwise it is the same as @p.
 * @n:		Number of bytes in this section of memory
 */
static __init void register_ram(phys_addr_t p, phys_addr_t alias,
	phys_addr_t n)
{
	/*
	 * If some or all of this memory has an alias, break it into the
	 * aliased and non-aliased portion.
	 */
	if (p != alias) {
		phys_addr_t alias_size;
		phys_addr_t registered;

		alias_size = min(n, LOW_RAM_END - alias);
		registered = register_low_ram(alias, alias_size);
		ioremap_add_map(alias, p, n);
		n -= registered;
		p += registered;
	}

#ifdef CONFIG_HIGHMEM
	if (n != 0) {
		add_memory_region(p, n, BOOT_MEM_RAM);
		ioremap_add_map(p, p, n);
	}
#endif
}

/**
 * register_address_space - register things in the address space
 * @memsize:	Number of bytes of RAM installed
 *
 * Takes the given number of bytes of RAM and registers as many of the regions,
 * or partial regions, as it can. So, the default configuration might have
 * two regions with 256 MiB each. If the memsize passed in on the command line
 * is 384 MiB, it will register the first region with 256 MiB and the second
 * with 128 MiB.
 */
static __init void register_address_space(phys_addr_t memsize)
{
	int i;
	phys_addr_t size;
	size_t n;
	struct mem_layout *layout;
	enum family_type family;

	/*
	 * Register all of the things that aren't available to the kernel as
	 * memory.
	 */
	register_non_ram();

	/* Find the appropriate memory description */
	family = platform_get_family();

	for (i = 0; i < ARRAY_SIZE(layout_list); i++) {
		if (layout_list[i].family == family)
			break;
	}

	if (i == ARRAY_SIZE(layout_list)) {
		n = ARRAY_SIZE(default_layout);
		layout = default_layout;
	} else {
		n = layout_list[i].n;
		layout = layout_list[i].layout;
	}

	for (i = 0; memsize != 0 && i < n; i++) {
		size = min(memsize, layout[i].size);
		register_ram(layout[i].phys, layout[i].alias, size);
		memsize -= size;
	}
}

void __init prom_meminit(void)
{
	ptv_memsize = get_memsize();
	register_address_space(ptv_memsize);
}

void __init prom_free_prom_memory(void)
{
	unsigned long addr;
	int i;

	for (i = 0; i < boot_mem_map.nr_map; i++) {
		if (boot_mem_map.map[i].type != BOOT_MEM_ROM_DATA)
			continue;

		addr = boot_mem_map.map[i].addr;
		free_init_pages("prom memory",
				addr, addr + boot_mem_map.map[i].size);
	}
}<|MERGE_RESOLUTION|>--- conflicted
+++ resolved
@@ -57,11 +57,7 @@
 unsigned long ptv_memsize;
 
 /*
-<<<<<<< HEAD
- * struct low_mem_reserved - Items in low memmory that are reserved
-=======
  * struct low_mem_reserved - Items in low memory that are reserved
->>>>>>> 3cbea436
  * @start:	Physical address of item
  * @size:	Size, in bytes, of this item
  * @is_aliased:	True if this is RAM aliased from another location. If false,
