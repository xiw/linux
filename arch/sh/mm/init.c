/*
 * linux/arch/sh/mm/init.c
 *
 *  Copyright (C) 1999  Niibe Yutaka
<<<<<<< HEAD
 *  Copyright (C) 2002 - 2010  Paul Mundt
=======
 *  Copyright (C) 2002 - 2011  Paul Mundt
>>>>>>> 3cbea436
 *
 *  Based on linux/arch/i386/mm/init.c:
 *   Copyright (C) 1995  Linus Torvalds
 */
#include <linux/mm.h>
#include <linux/swap.h>
#include <linux/init.h>
#include <linux/gfp.h>
#include <linux/bootmem.h>
#include <linux/proc_fs.h>
#include <linux/pagemap.h>
#include <linux/percpu.h>
#include <linux/io.h>
#include <linux/memblock.h>
#include <linux/dma-mapping.h>
#include <asm/mmu_context.h>
#include <asm/mmzone.h>
#include <asm/kexec.h>
#include <asm/tlb.h>
#include <asm/cacheflush.h>
#include <asm/sections.h>
#include <asm/setup.h>
#include <asm/cache.h>
#include <asm/sizes.h>

DEFINE_PER_CPU(struct mmu_gather, mmu_gathers);
pgd_t swapper_pg_dir[PTRS_PER_PGD];

void __init generic_mem_init(void)
{
	memblock_add(__MEMORY_START, __MEMORY_SIZE);
}

void __init __weak plat_mem_setup(void)
{
	/* Nothing to see here, move along. */
}

#ifdef CONFIG_MMU
static pte_t *__get_pte_phys(unsigned long addr)
{
	pgd_t *pgd;
	pud_t *pud;
	pmd_t *pmd;

	pgd = pgd_offset_k(addr);
	if (pgd_none(*pgd)) {
		pgd_ERROR(*pgd);
		return NULL;
	}

	pud = pud_alloc(NULL, pgd, addr);
	if (unlikely(!pud)) {
		pud_ERROR(*pud);
		return NULL;
	}

	pmd = pmd_alloc(NULL, pud, addr);
	if (unlikely(!pmd)) {
		pmd_ERROR(*pmd);
		return NULL;
	}

	return pte_offset_kernel(pmd, addr);
}

static void set_pte_phys(unsigned long addr, unsigned long phys, pgprot_t prot)
{
	pte_t *pte;

	pte = __get_pte_phys(addr);
	if (!pte_none(*pte)) {
		pte_ERROR(*pte);
		return;
	}

	set_pte(pte, pfn_pte(phys >> PAGE_SHIFT, prot));
	local_flush_tlb_one(get_asid(), addr);

	if (pgprot_val(prot) & _PAGE_WIRED)
		tlb_wire_entry(NULL, addr, *pte);
}

static void clear_pte_phys(unsigned long addr, pgprot_t prot)
{
	pte_t *pte;

	pte = __get_pte_phys(addr);

	if (pgprot_val(prot) & _PAGE_WIRED)
		tlb_unwire_entry();

	set_pte(pte, pfn_pte(0, __pgprot(0)));
	local_flush_tlb_one(get_asid(), addr);
}

void __set_fixmap(enum fixed_addresses idx, unsigned long phys, pgprot_t prot)
{
	unsigned long address = __fix_to_virt(idx);

	if (idx >= __end_of_fixed_addresses) {
		BUG();
		return;
	}

	set_pte_phys(address, phys, prot);
}

void __clear_fixmap(enum fixed_addresses idx, pgprot_t prot)
{
	unsigned long address = __fix_to_virt(idx);

	if (idx >= __end_of_fixed_addresses) {
		BUG();
		return;
	}

	clear_pte_phys(address, prot);
}

static pmd_t * __init one_md_table_init(pud_t *pud)
{
	if (pud_none(*pud)) {
		pmd_t *pmd;

		pmd = alloc_bootmem_pages(PAGE_SIZE);
		pud_populate(&init_mm, pud, pmd);
		BUG_ON(pmd != pmd_offset(pud, 0));
	}

	return pmd_offset(pud, 0);
}

static pte_t * __init one_page_table_init(pmd_t *pmd)
{
	if (pmd_none(*pmd)) {
		pte_t *pte;

		pte = alloc_bootmem_pages(PAGE_SIZE);
		pmd_populate_kernel(&init_mm, pmd, pte);
		BUG_ON(pte != pte_offset_kernel(pmd, 0));
	}

	return pte_offset_kernel(pmd, 0);
}

static pte_t * __init page_table_kmap_check(pte_t *pte, pmd_t *pmd,
					    unsigned long vaddr, pte_t *lastpte)
{
	return pte;
}

void __init page_table_range_init(unsigned long start, unsigned long end,
					 pgd_t *pgd_base)
{
	pgd_t *pgd;
	pud_t *pud;
	pmd_t *pmd;
	pte_t *pte = NULL;
	int i, j, k;
	unsigned long vaddr;

	vaddr = start;
	i = __pgd_offset(vaddr);
	j = __pud_offset(vaddr);
	k = __pmd_offset(vaddr);
	pgd = pgd_base + i;

	for ( ; (i < PTRS_PER_PGD) && (vaddr != end); pgd++, i++) {
		pud = (pud_t *)pgd;
		for ( ; (j < PTRS_PER_PUD) && (vaddr != end); pud++, j++) {
			pmd = one_md_table_init(pud);
#ifndef __PAGETABLE_PMD_FOLDED
			pmd += k;
#endif
			for (; (k < PTRS_PER_PMD) && (vaddr != end); pmd++, k++) {
				pte = page_table_kmap_check(one_page_table_init(pmd),
							    pmd, vaddr, pte);
				vaddr += PMD_SIZE;
			}
			k = 0;
		}
		j = 0;
	}
}
#endif	/* CONFIG_MMU */

void __init allocate_pgdat(unsigned int nid)
{
	unsigned long start_pfn, end_pfn;
#ifdef CONFIG_NEED_MULTIPLE_NODES
	unsigned long phys;
#endif

	get_pfn_range_for_nid(nid, &start_pfn, &end_pfn);

#ifdef CONFIG_NEED_MULTIPLE_NODES
	phys = __memblock_alloc_base(sizeof(struct pglist_data),
				SMP_CACHE_BYTES, end_pfn << PAGE_SHIFT);
	/* Retry with all of system memory */
	if (!phys)
		phys = __memblock_alloc_base(sizeof(struct pglist_data),
					SMP_CACHE_BYTES, memblock_end_of_DRAM());
	if (!phys)
		panic("Can't allocate pgdat for node %d\n", nid);

	NODE_DATA(nid) = __va(phys);
	memset(NODE_DATA(nid), 0, sizeof(struct pglist_data));

	NODE_DATA(nid)->bdata = &bootmem_node_data[nid];
#endif

	NODE_DATA(nid)->node_start_pfn = start_pfn;
	NODE_DATA(nid)->node_spanned_pages = end_pfn - start_pfn;
}

static void __init bootmem_init_one_node(unsigned int nid)
{
	unsigned long total_pages, paddr;
	unsigned long end_pfn;
	struct pglist_data *p;

	p = NODE_DATA(nid);

	/* Nothing to do.. */
	if (!p->node_spanned_pages)
		return;

	end_pfn = p->node_start_pfn + p->node_spanned_pages;

	total_pages = bootmem_bootmap_pages(p->node_spanned_pages);

	paddr = memblock_alloc(total_pages << PAGE_SHIFT, PAGE_SIZE);
	if (!paddr)
		panic("Can't allocate bootmap for nid[%d]\n", nid);

	init_bootmem_node(p, paddr >> PAGE_SHIFT, p->node_start_pfn, end_pfn);

	free_bootmem_with_active_regions(nid, end_pfn);

	/*
	 * XXX Handle initial reservations for the system memory node
	 * only for the moment, we'll refactor this later for handling
	 * reservations in other nodes.
	 */
	if (nid == 0) {
		struct memblock_region *reg;

		/* Reserve the sections we're already using. */
		for_each_memblock(reserved, reg) {
			reserve_bootmem(reg->base, reg->size, BOOTMEM_DEFAULT);
		}
	}

	sparse_memory_present_with_active_regions(nid);
}

static void __init do_init_bootmem(void)
{
	struct memblock_region *reg;
	int i;

	/* Add active regions with valid PFNs. */
	for_each_memblock(memory, reg) {
		unsigned long start_pfn, end_pfn;
		start_pfn = memblock_region_memory_base_pfn(reg);
		end_pfn = memblock_region_memory_end_pfn(reg);
		__add_active_range(0, start_pfn, end_pfn);
	}

	/* All of system RAM sits in node 0 for the non-NUMA case */
	allocate_pgdat(0);
	node_set_online(0);

	plat_mem_setup();

	for_each_online_node(i)
		bootmem_init_one_node(i);

	sparse_init();
}

static void __init early_reserve_mem(void)
{
	unsigned long start_pfn;

	/*
	 * Partially used pages are not usable - thus
	 * we are rounding upwards:
	 */
	start_pfn = PFN_UP(__pa(_end));

	/*
	 * Reserve the kernel text and Reserve the bootmem bitmap. We do
	 * this in two steps (first step was init_bootmem()), because
	 * this catches the (definitely buggy) case of us accidentally
	 * initializing the bootmem allocator with an invalid RAM area.
	 */
	memblock_reserve(__MEMORY_START + CONFIG_ZERO_PAGE_OFFSET,
		    (PFN_PHYS(start_pfn) + PAGE_SIZE - 1) -
		    (__MEMORY_START + CONFIG_ZERO_PAGE_OFFSET));

	/*
	 * Reserve physical pages below CONFIG_ZERO_PAGE_OFFSET.
	 */
	if (CONFIG_ZERO_PAGE_OFFSET != 0)
		memblock_reserve(__MEMORY_START, CONFIG_ZERO_PAGE_OFFSET);

	/*
	 * Handle additional early reservations
	 */
	check_for_initrd();
	reserve_crashkernel();
}

void __init paging_init(void)
{
	unsigned long max_zone_pfns[MAX_NR_ZONES];
	unsigned long vaddr, end;
	int nid;

	memblock_init();
<<<<<<< HEAD

=======
>>>>>>> 3cbea436
	sh_mv.mv_mem_init();

	early_reserve_mem();

<<<<<<< HEAD
=======
	/*
	 * Once the early reservations are out of the way, give the
	 * platforms a chance to kick out some memory.
	 */
	if (sh_mv.mv_mem_reserve)
		sh_mv.mv_mem_reserve();

>>>>>>> 3cbea436
	memblock_enforce_memory_limit(memory_limit);
	memblock_analyze();

	memblock_dump_all();

	/*
	 * Determine low and high memory ranges:
	 */
	max_low_pfn = max_pfn = memblock_end_of_DRAM() >> PAGE_SHIFT;
	min_low_pfn = __MEMORY_START >> PAGE_SHIFT;

	nodes_clear(node_online_map);

	memory_start = (unsigned long)__va(__MEMORY_START);
	memory_end = memory_start + (memory_limit ?: memblock_phys_mem_size());

	uncached_init();
	pmb_init();
	do_init_bootmem();
	ioremap_fixed_init();

	/* We don't need to map the kernel through the TLB, as
	 * it is permanatly mapped using P1. So clear the
	 * entire pgd. */
	memset(swapper_pg_dir, 0, sizeof(swapper_pg_dir));

	/* Set an initial value for the MMU.TTB so we don't have to
	 * check for a null value. */
	set_TTB(swapper_pg_dir);

	/*
	 * Populate the relevant portions of swapper_pg_dir so that
	 * we can use the fixmap entries without calling kmalloc.
	 * pte's will be filled in by __set_fixmap().
	 */
	vaddr = __fix_to_virt(__end_of_fixed_addresses - 1) & PMD_MASK;
	end = (FIXADDR_TOP + PMD_SIZE - 1) & PMD_MASK;
	page_table_range_init(vaddr, end, swapper_pg_dir);

	kmap_coherent_init();

	memset(max_zone_pfns, 0, sizeof(max_zone_pfns));

	for_each_online_node(nid) {
		pg_data_t *pgdat = NODE_DATA(nid);
		unsigned long low, start_pfn;

		start_pfn = pgdat->bdata->node_min_pfn;
		low = pgdat->bdata->node_low_pfn;

		if (max_zone_pfns[ZONE_NORMAL] < low)
			max_zone_pfns[ZONE_NORMAL] = low;

		printk("Node %u: start_pfn = 0x%lx, low = 0x%lx\n",
		       nid, start_pfn, low);
	}

	free_area_init_nodes(max_zone_pfns);
}

/*
 * Early initialization for any I/O MMUs we might have.
 */
static void __init iommu_init(void)
{
	no_iommu_init();
}

unsigned int mem_init_done = 0;

void __init mem_init(void)
{
	int codesize, datasize, initsize;
	int nid;

	iommu_init();

	num_physpages = 0;
	high_memory = NULL;

	for_each_online_node(nid) {
		pg_data_t *pgdat = NODE_DATA(nid);
		unsigned long node_pages = 0;
		void *node_high_memory;

		num_physpages += pgdat->node_present_pages;

		if (pgdat->node_spanned_pages)
			node_pages = free_all_bootmem_node(pgdat);

		totalram_pages += node_pages;

		node_high_memory = (void *)__va((pgdat->node_start_pfn +
						 pgdat->node_spanned_pages) <<
						 PAGE_SHIFT);
		if (node_high_memory > high_memory)
			high_memory = node_high_memory;
	}

	/* Set this up early, so we can take care of the zero page */
	cpu_cache_init();

	/* clear the zero-page */
	memset(empty_zero_page, 0, PAGE_SIZE);
	__flush_wback_region(empty_zero_page, PAGE_SIZE);

	vsyscall_init();

	codesize =  (unsigned long) &_etext - (unsigned long) &_text;
	datasize =  (unsigned long) &_edata - (unsigned long) &_etext;
	initsize =  (unsigned long) &__init_end - (unsigned long) &__init_begin;

	printk(KERN_INFO "Memory: %luk/%luk available (%dk kernel code, "
	       "%dk data, %dk init)\n",
		nr_free_pages() << (PAGE_SHIFT-10),
		num_physpages << (PAGE_SHIFT-10),
		codesize >> 10,
		datasize >> 10,
		initsize >> 10);

	printk(KERN_INFO "virtual kernel memory layout:\n"
		"    fixmap  : 0x%08lx - 0x%08lx   (%4ld kB)\n"
#ifdef CONFIG_HIGHMEM
		"    pkmap   : 0x%08lx - 0x%08lx   (%4ld kB)\n"
#endif
		"    vmalloc : 0x%08lx - 0x%08lx   (%4ld MB)\n"
		"    lowmem  : 0x%08lx - 0x%08lx   (%4ld MB) (cached)\n"
#ifdef CONFIG_UNCACHED_MAPPING
		"            : 0x%08lx - 0x%08lx   (%4ld MB) (uncached)\n"
#endif
		"      .init : 0x%08lx - 0x%08lx   (%4ld kB)\n"
		"      .data : 0x%08lx - 0x%08lx   (%4ld kB)\n"
		"      .text : 0x%08lx - 0x%08lx   (%4ld kB)\n",
		FIXADDR_START, FIXADDR_TOP,
		(FIXADDR_TOP - FIXADDR_START) >> 10,

#ifdef CONFIG_HIGHMEM
		PKMAP_BASE, PKMAP_BASE+LAST_PKMAP*PAGE_SIZE,
		(LAST_PKMAP*PAGE_SIZE) >> 10,
#endif

		(unsigned long)VMALLOC_START, VMALLOC_END,
		(VMALLOC_END - VMALLOC_START) >> 20,

		(unsigned long)memory_start, (unsigned long)high_memory,
		((unsigned long)high_memory - (unsigned long)memory_start) >> 20,

#ifdef CONFIG_UNCACHED_MAPPING
		uncached_start, uncached_end, uncached_size >> 20,
#endif

		(unsigned long)&__init_begin, (unsigned long)&__init_end,
		((unsigned long)&__init_end -
		 (unsigned long)&__init_begin) >> 10,

		(unsigned long)&_etext, (unsigned long)&_edata,
		((unsigned long)&_edata - (unsigned long)&_etext) >> 10,

		(unsigned long)&_text, (unsigned long)&_etext,
		((unsigned long)&_etext - (unsigned long)&_text) >> 10);

	mem_init_done = 1;
}

void free_initmem(void)
{
	unsigned long addr;

	addr = (unsigned long)(&__init_begin);
	for (; addr < (unsigned long)(&__init_end); addr += PAGE_SIZE) {
		ClearPageReserved(virt_to_page(addr));
		init_page_count(virt_to_page(addr));
		free_page(addr);
		totalram_pages++;
	}
	printk("Freeing unused kernel memory: %ldk freed\n",
	       ((unsigned long)&__init_end -
	        (unsigned long)&__init_begin) >> 10);
}

#ifdef CONFIG_BLK_DEV_INITRD
void free_initrd_mem(unsigned long start, unsigned long end)
{
	unsigned long p;
	for (p = start; p < end; p += PAGE_SIZE) {
		ClearPageReserved(virt_to_page(p));
		init_page_count(virt_to_page(p));
		free_page(p);
		totalram_pages++;
	}
	printk("Freeing initrd memory: %ldk freed\n", (end - start) >> 10);
}
#endif

#ifdef CONFIG_MEMORY_HOTPLUG
int arch_add_memory(int nid, u64 start, u64 size)
{
	pg_data_t *pgdat;
	unsigned long start_pfn = start >> PAGE_SHIFT;
	unsigned long nr_pages = size >> PAGE_SHIFT;
	int ret;

	pgdat = NODE_DATA(nid);

	/* We only have ZONE_NORMAL, so this is easy.. */
	ret = __add_pages(nid, pgdat->node_zones + ZONE_NORMAL,
				start_pfn, nr_pages);
	if (unlikely(ret))
		printk("%s: Failed, __add_pages() == %d\n", __func__, ret);

	return ret;
}
EXPORT_SYMBOL_GPL(arch_add_memory);

#ifdef CONFIG_NUMA
int memory_add_physaddr_to_nid(u64 addr)
{
	/* Node 0 for now.. */
	return 0;
}
EXPORT_SYMBOL_GPL(memory_add_physaddr_to_nid);
#endif

#endif /* CONFIG_MEMORY_HOTPLUG */<|MERGE_RESOLUTION|>--- conflicted
+++ resolved
@@ -2,11 +2,7 @@
  * linux/arch/sh/mm/init.c
  *
  *  Copyright (C) 1999  Niibe Yutaka
-<<<<<<< HEAD
- *  Copyright (C) 2002 - 2010  Paul Mundt
-=======
  *  Copyright (C) 2002 - 2011  Paul Mundt
->>>>>>> 3cbea436
  *
  *  Based on linux/arch/i386/mm/init.c:
  *   Copyright (C) 1995  Linus Torvalds
@@ -329,16 +325,10 @@
 	int nid;
 
 	memblock_init();
-<<<<<<< HEAD
-
-=======
->>>>>>> 3cbea436
 	sh_mv.mv_mem_init();
 
 	early_reserve_mem();
 
-<<<<<<< HEAD
-=======
 	/*
 	 * Once the early reservations are out of the way, give the
 	 * platforms a chance to kick out some memory.
@@ -346,7 +336,6 @@
 	if (sh_mv.mv_mem_reserve)
 		sh_mv.mv_mem_reserve();
 
->>>>>>> 3cbea436
 	memblock_enforce_memory_limit(memory_limit);
 	memblock_analyze();
 
