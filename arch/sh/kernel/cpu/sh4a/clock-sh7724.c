--- conflicted
+++ resolved
@@ -22,11 +22,7 @@
 #include <linux/kernel.h>
 #include <linux/io.h>
 #include <linux/clk.h>
-<<<<<<< HEAD
-#include <asm/clkdev.h>
-=======
 #include <linux/clkdev.h>
->>>>>>> 3cbea436
 #include <asm/clock.h>
 #include <asm/hwblk.h>
 #include <cpu/sh7724.h>
@@ -115,8 +111,6 @@
 	.parent		= &pll_clk,
 };
 
-<<<<<<< HEAD
-=======
 /* External input clock (pin name: FSIMCKA/FSIMCKB ) */
 struct clk sh7724_fsimcka_clk = {
 };
@@ -124,7 +118,6 @@
 struct clk sh7724_fsimckb_clk = {
 };
 
->>>>>>> 3cbea436
 static struct clk *main_clks[] = {
 	&r_clk,
 	&extal_clk,
@@ -170,25 +163,14 @@
 	[DIV4_M1] = DIV4(FRQCRB, 4, 0x2f7c, CLK_ENABLE_ON_INIT),
 };
 
-<<<<<<< HEAD
-enum { DIV6_V, DIV6_FA, DIV6_FB, DIV6_I, DIV6_S, DIV6_NR };
+enum { DIV6_V, DIV6_I, DIV6_S, DIV6_NR };
 
 static struct clk div6_clks[DIV6_NR] = {
 	[DIV6_V] = SH_CLK_DIV6(&div3_clk, VCLKCR, 0),
-	[DIV6_FA] = SH_CLK_DIV6(&div3_clk, FCLKACR, 0),
-	[DIV6_FB] = SH_CLK_DIV6(&div3_clk, FCLKBCR, 0),
-=======
-enum { DIV6_V, DIV6_I, DIV6_S, DIV6_NR };
-
-static struct clk div6_clks[DIV6_NR] = {
-	[DIV6_V] = SH_CLK_DIV6(&div3_clk, VCLKCR, 0),
->>>>>>> 3cbea436
 	[DIV6_I] = SH_CLK_DIV6(&div3_clk, IRDACLKCR, 0),
 	[DIV6_S] = SH_CLK_DIV6(&div3_clk, SPUCLKCR, CLK_ENABLE_ON_INIT),
 };
 
-<<<<<<< HEAD
-=======
 enum { DIV6_FA, DIV6_FB, DIV6_REPARENT_NR };
 
 /* Indices are important - they are the actual src selecting values */
@@ -213,7 +195,6 @@
 				      fclkbcr_parent, ARRAY_SIZE(fclkbcr_parent), 6, 2),
 };
 
->>>>>>> 3cbea436
 static struct clk mstp_clks[HWBLK_NR] = {
 	SH_HWBLK_CLK(HWBLK_TLB, &div4_clks[DIV4_I], CLK_ENABLE_ON_INIT),
 	SH_HWBLK_CLK(HWBLK_IC, &div4_clks[DIV4_I], CLK_ENABLE_ON_INIT),
@@ -290,13 +271,8 @@
 
 	/* DIV6 clocks */
 	CLKDEV_CON_ID("video_clk", &div6_clks[DIV6_V]),
-<<<<<<< HEAD
-	CLKDEV_CON_ID("fsia_clk", &div6_clks[DIV6_FA]),
-	CLKDEV_CON_ID("fsib_clk", &div6_clks[DIV6_FB]),
-=======
 	CLKDEV_CON_ID("fsia_clk", &div6_reparent_clks[DIV6_FA]),
 	CLKDEV_CON_ID("fsib_clk", &div6_reparent_clks[DIV6_FB]),
->>>>>>> 3cbea436
 	CLKDEV_CON_ID("irda_clk", &div6_clks[DIV6_I]),
 	CLKDEV_CON_ID("spu_clk", &div6_clks[DIV6_S]),
 
@@ -429,12 +405,9 @@
 
 	if (!ret)
 		ret = sh_clk_div6_register(div6_clks, DIV6_NR);
-<<<<<<< HEAD
-=======
 
 	if (!ret)
 		ret = sh_clk_div6_reparent_register(div6_reparent_clks, DIV6_REPARENT_NR);
->>>>>>> 3cbea436
 
 	if (!ret)
 		ret = sh_hwblk_clk_register(mstp_clks, HWBLK_NR);
