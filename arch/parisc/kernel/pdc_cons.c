/* 
 *    PDC Console support - ie use firmware to dump text via boot console
 *
 *    Copyright (C) 1999-2003 Matthew Wilcox <willy at parisc-linux.org>
 *    Copyright (C) 2000 Martin K Petersen <mkp at mkp.net>
 *    Copyright (C) 2000 John Marvin <jsm at parisc-linux.org>
 *    Copyright (C) 2000-2003 Paul Bame <bame at parisc-linux.org>
 *    Copyright (C) 2000 Philipp Rumpf <prumpf with tux.org>
 *    Copyright (C) 2000 Michael Ang <mang with subcarrier.org>
 *    Copyright (C) 2000 Grant Grundler <grundler with parisc-linux.org>
 *    Copyright (C) 2001-2002 Ryan Bradetich <rbrad at parisc-linux.org>
 *    Copyright (C) 2001 Helge Deller <deller at parisc-linux.org>
 *    Copyright (C) 2001 Thomas Bogendoerfer <tsbogend at parisc-linux.org>
 *    Copyright (C) 2002 Randolph Chung <tausq with parisc-linux.org>
 *    Copyright (C) 2010 Guy Martin <gmsoft at tuxicoman.be>
 *
 *
 *    This program is free software; you can redistribute it and/or modify
 *    it under the terms of the GNU General Public License as published by
 *    the Free Software Foundation; either version 2 of the License, or
 *    (at your option) any later version.
 *
 *    This program is distributed in the hope that it will be useful,
 *    but WITHOUT ANY WARRANTY; without even the implied warranty of
 *    MERCHANTABILITY or FITNESS FOR A PARTICULAR PURPOSE.  See the
 *    GNU General Public License for more details.
 *
 *    You should have received a copy of the GNU General Public License
 *    along with this program; if not, write to the Free Software
 *    Foundation, Inc., 59 Temple Place, Suite 330, Boston, MA  02111-1307  USA
 */

/*
 *  The PDC console is a simple console, which can be used for debugging 
 *  boot related problems on HP PA-RISC machines. It is also useful when no
 *  other console works.
 *
 *  This code uses the ROM (=PDC) based functions to read and write characters
 *  from and to PDC's boot path.
 */

/* Define EARLY_BOOTUP_DEBUG to debug kernel related boot problems. 
 * On production kernels EARLY_BOOTUP_DEBUG should be undefined. */
#define EARLY_BOOTUP_DEBUG


#include <linux/kernel.h>
#include <linux/console.h>
#include <linux/string.h>
#include <linux/init.h>
#include <linux/major.h>
#include <linux/tty.h>
#include <asm/pdc.h>		/* for iodc_call() proto and friends */

static DEFINE_SPINLOCK(pdc_console_lock);
static struct console pdc_cons;

static void pdc_console_write(struct console *co, const char *s, unsigned count)
{
	int i = 0;
	unsigned long flags;

	spin_lock_irqsave(&pdc_console_lock, flags);
	do {
		i += pdc_iodc_print(s + i, count - i);
	} while (i < count);
	spin_unlock_irqrestore(&pdc_console_lock, flags);
}

int pdc_console_poll_key(struct console *co)
{
	int c;
	unsigned long flags;

	spin_lock_irqsave(&pdc_console_lock, flags);
	c = pdc_iodc_getc();
	spin_unlock_irqrestore(&pdc_console_lock, flags);

	return c;
}

static int pdc_console_setup(struct console *co, char *options)
{
	return 0;
}

#if defined(CONFIG_PDC_CONSOLE)
#include <linux/vt_kern.h>
#include <linux/tty_flip.h>

#define PDC_CONS_POLL_DELAY (30 * HZ / 1000)

static struct timer_list pdc_console_timer;

<<<<<<< HEAD
extern struct console * console_drivers;

=======
>>>>>>> 3cbea436
static int pdc_console_tty_open(struct tty_struct *tty, struct file *filp)
{

	mod_timer(&pdc_console_timer, jiffies + PDC_CONS_POLL_DELAY);

	return 0;
}

static void pdc_console_tty_close(struct tty_struct *tty, struct file *filp)
{
	if (!tty->count)
		del_timer(&pdc_console_timer);
}

static int pdc_console_tty_write(struct tty_struct *tty, const unsigned char *buf, int count)
{
	pdc_console_write(NULL, buf, count);
	return count;
}

static int pdc_console_tty_write_room(struct tty_struct *tty)
{
	return 32768; /* no limit, no buffer used */
}

static int pdc_console_tty_chars_in_buffer(struct tty_struct *tty)
{
	return 0; /* no buffer */
}

static struct tty_driver *pdc_console_tty_driver;

static const struct tty_operations pdc_console_tty_ops = {
	.open = pdc_console_tty_open,
	.close = pdc_console_tty_close,
	.write = pdc_console_tty_write,
	.write_room = pdc_console_tty_write_room,
	.chars_in_buffer = pdc_console_tty_chars_in_buffer,
};

static void pdc_console_poll(unsigned long unused)
{

	int data, count = 0;

	struct tty_struct *tty = pdc_console_tty_driver->ttys[0];

	if (!tty)
		return;

	while (1) {
		data = pdc_console_poll_key(NULL);
		if (data == -1)
			break;
		tty_insert_flip_char(tty, data & 0xFF, TTY_NORMAL);
		count ++;
	}

	if (count)
		tty_flip_buffer_push(tty);

	if (tty->count && (pdc_cons.flags & CON_ENABLED))
		mod_timer(&pdc_console_timer, jiffies + PDC_CONS_POLL_DELAY);
}

static int __init pdc_console_tty_driver_init(void)
{

	int err;
	struct tty_driver *drv;

	/* Check if the console driver is still registered.
	 * It is unregistered if the pdc console was not selected as the
	 * primary console. */

<<<<<<< HEAD
	struct console *tmp = console_drivers;

	for (tmp = console_drivers; tmp; tmp = tmp->next)
		if (tmp == &pdc_cons)
			break;
=======
	struct console *tmp;

	acquire_console_sem();
	for_each_console(tmp)
		if (tmp == &pdc_cons)
			break;
	release_console_sem();
>>>>>>> 3cbea436

	if (!tmp) {
		printk(KERN_INFO "PDC console driver not registered anymore, not creating %s\n", pdc_cons.name);
		return -ENODEV;
	}

	printk(KERN_INFO "The PDC console driver is still registered, removing CON_BOOT flag\n");
	pdc_cons.flags &= ~CON_BOOT;

	drv = alloc_tty_driver(1);

	if (!drv)
		return -ENOMEM;

	drv->driver_name = "pdc_cons";
	drv->name = "ttyB";
	drv->major = MUX_MAJOR;
	drv->minor_start = 0;
	drv->type = TTY_DRIVER_TYPE_SYSTEM;
	drv->init_termios = tty_std_termios;
	drv->flags = TTY_DRIVER_REAL_RAW | TTY_DRIVER_RESET_TERMIOS;
	tty_set_operations(drv, &pdc_console_tty_ops);

	err = tty_register_driver(drv);
	if (err) {
		printk(KERN_ERR "Unable to register the PDC console TTY driver\n");
		return err;
	}

	pdc_console_tty_driver = drv;

	/* No need to initialize the pdc_console_timer if tty isn't allocated */
	init_timer(&pdc_console_timer);
	pdc_console_timer.function = pdc_console_poll;

	return 0;
}

module_init(pdc_console_tty_driver_init);

static struct tty_driver * pdc_console_device (struct console *c, int *index)
{
	*index = c->index;
	return pdc_console_tty_driver;
}
#else
#define pdc_console_device NULL
#endif

static struct console pdc_cons = {
	.name =		"ttyB",
	.write =	pdc_console_write,
	.device =	pdc_console_device,
	.setup =	pdc_console_setup,
	.flags =	CON_BOOT | CON_PRINTBUFFER,
	.index =	-1,
};

static int pdc_console_initialized;

static void pdc_console_init_force(void)
{
	if (pdc_console_initialized)
		return;
	++pdc_console_initialized;
	
	/* If the console is duplex then copy the COUT parameters to CIN. */
	if (PAGE0->mem_cons.cl_class == CL_DUPLEX)
		memcpy(&PAGE0->mem_kbd, &PAGE0->mem_cons, sizeof(PAGE0->mem_cons));

	/* register the pdc console */
	register_console(&pdc_cons);
}

void __init pdc_console_init(void)
{
#if defined(EARLY_BOOTUP_DEBUG) || defined(CONFIG_PDC_CONSOLE)
	pdc_console_init_force();
#endif
#ifdef EARLY_BOOTUP_DEBUG
	printk(KERN_INFO "Initialized PDC Console for debugging.\n");
#endif
}


/*
 * Used for emergencies. Currently only used if an HPMC occurs. If an
 * HPMC occurs, it is possible that the current console may not be
 * properly initialised after the PDC IO reset. This routine unregisters
 * all of the current consoles, reinitializes the pdc console and
 * registers it.
 */

void pdc_console_restart(void)
{
	struct console *console;

	if (pdc_console_initialized)
		return;

	/* If we've already seen the output, don't bother to print it again */
	if (console_drivers != NULL)
		pdc_cons.flags &= ~CON_PRINTBUFFER;

	while ((console = console_drivers) != NULL)
		unregister_console(console_drivers);

	/* force registering the pdc console */
	pdc_console_init_force();
}<|MERGE_RESOLUTION|>--- conflicted
+++ resolved
@@ -92,11 +92,6 @@
 
 static struct timer_list pdc_console_timer;
 
-<<<<<<< HEAD
-extern struct console * console_drivers;
-
-=======
->>>>>>> 3cbea436
 static int pdc_console_tty_open(struct tty_struct *tty, struct file *filp)
 {
 
@@ -172,13 +167,6 @@
 	 * It is unregistered if the pdc console was not selected as the
 	 * primary console. */
 
-<<<<<<< HEAD
-	struct console *tmp = console_drivers;
-
-	for (tmp = console_drivers; tmp; tmp = tmp->next)
-		if (tmp == &pdc_cons)
-			break;
-=======
 	struct console *tmp;
 
 	acquire_console_sem();
@@ -186,7 +174,6 @@
 		if (tmp == &pdc_cons)
 			break;
 	release_console_sem();
->>>>>>> 3cbea436
 
 	if (!tmp) {
 		printk(KERN_INFO "PDC console driver not registered anymore, not creating %s\n", pdc_cons.name);
