--- conflicted
+++ resolved
@@ -834,11 +834,7 @@
 	flags = hard_local_irq_save();
 
 	if (unlikely(!is_reserved(peri, ident, 0))) {
-<<<<<<< HEAD
-		local_irq_restore_hw(flags);
-=======
-		hard_local_irq_restore(flags);
->>>>>>> 45f53cc9
+		hard_local_irq_restore(flags);
 		return;
 	}
 
@@ -982,22 +978,14 @@
 	}
 
 	if (unlikely(is_reserved(special_gpio, gpio, 1))) {
-<<<<<<< HEAD
-		local_irq_restore_hw(flags);
-=======
-		hard_local_irq_restore(flags);
->>>>>>> 45f53cc9
+		hard_local_irq_restore(flags);
 		printk(KERN_ERR "bfin-gpio: GPIO %d is already reserved by %s !\n",
 		       gpio, get_label(gpio));
 
 		return -EBUSY;
 	}
 	if (unlikely(is_reserved(peri, gpio, 1))) {
-<<<<<<< HEAD
-		local_irq_restore_hw(flags);
-=======
-		hard_local_irq_restore(flags);
->>>>>>> 45f53cc9
+		hard_local_irq_restore(flags);
 		printk(KERN_ERR
 		       "bfin-gpio: GPIO %d is already reserved as Peripheral by %s !\n",
 		       gpio, get_label(gpio));
