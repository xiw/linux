/* MN10300 Cache flushing routines
 *
 * Copyright (C) 2007 Red Hat, Inc. All Rights Reserved.
 * Written by David Howells (dhowells@redhat.com)
 *
 * This program is free software; you can redistribute it and/or
 * modify it under the terms of the GNU General Public Licence
 * as published by the Free Software Foundation; either version
 * 2 of the Licence, or (at your option) any later version.
 */
#include <linux/module.h>
#include <linux/mm.h>
#include <linux/mman.h>
#include <linux/threads.h>
#include <asm/page.h>
#include <asm/pgtable.h>
#include <asm/processor.h>
#include <asm/cacheflush.h>
#include <asm/io.h>
#include <asm/uaccess.h>
#include <asm/smp.h>
#include "cache-smp.h"

EXPORT_SYMBOL(mn10300_icache_inv);
EXPORT_SYMBOL(mn10300_icache_inv_range);
EXPORT_SYMBOL(mn10300_icache_inv_range2);
EXPORT_SYMBOL(mn10300_icache_inv_page);
EXPORT_SYMBOL(mn10300_dcache_inv);
EXPORT_SYMBOL(mn10300_dcache_inv_range);
EXPORT_SYMBOL(mn10300_dcache_inv_range2);
EXPORT_SYMBOL(mn10300_dcache_inv_page);

#ifdef CONFIG_MN10300_CACHE_WBACK
EXPORT_SYMBOL(mn10300_dcache_flush);
EXPORT_SYMBOL(mn10300_dcache_flush_inv);
EXPORT_SYMBOL(mn10300_dcache_flush_inv_range);
EXPORT_SYMBOL(mn10300_dcache_flush_inv_range2);
EXPORT_SYMBOL(mn10300_dcache_flush_inv_page);
EXPORT_SYMBOL(mn10300_dcache_flush_range);
EXPORT_SYMBOL(mn10300_dcache_flush_range2);
EXPORT_SYMBOL(mn10300_dcache_flush_page);
#endif

/*
<<<<<<< HEAD
 * write a page back from the dcache and invalidate the icache so that we can
 * run code from it that we've just written into it
 */
void flush_icache_page(struct vm_area_struct *vma, struct page *page)
{
	mn10300_dcache_flush_page(page_to_phys(page));
	mn10300_icache_inv();
}
EXPORT_SYMBOL(flush_icache_page);

/*
 * write some code we've just written back from the dcache and invalidate the
 * icache so that we can run that code
 */
void flush_icache_range(unsigned long start, unsigned long end)
{
#ifdef CONFIG_MN10300_CACHE_WBACK
	unsigned long addr, size, base, off;
	struct page *page;
	pgd_t *pgd;
	pud_t *pud;
	pmd_t *pmd;
	pte_t *ppte, pte;

	if (end > 0x80000000UL) {
		/* addresses above 0xa0000000 do not go through the cache */
		if (end > 0xa0000000UL) {
			end = 0xa0000000UL;
			if (start >= end)
				return;
		}

		/* kernel addresses between 0x80000000 and 0x9fffffff do not
		 * require page tables, so we just map such addresses directly */
		base = (start >= 0x80000000UL) ? start : 0x80000000UL;
		mn10300_dcache_flush_range(base, end);
		if (base == start)
			goto invalidate;
		end = base;
	}

	for (; start < end; start += size) {
		/* work out how much of the page to flush */
		off = start & (PAGE_SIZE - 1);

		size = end - start;
		if (size > PAGE_SIZE - off)
			size = PAGE_SIZE - off;

		/* get the physical address the page is mapped to from the page
		 * tables */
		pgd = pgd_offset(current->mm, start);
		if (!pgd || !pgd_val(*pgd))
			continue;

		pud = pud_offset(pgd, start);
		if (!pud || !pud_val(*pud))
			continue;

		pmd = pmd_offset(pud, start);
		if (!pmd || !pmd_val(*pmd))
			continue;

		ppte = pte_offset_map(pmd, start);
		if (!ppte)
			continue;
		pte = *ppte;
		pte_unmap(ppte);

		if (pte_none(pte))
			continue;

		page = pte_page(pte);
		if (!page)
			continue;

		addr = page_to_phys(page);

		/* flush the dcache and invalidate the icache coverage on that
		 * region */
		mn10300_dcache_flush_range2(addr + off, size);
	}
#endif

invalidate:
	mn10300_icache_inv();
}
EXPORT_SYMBOL(flush_icache_range);

/*
=======
>>>>>>> 45f53cc9
 * allow userspace to flush the instruction cache
 */
asmlinkage long sys_cacheflush(unsigned long start, unsigned long end)
{
	if (end < start)
		return -EINVAL;

	flush_icache_range(start, end);
	return 0;
}<|MERGE_RESOLUTION|>--- conflicted
+++ resolved
@@ -42,99 +42,6 @@
 #endif
 
 /*
-<<<<<<< HEAD
- * write a page back from the dcache and invalidate the icache so that we can
- * run code from it that we've just written into it
- */
-void flush_icache_page(struct vm_area_struct *vma, struct page *page)
-{
-	mn10300_dcache_flush_page(page_to_phys(page));
-	mn10300_icache_inv();
-}
-EXPORT_SYMBOL(flush_icache_page);
-
-/*
- * write some code we've just written back from the dcache and invalidate the
- * icache so that we can run that code
- */
-void flush_icache_range(unsigned long start, unsigned long end)
-{
-#ifdef CONFIG_MN10300_CACHE_WBACK
-	unsigned long addr, size, base, off;
-	struct page *page;
-	pgd_t *pgd;
-	pud_t *pud;
-	pmd_t *pmd;
-	pte_t *ppte, pte;
-
-	if (end > 0x80000000UL) {
-		/* addresses above 0xa0000000 do not go through the cache */
-		if (end > 0xa0000000UL) {
-			end = 0xa0000000UL;
-			if (start >= end)
-				return;
-		}
-
-		/* kernel addresses between 0x80000000 and 0x9fffffff do not
-		 * require page tables, so we just map such addresses directly */
-		base = (start >= 0x80000000UL) ? start : 0x80000000UL;
-		mn10300_dcache_flush_range(base, end);
-		if (base == start)
-			goto invalidate;
-		end = base;
-	}
-
-	for (; start < end; start += size) {
-		/* work out how much of the page to flush */
-		off = start & (PAGE_SIZE - 1);
-
-		size = end - start;
-		if (size > PAGE_SIZE - off)
-			size = PAGE_SIZE - off;
-
-		/* get the physical address the page is mapped to from the page
-		 * tables */
-		pgd = pgd_offset(current->mm, start);
-		if (!pgd || !pgd_val(*pgd))
-			continue;
-
-		pud = pud_offset(pgd, start);
-		if (!pud || !pud_val(*pud))
-			continue;
-
-		pmd = pmd_offset(pud, start);
-		if (!pmd || !pmd_val(*pmd))
-			continue;
-
-		ppte = pte_offset_map(pmd, start);
-		if (!ppte)
-			continue;
-		pte = *ppte;
-		pte_unmap(ppte);
-
-		if (pte_none(pte))
-			continue;
-
-		page = pte_page(pte);
-		if (!page)
-			continue;
-
-		addr = page_to_phys(page);
-
-		/* flush the dcache and invalidate the icache coverage on that
-		 * region */
-		mn10300_dcache_flush_range2(addr + off, size);
-	}
-#endif
-
-invalidate:
-	mn10300_icache_inv();
-}
-EXPORT_SYMBOL(flush_icache_range);
-
-/*
-=======
->>>>>>> 45f53cc9
  * allow userspace to flush the instruction cache
  */
 asmlinkage long sys_cacheflush(unsigned long start, unsigned long end)
