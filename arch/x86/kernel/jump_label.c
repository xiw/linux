--- conflicted
+++ resolved
@@ -50,11 +50,7 @@
 	put_online_cpus();
 }
 
-<<<<<<< HEAD
-void arch_jump_label_transform_static(struct jump_entry *entry,
-=======
 __init_or_module void arch_jump_label_transform_static(struct jump_entry *entry,
->>>>>>> dcd6c922
 				      enum jump_label_type type)
 {
 	__jump_label_transform(entry, type, text_poke_early);
