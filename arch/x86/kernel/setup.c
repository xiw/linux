--- conflicted
+++ resolved
@@ -721,9 +721,6 @@
 	 */
 	olpc_ofw_detect();
 
-	/* OFW also may relocate the fixmap */
-	olpc_ofw_detect();
-
 	early_trap_init();
 	early_cpu_init();
 	early_ioremap_init();
@@ -1001,16 +998,12 @@
 	paging_init();
 	x86_init.paging.pagetable_setup_done(swapper_pg_dir);
 
-<<<<<<< HEAD
-	setup_trampoline_page_table();
-=======
 #ifdef CONFIG_X86_32
 	/* sync back kernel address range */
 	clone_pgd_range(initial_page_table + KERNEL_PGD_BOUNDARY,
 			swapper_pg_dir     + KERNEL_PGD_BOUNDARY,
 			KERNEL_PGD_PTRS);
 #endif
->>>>>>> 45f53cc9
 
 	tboot_probe();
 
