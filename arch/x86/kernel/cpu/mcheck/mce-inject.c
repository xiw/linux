/*
 * Machine check injection support.
 * Copyright 2008 Intel Corporation.
 *
 * This program is free software; you can redistribute it and/or
 * modify it under the terms of the GNU General Public License
 * as published by the Free Software Foundation; version 2
 * of the License.
 *
 * Authors:
 * Andi Kleen
 * Ying Huang
 */
#include <linux/uaccess.h>
#include <linux/module.h>
#include <linux/timer.h>
#include <linux/kernel.h>
#include <linux/string.h>
#include <linux/fs.h>
#include <linux/preempt.h>
#include <linux/smp.h>
#include <linux/notifier.h>
#include <linux/kdebug.h>
#include <linux/cpu.h>
#include <linux/sched.h>
#include <linux/gfp.h>
#include <asm/mce.h>
#include <asm/apic.h>
#include <asm/nmi.h>

/* Update fake mce registers on current CPU. */
static void inject_mce(struct mce *m)
{
	struct mce *i = &per_cpu(injectm, m->extcpu);

	/* Make sure no one reads partially written injectm */
	i->finished = 0;
	mb();
	m->finished = 0;
	/* First set the fields after finished */
	i->extcpu = m->extcpu;
	mb();
	/* Now write record in order, finished last (except above) */
	memcpy(i, m, sizeof(struct mce));
	/* Finally activate it */
	mb();
	i->finished = 1;
}

static void raise_poll(struct mce *m)
{
	unsigned long flags;
	mce_banks_t b;

	memset(&b, 0xff, sizeof(mce_banks_t));
	local_irq_save(flags);
	machine_check_poll(0, &b);
	local_irq_restore(flags);
	m->finished = 0;
}

static void raise_exception(struct mce *m, struct pt_regs *pregs)
{
	struct pt_regs regs;
	unsigned long flags;

	if (!pregs) {
		memset(&regs, 0, sizeof(struct pt_regs));
		regs.ip = m->ip;
		regs.cs = m->cs;
		pregs = &regs;
	}
	/* in mcheck exeception handler, irq will be disabled */
	local_irq_save(flags);
	do_machine_check(pregs, 0);
	local_irq_restore(flags);
	m->finished = 0;
}

static cpumask_var_t mce_inject_cpumask;

static int mce_raise_notify(unsigned int cmd, struct pt_regs *regs)
{
	int cpu = smp_processor_id();
	struct mce *m = &__get_cpu_var(injectm);
	if (!cpumask_test_cpu(cpu, mce_inject_cpumask))
		return NMI_DONE;
	cpumask_clear_cpu(cpu, mce_inject_cpumask);
	if (m->inject_flags & MCJ_EXCEPTION)
		raise_exception(m, regs);
	else if (m->status)
		raise_poll(m);
	return NMI_HANDLED;
}

<<<<<<< HEAD
=======
static void mce_irq_ipi(void *info)
{
	int cpu = smp_processor_id();
	struct mce *m = &__get_cpu_var(injectm);

	if (cpumask_test_cpu(cpu, mce_inject_cpumask) &&
			m->inject_flags & MCJ_EXCEPTION) {
		cpumask_clear_cpu(cpu, mce_inject_cpumask);
		raise_exception(m, NULL);
	}
}

>>>>>>> dcd6c922
/* Inject mce on current CPU */
static int raise_local(void)
{
	struct mce *m = &__get_cpu_var(injectm);
	int context = MCJ_CTX(m->inject_flags);
	int ret = 0;
	int cpu = m->extcpu;

	if (m->inject_flags & MCJ_EXCEPTION) {
		printk(KERN_INFO "Triggering MCE exception on CPU %d\n", cpu);
		switch (context) {
		case MCJ_CTX_IRQ:
			/*
			 * Could do more to fake interrupts like
			 * calling irq_enter, but the necessary
			 * machinery isn't exported currently.
			 */
			/*FALL THROUGH*/
		case MCJ_CTX_PROCESS:
			raise_exception(m, NULL);
			break;
		default:
			printk(KERN_INFO "Invalid MCE context\n");
			ret = -EINVAL;
		}
		printk(KERN_INFO "MCE exception done on CPU %d\n", cpu);
	} else if (m->status) {
		printk(KERN_INFO "Starting machine check poll CPU %d\n", cpu);
		raise_poll(m);
		mce_notify_irq();
		printk(KERN_INFO "Machine check poll done on CPU %d\n", cpu);
	} else
		m->finished = 0;

	return ret;
}

static void raise_mce(struct mce *m)
{
	int context = MCJ_CTX(m->inject_flags);

	inject_mce(m);

	if (context == MCJ_CTX_RANDOM)
		return;

#ifdef CONFIG_X86_LOCAL_APIC
	if (m->inject_flags & (MCJ_IRQ_BRAODCAST | MCJ_NMI_BROADCAST)) {
		unsigned long start;
		int cpu;

		get_online_cpus();
		cpumask_copy(mce_inject_cpumask, cpu_online_mask);
		cpumask_clear_cpu(get_cpu(), mce_inject_cpumask);
		for_each_online_cpu(cpu) {
			struct mce *mcpu = &per_cpu(injectm, cpu);
			if (!mcpu->finished ||
			    MCJ_CTX(mcpu->inject_flags) != MCJ_CTX_RANDOM)
				cpumask_clear_cpu(cpu, mce_inject_cpumask);
		}
		if (!cpumask_empty(mce_inject_cpumask)) {
			if (m->inject_flags & MCJ_IRQ_BRAODCAST) {
				/*
				 * don't wait because mce_irq_ipi is necessary
				 * to be sync with following raise_local
				 */
				preempt_disable();
				smp_call_function_many(mce_inject_cpumask,
					mce_irq_ipi, NULL, 0);
				preempt_enable();
			} else if (m->inject_flags & MCJ_NMI_BROADCAST)
				apic->send_IPI_mask(mce_inject_cpumask,
						NMI_VECTOR);
		}
		start = jiffies;
		while (!cpumask_empty(mce_inject_cpumask)) {
			if (!time_before(jiffies, start + 2*HZ)) {
				printk(KERN_ERR
				"Timeout waiting for mce inject %lx\n",
					*cpumask_bits(mce_inject_cpumask));
				break;
			}
			cpu_relax();
		}
		raise_local();
		put_cpu();
		put_online_cpus();
	} else
#endif
		raise_local();
}

/* Error injection interface */
static ssize_t mce_write(struct file *filp, const char __user *ubuf,
			 size_t usize, loff_t *off)
{
	struct mce m;

	if (!capable(CAP_SYS_ADMIN))
		return -EPERM;
	/*
	 * There are some cases where real MSR reads could slip
	 * through.
	 */
	if (!boot_cpu_has(X86_FEATURE_MCE) || !boot_cpu_has(X86_FEATURE_MCA))
		return -EIO;

	if ((unsigned long)usize > sizeof(struct mce))
		usize = sizeof(struct mce);
	if (copy_from_user(&m, ubuf, usize))
		return -EFAULT;

	if (m.extcpu >= num_possible_cpus() || !cpu_online(m.extcpu))
		return -EINVAL;

	/*
	 * Need to give user space some time to set everything up,
	 * so do it a jiffie or two later everywhere.
	 */
	schedule_timeout(2);
	raise_mce(&m);
	return usize;
}

static int inject_init(void)
{
	if (!alloc_cpumask_var(&mce_inject_cpumask, GFP_KERNEL))
		return -ENOMEM;
	printk(KERN_INFO "Machine check injector initialized\n");
<<<<<<< HEAD
	mce_chrdev_ops.write = mce_write;
=======
	register_mce_write_callback(mce_write);
>>>>>>> dcd6c922
	register_nmi_handler(NMI_LOCAL, mce_raise_notify, 0,
				"mce_notify");
	return 0;
}

module_init(inject_init);
/*
 * Cannot tolerate unloading currently because we cannot
 * guarantee all openers of mce_chrdev will get a reference to us.
 */
MODULE_LICENSE("GPL");<|MERGE_RESOLUTION|>--- conflicted
+++ resolved
@@ -93,8 +93,6 @@
 	return NMI_HANDLED;
 }
 
-<<<<<<< HEAD
-=======
 static void mce_irq_ipi(void *info)
 {
 	int cpu = smp_processor_id();
@@ -107,7 +105,6 @@
 	}
 }
 
->>>>>>> dcd6c922
 /* Inject mce on current CPU */
 static int raise_local(void)
 {
@@ -237,11 +234,7 @@
 	if (!alloc_cpumask_var(&mce_inject_cpumask, GFP_KERNEL))
 		return -ENOMEM;
 	printk(KERN_INFO "Machine check injector initialized\n");
-<<<<<<< HEAD
-	mce_chrdev_ops.write = mce_write;
-=======
 	register_mce_write_callback(mce_write);
->>>>>>> dcd6c922
 	register_nmi_handler(NMI_LOCAL, mce_raise_notify, 0,
 				"mce_notify");
 	return 0;
