--- conflicted
+++ resolved
@@ -659,11 +659,7 @@
 
 	local_irq_save(flags);
 
-<<<<<<< HEAD
-	__get_cpu_var(cyc2ns_offset) = 0;
-=======
 	__this_cpu_write(cyc2ns_offset, 0);
->>>>>>> 3cbea436
 	offset = cyc2ns_suspend - sched_clock();
 
 	for_each_possible_cpu(cpu)
@@ -969,12 +965,9 @@
 
 static int __init init_tsc_clocksource(void)
 {
-<<<<<<< HEAD
-=======
 	if (!cpu_has_tsc || tsc_disabled > 0 || !tsc_khz)
 		return 0;
 
->>>>>>> 3cbea436
 	if (tsc_clocksource_reliable)
 		clocksource_tsc.flags &= ~CLOCK_SOURCE_MUST_VERIFY;
 	/* lower the rating if we already know its unstable: */
@@ -982,10 +975,6 @@
 		clocksource_tsc.rating = 0;
 		clocksource_tsc.flags &= ~CLOCK_SOURCE_IS_CONTINUOUS;
 	}
-<<<<<<< HEAD
-	clocksource_register_khz(&clocksource_tsc, tsc_khz);
-}
-=======
 	schedule_delayed_work(&tsc_irqwork, 0);
 	return 0;
 }
@@ -994,7 +983,6 @@
  * is fully initialized, which may occur at fs_initcall time.
  */
 device_initcall(init_tsc_clocksource);
->>>>>>> 3cbea436
 
 void __init tsc_init(void)
 {
