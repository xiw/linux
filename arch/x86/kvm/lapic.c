
/*
 * Local APIC virtualization
 *
 * Copyright (C) 2006 Qumranet, Inc.
 * Copyright (C) 2007 Novell
 * Copyright (C) 2007 Intel
<<<<<<< HEAD
 * Copyright 2009 Red Hat, Inc. and/or its affilates.
=======
 * Copyright 2009 Red Hat, Inc. and/or its affiliates.
>>>>>>> 45f53cc9
 *
 * Authors:
 *   Dor Laor <dor.laor@qumranet.com>
 *   Gregory Haskins <ghaskins@novell.com>
 *   Yaozu (Eddie) Dong <eddie.dong@intel.com>
 *
 * Based on Xen 3.1 code, Copyright (c) 2004, Intel Corporation.
 *
 * This work is licensed under the terms of the GNU GPL, version 2.  See
 * the COPYING file in the top-level directory.
 */

#include <linux/kvm_host.h>
#include <linux/kvm.h>
#include <linux/mm.h>
#include <linux/highmem.h>
#include <linux/smp.h>
#include <linux/hrtimer.h>
#include <linux/io.h>
#include <linux/module.h>
#include <linux/math64.h>
#include <linux/slab.h>
#include <asm/processor.h>
#include <asm/msr.h>
#include <asm/page.h>
#include <asm/current.h>
#include <asm/apicdef.h>
#include <asm/atomic.h>
#include "kvm_cache_regs.h"
#include "irq.h"
#include "trace.h"
#include "x86.h"

#ifndef CONFIG_X86_64
#define mod_64(x, y) ((x) - (y) * div64_u64(x, y))
#else
#define mod_64(x, y) ((x) % (y))
#endif

#define PRId64 "d"
#define PRIx64 "llx"
#define PRIu64 "u"
#define PRIo64 "o"

#define APIC_BUS_CYCLE_NS 1

/* #define apic_debug(fmt,arg...) printk(KERN_WARNING fmt,##arg) */
#define apic_debug(fmt, arg...)

#define APIC_LVT_NUM			6
/* 14 is the version for Xeon and Pentium 8.4.8*/
#define APIC_VERSION			(0x14UL | ((APIC_LVT_NUM - 1) << 16))
#define LAPIC_MMIO_LENGTH		(1 << 12)
/* followed define is not in apicdef.h */
#define APIC_SHORT_MASK			0xc0000
#define APIC_DEST_NOSHORT		0x0
#define APIC_DEST_MASK			0x800
#define MAX_APIC_VECTOR			256

#define VEC_POS(v) ((v) & (32 - 1))
#define REG_POS(v) (((v) >> 5) << 4)

static inline u32 apic_get_reg(struct kvm_lapic *apic, int reg_off)
{
	return *((u32 *) (apic->regs + reg_off));
}

static inline void apic_set_reg(struct kvm_lapic *apic, int reg_off, u32 val)
{
	*((u32 *) (apic->regs + reg_off)) = val;
}

static inline int apic_test_and_set_vector(int vec, void *bitmap)
{
	return test_and_set_bit(VEC_POS(vec), (bitmap) + REG_POS(vec));
}

static inline int apic_test_and_clear_vector(int vec, void *bitmap)
{
	return test_and_clear_bit(VEC_POS(vec), (bitmap) + REG_POS(vec));
}

static inline void apic_set_vector(int vec, void *bitmap)
{
	set_bit(VEC_POS(vec), (bitmap) + REG_POS(vec));
}

static inline void apic_clear_vector(int vec, void *bitmap)
{
	clear_bit(VEC_POS(vec), (bitmap) + REG_POS(vec));
}

static inline int apic_hw_enabled(struct kvm_lapic *apic)
{
	return (apic)->vcpu->arch.apic_base & MSR_IA32_APICBASE_ENABLE;
}

static inline int  apic_sw_enabled(struct kvm_lapic *apic)
{
	return apic_get_reg(apic, APIC_SPIV) & APIC_SPIV_APIC_ENABLED;
}

static inline int apic_enabled(struct kvm_lapic *apic)
{
	return apic_sw_enabled(apic) &&	apic_hw_enabled(apic);
}

#define LVT_MASK	\
	(APIC_LVT_MASKED | APIC_SEND_PENDING | APIC_VECTOR_MASK)

#define LINT_MASK	\
	(LVT_MASK | APIC_MODE_MASK | APIC_INPUT_POLARITY | \
	 APIC_LVT_REMOTE_IRR | APIC_LVT_LEVEL_TRIGGER)

static inline int kvm_apic_id(struct kvm_lapic *apic)
{
	return (apic_get_reg(apic, APIC_ID) >> 24) & 0xff;
}

static inline int apic_lvt_enabled(struct kvm_lapic *apic, int lvt_type)
{
	return !(apic_get_reg(apic, lvt_type) & APIC_LVT_MASKED);
}

static inline int apic_lvt_vector(struct kvm_lapic *apic, int lvt_type)
{
	return apic_get_reg(apic, lvt_type) & APIC_VECTOR_MASK;
}

static inline int apic_lvtt_period(struct kvm_lapic *apic)
{
	return apic_get_reg(apic, APIC_LVTT) & APIC_LVT_TIMER_PERIODIC;
}

static inline int apic_lvt_nmi_mode(u32 lvt_val)
{
	return (lvt_val & (APIC_MODE_MASK | APIC_LVT_MASKED)) == APIC_DM_NMI;
}

void kvm_apic_set_version(struct kvm_vcpu *vcpu)
{
	struct kvm_lapic *apic = vcpu->arch.apic;
	struct kvm_cpuid_entry2 *feat;
	u32 v = APIC_VERSION;

	if (!irqchip_in_kernel(vcpu->kvm))
		return;

	feat = kvm_find_cpuid_entry(apic->vcpu, 0x1, 0);
	if (feat && (feat->ecx & (1 << (X86_FEATURE_X2APIC & 31))))
		v |= APIC_LVR_DIRECTED_EOI;
	apic_set_reg(apic, APIC_LVR, v);
}

static inline int apic_x2apic_mode(struct kvm_lapic *apic)
{
	return apic->vcpu->arch.apic_base & X2APIC_ENABLE;
}

static unsigned int apic_lvt_mask[APIC_LVT_NUM] = {
	LVT_MASK | APIC_LVT_TIMER_PERIODIC,	/* LVTT */
	LVT_MASK | APIC_MODE_MASK,	/* LVTTHMR */
	LVT_MASK | APIC_MODE_MASK,	/* LVTPC */
	LINT_MASK, LINT_MASK,	/* LVT0-1 */
	LVT_MASK		/* LVTERR */
};

static int find_highest_vector(void *bitmap)
{
	u32 *word = bitmap;
	int word_offset = MAX_APIC_VECTOR >> 5;

	while ((word_offset != 0) && (word[(--word_offset) << 2] == 0))
		continue;

	if (likely(!word_offset && !word[0]))
		return -1;
	else
		return fls(word[word_offset << 2]) - 1 + (word_offset << 5);
}

static inline int apic_test_and_set_irr(int vec, struct kvm_lapic *apic)
{
	apic->irr_pending = true;
	return apic_test_and_set_vector(vec, apic->regs + APIC_IRR);
}

static inline int apic_search_irr(struct kvm_lapic *apic)
{
	return find_highest_vector(apic->regs + APIC_IRR);
}

static inline int apic_find_highest_irr(struct kvm_lapic *apic)
{
	int result;

	if (!apic->irr_pending)
		return -1;

	result = apic_search_irr(apic);
	ASSERT(result == -1 || result >= 16);

	return result;
}

static inline void apic_clear_irr(int vec, struct kvm_lapic *apic)
{
	apic->irr_pending = false;
	apic_clear_vector(vec, apic->regs + APIC_IRR);
	if (apic_search_irr(apic) != -1)
		apic->irr_pending = true;
}

int kvm_lapic_find_highest_irr(struct kvm_vcpu *vcpu)
{
	struct kvm_lapic *apic = vcpu->arch.apic;
	int highest_irr;

	/* This may race with setting of irr in __apic_accept_irq() and
	 * value returned may be wrong, but kvm_vcpu_kick() in __apic_accept_irq
	 * will cause vmexit immediately and the value will be recalculated
	 * on the next vmentry.
	 */
	if (!apic)
		return 0;
	highest_irr = apic_find_highest_irr(apic);

	return highest_irr;
}

static int __apic_accept_irq(struct kvm_lapic *apic, int delivery_mode,
			     int vector, int level, int trig_mode);

int kvm_apic_set_irq(struct kvm_vcpu *vcpu, struct kvm_lapic_irq *irq)
{
	struct kvm_lapic *apic = vcpu->arch.apic;

	return __apic_accept_irq(apic, irq->delivery_mode, irq->vector,
			irq->level, irq->trig_mode);
}

static inline int apic_find_highest_isr(struct kvm_lapic *apic)
{
	int result;

	result = find_highest_vector(apic->regs + APIC_ISR);
	ASSERT(result == -1 || result >= 16);

	return result;
}

static void apic_update_ppr(struct kvm_lapic *apic)
{
	u32 tpr, isrv, ppr, old_ppr;
	int isr;

	old_ppr = apic_get_reg(apic, APIC_PROCPRI);
	tpr = apic_get_reg(apic, APIC_TASKPRI);
	isr = apic_find_highest_isr(apic);
	isrv = (isr != -1) ? isr : 0;

	if ((tpr & 0xf0) >= (isrv & 0xf0))
		ppr = tpr & 0xff;
	else
		ppr = isrv & 0xf0;

	apic_debug("vlapic %p, ppr 0x%x, isr 0x%x, isrv 0x%x",
		   apic, ppr, isr, isrv);

	if (old_ppr != ppr) {
		apic_set_reg(apic, APIC_PROCPRI, ppr);
		kvm_make_request(KVM_REQ_EVENT, apic->vcpu);
	}
}

static void apic_set_tpr(struct kvm_lapic *apic, u32 tpr)
{
	apic_set_reg(apic, APIC_TASKPRI, tpr);
	apic_update_ppr(apic);
}

int kvm_apic_match_physical_addr(struct kvm_lapic *apic, u16 dest)
{
	return dest == 0xff || kvm_apic_id(apic) == dest;
}

int kvm_apic_match_logical_addr(struct kvm_lapic *apic, u8 mda)
{
	int result = 0;
	u32 logical_id;

	if (apic_x2apic_mode(apic)) {
		logical_id = apic_get_reg(apic, APIC_LDR);
		return logical_id & mda;
	}

	logical_id = GET_APIC_LOGICAL_ID(apic_get_reg(apic, APIC_LDR));

	switch (apic_get_reg(apic, APIC_DFR)) {
	case APIC_DFR_FLAT:
		if (logical_id & mda)
			result = 1;
		break;
	case APIC_DFR_CLUSTER:
		if (((logical_id >> 4) == (mda >> 0x4))
		    && (logical_id & mda & 0xf))
			result = 1;
		break;
	default:
		printk(KERN_WARNING "Bad DFR vcpu %d: %08x\n",
		       apic->vcpu->vcpu_id, apic_get_reg(apic, APIC_DFR));
		break;
	}

	return result;
}

int kvm_apic_match_dest(struct kvm_vcpu *vcpu, struct kvm_lapic *source,
			   int short_hand, int dest, int dest_mode)
{
	int result = 0;
	struct kvm_lapic *target = vcpu->arch.apic;

	apic_debug("target %p, source %p, dest 0x%x, "
		   "dest_mode 0x%x, short_hand 0x%x\n",
		   target, source, dest, dest_mode, short_hand);

	ASSERT(target);
	switch (short_hand) {
	case APIC_DEST_NOSHORT:
		if (dest_mode == 0)
			/* Physical mode. */
			result = kvm_apic_match_physical_addr(target, dest);
		else
			/* Logical mode. */
			result = kvm_apic_match_logical_addr(target, dest);
		break;
	case APIC_DEST_SELF:
		result = (target == source);
		break;
	case APIC_DEST_ALLINC:
		result = 1;
		break;
	case APIC_DEST_ALLBUT:
		result = (target != source);
		break;
	default:
		printk(KERN_WARNING "Bad dest shorthand value %x\n",
		       short_hand);
		break;
	}

	return result;
}

/*
 * Add a pending IRQ into lapic.
 * Return 1 if successfully added and 0 if discarded.
 */
static int __apic_accept_irq(struct kvm_lapic *apic, int delivery_mode,
			     int vector, int level, int trig_mode)
{
	int result = 0;
	struct kvm_vcpu *vcpu = apic->vcpu;

	switch (delivery_mode) {
	case APIC_DM_LOWEST:
		vcpu->arch.apic_arb_prio++;
	case APIC_DM_FIXED:
		/* FIXME add logic for vcpu on reset */
		if (unlikely(!apic_enabled(apic)))
			break;

		if (trig_mode) {
			apic_debug("level trig mode for vector %d", vector);
			apic_set_vector(vector, apic->regs + APIC_TMR);
		} else
			apic_clear_vector(vector, apic->regs + APIC_TMR);

		result = !apic_test_and_set_irr(vector, apic);
		trace_kvm_apic_accept_irq(vcpu->vcpu_id, delivery_mode,
					  trig_mode, vector, !result);
		if (!result) {
			if (trig_mode)
				apic_debug("level trig mode repeatedly for "
						"vector %d", vector);
			break;
		}

		kvm_make_request(KVM_REQ_EVENT, vcpu);
		kvm_vcpu_kick(vcpu);
		break;

	case APIC_DM_REMRD:
		printk(KERN_DEBUG "Ignoring delivery mode 3\n");
		break;

	case APIC_DM_SMI:
		printk(KERN_DEBUG "Ignoring guest SMI\n");
		break;

	case APIC_DM_NMI:
		result = 1;
		kvm_inject_nmi(vcpu);
		kvm_vcpu_kick(vcpu);
		break;

	case APIC_DM_INIT:
		if (level) {
			result = 1;
			if (vcpu->arch.mp_state == KVM_MP_STATE_RUNNABLE)
				printk(KERN_DEBUG
				       "INIT on a runnable vcpu %d\n",
				       vcpu->vcpu_id);
			vcpu->arch.mp_state = KVM_MP_STATE_INIT_RECEIVED;
			kvm_make_request(KVM_REQ_EVENT, vcpu);
			kvm_vcpu_kick(vcpu);
		} else {
			apic_debug("Ignoring de-assert INIT to vcpu %d\n",
				   vcpu->vcpu_id);
		}
		break;

	case APIC_DM_STARTUP:
		apic_debug("SIPI to vcpu %d vector 0x%02x\n",
			   vcpu->vcpu_id, vector);
		if (vcpu->arch.mp_state == KVM_MP_STATE_INIT_RECEIVED) {
			result = 1;
			vcpu->arch.sipi_vector = vector;
			vcpu->arch.mp_state = KVM_MP_STATE_SIPI_RECEIVED;
			kvm_make_request(KVM_REQ_EVENT, vcpu);
			kvm_vcpu_kick(vcpu);
		}
		break;

	case APIC_DM_EXTINT:
		/*
		 * Should only be called by kvm_apic_local_deliver() with LVT0,
		 * before NMI watchdog was enabled. Already handled by
		 * kvm_apic_accept_pic_intr().
		 */
		break;

	default:
		printk(KERN_ERR "TODO: unsupported delivery mode %x\n",
		       delivery_mode);
		break;
	}
	return result;
}

int kvm_apic_compare_prio(struct kvm_vcpu *vcpu1, struct kvm_vcpu *vcpu2)
{
	return vcpu1->arch.apic_arb_prio - vcpu2->arch.apic_arb_prio;
}

static void apic_set_eoi(struct kvm_lapic *apic)
{
	int vector = apic_find_highest_isr(apic);
	int trigger_mode;
	/*
	 * Not every write EOI will has corresponding ISR,
	 * one example is when Kernel check timer on setup_IO_APIC
	 */
	if (vector == -1)
		return;

	apic_clear_vector(vector, apic->regs + APIC_ISR);
	apic_update_ppr(apic);

	if (apic_test_and_clear_vector(vector, apic->regs + APIC_TMR))
		trigger_mode = IOAPIC_LEVEL_TRIG;
	else
		trigger_mode = IOAPIC_EDGE_TRIG;
	if (!(apic_get_reg(apic, APIC_SPIV) & APIC_SPIV_DIRECTED_EOI))
		kvm_ioapic_update_eoi(apic->vcpu->kvm, vector, trigger_mode);
	kvm_make_request(KVM_REQ_EVENT, apic->vcpu);
}

static void apic_send_ipi(struct kvm_lapic *apic)
{
	u32 icr_low = apic_get_reg(apic, APIC_ICR);
	u32 icr_high = apic_get_reg(apic, APIC_ICR2);
	struct kvm_lapic_irq irq;

	irq.vector = icr_low & APIC_VECTOR_MASK;
	irq.delivery_mode = icr_low & APIC_MODE_MASK;
	irq.dest_mode = icr_low & APIC_DEST_MASK;
	irq.level = icr_low & APIC_INT_ASSERT;
	irq.trig_mode = icr_low & APIC_INT_LEVELTRIG;
	irq.shorthand = icr_low & APIC_SHORT_MASK;
	if (apic_x2apic_mode(apic))
		irq.dest_id = icr_high;
	else
		irq.dest_id = GET_APIC_DEST_FIELD(icr_high);

	trace_kvm_apic_ipi(icr_low, irq.dest_id);

	apic_debug("icr_high 0x%x, icr_low 0x%x, "
		   "short_hand 0x%x, dest 0x%x, trig_mode 0x%x, level 0x%x, "
		   "dest_mode 0x%x, delivery_mode 0x%x, vector 0x%x\n",
		   icr_high, icr_low, irq.shorthand, irq.dest_id,
		   irq.trig_mode, irq.level, irq.dest_mode, irq.delivery_mode,
		   irq.vector);

	kvm_irq_delivery_to_apic(apic->vcpu->kvm, apic, &irq);
}

static u32 apic_get_tmcct(struct kvm_lapic *apic)
{
	ktime_t remaining;
	s64 ns;
	u32 tmcct;

	ASSERT(apic != NULL);

	/* if initial count is 0, current count should also be 0 */
	if (apic_get_reg(apic, APIC_TMICT) == 0)
		return 0;

	remaining = hrtimer_get_remaining(&apic->lapic_timer.timer);
	if (ktime_to_ns(remaining) < 0)
		remaining = ktime_set(0, 0);

	ns = mod_64(ktime_to_ns(remaining), apic->lapic_timer.period);
	tmcct = div64_u64(ns,
			 (APIC_BUS_CYCLE_NS * apic->divide_count));

	return tmcct;
}

static void __report_tpr_access(struct kvm_lapic *apic, bool write)
{
	struct kvm_vcpu *vcpu = apic->vcpu;
	struct kvm_run *run = vcpu->run;

	kvm_make_request(KVM_REQ_REPORT_TPR_ACCESS, vcpu);
	run->tpr_access.rip = kvm_rip_read(vcpu);
	run->tpr_access.is_write = write;
}

static inline void report_tpr_access(struct kvm_lapic *apic, bool write)
{
	if (apic->vcpu->arch.tpr_access_reporting)
		__report_tpr_access(apic, write);
}

static u32 __apic_read(struct kvm_lapic *apic, unsigned int offset)
{
	u32 val = 0;

	if (offset >= LAPIC_MMIO_LENGTH)
		return 0;

	switch (offset) {
	case APIC_ID:
		if (apic_x2apic_mode(apic))
			val = kvm_apic_id(apic);
		else
			val = kvm_apic_id(apic) << 24;
		break;
	case APIC_ARBPRI:
		printk(KERN_WARNING "Access APIC ARBPRI register "
		       "which is for P6\n");
		break;

	case APIC_TMCCT:	/* Timer CCR */
		val = apic_get_tmcct(apic);
		break;

	case APIC_TASKPRI:
		report_tpr_access(apic, false);
		/* fall thru */
	default:
		apic_update_ppr(apic);
		val = apic_get_reg(apic, offset);
		break;
	}

	return val;
}

static inline struct kvm_lapic *to_lapic(struct kvm_io_device *dev)
{
	return container_of(dev, struct kvm_lapic, dev);
}

static int apic_reg_read(struct kvm_lapic *apic, u32 offset, int len,
		void *data)
{
	unsigned char alignment = offset & 0xf;
	u32 result;
	/* this bitmask has a bit cleared for each reserver register */
	static const u64 rmask = 0x43ff01ffffffe70cULL;

	if ((alignment + len) > 4) {
		apic_debug("KVM_APIC_READ: alignment error %x %d\n",
			   offset, len);
		return 1;
	}

	if (offset > 0x3f0 || !(rmask & (1ULL << (offset >> 4)))) {
		apic_debug("KVM_APIC_READ: read reserved register %x\n",
			   offset);
		return 1;
	}

	result = __apic_read(apic, offset & ~0xf);

	trace_kvm_apic_read(offset, result);

	switch (len) {
	case 1:
	case 2:
	case 4:
		memcpy(data, (char *)&result + alignment, len);
		break;
	default:
		printk(KERN_ERR "Local APIC read with len = %x, "
		       "should be 1,2, or 4 instead\n", len);
		break;
	}
	return 0;
}

static int apic_mmio_in_range(struct kvm_lapic *apic, gpa_t addr)
{
	return apic_hw_enabled(apic) &&
	    addr >= apic->base_address &&
	    addr < apic->base_address + LAPIC_MMIO_LENGTH;
}

static int apic_mmio_read(struct kvm_io_device *this,
			   gpa_t address, int len, void *data)
{
	struct kvm_lapic *apic = to_lapic(this);
	u32 offset = address - apic->base_address;

	if (!apic_mmio_in_range(apic, address))
		return -EOPNOTSUPP;

	apic_reg_read(apic, offset, len, data);

	return 0;
}

static void update_divide_count(struct kvm_lapic *apic)
{
	u32 tmp1, tmp2, tdcr;

	tdcr = apic_get_reg(apic, APIC_TDCR);
	tmp1 = tdcr & 0xf;
	tmp2 = ((tmp1 & 0x3) | ((tmp1 & 0x8) >> 1)) + 1;
	apic->divide_count = 0x1 << (tmp2 & 0x7);

	apic_debug("timer divide count is 0x%x\n",
				   apic->divide_count);
}

static void start_apic_timer(struct kvm_lapic *apic)
{
	ktime_t now = apic->lapic_timer.timer.base->get_time();

	apic->lapic_timer.period = (u64)apic_get_reg(apic, APIC_TMICT) *
		    APIC_BUS_CYCLE_NS * apic->divide_count;
	atomic_set(&apic->lapic_timer.pending, 0);

	if (!apic->lapic_timer.period)
		return;
	/*
	 * Do not allow the guest to program periodic timers with small
	 * interval, since the hrtimers are not throttled by the host
	 * scheduler.
	 */
	if (apic_lvtt_period(apic)) {
		if (apic->lapic_timer.period < NSEC_PER_MSEC/2)
			apic->lapic_timer.period = NSEC_PER_MSEC/2;
	}

	hrtimer_start(&apic->lapic_timer.timer,
		      ktime_add_ns(now, apic->lapic_timer.period),
		      HRTIMER_MODE_ABS);

	apic_debug("%s: bus cycle is %" PRId64 "ns, now 0x%016"
			   PRIx64 ", "
			   "timer initial count 0x%x, period %lldns, "
			   "expire @ 0x%016" PRIx64 ".\n", __func__,
			   APIC_BUS_CYCLE_NS, ktime_to_ns(now),
			   apic_get_reg(apic, APIC_TMICT),
			   apic->lapic_timer.period,
			   ktime_to_ns(ktime_add_ns(now,
					apic->lapic_timer.period)));
}

static void apic_manage_nmi_watchdog(struct kvm_lapic *apic, u32 lvt0_val)
{
	int nmi_wd_enabled = apic_lvt_nmi_mode(apic_get_reg(apic, APIC_LVT0));

	if (apic_lvt_nmi_mode(lvt0_val)) {
		if (!nmi_wd_enabled) {
			apic_debug("Receive NMI setting on APIC_LVT0 "
				   "for cpu %d\n", apic->vcpu->vcpu_id);
			apic->vcpu->kvm->arch.vapics_in_nmi_mode++;
		}
	} else if (nmi_wd_enabled)
		apic->vcpu->kvm->arch.vapics_in_nmi_mode--;
}

static int apic_reg_write(struct kvm_lapic *apic, u32 reg, u32 val)
{
	int ret = 0;

	trace_kvm_apic_write(reg, val);

	switch (reg) {
	case APIC_ID:		/* Local APIC ID */
		if (!apic_x2apic_mode(apic))
			apic_set_reg(apic, APIC_ID, val);
		else
			ret = 1;
		break;

	case APIC_TASKPRI:
		report_tpr_access(apic, true);
		apic_set_tpr(apic, val & 0xff);
		break;

	case APIC_EOI:
		apic_set_eoi(apic);
		break;

	case APIC_LDR:
		if (!apic_x2apic_mode(apic))
			apic_set_reg(apic, APIC_LDR, val & APIC_LDR_MASK);
		else
			ret = 1;
		break;

	case APIC_DFR:
		if (!apic_x2apic_mode(apic))
			apic_set_reg(apic, APIC_DFR, val | 0x0FFFFFFF);
		else
			ret = 1;
		break;

	case APIC_SPIV: {
		u32 mask = 0x3ff;
		if (apic_get_reg(apic, APIC_LVR) & APIC_LVR_DIRECTED_EOI)
			mask |= APIC_SPIV_DIRECTED_EOI;
		apic_set_reg(apic, APIC_SPIV, val & mask);
		if (!(val & APIC_SPIV_APIC_ENABLED)) {
			int i;
			u32 lvt_val;

			for (i = 0; i < APIC_LVT_NUM; i++) {
				lvt_val = apic_get_reg(apic,
						       APIC_LVTT + 0x10 * i);
				apic_set_reg(apic, APIC_LVTT + 0x10 * i,
					     lvt_val | APIC_LVT_MASKED);
			}
			atomic_set(&apic->lapic_timer.pending, 0);

		}
		break;
	}
	case APIC_ICR:
		/* No delay here, so we always clear the pending bit */
		apic_set_reg(apic, APIC_ICR, val & ~(1 << 12));
		apic_send_ipi(apic);
		break;

	case APIC_ICR2:
		if (!apic_x2apic_mode(apic))
			val &= 0xff000000;
		apic_set_reg(apic, APIC_ICR2, val);
		break;

	case APIC_LVT0:
		apic_manage_nmi_watchdog(apic, val);
	case APIC_LVTT:
	case APIC_LVTTHMR:
	case APIC_LVTPC:
	case APIC_LVT1:
	case APIC_LVTERR:
		/* TODO: Check vector */
		if (!apic_sw_enabled(apic))
			val |= APIC_LVT_MASKED;

		val &= apic_lvt_mask[(reg - APIC_LVTT) >> 4];
		apic_set_reg(apic, reg, val);

		break;

	case APIC_TMICT:
		hrtimer_cancel(&apic->lapic_timer.timer);
		apic_set_reg(apic, APIC_TMICT, val);
		start_apic_timer(apic);
		break;

	case APIC_TDCR:
		if (val & 4)
			printk(KERN_ERR "KVM_WRITE:TDCR %x\n", val);
		apic_set_reg(apic, APIC_TDCR, val);
		update_divide_count(apic);
		break;

	case APIC_ESR:
		if (apic_x2apic_mode(apic) && val != 0) {
			printk(KERN_ERR "KVM_WRITE:ESR not zero %x\n", val);
			ret = 1;
		}
		break;

	case APIC_SELF_IPI:
		if (apic_x2apic_mode(apic)) {
			apic_reg_write(apic, APIC_ICR, 0x40000 | (val & 0xff));
		} else
			ret = 1;
		break;
	default:
		ret = 1;
		break;
	}
	if (ret)
		apic_debug("Local APIC Write to read-only register %x\n", reg);
	return ret;
}

static int apic_mmio_write(struct kvm_io_device *this,
			    gpa_t address, int len, const void *data)
{
	struct kvm_lapic *apic = to_lapic(this);
	unsigned int offset = address - apic->base_address;
	u32 val;

	if (!apic_mmio_in_range(apic, address))
		return -EOPNOTSUPP;

	/*
	 * APIC register must be aligned on 128-bits boundary.
	 * 32/64/128 bits registers must be accessed thru 32 bits.
	 * Refer SDM 8.4.1
	 */
	if (len != 4 || (offset & 0xf)) {
		/* Don't shout loud, $infamous_os would cause only noise. */
		apic_debug("apic write: bad size=%d %lx\n", len, (long)address);
		return 0;
	}

	val = *(u32*)data;

	/* too common printing */
	if (offset != APIC_EOI)
		apic_debug("%s: offset 0x%x with length 0x%x, and value is "
			   "0x%x\n", __func__, offset, len, val);

	apic_reg_write(apic, offset & 0xff0, val);

	return 0;
}

void kvm_free_lapic(struct kvm_vcpu *vcpu)
{
	if (!vcpu->arch.apic)
		return;

	hrtimer_cancel(&vcpu->arch.apic->lapic_timer.timer);

	if (vcpu->arch.apic->regs_page)
		__free_page(vcpu->arch.apic->regs_page);

	kfree(vcpu->arch.apic);
}

/*
 *----------------------------------------------------------------------
 * LAPIC interface
 *----------------------------------------------------------------------
 */

void kvm_lapic_set_tpr(struct kvm_vcpu *vcpu, unsigned long cr8)
{
	struct kvm_lapic *apic = vcpu->arch.apic;

	if (!apic)
		return;
	apic_set_tpr(apic, ((cr8 & 0x0f) << 4)
		     | (apic_get_reg(apic, APIC_TASKPRI) & 4));
}

u64 kvm_lapic_get_cr8(struct kvm_vcpu *vcpu)
{
	struct kvm_lapic *apic = vcpu->arch.apic;
	u64 tpr;

	if (!apic)
		return 0;
	tpr = (u64) apic_get_reg(apic, APIC_TASKPRI);

	return (tpr & 0xf0) >> 4;
}

void kvm_lapic_set_base(struct kvm_vcpu *vcpu, u64 value)
{
	struct kvm_lapic *apic = vcpu->arch.apic;

	if (!apic) {
		value |= MSR_IA32_APICBASE_BSP;
		vcpu->arch.apic_base = value;
		return;
	}

	if (!kvm_vcpu_is_bsp(apic->vcpu))
		value &= ~MSR_IA32_APICBASE_BSP;

	vcpu->arch.apic_base = value;
	if (apic_x2apic_mode(apic)) {
		u32 id = kvm_apic_id(apic);
		u32 ldr = ((id & ~0xf) << 16) | (1 << (id & 0xf));
		apic_set_reg(apic, APIC_LDR, ldr);
	}
	apic->base_address = apic->vcpu->arch.apic_base &
			     MSR_IA32_APICBASE_BASE;

	/* with FSB delivery interrupt, we can restart APIC functionality */
	apic_debug("apic base msr is 0x%016" PRIx64 ", and base address is "
		   "0x%lx.\n", apic->vcpu->arch.apic_base, apic->base_address);

}

void kvm_lapic_reset(struct kvm_vcpu *vcpu)
{
	struct kvm_lapic *apic;
	int i;

	apic_debug("%s\n", __func__);

	ASSERT(vcpu);
	apic = vcpu->arch.apic;
	ASSERT(apic != NULL);

	/* Stop the timer in case it's a reset to an active apic */
	hrtimer_cancel(&apic->lapic_timer.timer);

	apic_set_reg(apic, APIC_ID, vcpu->vcpu_id << 24);
	kvm_apic_set_version(apic->vcpu);

	for (i = 0; i < APIC_LVT_NUM; i++)
		apic_set_reg(apic, APIC_LVTT + 0x10 * i, APIC_LVT_MASKED);
	apic_set_reg(apic, APIC_LVT0,
		     SET_APIC_DELIVERY_MODE(0, APIC_MODE_EXTINT));

	apic_set_reg(apic, APIC_DFR, 0xffffffffU);
	apic_set_reg(apic, APIC_SPIV, 0xff);
	apic_set_reg(apic, APIC_TASKPRI, 0);
	apic_set_reg(apic, APIC_LDR, 0);
	apic_set_reg(apic, APIC_ESR, 0);
	apic_set_reg(apic, APIC_ICR, 0);
	apic_set_reg(apic, APIC_ICR2, 0);
	apic_set_reg(apic, APIC_TDCR, 0);
	apic_set_reg(apic, APIC_TMICT, 0);
	for (i = 0; i < 8; i++) {
		apic_set_reg(apic, APIC_IRR + 0x10 * i, 0);
		apic_set_reg(apic, APIC_ISR + 0x10 * i, 0);
		apic_set_reg(apic, APIC_TMR + 0x10 * i, 0);
	}
	apic->irr_pending = false;
	update_divide_count(apic);
	atomic_set(&apic->lapic_timer.pending, 0);
	if (kvm_vcpu_is_bsp(vcpu))
		vcpu->arch.apic_base |= MSR_IA32_APICBASE_BSP;
	apic_update_ppr(apic);

	vcpu->arch.apic_arb_prio = 0;

	apic_debug(KERN_INFO "%s: vcpu=%p, id=%d, base_msr="
		   "0x%016" PRIx64 ", base_address=0x%0lx.\n", __func__,
		   vcpu, kvm_apic_id(apic),
		   vcpu->arch.apic_base, apic->base_address);
}

bool kvm_apic_present(struct kvm_vcpu *vcpu)
{
	return vcpu->arch.apic && apic_hw_enabled(vcpu->arch.apic);
}

int kvm_lapic_enabled(struct kvm_vcpu *vcpu)
{
	return kvm_apic_present(vcpu) && apic_sw_enabled(vcpu->arch.apic);
}

/*
 *----------------------------------------------------------------------
 * timer interface
 *----------------------------------------------------------------------
 */

static bool lapic_is_periodic(struct kvm_timer *ktimer)
{
	struct kvm_lapic *apic = container_of(ktimer, struct kvm_lapic,
					      lapic_timer);
	return apic_lvtt_period(apic);
}

int apic_has_pending_timer(struct kvm_vcpu *vcpu)
{
	struct kvm_lapic *lapic = vcpu->arch.apic;

	if (lapic && apic_enabled(lapic) && apic_lvt_enabled(lapic, APIC_LVTT))
		return atomic_read(&lapic->lapic_timer.pending);

	return 0;
}

static int kvm_apic_local_deliver(struct kvm_lapic *apic, int lvt_type)
{
	u32 reg = apic_get_reg(apic, lvt_type);
	int vector, mode, trig_mode;

	if (apic_hw_enabled(apic) && !(reg & APIC_LVT_MASKED)) {
		vector = reg & APIC_VECTOR_MASK;
		mode = reg & APIC_MODE_MASK;
		trig_mode = reg & APIC_LVT_LEVEL_TRIGGER;
		return __apic_accept_irq(apic, mode, vector, 1, trig_mode);
	}
	return 0;
}

void kvm_apic_nmi_wd_deliver(struct kvm_vcpu *vcpu)
{
	struct kvm_lapic *apic = vcpu->arch.apic;

	if (apic)
		kvm_apic_local_deliver(apic, APIC_LVT0);
}

static struct kvm_timer_ops lapic_timer_ops = {
	.is_periodic = lapic_is_periodic,
};

static const struct kvm_io_device_ops apic_mmio_ops = {
	.read     = apic_mmio_read,
	.write    = apic_mmio_write,
};

int kvm_create_lapic(struct kvm_vcpu *vcpu)
{
	struct kvm_lapic *apic;

	ASSERT(vcpu != NULL);
	apic_debug("apic_init %d\n", vcpu->vcpu_id);

	apic = kzalloc(sizeof(*apic), GFP_KERNEL);
	if (!apic)
		goto nomem;

	vcpu->arch.apic = apic;

	apic->regs_page = alloc_page(GFP_KERNEL|__GFP_ZERO);
	if (apic->regs_page == NULL) {
		printk(KERN_ERR "malloc apic regs error for vcpu %x\n",
		       vcpu->vcpu_id);
		goto nomem_free_apic;
	}
	apic->regs = page_address(apic->regs_page);
	apic->vcpu = vcpu;

	hrtimer_init(&apic->lapic_timer.timer, CLOCK_MONOTONIC,
		     HRTIMER_MODE_ABS);
	apic->lapic_timer.timer.function = kvm_timer_fn;
	apic->lapic_timer.t_ops = &lapic_timer_ops;
	apic->lapic_timer.kvm = vcpu->kvm;
	apic->lapic_timer.vcpu = vcpu;

	apic->base_address = APIC_DEFAULT_PHYS_BASE;
	vcpu->arch.apic_base = APIC_DEFAULT_PHYS_BASE;

	kvm_lapic_reset(vcpu);
	kvm_iodevice_init(&apic->dev, &apic_mmio_ops);

	return 0;
nomem_free_apic:
	kfree(apic);
nomem:
	return -ENOMEM;
}

int kvm_apic_has_interrupt(struct kvm_vcpu *vcpu)
{
	struct kvm_lapic *apic = vcpu->arch.apic;
	int highest_irr;

	if (!apic || !apic_enabled(apic))
		return -1;

	apic_update_ppr(apic);
	highest_irr = apic_find_highest_irr(apic);
	if ((highest_irr == -1) ||
	    ((highest_irr & 0xF0) <= apic_get_reg(apic, APIC_PROCPRI)))
		return -1;
	return highest_irr;
}

int kvm_apic_accept_pic_intr(struct kvm_vcpu *vcpu)
{
	u32 lvt0 = apic_get_reg(vcpu->arch.apic, APIC_LVT0);
	int r = 0;

	if (!apic_hw_enabled(vcpu->arch.apic))
		r = 1;
	if ((lvt0 & APIC_LVT_MASKED) == 0 &&
	    GET_APIC_DELIVERY_MODE(lvt0) == APIC_MODE_EXTINT)
		r = 1;
	return r;
}

void kvm_inject_apic_timer_irqs(struct kvm_vcpu *vcpu)
{
	struct kvm_lapic *apic = vcpu->arch.apic;

	if (apic && atomic_read(&apic->lapic_timer.pending) > 0) {
		if (kvm_apic_local_deliver(apic, APIC_LVTT))
			atomic_dec(&apic->lapic_timer.pending);
	}
}

int kvm_get_apic_interrupt(struct kvm_vcpu *vcpu)
{
	int vector = kvm_apic_has_interrupt(vcpu);
	struct kvm_lapic *apic = vcpu->arch.apic;

	if (vector == -1)
		return -1;

	apic_set_vector(vector, apic->regs + APIC_ISR);
	apic_update_ppr(apic);
	apic_clear_irr(vector, apic);
	return vector;
}

void kvm_apic_post_state_restore(struct kvm_vcpu *vcpu)
{
	struct kvm_lapic *apic = vcpu->arch.apic;

	apic->base_address = vcpu->arch.apic_base &
			     MSR_IA32_APICBASE_BASE;
	kvm_apic_set_version(vcpu);

	apic_update_ppr(apic);
	hrtimer_cancel(&apic->lapic_timer.timer);
	update_divide_count(apic);
	start_apic_timer(apic);
	apic->irr_pending = true;
	kvm_make_request(KVM_REQ_EVENT, vcpu);
}

void __kvm_migrate_apic_timer(struct kvm_vcpu *vcpu)
{
	struct kvm_lapic *apic = vcpu->arch.apic;
	struct hrtimer *timer;

	if (!apic)
		return;

	timer = &apic->lapic_timer.timer;
	if (hrtimer_cancel(timer))
		hrtimer_start_expires(timer, HRTIMER_MODE_ABS);
}

void kvm_lapic_sync_from_vapic(struct kvm_vcpu *vcpu)
{
	u32 data;
	void *vapic;

	if (!irqchip_in_kernel(vcpu->kvm) || !vcpu->arch.apic->vapic_addr)
		return;

	vapic = kmap_atomic(vcpu->arch.apic->vapic_page, KM_USER0);
	data = *(u32 *)(vapic + offset_in_page(vcpu->arch.apic->vapic_addr));
	kunmap_atomic(vapic, KM_USER0);

	apic_set_tpr(vcpu->arch.apic, data & 0xff);
}

void kvm_lapic_sync_to_vapic(struct kvm_vcpu *vcpu)
{
	u32 data, tpr;
	int max_irr, max_isr;
	struct kvm_lapic *apic;
	void *vapic;

	if (!irqchip_in_kernel(vcpu->kvm) || !vcpu->arch.apic->vapic_addr)
		return;

	apic = vcpu->arch.apic;
	tpr = apic_get_reg(apic, APIC_TASKPRI) & 0xff;
	max_irr = apic_find_highest_irr(apic);
	if (max_irr < 0)
		max_irr = 0;
	max_isr = apic_find_highest_isr(apic);
	if (max_isr < 0)
		max_isr = 0;
	data = (tpr & 0xff) | ((max_isr & 0xf0) << 8) | (max_irr << 24);

	vapic = kmap_atomic(vcpu->arch.apic->vapic_page, KM_USER0);
	*(u32 *)(vapic + offset_in_page(vcpu->arch.apic->vapic_addr)) = data;
	kunmap_atomic(vapic, KM_USER0);
}

void kvm_lapic_set_vapic_addr(struct kvm_vcpu *vcpu, gpa_t vapic_addr)
{
	if (!irqchip_in_kernel(vcpu->kvm))
		return;

	vcpu->arch.apic->vapic_addr = vapic_addr;
}

int kvm_x2apic_msr_write(struct kvm_vcpu *vcpu, u32 msr, u64 data)
{
	struct kvm_lapic *apic = vcpu->arch.apic;
	u32 reg = (msr - APIC_BASE_MSR) << 4;

	if (!irqchip_in_kernel(vcpu->kvm) || !apic_x2apic_mode(apic))
		return 1;

	/* if this is ICR write vector before command */
	if (msr == 0x830)
		apic_reg_write(apic, APIC_ICR2, (u32)(data >> 32));
	return apic_reg_write(apic, reg, (u32)data);
}

int kvm_x2apic_msr_read(struct kvm_vcpu *vcpu, u32 msr, u64 *data)
{
	struct kvm_lapic *apic = vcpu->arch.apic;
	u32 reg = (msr - APIC_BASE_MSR) << 4, low, high = 0;

	if (!irqchip_in_kernel(vcpu->kvm) || !apic_x2apic_mode(apic))
		return 1;

	if (apic_reg_read(apic, reg, 4, &low))
		return 1;
	if (msr == 0x830)
		apic_reg_read(apic, APIC_ICR2, 4, &high);

	*data = (((u64)high) << 32) | low;

	return 0;
}

int kvm_hv_vapic_msr_write(struct kvm_vcpu *vcpu, u32 reg, u64 data)
{
	struct kvm_lapic *apic = vcpu->arch.apic;

	if (!irqchip_in_kernel(vcpu->kvm))
		return 1;

	/* if this is ICR write vector before command */
	if (reg == APIC_ICR)
		apic_reg_write(apic, APIC_ICR2, (u32)(data >> 32));
	return apic_reg_write(apic, reg, (u32)data);
}

int kvm_hv_vapic_msr_read(struct kvm_vcpu *vcpu, u32 reg, u64 *data)
{
	struct kvm_lapic *apic = vcpu->arch.apic;
	u32 low, high = 0;

	if (!irqchip_in_kernel(vcpu->kvm))
		return 1;

	if (apic_reg_read(apic, reg, 4, &low))
		return 1;
	if (reg == APIC_ICR)
		apic_reg_read(apic, APIC_ICR2, 4, &high);

	*data = (((u64)high) << 32) | low;

	return 0;
}<|MERGE_RESOLUTION|>--- conflicted
+++ resolved
@@ -5,11 +5,7 @@
  * Copyright (C) 2006 Qumranet, Inc.
  * Copyright (C) 2007 Novell
  * Copyright (C) 2007 Intel
-<<<<<<< HEAD
- * Copyright 2009 Red Hat, Inc. and/or its affilates.
-=======
  * Copyright 2009 Red Hat, Inc. and/or its affiliates.
->>>>>>> 45f53cc9
  *
  * Authors:
  *   Dor Laor <dor.laor@qumranet.com>
