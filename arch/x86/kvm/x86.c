--- conflicted
+++ resolved
@@ -6,11 +6,7 @@
  * Copyright (C) 2006 Qumranet, Inc.
  * Copyright (C) 2008 Qumranet, Inc.
  * Copyright IBM Corporation, 2008
-<<<<<<< HEAD
- * Copyright 2010 Red Hat, Inc. and/or its affilates.
-=======
  * Copyright 2010 Red Hat, Inc. and/or its affiliates.
->>>>>>> 45f53cc9
  *
  * Authors:
  *   Avi Kivity   <avi@qumranet.com>
@@ -59,11 +55,8 @@
 #include <asm/mce.h>
 #include <asm/i387.h>
 #include <asm/xcr.h>
-<<<<<<< HEAD
-=======
 #include <asm/pvclock.h>
 #include <asm/div64.h>
->>>>>>> 45f53cc9
 
 #define MAX_IO_MSRS 256
 #define CR0_RESERVED_BITS						\
@@ -517,12 +510,8 @@
 				return 1;
 		} else
 #endif
-<<<<<<< HEAD
-		if (is_pae(vcpu) && !load_pdptrs(vcpu, vcpu->arch.cr3))
-=======
 		if (is_pae(vcpu) && !load_pdptrs(vcpu, vcpu->arch.walk_mmu,
 						 vcpu->arch.cr3))
->>>>>>> 45f53cc9
 			return 1;
 	}
 
@@ -543,7 +532,6 @@
 int __kvm_set_xcr(struct kvm_vcpu *vcpu, u32 index, u64 xcr)
 {
 	u64 xcr0;
-<<<<<<< HEAD
 
 	/* Only support XCR_XFEATURE_ENABLED_MASK(xcr0) now  */
 	if (index != XCR_XFEATURE_ENABLED_MASK)
@@ -562,26 +550,6 @@
 	return 0;
 }
 
-=======
-
-	/* Only support XCR_XFEATURE_ENABLED_MASK(xcr0) now  */
-	if (index != XCR_XFEATURE_ENABLED_MASK)
-		return 1;
-	xcr0 = xcr;
-	if (kvm_x86_ops->get_cpl(vcpu) != 0)
-		return 1;
-	if (!(xcr0 & XSTATE_FP))
-		return 1;
-	if ((xcr0 & XSTATE_YMM) && !(xcr0 & XSTATE_SSE))
-		return 1;
-	if (xcr0 & ~host_xcr0)
-		return 1;
-	vcpu->arch.xcr0 = xcr0;
-	vcpu->guest_xcr0_loaded = 0;
-	return 0;
-}
-
->>>>>>> 45f53cc9
 int kvm_set_xcr(struct kvm_vcpu *vcpu, u32 index, u64 xcr)
 {
 	if (__kvm_set_xcr(vcpu, index, xcr)) {
@@ -632,11 +600,7 @@
 			return 1;
 	} else if (is_paging(vcpu) && (cr4 & X86_CR4_PAE)
 		   && ((cr4 ^ old_cr4) & pdptr_bits)
-<<<<<<< HEAD
-		   && !load_pdptrs(vcpu, vcpu->arch.cr3))
-=======
 		   && !load_pdptrs(vcpu, vcpu->arch.walk_mmu, vcpu->arch.cr3))
->>>>>>> 45f53cc9
 		return 1;
 
 	if (cr4 & X86_CR4_VMXE)
@@ -669,12 +633,8 @@
 		if (is_pae(vcpu)) {
 			if (cr3 & CR3_PAE_RESERVED_BITS)
 				return 1;
-<<<<<<< HEAD
-			if (is_paging(vcpu) && !load_pdptrs(vcpu, cr3))
-=======
 			if (is_paging(vcpu) &&
 			    !load_pdptrs(vcpu, vcpu->arch.walk_mmu, cr3))
->>>>>>> 45f53cc9
 				return 1;
 		}
 		/*
@@ -1200,20 +1160,7 @@
 	kunmap_atomic(shared_kaddr, KM_USER0);
 
 	mark_page_dirty(v->kvm, vcpu->time >> PAGE_SHIFT);
-<<<<<<< HEAD
-}
-
-static int kvm_request_guest_time_update(struct kvm_vcpu *v)
-{
-	struct kvm_vcpu_arch *vcpu = &v->arch;
-
-	if (!vcpu->time_page)
-		return 0;
-	kvm_make_request(KVM_REQ_KVMCLOCK_UPDATE, v);
-	return 1;
-=======
 	return 0;
->>>>>>> 45f53cc9
 }
 
 static bool msr_mtrr_valid(unsigned msr)
@@ -2126,10 +2073,7 @@
 {
 	kvm_x86_ops->vcpu_put(vcpu);
 	kvm_put_guest_fpu(vcpu);
-<<<<<<< HEAD
-=======
 	vcpu->arch.last_host_tsc = native_read_tsc();
->>>>>>> 45f53cc9
 }
 
 static int is_efer_nx(void)
@@ -2300,12 +2244,8 @@
 		0 /* Reserved */ | F(CX16) | 0 /* xTPR Update, PDCM */ |
 		0 /* Reserved, DCA */ | F(XMM4_1) |
 		F(XMM4_2) | F(X2APIC) | F(MOVBE) | F(POPCNT) |
-<<<<<<< HEAD
-		0 /* Reserved, AES */ | F(XSAVE) | 0 /* OSXSAVE */ | F(AVX);
-=======
 		0 /* Reserved*/ | F(AES) | F(XSAVE) | 0 /* OSXSAVE */ | F(AVX) |
 		F(F16C);
->>>>>>> 45f53cc9
 	/* cpuid 0x80000001.ecx */
 	const u32 kvm_supported_word6_x86_features =
 		F(LAHF_LM) | F(CMP_LEGACY) | 0 /*SVM*/ | 0 /* ExtApicSpace */ |
@@ -2517,10 +2457,7 @@
 		return -ENXIO;
 
 	kvm_queue_interrupt(vcpu, irq->irq, false);
-<<<<<<< HEAD
-=======
 	kvm_make_request(KVM_REQ_EVENT, vcpu);
->>>>>>> 45f53cc9
 
 	return 0;
 }
@@ -2674,11 +2611,8 @@
 	if (events->flags & KVM_VCPUEVENT_VALID_SIPI_VECTOR)
 		vcpu->arch.sipi_vector = events->sipi_vector;
 
-<<<<<<< HEAD
-=======
 	kvm_make_request(KVM_REQ_EVENT, vcpu);
 
->>>>>>> 45f53cc9
 	return 0;
 }
 
@@ -2703,7 +2637,6 @@
 
 	return 0;
 }
-<<<<<<< HEAD
 
 static void kvm_vcpu_ioctl_x86_get_xsave(struct kvm_vcpu *vcpu,
 					 struct kvm_xsave *guest_xsave)
@@ -2727,31 +2660,6 @@
 	u64 xstate_bv =
 		*(u64 *)&guest_xsave->region[XSAVE_HDR_OFFSET / sizeof(u32)];
 
-=======
-
-static void kvm_vcpu_ioctl_x86_get_xsave(struct kvm_vcpu *vcpu,
-					 struct kvm_xsave *guest_xsave)
-{
-	if (cpu_has_xsave)
-		memcpy(guest_xsave->region,
-			&vcpu->arch.guest_fpu.state->xsave,
-			xstate_size);
-	else {
-		memcpy(guest_xsave->region,
-			&vcpu->arch.guest_fpu.state->fxsave,
-			sizeof(struct i387_fxsave_struct));
-		*(u64 *)&guest_xsave->region[XSAVE_HDR_OFFSET / sizeof(u32)] =
-			XSTATE_FPSSE;
-	}
-}
-
-static int kvm_vcpu_ioctl_x86_set_xsave(struct kvm_vcpu *vcpu,
-					struct kvm_xsave *guest_xsave)
-{
-	u64 xstate_bv =
-		*(u64 *)&guest_xsave->region[XSAVE_HDR_OFFSET / sizeof(u32)];
-
->>>>>>> 45f53cc9
 	if (cpu_has_xsave)
 		memcpy(&vcpu->arch.guest_fpu.state->xsave,
 			guest_xsave->region, xstate_size);
@@ -3108,11 +3016,7 @@
 
 static int kvm_vm_ioctl_get_nr_mmu_pages(struct kvm *kvm)
 {
-<<<<<<< HEAD
-	return kvm->arch.n_alloc_mmu_pages;
-=======
 	return kvm->arch.n_max_mmu_pages;
->>>>>>> 45f53cc9
 }
 
 static int kvm_vm_ioctl_get_irqchip(struct kvm *kvm, struct kvm_irqchip *chip)
@@ -4166,14 +4070,11 @@
 	kvm_x86_ops->get_gdt(vcpu, dt);
 }
 
-<<<<<<< HEAD
-=======
 static void emulator_get_idt(struct desc_ptr *dt, struct kvm_vcpu *vcpu)
 {
 	kvm_x86_ops->get_idt(vcpu, dt);
 }
 
->>>>>>> 45f53cc9
 static unsigned long emulator_get_cached_segment_base(int seg,
 						      struct kvm_vcpu *vcpu)
 {
@@ -4303,19 +4204,13 @@
 {
 	struct x86_emulate_ctxt *ctxt = &vcpu->arch.emulate_ctxt;
 	if (ctxt->exception == PF_VECTOR)
-<<<<<<< HEAD
-		kvm_inject_page_fault(vcpu, ctxt->cr2, ctxt->error_code);
-=======
 		kvm_propagate_fault(vcpu);
->>>>>>> 45f53cc9
 	else if (ctxt->error_code_valid)
 		kvm_queue_exception_e(vcpu, ctxt->exception, ctxt->error_code);
 	else
 		kvm_queue_exception(vcpu, ctxt->exception);
 }
 
-<<<<<<< HEAD
-=======
 static void init_emulate_ctxt(struct kvm_vcpu *vcpu)
 {
 	struct decode_cache *c = &vcpu->arch.emulate_ctxt.decode;
@@ -4367,7 +4262,6 @@
 }
 EXPORT_SYMBOL_GPL(kvm_inject_realmode_interrupt);
 
->>>>>>> 45f53cc9
 static int handle_emulation_failure(struct kvm_vcpu *vcpu)
 {
 	++vcpu->stat.insn_emulation_fail;
@@ -4424,26 +4318,6 @@
 	cache_all_regs(vcpu);
 
 	if (!(emulation_type & EMULTYPE_NO_DECODE)) {
-<<<<<<< HEAD
-		int cs_db, cs_l;
-		kvm_x86_ops->get_cs_db_l_bits(vcpu, &cs_db, &cs_l);
-
-		vcpu->arch.emulate_ctxt.vcpu = vcpu;
-		vcpu->arch.emulate_ctxt.eflags = kvm_x86_ops->get_rflags(vcpu);
-		vcpu->arch.emulate_ctxt.eip = kvm_rip_read(vcpu);
-		vcpu->arch.emulate_ctxt.mode =
-			(!is_protmode(vcpu)) ? X86EMUL_MODE_REAL :
-			(vcpu->arch.emulate_ctxt.eflags & X86_EFLAGS_VM)
-			? X86EMUL_MODE_VM86 : cs_l
-			? X86EMUL_MODE_PROT64 :	cs_db
-			? X86EMUL_MODE_PROT32 : X86EMUL_MODE_PROT16;
-		memset(c, 0, sizeof(struct decode_cache));
-		memcpy(c->regs, vcpu->arch.regs, sizeof c->regs);
-		vcpu->arch.emulate_ctxt.interruptibility = 0;
-		vcpu->arch.emulate_ctxt.exception = -1;
-
-		r = x86_decode_insn(&vcpu->arch.emulate_ctxt, &emulate_ops);
-=======
 		init_emulate_ctxt(vcpu);
 		vcpu->arch.emulate_ctxt.interruptibility = 0;
 		vcpu->arch.emulate_ctxt.exception = -1;
@@ -4453,7 +4327,6 @@
 		if (r == X86EMUL_PROPAGATE_FAULT)
 			goto done;
 
->>>>>>> 45f53cc9
 		trace_kvm_emulate_insn_start(vcpu);
 
 		/* Only allow emulation of specific instructions on #UD
@@ -4501,42 +4374,6 @@
 	/* this is needed for vmware backdor interface to work since it
 	   changes registers values  during IO operation */
 	memcpy(c->regs, vcpu->arch.regs, sizeof c->regs);
-<<<<<<< HEAD
-
-restart:
-	r = x86_emulate_insn(&vcpu->arch.emulate_ctxt, &emulate_ops);
-
-	if (r) { /* emulation failed */
-		if (reexecute_instruction(vcpu, cr2))
-			return EMULATE_DONE;
-
-		return handle_emulation_failure(vcpu);
-	}
-
-	toggle_interruptibility(vcpu, vcpu->arch.emulate_ctxt.interruptibility);
-	kvm_x86_ops->set_rflags(vcpu, vcpu->arch.emulate_ctxt.eflags);
-	memcpy(vcpu->arch.regs, c->regs, sizeof c->regs);
-	kvm_rip_write(vcpu, vcpu->arch.emulate_ctxt.eip);
-
-	if (vcpu->arch.emulate_ctxt.exception >= 0) {
-		inject_emulated_exception(vcpu);
-		return EMULATE_DONE;
-	}
-
-	if (vcpu->arch.pio.count) {
-		if (!vcpu->arch.pio.in)
-			vcpu->arch.pio.count = 0;
-		return EMULATE_DO_MMIO;
-	}
-
-	if (vcpu->mmio_needed) {
-		if (vcpu->mmio_is_write)
-			vcpu->mmio_needed = 0;
-		return EMULATE_DO_MMIO;
-	}
-
-	if (vcpu->arch.emulate_ctxt.restart)
-=======
 
 restart:
 	r = x86_emulate_insn(&vcpu->arch.emulate_ctxt);
@@ -4561,7 +4398,6 @@
 			vcpu->mmio_needed = 0;
 		r = EMULATE_DO_MMIO;
 	} else if (r == EMULATION_RESTART)
->>>>>>> 45f53cc9
 		goto restart;
 	else
 		r = EMULATE_DONE;
@@ -5252,16 +5088,11 @@
 			kvm_mmu_unload(vcpu);
 		if (kvm_check_request(KVM_REQ_MIGRATE_TIMER, vcpu))
 			__kvm_migrate_timers(vcpu);
-<<<<<<< HEAD
-		if (kvm_check_request(KVM_REQ_KVMCLOCK_UPDATE, vcpu))
-			kvm_write_guest_time(vcpu);
-=======
 		if (kvm_check_request(KVM_REQ_CLOCK_UPDATE, vcpu)) {
 			r = kvm_guest_time_update(vcpu);
 			if (unlikely(r))
 				goto out;
 		}
->>>>>>> 45f53cc9
 		if (kvm_check_request(KVM_REQ_MMU_SYNC, vcpu))
 			kvm_mmu_sync_roots(vcpu);
 		if (kvm_check_request(KVM_REQ_TLB_FLUSH, vcpu))
@@ -5286,8 +5117,6 @@
 	if (unlikely(r))
 		goto out;
 
-<<<<<<< HEAD
-=======
 	if (kvm_check_request(KVM_REQ_EVENT, vcpu) || req_int_win) {
 		inject_pending_event(vcpu);
 
@@ -5303,7 +5132,6 @@
 		}
 	}
 
->>>>>>> 45f53cc9
 	preempt_disable();
 
 	kvm_x86_ops->prepare_guest_switch(vcpu);
@@ -5352,11 +5180,8 @@
 	if (hw_breakpoint_active())
 		hw_breakpoint_restore();
 
-<<<<<<< HEAD
-=======
 	kvm_get_msr(vcpu, MSR_IA32_TSC, &vcpu->arch.last_guest_tsc);
 
->>>>>>> 45f53cc9
 	atomic_set(&vcpu->guest_mode, 0);
 	smp_wmb();
 	local_irq_enable();
@@ -5567,11 +5392,8 @@
 
 	vcpu->arch.exception.pending = false;
 
-<<<<<<< HEAD
-=======
 	kvm_make_request(KVM_REQ_EVENT, vcpu);
 
->>>>>>> 45f53cc9
 	return 0;
 }
 
@@ -5635,10 +5457,7 @@
 				    struct kvm_mp_state *mp_state)
 {
 	vcpu->arch.mp_state = mp_state->mp_state;
-<<<<<<< HEAD
-=======
 	kvm_make_request(KVM_REQ_EVENT, vcpu);
->>>>>>> 45f53cc9
 	return 0;
 }
 
@@ -5646,28 +5465,9 @@
 		    bool has_error_code, u32 error_code)
 {
 	struct decode_cache *c = &vcpu->arch.emulate_ctxt.decode;
-<<<<<<< HEAD
-	int cs_db, cs_l, ret;
-	cache_all_regs(vcpu);
-
-	kvm_x86_ops->get_cs_db_l_bits(vcpu, &cs_db, &cs_l);
-
-	vcpu->arch.emulate_ctxt.vcpu = vcpu;
-	vcpu->arch.emulate_ctxt.eflags = kvm_x86_ops->get_rflags(vcpu);
-	vcpu->arch.emulate_ctxt.eip = kvm_rip_read(vcpu);
-	vcpu->arch.emulate_ctxt.mode =
-		(!is_protmode(vcpu)) ? X86EMUL_MODE_REAL :
-		(vcpu->arch.emulate_ctxt.eflags & X86_EFLAGS_VM)
-		? X86EMUL_MODE_VM86 : cs_l
-		? X86EMUL_MODE_PROT64 :	cs_db
-		? X86EMUL_MODE_PROT32 : X86EMUL_MODE_PROT16;
-	memset(c, 0, sizeof(struct decode_cache));
-	memcpy(c->regs, vcpu->arch.regs, sizeof c->regs);
-=======
 	int ret;
 
 	init_emulate_ctxt(vcpu);
->>>>>>> 45f53cc9
 
 	ret = emulator_task_switch(&vcpu->arch.emulate_ctxt,
 				   tss_selector, reason, has_error_code,
@@ -5750,11 +5550,8 @@
 	    !is_protmode(vcpu))
 		vcpu->arch.mp_state = KVM_MP_STATE_RUNNABLE;
 
-<<<<<<< HEAD
-=======
 	kvm_make_request(KVM_REQ_EVENT, vcpu);
 
->>>>>>> 45f53cc9
 	return 0;
 }
 
