# Select 32 or 64 bit
config 64BIT
	bool "64-bit kernel" if ARCH = "x86"
	default ARCH != "i386"
	---help---
	  Say yes to build a 64-bit kernel - formerly known as x86_64
	  Say no to build a 32-bit kernel - formerly known as i386

config X86_32
	def_bool y
	depends on !64BIT
	select CLKSRC_I8253
	select HAVE_UID16

config X86_64
	def_bool y
	depends on 64BIT
	select X86_DEV_DMA_OPS

### Arch settings
config X86
	def_bool y
	select HAVE_AOUT if X86_32
	select HAVE_UNSTABLE_SCHED_CLOCK
	select ARCH_SUPPORTS_NUMA_BALANCING
	select ARCH_WANTS_PROT_NUMA_PROT_NONE
	select HAVE_IDE
	select HAVE_OPROFILE
	select HAVE_PCSPKR_PLATFORM
	select HAVE_PERF_EVENTS
	select HAVE_IOREMAP_PROT
	select HAVE_KPROBES
	select HAVE_MEMBLOCK
	select HAVE_MEMBLOCK_NODE_MAP
	select ARCH_DISCARD_MEMBLOCK
	select ARCH_WANT_OPTIONAL_GPIOLIB
	select ARCH_WANT_FRAME_POINTERS
	select HAVE_DMA_ATTRS
	select HAVE_DMA_CONTIGUOUS if !SWIOTLB
	select HAVE_KRETPROBES
	select HAVE_OPTPROBES
	select HAVE_KPROBES_ON_FTRACE
	select HAVE_FTRACE_MCOUNT_RECORD
	select HAVE_FENTRY if X86_64
	select HAVE_C_RECORDMCOUNT
	select HAVE_DYNAMIC_FTRACE
	select HAVE_DYNAMIC_FTRACE_WITH_REGS
	select HAVE_FUNCTION_TRACER
	select HAVE_FUNCTION_GRAPH_TRACER
	select HAVE_FUNCTION_GRAPH_FP_TEST
	select HAVE_FUNCTION_TRACE_MCOUNT_TEST
	select HAVE_SYSCALL_TRACEPOINTS
	select SYSCTL_EXCEPTION_TRACE
	select HAVE_KVM
	select HAVE_ARCH_KGDB
	select HAVE_ARCH_TRACEHOOK
	select HAVE_GENERIC_DMA_COHERENT if X86_32
	select HAVE_EFFICIENT_UNALIGNED_ACCESS
	select USER_STACKTRACE_SUPPORT
	select HAVE_REGS_AND_STACK_ACCESS_API
	select HAVE_DMA_API_DEBUG
	select HAVE_KERNEL_GZIP
	select HAVE_KERNEL_BZIP2
	select HAVE_KERNEL_LZMA
	select HAVE_KERNEL_XZ
	select HAVE_KERNEL_LZO
	select HAVE_HW_BREAKPOINT
	select HAVE_MIXED_BREAKPOINTS_REGS
	select PERF_EVENTS
	select HAVE_PERF_EVENTS_NMI
	select HAVE_PERF_REGS
	select HAVE_PERF_USER_STACK_DUMP
	select HAVE_DEBUG_KMEMLEAK
	select ANON_INODES
	select HAVE_ALIGNED_STRUCT_PAGE if SLUB
	select HAVE_CMPXCHG_LOCAL
	select HAVE_CMPXCHG_DOUBLE
	select HAVE_ARCH_KMEMCHECK
	select HAVE_USER_RETURN_NOTIFIER
	select ARCH_BINFMT_ELF_RANDOMIZE_PIE
	select HAVE_ARCH_JUMP_LABEL
	select HAVE_TEXT_POKE_SMP
	select HAVE_GENERIC_HARDIRQS
	select ARCH_HAS_ATOMIC64_DEC_IF_POSITIVE
	select SPARSE_IRQ
	select GENERIC_FIND_FIRST_BIT
	select GENERIC_IRQ_PROBE
	select GENERIC_PENDING_IRQ if SMP
	select GENERIC_IRQ_SHOW
	select GENERIC_CLOCKEVENTS_MIN_ADJUST
	select IRQ_FORCED_THREADING
	select USE_GENERIC_SMP_HELPERS if SMP
	select HAVE_BPF_JIT if X86_64
	select HAVE_ARCH_TRANSPARENT_HUGEPAGE
	select CLKEVT_I8253
	select ARCH_HAVE_NMI_SAFE_CMPXCHG
	select GENERIC_IOMAP
	select DCACHE_WORD_ACCESS
	select GENERIC_SMP_IDLE_THREAD
	select ARCH_WANT_IPC_PARSE_VERSION if X86_32
	select HAVE_ARCH_SECCOMP_FILTER
	select BUILDTIME_EXTABLE_SORT
	select GENERIC_CMOS_UPDATE
	select CLOCKSOURCE_WATCHDOG
	select GENERIC_CLOCKEVENTS
	select ARCH_CLOCKSOURCE_DATA if X86_64
	select GENERIC_CLOCKEVENTS_BROADCAST if X86_64 || (X86_32 && X86_LOCAL_APIC)
	select GENERIC_TIME_VSYSCALL if X86_64
	select KTIME_SCALAR if X86_32
	select ALWAYS_USE_PERSISTENT_CLOCK
	select GENERIC_STRNCPY_FROM_USER
	select GENERIC_STRNLEN_USER
	select HAVE_CONTEXT_TRACKING if X86_64
	select HAVE_IRQ_TIME_ACCOUNTING
	select VIRT_TO_BUS
	select MODULES_USE_ELF_REL if X86_32
	select MODULES_USE_ELF_RELA if X86_64
	select CLONE_BACKWARDS if X86_32
	select ARCH_USE_BUILTIN_BSWAP
	select OLD_SIGSUSPEND3 if X86_32 || IA32_EMULATION
	select OLD_SIGACTION if X86_32
	select COMPAT_OLD_SIGACTION if IA32_EMULATION
	select RTC_LIB

config INSTRUCTION_DECODER
	def_bool y
	depends on KPROBES || PERF_EVENTS || UPROBES

config OUTPUT_FORMAT
	string
	default "elf32-i386" if X86_32
	default "elf64-x86-64" if X86_64

config ARCH_DEFCONFIG
	string
	default "arch/x86/configs/i386_defconfig" if X86_32
	default "arch/x86/configs/x86_64_defconfig" if X86_64

config LOCKDEP_SUPPORT
	def_bool y

config STACKTRACE_SUPPORT
	def_bool y

config HAVE_LATENCYTOP_SUPPORT
	def_bool y

config MMU
	def_bool y

config SBUS
	bool

config NEED_DMA_MAP_STATE
	def_bool y
	depends on X86_64 || INTEL_IOMMU || DMA_API_DEBUG

config NEED_SG_DMA_LENGTH
	def_bool y

config GENERIC_ISA_DMA
	def_bool y
	depends on ISA_DMA_API

config GENERIC_BUG
	def_bool y
	depends on BUG
	select GENERIC_BUG_RELATIVE_POINTERS if X86_64

config GENERIC_BUG_RELATIVE_POINTERS
	bool

config GENERIC_HWEIGHT
	def_bool y

config GENERIC_GPIO
	bool

config ARCH_MAY_HAVE_PC_FDC
	def_bool y
	depends on ISA_DMA_API

config RWSEM_XCHGADD_ALGORITHM
	def_bool y

config GENERIC_CALIBRATE_DELAY
	def_bool y

config ARCH_HAS_CPU_RELAX
	def_bool y

config ARCH_HAS_CACHE_LINE_SIZE
	def_bool y

config ARCH_HAS_CPU_AUTOPROBE
	def_bool y

config HAVE_SETUP_PER_CPU_AREA
	def_bool y

config NEED_PER_CPU_EMBED_FIRST_CHUNK
	def_bool y

config NEED_PER_CPU_PAGE_FIRST_CHUNK
	def_bool y

config ARCH_HIBERNATION_POSSIBLE
	def_bool y

config ARCH_SUSPEND_POSSIBLE
	def_bool y

config ZONE_DMA32
	bool
	default X86_64

config AUDIT_ARCH
	bool
	default X86_64

config ARCH_SUPPORTS_OPTIMIZED_INLINING
	def_bool y

config ARCH_SUPPORTS_DEBUG_PAGEALLOC
	def_bool y

config HAVE_INTEL_TXT
	def_bool y
	depends on INTEL_IOMMU && ACPI

config X86_32_SMP
	def_bool y
	depends on X86_32 && SMP

config X86_64_SMP
	def_bool y
	depends on X86_64 && SMP

config X86_HT
	def_bool y
	depends on SMP

config X86_32_LAZY_GS
	def_bool y
	depends on X86_32 && !CC_STACKPROTECTOR

config ARCH_HWEIGHT_CFLAGS
	string
	default "-fcall-saved-ecx -fcall-saved-edx" if X86_32
	default "-fcall-saved-rdi -fcall-saved-rsi -fcall-saved-rdx -fcall-saved-rcx -fcall-saved-r8 -fcall-saved-r9 -fcall-saved-r10 -fcall-saved-r11" if X86_64

config ARCH_CPU_PROBE_RELEASE
	def_bool y
	depends on HOTPLUG_CPU

config ARCH_SUPPORTS_UPROBES
	def_bool y

source "init/Kconfig"
source "kernel/Kconfig.freezer"

menu "Processor type and features"

config ZONE_DMA
	bool "DMA memory allocation support" if EXPERT
	default y
	help
	  DMA memory allocation support allows devices with less than 32-bit
	  addressing to allocate within the first 16MB of address space.
	  Disable if no such devices will be used.

	  If unsure, say Y.

config SMP
	bool "Symmetric multi-processing support"
	---help---
	  This enables support for systems with more than one CPU. If you have
	  a system with only one CPU, like most personal computers, say N. If
	  you have a system with more than one CPU, say Y.

	  If you say N here, the kernel will run on single and multiprocessor
	  machines, but will use only one CPU of a multiprocessor machine. If
	  you say Y here, the kernel will run on many, but not all,
	  singleprocessor machines. On a singleprocessor machine, the kernel
	  will run faster if you say N here.

	  Note that if you say Y here and choose architecture "586" or
	  "Pentium" under "Processor family", the kernel will not work on 486
	  architectures. Similarly, multiprocessor kernels for the "PPro"
	  architecture may not work on all Pentium based boards.

	  People using multiprocessor machines who say Y here should also say
	  Y to "Enhanced Real Time Clock Support", below. The "Advanced Power
	  Management" code will be disabled if you say Y here.

	  See also <file:Documentation/x86/i386/IO-APIC.txt>,
	  <file:Documentation/nmi_watchdog.txt> and the SMP-HOWTO available at
	  <http://www.tldp.org/docs.html#howto>.

	  If you don't know what to do here, say N.

config X86_X2APIC
	bool "Support x2apic"
	depends on X86_LOCAL_APIC && X86_64 && IRQ_REMAP
	---help---
	  This enables x2apic support on CPUs that have this feature.

	  This allows 32-bit apic IDs (so it can support very large systems),
	  and accesses the local apic via MSRs not via mmio.

	  If you don't know what to do here, say N.

config X86_MPPARSE
	bool "Enable MPS table" if ACPI || SFI
	default y
	depends on X86_LOCAL_APIC
	---help---
	  For old smp systems that do not have proper acpi support. Newer systems
	  (esp with 64bit cpus) with acpi support, MADT and DSDT will override it

config X86_BIGSMP
	bool "Support for big SMP systems with more than 8 CPUs"
	depends on X86_32 && SMP
	---help---
	  This option is needed for the systems that have more than 8 CPUs

config GOLDFISH
       def_bool y
       depends on X86_GOLDFISH

if X86_32
config X86_EXTENDED_PLATFORM
	bool "Support for extended (non-PC) x86 platforms"
	default y
	---help---
	  If you disable this option then the kernel will only support
	  standard PC platforms. (which covers the vast majority of
	  systems out there.)

	  If you enable this option then you'll be able to select support
	  for the following (non-PC) 32 bit x86 platforms:
		AMD Elan
		NUMAQ (IBM/Sequent)
		RDC R-321x SoC
		SGI 320/540 (Visual Workstation)
		STA2X11-based (e.g. Northville)
		Summit/EXA (IBM x440)
		Unisys ES7000 IA32 series
		Moorestown MID devices

	  If you have one of these systems, or if you want to build a
	  generic distribution kernel, say Y here - otherwise say N.
endif

if X86_64
config X86_EXTENDED_PLATFORM
	bool "Support for extended (non-PC) x86 platforms"
	default y
	---help---
	  If you disable this option then the kernel will only support
	  standard PC platforms. (which covers the vast majority of
	  systems out there.)

	  If you enable this option then you'll be able to select support
	  for the following (non-PC) 64 bit x86 platforms:
		Numascale NumaChip
		ScaleMP vSMP
		SGI Ultraviolet

	  If you have one of these systems, or if you want to build a
	  generic distribution kernel, say Y here - otherwise say N.
endif
# This is an alphabetically sorted list of 64 bit extended platforms
# Please maintain the alphabetic order if and when there are additions
config X86_NUMACHIP
	bool "Numascale NumaChip"
	depends on X86_64
	depends on X86_EXTENDED_PLATFORM
	depends on NUMA
	depends on SMP
	depends on X86_X2APIC
	depends on PCI_MMCONFIG
	---help---
	  Adds support for Numascale NumaChip large-SMP systems. Needed to
	  enable more than ~168 cores.
	  If you don't have one of these, you should say N here.

config X86_VSMP
	bool "ScaleMP vSMP"
	select HYPERVISOR_GUEST
	select PARAVIRT
	depends on X86_64 && PCI
	depends on X86_EXTENDED_PLATFORM
	depends on SMP
	---help---
	  Support for ScaleMP vSMP systems.  Say 'Y' here if this kernel is
	  supposed to run on these EM64T-based machines.  Only choose this option
	  if you have one of these machines.

config X86_UV
	bool "SGI Ultraviolet"
	depends on X86_64
	depends on X86_EXTENDED_PLATFORM
	depends on NUMA
	depends on X86_X2APIC
	---help---
	  This option is needed in order to support SGI Ultraviolet systems.
	  If you don't have one of these, you should say N here.

# Following is an alphabetically sorted list of 32 bit extended platforms
# Please maintain the alphabetic order if and when there are additions

config X86_GOLDFISH
       bool "Goldfish (Virtual Platform)"
       depends on X86_32
       ---help---
	 Enable support for the Goldfish virtual platform used primarily
	 for Android development. Unless you are building for the Android
	 Goldfish emulator say N here.

config X86_INTEL_CE
	bool "CE4100 TV platform"
	depends on PCI
	depends on PCI_GODIRECT
	depends on X86_32
	depends on X86_EXTENDED_PLATFORM
	select X86_REBOOTFIXUPS
	select OF
	select OF_EARLY_FLATTREE
	select IRQ_DOMAIN
	---help---
	  Select for the Intel CE media processor (CE4100) SOC.
	  This option compiles in support for the CE4100 SOC for settop
	  boxes and media devices.

config X86_WANT_INTEL_MID
	bool "Intel MID platform support"
	depends on X86_32
	depends on X86_EXTENDED_PLATFORM
	---help---
	  Select to build a kernel capable of supporting Intel MID platform
	  systems which do not have the PCI legacy interfaces (Moorestown,
	  Medfield). If you are building for a PC class system say N here.

if X86_WANT_INTEL_MID

config X86_INTEL_MID
	bool

config X86_MDFLD
       bool "Medfield MID platform"
	depends on PCI
	depends on PCI_GOANY
	depends on X86_IO_APIC
	select X86_INTEL_MID
	select SFI
	select DW_APB_TIMER
	select APB_TIMER
	select I2C
	select SPI
	select INTEL_SCU_IPC
	select X86_PLATFORM_DEVICES
	select MFD_INTEL_MSIC
	---help---
	  Medfield is Intel's Low Power Intel Architecture (LPIA) based Moblin
	  Internet Device(MID) platform. 
	  Unlike standard x86 PCs, Medfield does not have many legacy devices
	  nor standard legacy replacement devices/features. e.g. Medfield does
	  not contain i8259, i8254, HPET, legacy BIOS, most of the io ports.

endif

config X86_INTEL_LPSS
	bool "Intel Low Power Subsystem Support"
	depends on ACPI
	select COMMON_CLK
	---help---
	  Select to build support for Intel Low Power Subsystem such as
	  found on Intel Lynxpoint PCH. Selecting this option enables
	  things like clock tree (common clock framework) which are needed
	  by the LPSS peripheral drivers.

config X86_RDC321X
	bool "RDC R-321x SoC"
	depends on X86_32
	depends on X86_EXTENDED_PLATFORM
	select M486
	select X86_REBOOTFIXUPS
	---help---
	  This option is needed for RDC R-321x system-on-chip, also known
	  as R-8610-(G).
	  If you don't have one of these chips, you should say N here.

config X86_32_NON_STANDARD
	bool "Support non-standard 32-bit SMP architectures"
	depends on X86_32 && SMP
	depends on X86_EXTENDED_PLATFORM
	---help---
	  This option compiles in the NUMAQ, Summit, bigsmp, ES7000,
	  STA2X11, default subarchitectures.  It is intended for a generic
	  binary kernel. If you select them all, kernel will probe it
	  one by one and will fallback to default.

# Alphabetically sorted list of Non standard 32 bit platforms

config X86_NUMAQ
	bool "NUMAQ (IBM/Sequent)"
	depends on X86_32_NON_STANDARD
	depends on PCI
	select NUMA
	select X86_MPPARSE
	---help---
	  This option is used for getting Linux to run on a NUMAQ (IBM/Sequent)
	  NUMA multiquad box. This changes the way that processors are
	  bootstrapped, and uses Clustered Logical APIC addressing mode instead
	  of Flat Logical.  You will need a new lynxer.elf file to flash your
	  firmware with - send email to <Martin.Bligh@us.ibm.com>.

config X86_SUPPORTS_MEMORY_FAILURE
	def_bool y
	# MCE code calls memory_failure():
	depends on X86_MCE
	# On 32-bit this adds too big of NODES_SHIFT and we run out of page flags:
	depends on !X86_NUMAQ
	# On 32-bit SPARSEMEM adds too big of SECTIONS_WIDTH:
	depends on X86_64 || !SPARSEMEM
	select ARCH_SUPPORTS_MEMORY_FAILURE

config X86_VISWS
	bool "SGI 320/540 (Visual Workstation)"
	depends on X86_32 && PCI && X86_MPPARSE && PCI_GODIRECT
	depends on X86_32_NON_STANDARD
	---help---
	  The SGI Visual Workstation series is an IA32-based workstation
	  based on SGI systems chips with some legacy PC hardware attached.

	  Say Y here to create a kernel to run on the SGI 320 or 540.

	  A kernel compiled for the Visual Workstation will run on general
	  PCs as well. See <file:Documentation/sgi-visws.txt> for details.

config STA2X11
	bool "STA2X11 Companion Chip Support"
	depends on X86_32_NON_STANDARD && PCI
	select X86_DEV_DMA_OPS
	select X86_DMA_REMAP
	select SWIOTLB
	select MFD_STA2X11
	select ARCH_REQUIRE_GPIOLIB
	default n
	---help---
	  This adds support for boards based on the STA2X11 IO-Hub,
	  a.k.a. "ConneXt". The chip is used in place of the standard
	  PC chipset, so all "standard" peripherals are missing. If this
	  option is selected the kernel will still be able to boot on
	  standard PC machines.

config X86_SUMMIT
	bool "Summit/EXA (IBM x440)"
	depends on X86_32_NON_STANDARD
	---help---
	  This option is needed for IBM systems that use the Summit/EXA chipset.
	  In particular, it is needed for the x440.

config X86_ES7000
	bool "Unisys ES7000 IA32 series"
	depends on X86_32_NON_STANDARD && X86_BIGSMP
	---help---
	  Support for Unisys ES7000 systems.  Say 'Y' here if this kernel is
	  supposed to run on an IA32-based Unisys ES7000 system.

config X86_32_IRIS
	tristate "Eurobraille/Iris poweroff module"
	depends on X86_32
	---help---
	  The Iris machines from EuroBraille do not have APM or ACPI support
	  to shut themselves down properly.  A special I/O sequence is
	  needed to do so, which is what this module does at
	  kernel shutdown.

	  This is only for Iris machines from EuroBraille.

	  If unused, say N.

config SCHED_OMIT_FRAME_POINTER
	def_bool y
	prompt "Single-depth WCHAN output"
	depends on X86
	---help---
	  Calculate simpler /proc/<PID>/wchan values. If this option
	  is disabled then wchan values will recurse back to the
	  caller function. This provides more accurate wchan values,
	  at the expense of slightly more scheduling overhead.

	  If in doubt, say "Y".

menuconfig HYPERVISOR_GUEST
	bool "Linux guest support"
	---help---
	  Say Y here to enable options for running Linux under various hyper-
	  visors. This option enables basic hypervisor detection and platform
	  setup.

	  If you say N, all options in this submenu will be skipped and
	  disabled, and Linux guest support won't be built in.

<<<<<<< HEAD
if HYPERVISOR_GUEST
=======
config KVM_GUEST_COMMON_OPTIONS
	bool "Enable commodity options for a standalone KVM guest"
	depends on KVM_GUEST
	select NET
	select NETDEVICES
	select BLOCK
	select BLK_DEV
	select NETWORK_FILESYSTEMS
	select INET
	select EXPERIMENTAL
	select TTY
	select SERIAL_8250
	select SERIAL_8250_CONSOLE
	select IP_PNP
	select IP_PNP_DHCP
	select BINFMT_ELF
	select PCI_MSI
	select HAVE_ARCH_KGDB
	select DEBUG_KERNEL
	select KGDB
	select KGDB_SERIAL_CONSOLE
	select VIRTUALIZATION
	select VIRTIO
	select VIRTIO_RING
	select VIRTIO_PCI
	select VIRTIO_BLK
	select VIRTIO_CONSOLE
	select VIRTIO_NET
	select 9P_FS
	select NET_9P
	select NET_9P_VIRTIO
	---help---
	  Select guest kernel functionality which facilitates booting the
	  kernel as a guest in qemu or lkvm. This entails basic stuff like
	  serial support, kgdb, virtio and other so that you can be able to
	  have commodity functionality like serial output from the guest,
	  networking, seamless host file system integration into guest context
	  and other useful things.

source "arch/x86/lguest/Kconfig"
>>>>>>> 83aee678

config PARAVIRT
	bool "Enable paravirtualization code"
	---help---
	  This changes the kernel so it can modify itself when it is run
	  under a hypervisor, potentially improving performance significantly
	  over full virtualization.  However, when run without a hypervisor
	  the kernel is theoretically slower and slightly larger.

config PARAVIRT_DEBUG
	bool "paravirt-ops debugging"
	depends on PARAVIRT && DEBUG_KERNEL
	---help---
	  Enable to debug paravirt_ops internals.  Specifically, BUG if
	  a paravirt_op is missing when it is called.

config PARAVIRT_SPINLOCKS
	bool "Paravirtualization layer for spinlocks"
	depends on PARAVIRT && SMP
	---help---
	  Paravirtualized spinlocks allow a pvops backend to replace the
	  spinlock implementation with something virtualization-friendly
	  (for example, block the virtual CPU rather than spinning).

	  Unfortunately the downside is an up to 5% performance hit on
	  native kernels, with various workloads.

	  If you are unsure how to answer this question, answer N.

source "arch/x86/xen/Kconfig"

config KVM_GUEST
	bool "KVM Guest support (including kvmclock)"
	depends on PARAVIRT
	select PARAVIRT_CLOCK
	default y
	---help---
	  This option enables various optimizations for running under the KVM
	  hypervisor. It includes a paravirtualized clock, so that instead
	  of relying on a PIT (or probably other) emulation by the
	  underlying device model, the host provides the guest with
	  timing infrastructure such as time of day, and system time

source "arch/x86/lguest/Kconfig"

config PARAVIRT_TIME_ACCOUNTING
	bool "Paravirtual steal time accounting"
	depends on PARAVIRT
	default n
	---help---
	  Select this option to enable fine granularity task steal time
	  accounting. Time spent executing other tasks in parallel with
	  the current vCPU is discounted from the vCPU power. To account for
	  that, there can be a small performance impact.

	  If in doubt, say N here.

config PARAVIRT_CLOCK
	bool

endif #HYPERVISOR_GUEST

config NO_BOOTMEM
	def_bool y

config MEMTEST
	bool "Memtest"
	---help---
	  This option adds a kernel parameter 'memtest', which allows memtest
	  to be set.
	        memtest=0, mean disabled; -- default
	        memtest=1, mean do 1 test pattern;
	        ...
	        memtest=4, mean do 4 test patterns.
	  If you are unsure how to answer this question, answer N.

config X86_SUMMIT_NUMA
	def_bool y
	depends on X86_32 && NUMA && X86_32_NON_STANDARD

config X86_CYCLONE_TIMER
	def_bool y
	depends on X86_SUMMIT

source "arch/x86/Kconfig.cpu"

config HPET_TIMER
	def_bool X86_64
	prompt "HPET Timer Support" if X86_32
	---help---
	  Use the IA-PC HPET (High Precision Event Timer) to manage
	  time in preference to the PIT and RTC, if a HPET is
	  present.
	  HPET is the next generation timer replacing legacy 8254s.
	  The HPET provides a stable time base on SMP
	  systems, unlike the TSC, but it is more expensive to access,
	  as it is off-chip.  You can find the HPET spec at
	  <http://www.intel.com/hardwaredesign/hpetspec_1.pdf>.

	  You can safely choose Y here.  However, HPET will only be
	  activated if the platform and the BIOS support this feature.
	  Otherwise the 8254 will be used for timing services.

	  Choose N to continue using the legacy 8254 timer.

config HPET_EMULATE_RTC
	def_bool y
	depends on HPET_TIMER && (RTC=y || RTC=m || RTC_DRV_CMOS=m || RTC_DRV_CMOS=y)

config APB_TIMER
       def_bool y if X86_INTEL_MID
       prompt "Intel MID APB Timer Support" if X86_INTEL_MID
       select DW_APB_TIMER
       depends on X86_INTEL_MID && SFI
       help
         APB timer is the replacement for 8254, HPET on X86 MID platforms.
         The APBT provides a stable time base on SMP
         systems, unlike the TSC, but it is more expensive to access,
         as it is off-chip. APB timers are always running regardless of CPU
         C states, they are used as per CPU clockevent device when possible.

# Mark as expert because too many people got it wrong.
# The code disables itself when not needed.
config DMI
	default y
	bool "Enable DMI scanning" if EXPERT
	---help---
	  Enabled scanning of DMI to identify machine quirks. Say Y
	  here unless you have verified that your setup is not
	  affected by entries in the DMI blacklist. Required by PNP
	  BIOS code.

config GART_IOMMU
	bool "GART IOMMU support" if EXPERT
	default y
	select SWIOTLB
	depends on X86_64 && PCI && AMD_NB
	---help---
	  Support for full DMA access of devices with 32bit memory access only
	  on systems with more than 3GB. This is usually needed for USB,
	  sound, many IDE/SATA chipsets and some other devices.
	  Provides a driver for the AMD Athlon64/Opteron/Turion/Sempron GART
	  based hardware IOMMU and a software bounce buffer based IOMMU used
	  on Intel systems and as fallback.
	  The code is only active when needed (enough memory and limited
	  device) unless CONFIG_IOMMU_DEBUG or iommu=force is specified
	  too.

config CALGARY_IOMMU
	bool "IBM Calgary IOMMU support"
	select SWIOTLB
	depends on X86_64 && PCI
	---help---
	  Support for hardware IOMMUs in IBM's xSeries x366 and x460
	  systems. Needed to run systems with more than 3GB of memory
	  properly with 32-bit PCI devices that do not support DAC
	  (Double Address Cycle). Calgary also supports bus level
	  isolation, where all DMAs pass through the IOMMU.  This
	  prevents them from going anywhere except their intended
	  destination. This catches hard-to-find kernel bugs and
	  mis-behaving drivers and devices that do not use the DMA-API
	  properly to set up their DMA buffers.  The IOMMU can be
	  turned off at boot time with the iommu=off parameter.
	  Normally the kernel will make the right choice by itself.
	  If unsure, say Y.

config CALGARY_IOMMU_ENABLED_BY_DEFAULT
	def_bool y
	prompt "Should Calgary be enabled by default?"
	depends on CALGARY_IOMMU
	---help---
	  Should Calgary be enabled by default? if you choose 'y', Calgary
	  will be used (if it exists). If you choose 'n', Calgary will not be
	  used even if it exists. If you choose 'n' and would like to use
	  Calgary anyway, pass 'iommu=calgary' on the kernel command line.
	  If unsure, say Y.

# need this always selected by IOMMU for the VIA workaround
config SWIOTLB
	def_bool y if X86_64
	---help---
	  Support for software bounce buffers used on x86-64 systems
	  which don't have a hardware IOMMU. Using this PCI devices
	  which can only access 32-bits of memory can be used on systems
	  with more than 3 GB of memory.
	  If unsure, say Y.

config IOMMU_HELPER
	def_bool y
	depends on CALGARY_IOMMU || GART_IOMMU || SWIOTLB || AMD_IOMMU

config MAXSMP
	bool "Enable Maximum number of SMP Processors and NUMA Nodes"
	depends on X86_64 && SMP && DEBUG_KERNEL
	select CPUMASK_OFFSTACK
	---help---
	  Enable maximum number of CPUS and NUMA Nodes for this architecture.
	  If unsure, say N.

config NR_CPUS
	int "Maximum number of CPUs" if SMP && !MAXSMP
	range 2 8 if SMP && X86_32 && !X86_BIGSMP
	range 2 512 if SMP && !MAXSMP
	default "1" if !SMP
	default "4096" if MAXSMP
	default "32" if SMP && (X86_NUMAQ || X86_SUMMIT || X86_BIGSMP || X86_ES7000)
	default "8" if SMP
	---help---
	  This allows you to specify the maximum number of CPUs which this
	  kernel will support.  The maximum supported value is 512 and the
	  minimum value which makes sense is 2.

	  This is purely to save memory - each supported CPU adds
	  approximately eight kilobytes to the kernel image.

config SCHED_SMT
	bool "SMT (Hyperthreading) scheduler support"
	depends on X86_HT
	---help---
	  SMT scheduler support improves the CPU scheduler's decision making
	  when dealing with Intel Pentium 4 chips with HyperThreading at a
	  cost of slightly increased overhead in some places. If unsure say
	  N here.

config SCHED_MC
	def_bool y
	prompt "Multi-core scheduler support"
	depends on X86_HT
	---help---
	  Multi-core scheduler support improves the CPU scheduler's decision
	  making when dealing with multi-core CPU chips at a cost of slightly
	  increased overhead in some places. If unsure say N here.

source "kernel/Kconfig.preempt"

config X86_UP_APIC
	bool "Local APIC support on uniprocessors"
	depends on X86_32 && !SMP && !X86_32_NON_STANDARD
	---help---
	  A local APIC (Advanced Programmable Interrupt Controller) is an
	  integrated interrupt controller in the CPU. If you have a single-CPU
	  system which has a processor with a local APIC, you can say Y here to
	  enable and use it. If you say Y here even though your machine doesn't
	  have a local APIC, then the kernel will still run with no slowdown at
	  all. The local APIC supports CPU-generated self-interrupts (timer,
	  performance counters), and the NMI watchdog which detects hard
	  lockups.

config X86_UP_IOAPIC
	bool "IO-APIC support on uniprocessors"
	depends on X86_UP_APIC
	---help---
	  An IO-APIC (I/O Advanced Programmable Interrupt Controller) is an
	  SMP-capable replacement for PC-style interrupt controllers. Most
	  SMP systems and many recent uniprocessor systems have one.

	  If you have a single-CPU system with an IO-APIC, you can say Y here
	  to use it. If you say Y here even though your machine doesn't have
	  an IO-APIC, then the kernel will still run with no slowdown at all.

config X86_LOCAL_APIC
	def_bool y
	depends on X86_64 || SMP || X86_32_NON_STANDARD || X86_UP_APIC

config X86_IO_APIC
	def_bool y
	depends on X86_64 || SMP || X86_32_NON_STANDARD || X86_UP_IOAPIC

config X86_VISWS_APIC
	def_bool y
	depends on X86_32 && X86_VISWS

config X86_REROUTE_FOR_BROKEN_BOOT_IRQS
	bool "Reroute for broken boot IRQs"
	depends on X86_IO_APIC
	---help---
	  This option enables a workaround that fixes a source of
	  spurious interrupts. This is recommended when threaded
	  interrupt handling is used on systems where the generation of
	  superfluous "boot interrupts" cannot be disabled.

	  Some chipsets generate a legacy INTx "boot IRQ" when the IRQ
	  entry in the chipset's IO-APIC is masked (as, e.g. the RT
	  kernel does during interrupt handling). On chipsets where this
	  boot IRQ generation cannot be disabled, this workaround keeps
	  the original IRQ line masked so that only the equivalent "boot
	  IRQ" is delivered to the CPUs. The workaround also tells the
	  kernel to set up the IRQ handler on the boot IRQ line. In this
	  way only one interrupt is delivered to the kernel. Otherwise
	  the spurious second interrupt may cause the kernel to bring
	  down (vital) interrupt lines.

	  Only affects "broken" chipsets. Interrupt sharing may be
	  increased on these systems.

config X86_MCE
	bool "Machine Check / overheating reporting"
	default y
	---help---
	  Machine Check support allows the processor to notify the
	  kernel if it detects a problem (e.g. overheating, data corruption).
	  The action the kernel takes depends on the severity of the problem,
	  ranging from warning messages to halting the machine.

config X86_MCE_INTEL
	def_bool y
	prompt "Intel MCE features"
	depends on X86_MCE && X86_LOCAL_APIC
	---help---
	   Additional support for intel specific MCE features such as
	   the thermal monitor.

config X86_MCE_AMD
	def_bool y
	prompt "AMD MCE features"
	depends on X86_MCE && X86_LOCAL_APIC
	---help---
	   Additional support for AMD specific MCE features such as
	   the DRAM Error Threshold.

config X86_ANCIENT_MCE
	bool "Support for old Pentium 5 / WinChip machine checks"
	depends on X86_32 && X86_MCE
	---help---
	  Include support for machine check handling on old Pentium 5 or WinChip
	  systems. These typically need to be enabled explicitely on the command
	  line.

config X86_MCE_THRESHOLD
	depends on X86_MCE_AMD || X86_MCE_INTEL
	def_bool y

config X86_MCE_INJECT
	depends on X86_MCE
	tristate "Machine check injector support"
	---help---
	  Provide support for injecting machine checks for testing purposes.
	  If you don't know what a machine check is and you don't do kernel
	  QA it is safe to say n.

config X86_THERMAL_VECTOR
	def_bool y
	depends on X86_MCE_INTEL

config VM86
	bool "Enable VM86 support" if EXPERT
	default y
	depends on X86_32
	---help---
	  This option is required by programs like DOSEMU to run 16-bit legacy
	  code on X86 processors. It also may be needed by software like
	  XFree86 to initialize some video cards via BIOS. Disabling this
	  option saves about 6k.

config TOSHIBA
	tristate "Toshiba Laptop support"
	depends on X86_32
	---help---
	  This adds a driver to safely access the System Management Mode of
	  the CPU on Toshiba portables with a genuine Toshiba BIOS. It does
	  not work on models with a Phoenix BIOS. The System Management Mode
	  is used to set the BIOS and power saving options on Toshiba portables.

	  For information on utilities to make use of this driver see the
	  Toshiba Linux utilities web site at:
	  <http://www.buzzard.org.uk/toshiba/>.

	  Say Y if you intend to run this kernel on a Toshiba portable.
	  Say N otherwise.

config I8K
	tristate "Dell laptop support"
	select HWMON
	---help---
	  This adds a driver to safely access the System Management Mode
	  of the CPU on the Dell Inspiron 8000. The System Management Mode
	  is used to read cpu temperature and cooling fan status and to
	  control the fans on the I8K portables.

	  This driver has been tested only on the Inspiron 8000 but it may
	  also work with other Dell laptops. You can force loading on other
	  models by passing the parameter `force=1' to the module. Use at
	  your own risk.

	  For information on utilities to make use of this driver see the
	  I8K Linux utilities web site at:
	  <http://people.debian.org/~dz/i8k/>

	  Say Y if you intend to run this kernel on a Dell Inspiron 8000.
	  Say N otherwise.

config X86_REBOOTFIXUPS
	bool "Enable X86 board specific fixups for reboot"
	depends on X86_32
	---help---
	  This enables chipset and/or board specific fixups to be done
	  in order to get reboot to work correctly. This is only needed on
	  some combinations of hardware and BIOS. The symptom, for which
	  this config is intended, is when reboot ends with a stalled/hung
	  system.

	  Currently, the only fixup is for the Geode machines using
	  CS5530A and CS5536 chipsets and the RDC R-321x SoC.

	  Say Y if you want to enable the fixup. Currently, it's safe to
	  enable this option even if you don't need it.
	  Say N otherwise.

config MICROCODE
	tristate "CPU microcode loading support"
	select FW_LOADER
	---help---

	  If you say Y here, you will be able to update the microcode on
	  certain Intel and AMD processors. The Intel support is for the
	  IA32 family, e.g. Pentium Pro, Pentium II, Pentium III, Pentium 4,
	  Xeon etc. The AMD support is for families 0x10 and later. You will
	  obviously need the actual microcode binary data itself which is not
	  shipped with the Linux kernel.

	  This option selects the general module only, you need to select
	  at least one vendor specific module as well.

	  To compile this driver as a module, choose M here: the module
	  will be called microcode.

config MICROCODE_INTEL
	bool "Intel microcode loading support"
	depends on MICROCODE
	default MICROCODE
	select FW_LOADER
	---help---
	  This options enables microcode patch loading support for Intel
	  processors.

	  For latest news and information on obtaining all the required
	  Intel ingredients for this driver, check:
	  <http://www.urbanmyth.org/microcode/>.

config MICROCODE_AMD
	bool "AMD microcode loading support"
	depends on MICROCODE
	select FW_LOADER
	---help---
	  If you select this option, microcode patch loading support for AMD
	  processors will be enabled.

config MICROCODE_OLD_INTERFACE
	def_bool y
	depends on MICROCODE

config MICROCODE_INTEL_LIB
	def_bool y
	depends on MICROCODE_INTEL

config MICROCODE_INTEL_EARLY
	bool "Early load microcode"
	depends on MICROCODE_INTEL && BLK_DEV_INITRD
	default y
	help
	  This option provides functionality to read additional microcode data
	  at the beginning of initrd image. The data tells kernel to load
	  microcode to CPU's as early as possible. No functional change if no
	  microcode data is glued to the initrd, therefore it's safe to say Y.

config MICROCODE_EARLY
	def_bool y
	depends on MICROCODE_INTEL_EARLY

config X86_MSR
	tristate "/dev/cpu/*/msr - Model-specific register support"
	---help---
	  This device gives privileged processes access to the x86
	  Model-Specific Registers (MSRs).  It is a character device with
	  major 202 and minors 0 to 31 for /dev/cpu/0/msr to /dev/cpu/31/msr.
	  MSR accesses are directed to a specific CPU on multi-processor
	  systems.

config X86_CPUID
	tristate "/dev/cpu/*/cpuid - CPU information support"
	---help---
	  This device gives processes access to the x86 CPUID instruction to
	  be executed on a specific processor.  It is a character device
	  with major 203 and minors 0 to 31 for /dev/cpu/0/cpuid to
	  /dev/cpu/31/cpuid.

choice
	prompt "High Memory Support"
	default HIGHMEM64G if X86_NUMAQ
	default HIGHMEM4G
	depends on X86_32

config NOHIGHMEM
	bool "off"
	depends on !X86_NUMAQ
	---help---
	  Linux can use up to 64 Gigabytes of physical memory on x86 systems.
	  However, the address space of 32-bit x86 processors is only 4
	  Gigabytes large. That means that, if you have a large amount of
	  physical memory, not all of it can be "permanently mapped" by the
	  kernel. The physical memory that's not permanently mapped is called
	  "high memory".

	  If you are compiling a kernel which will never run on a machine with
	  more than 1 Gigabyte total physical RAM, answer "off" here (default
	  choice and suitable for most users). This will result in a "3GB/1GB"
	  split: 3GB are mapped so that each process sees a 3GB virtual memory
	  space and the remaining part of the 4GB virtual memory space is used
	  by the kernel to permanently map as much physical memory as
	  possible.

	  If the machine has between 1 and 4 Gigabytes physical RAM, then
	  answer "4GB" here.

	  If more than 4 Gigabytes is used then answer "64GB" here. This
	  selection turns Intel PAE (Physical Address Extension) mode on.
	  PAE implements 3-level paging on IA32 processors. PAE is fully
	  supported by Linux, PAE mode is implemented on all recent Intel
	  processors (Pentium Pro and better). NOTE: If you say "64GB" here,
	  then the kernel will not boot on CPUs that don't support PAE!

	  The actual amount of total physical memory will either be
	  auto detected or can be forced by using a kernel command line option
	  such as "mem=256M". (Try "man bootparam" or see the documentation of
	  your boot loader (lilo or loadlin) about how to pass options to the
	  kernel at boot time.)

	  If unsure, say "off".

config HIGHMEM4G
	bool "4GB"
	depends on !X86_NUMAQ
	---help---
	  Select this if you have a 32-bit processor and between 1 and 4
	  gigabytes of physical RAM.

config HIGHMEM64G
	bool "64GB"
	depends on !M486
	select X86_PAE
	---help---
	  Select this if you have a 32-bit processor and more than 4
	  gigabytes of physical RAM.

endchoice

choice
	prompt "Memory split" if EXPERT
	default VMSPLIT_3G
	depends on X86_32
	---help---
	  Select the desired split between kernel and user memory.

	  If the address range available to the kernel is less than the
	  physical memory installed, the remaining memory will be available
	  as "high memory". Accessing high memory is a little more costly
	  than low memory, as it needs to be mapped into the kernel first.
	  Note that increasing the kernel address space limits the range
	  available to user programs, making the address space there
	  tighter.  Selecting anything other than the default 3G/1G split
	  will also likely make your kernel incompatible with binary-only
	  kernel modules.

	  If you are not absolutely sure what you are doing, leave this
	  option alone!

	config VMSPLIT_3G
		bool "3G/1G user/kernel split"
	config VMSPLIT_3G_OPT
		depends on !X86_PAE
		bool "3G/1G user/kernel split (for full 1G low memory)"
	config VMSPLIT_2G
		bool "2G/2G user/kernel split"
	config VMSPLIT_2G_OPT
		depends on !X86_PAE
		bool "2G/2G user/kernel split (for full 2G low memory)"
	config VMSPLIT_1G
		bool "1G/3G user/kernel split"
endchoice

config PAGE_OFFSET
	hex
	default 0xB0000000 if VMSPLIT_3G_OPT
	default 0x80000000 if VMSPLIT_2G
	default 0x78000000 if VMSPLIT_2G_OPT
	default 0x40000000 if VMSPLIT_1G
	default 0xC0000000
	depends on X86_32

config HIGHMEM
	def_bool y
	depends on X86_32 && (HIGHMEM64G || HIGHMEM4G)

config X86_PAE
	bool "PAE (Physical Address Extension) Support"
	depends on X86_32 && !HIGHMEM4G
	---help---
	  PAE is required for NX support, and furthermore enables
	  larger swapspace support for non-overcommit purposes. It
	  has the cost of more pagetable lookup overhead, and also
	  consumes more pagetable space per process.

config ARCH_PHYS_ADDR_T_64BIT
	def_bool y
	depends on X86_64 || X86_PAE

config ARCH_DMA_ADDR_T_64BIT
	def_bool y
	depends on X86_64 || HIGHMEM64G

config DIRECT_GBPAGES
	bool "Enable 1GB pages for kernel pagetables" if EXPERT
	default y
	depends on X86_64
	---help---
	  Allow the kernel linear mapping to use 1GB pages on CPUs that
	  support it. This can improve the kernel's performance a tiny bit by
	  reducing TLB pressure. If in doubt, say "Y".

# Common NUMA Features
config NUMA
	bool "Numa Memory Allocation and Scheduler Support"
	depends on SMP
	depends on X86_64 || (X86_32 && HIGHMEM64G && (X86_NUMAQ || X86_BIGSMP || X86_SUMMIT && ACPI))
	default y if (X86_NUMAQ || X86_SUMMIT || X86_BIGSMP)
	---help---
	  Enable NUMA (Non Uniform Memory Access) support.

	  The kernel will try to allocate memory used by a CPU on the
	  local memory controller of the CPU and add some more
	  NUMA awareness to the kernel.

	  For 64-bit this is recommended if the system is Intel Core i7
	  (or later), AMD Opteron, or EM64T NUMA.

	  For 32-bit this is only needed on (rare) 32-bit-only platforms
	  that support NUMA topologies, such as NUMAQ / Summit, or if you
	  boot a 32-bit kernel on a 64-bit NUMA platform.

	  Otherwise, you should say N.

comment "NUMA (Summit) requires SMP, 64GB highmem support, ACPI"
	depends on X86_32 && X86_SUMMIT && (!HIGHMEM64G || !ACPI)

config AMD_NUMA
	def_bool y
	prompt "Old style AMD Opteron NUMA detection"
	depends on X86_64 && NUMA && PCI
	---help---
	  Enable AMD NUMA node topology detection.  You should say Y here if
	  you have a multi processor AMD system. This uses an old method to
	  read the NUMA configuration directly from the builtin Northbridge
	  of Opteron. It is recommended to use X86_64_ACPI_NUMA instead,
	  which also takes priority if both are compiled in.

config X86_64_ACPI_NUMA
	def_bool y
	prompt "ACPI NUMA detection"
	depends on X86_64 && NUMA && ACPI && PCI
	select ACPI_NUMA
	---help---
	  Enable ACPI SRAT based node topology detection.

# Some NUMA nodes have memory ranges that span
# other nodes.  Even though a pfn is valid and
# between a node's start and end pfns, it may not
# reside on that node.  See memmap_init_zone()
# for details.
config NODES_SPAN_OTHER_NODES
	def_bool y
	depends on X86_64_ACPI_NUMA

config NUMA_EMU
	bool "NUMA emulation"
	depends on NUMA
	---help---
	  Enable NUMA emulation. A flat machine will be split
	  into virtual nodes when booted with "numa=fake=N", where N is the
	  number of nodes. This is only useful for debugging.

config NODES_SHIFT
	int "Maximum NUMA Nodes (as a power of 2)" if !MAXSMP
	range 1 10
	default "10" if MAXSMP
	default "6" if X86_64
	default "4" if X86_NUMAQ
	default "3"
	depends on NEED_MULTIPLE_NODES
	---help---
	  Specify the maximum number of NUMA Nodes available on the target
	  system.  Increases memory reserved to accommodate various tables.

config ARCH_HAVE_MEMORY_PRESENT
	def_bool y
	depends on X86_32 && DISCONTIGMEM

config NEED_NODE_MEMMAP_SIZE
	def_bool y
	depends on X86_32 && (DISCONTIGMEM || SPARSEMEM)

config ARCH_FLATMEM_ENABLE
	def_bool y
	depends on X86_32 && !NUMA

config ARCH_DISCONTIGMEM_ENABLE
	def_bool y
	depends on NUMA && X86_32

config ARCH_DISCONTIGMEM_DEFAULT
	def_bool y
	depends on NUMA && X86_32

config ARCH_SPARSEMEM_ENABLE
	def_bool y
	depends on X86_64 || NUMA || X86_32 || X86_32_NON_STANDARD
	select SPARSEMEM_STATIC if X86_32
	select SPARSEMEM_VMEMMAP_ENABLE if X86_64

config ARCH_SPARSEMEM_DEFAULT
	def_bool y
	depends on X86_64

config ARCH_SELECT_MEMORY_MODEL
	def_bool y
	depends on ARCH_SPARSEMEM_ENABLE

config ARCH_MEMORY_PROBE
	def_bool y
	depends on X86_64 && MEMORY_HOTPLUG

config ARCH_PROC_KCORE_TEXT
	def_bool y
	depends on X86_64 && PROC_KCORE

config ILLEGAL_POINTER_VALUE
       hex
       default 0 if X86_32
       default 0xdead000000000000 if X86_64

source "mm/Kconfig"

config HIGHPTE
	bool "Allocate 3rd-level pagetables from highmem"
	depends on HIGHMEM
	---help---
	  The VM uses one page table entry for each page of physical memory.
	  For systems with a lot of RAM, this can be wasteful of precious
	  low memory.  Setting this option will put user-space page table
	  entries in high memory.

config X86_CHECK_BIOS_CORRUPTION
	bool "Check for low memory corruption"
	---help---
	  Periodically check for memory corruption in low memory, which
	  is suspected to be caused by BIOS.  Even when enabled in the
	  configuration, it is disabled at runtime.  Enable it by
	  setting "memory_corruption_check=1" on the kernel command
	  line.  By default it scans the low 64k of memory every 60
	  seconds; see the memory_corruption_check_size and
	  memory_corruption_check_period parameters in
	  Documentation/kernel-parameters.txt to adjust this.

	  When enabled with the default parameters, this option has
	  almost no overhead, as it reserves a relatively small amount
	  of memory and scans it infrequently.  It both detects corruption
	  and prevents it from affecting the running system.

	  It is, however, intended as a diagnostic tool; if repeatable
	  BIOS-originated corruption always affects the same memory,
	  you can use memmap= to prevent the kernel from using that
	  memory.

config X86_BOOTPARAM_MEMORY_CORRUPTION_CHECK
	bool "Set the default setting of memory_corruption_check"
	depends on X86_CHECK_BIOS_CORRUPTION
	default y
	---help---
	  Set whether the default state of memory_corruption_check is
	  on or off.

config X86_RESERVE_LOW
	int "Amount of low memory, in kilobytes, to reserve for the BIOS"
	default 64
	range 4 640
	---help---
	  Specify the amount of low memory to reserve for the BIOS.

	  The first page contains BIOS data structures that the kernel
	  must not use, so that page must always be reserved.

	  By default we reserve the first 64K of physical RAM, as a
	  number of BIOSes are known to corrupt that memory range
	  during events such as suspend/resume or monitor cable
	  insertion, so it must not be used by the kernel.

	  You can set this to 4 if you are absolutely sure that you
	  trust the BIOS to get all its memory reservations and usages
	  right.  If you know your BIOS have problems beyond the
	  default 64K area, you can set this to 640 to avoid using the
	  entire low memory range.

	  If you have doubts about the BIOS (e.g. suspend/resume does
	  not work or there's kernel crashes after certain hardware
	  hotplug events) then you might want to enable
	  X86_CHECK_BIOS_CORRUPTION=y to allow the kernel to check
	  typical corruption patterns.

	  Leave this to the default value of 64 if you are unsure.

config MATH_EMULATION
	bool
	prompt "Math emulation" if X86_32
	---help---
	  Linux can emulate a math coprocessor (used for floating point
	  operations) if you don't have one. 486DX and Pentium processors have
	  a math coprocessor built in, 486SX and 386 do not, unless you added
	  a 487DX or 387, respectively. (The messages during boot time can
	  give you some hints here ["man dmesg"].) Everyone needs either a
	  coprocessor or this emulation.

	  If you don't have a math coprocessor, you need to say Y here; if you
	  say Y here even though you have a coprocessor, the coprocessor will
	  be used nevertheless. (This behavior can be changed with the kernel
	  command line option "no387", which comes handy if your coprocessor
	  is broken. Try "man bootparam" or see the documentation of your boot
	  loader (lilo or loadlin) about how to pass options to the kernel at
	  boot time.) This means that it is a good idea to say Y here if you
	  intend to use this kernel on different machines.

	  More information about the internals of the Linux math coprocessor
	  emulation can be found in <file:arch/x86/math-emu/README>.

	  If you are not sure, say Y; apart from resulting in a 66 KB bigger
	  kernel, it won't hurt.

config MTRR
	def_bool y
	prompt "MTRR (Memory Type Range Register) support" if EXPERT
	---help---
	  On Intel P6 family processors (Pentium Pro, Pentium II and later)
	  the Memory Type Range Registers (MTRRs) may be used to control
	  processor access to memory ranges. This is most useful if you have
	  a video (VGA) card on a PCI or AGP bus. Enabling write-combining
	  allows bus write transfers to be combined into a larger transfer
	  before bursting over the PCI/AGP bus. This can increase performance
	  of image write operations 2.5 times or more. Saying Y here creates a
	  /proc/mtrr file which may be used to manipulate your processor's
	  MTRRs. Typically the X server should use this.

	  This code has a reasonably generic interface so that similar
	  control registers on other processors can be easily supported
	  as well:

	  The Cyrix 6x86, 6x86MX and M II processors have Address Range
	  Registers (ARRs) which provide a similar functionality to MTRRs. For
	  these, the ARRs are used to emulate the MTRRs.
	  The AMD K6-2 (stepping 8 and above) and K6-3 processors have two
	  MTRRs. The Centaur C6 (WinChip) has 8 MCRs, allowing
	  write-combining. All of these processors are supported by this code
	  and it makes sense to say Y here if you have one of them.

	  Saying Y here also fixes a problem with buggy SMP BIOSes which only
	  set the MTRRs for the boot CPU and not for the secondary CPUs. This
	  can lead to all sorts of problems, so it's good to say Y here.

	  You can safely say Y even if your machine doesn't have MTRRs, you'll
	  just add about 9 KB to your kernel.

	  See <file:Documentation/x86/mtrr.txt> for more information.

config MTRR_SANITIZER
	def_bool y
	prompt "MTRR cleanup support"
	depends on MTRR
	---help---
	  Convert MTRR layout from continuous to discrete, so X drivers can
	  add writeback entries.

	  Can be disabled with disable_mtrr_cleanup on the kernel command line.
	  The largest mtrr entry size for a continuous block can be set with
	  mtrr_chunk_size.

	  If unsure, say Y.

config MTRR_SANITIZER_ENABLE_DEFAULT
	int "MTRR cleanup enable value (0-1)"
	range 0 1
	default "0"
	depends on MTRR_SANITIZER
	---help---
	  Enable mtrr cleanup default value

config MTRR_SANITIZER_SPARE_REG_NR_DEFAULT
	int "MTRR cleanup spare reg num (0-7)"
	range 0 7
	default "1"
	depends on MTRR_SANITIZER
	---help---
	  mtrr cleanup spare entries default, it can be changed via
	  mtrr_spare_reg_nr=N on the kernel command line.

config X86_PAT
	def_bool y
	prompt "x86 PAT support" if EXPERT
	depends on MTRR
	---help---
	  Use PAT attributes to setup page level cache control.

	  PATs are the modern equivalents of MTRRs and are much more
	  flexible than MTRRs.

	  Say N here if you see bootup problems (boot crash, boot hang,
	  spontaneous reboots) or a non-working video driver.

	  If unsure, say Y.

config ARCH_USES_PG_UNCACHED
	def_bool y
	depends on X86_PAT

config ARCH_RANDOM
	def_bool y
	prompt "x86 architectural random number generator" if EXPERT
	---help---
	  Enable the x86 architectural RDRAND instruction
	  (Intel Bull Mountain technology) to generate random numbers.
	  If supported, this is a high bandwidth, cryptographically
	  secure hardware random number generator.

config X86_SMAP
	def_bool y
	prompt "Supervisor Mode Access Prevention" if EXPERT
	---help---
	  Supervisor Mode Access Prevention (SMAP) is a security
	  feature in newer Intel processors.  There is a small
	  performance cost if this enabled and turned on; there is
	  also a small increase in the kernel size if this is enabled.

	  If unsure, say Y.

config EFI
	bool "EFI runtime service support"
	depends on ACPI
	select UCS2_STRING
	---help---
	  This enables the kernel to use EFI runtime services that are
	  available (such as the EFI variable services).

	  This option is only useful on systems that have EFI firmware.
	  In addition, you should use the latest ELILO loader available
	  at <http://elilo.sourceforge.net> in order to take advantage
	  of EFI runtime services. However, even with this option, the
	  resultant kernel should continue to boot on existing non-EFI
	  platforms.

config EFI_STUB
       bool "EFI stub support"
       depends on EFI
       ---help---
          This kernel feature allows a bzImage to be loaded directly
	  by EFI firmware without the use of a bootloader.

	  See Documentation/x86/efi-stub.txt for more information.

config SECCOMP
	def_bool y
	prompt "Enable seccomp to safely compute untrusted bytecode"
	---help---
	  This kernel feature is useful for number crunching applications
	  that may need to compute untrusted bytecode during their
	  execution. By using pipes or other transports made available to
	  the process as file descriptors supporting the read/write
	  syscalls, it's possible to isolate those applications in
	  their own address space using seccomp. Once seccomp is
	  enabled via prctl(PR_SET_SECCOMP), it cannot be disabled
	  and the task is only allowed to execute a few safe syscalls
	  defined by each seccomp mode.

	  If unsure, say Y. Only embedded should say N here.

config CC_STACKPROTECTOR
	bool "Enable -fstack-protector buffer overflow detection"
	---help---
	  This option turns on the -fstack-protector GCC feature. This
	  feature puts, at the beginning of functions, a canary value on
	  the stack just before the return address, and validates
	  the value just before actually returning.  Stack based buffer
	  overflows (that need to overwrite this return address) now also
	  overwrite the canary, which gets detected and the attack is then
	  neutralized via a kernel panic.

	  This feature requires gcc version 4.2 or above, or a distribution
	  gcc with the feature backported. Older versions are automatically
	  detected and for those versions, this configuration option is
	  ignored. (and a warning is printed during bootup)

source kernel/Kconfig.hz

config KEXEC
	bool "kexec system call"
	---help---
	  kexec is a system call that implements the ability to shutdown your
	  current kernel, and to start another kernel.  It is like a reboot
	  but it is independent of the system firmware.   And like a reboot
	  you can start any kernel with it, not just Linux.

	  The name comes from the similarity to the exec system call.

	  It is an ongoing process to be certain the hardware in a machine
	  is properly shutdown, so do not be surprised if this code does not
	  initially work for you.  It may help to enable device hotplugging
	  support.  As of this writing the exact hardware interface is
	  strongly in flux, so no good recommendation can be made.

config CRASH_DUMP
	bool "kernel crash dumps"
	depends on X86_64 || (X86_32 && HIGHMEM)
	---help---
	  Generate crash dump after being started by kexec.
	  This should be normally only set in special crash dump kernels
	  which are loaded in the main kernel with kexec-tools into
	  a specially reserved region and then later executed after
	  a crash by kdump/kexec. The crash dump kernel must be compiled
	  to a memory address not used by the main kernel or BIOS using
	  PHYSICAL_START, or it must be built as a relocatable image
	  (CONFIG_RELOCATABLE=y).
	  For more details see Documentation/kdump/kdump.txt

config KEXEC_JUMP
	bool "kexec jump"
	depends on KEXEC && HIBERNATION
	---help---
	  Jump between original kernel and kexeced kernel and invoke
	  code in physical address mode via KEXEC

config PHYSICAL_START
	hex "Physical address where the kernel is loaded" if (EXPERT || CRASH_DUMP)
	default "0x1000000"
	---help---
	  This gives the physical address where the kernel is loaded.

	  If kernel is a not relocatable (CONFIG_RELOCATABLE=n) then
	  bzImage will decompress itself to above physical address and
	  run from there. Otherwise, bzImage will run from the address where
	  it has been loaded by the boot loader and will ignore above physical
	  address.

	  In normal kdump cases one does not have to set/change this option
	  as now bzImage can be compiled as a completely relocatable image
	  (CONFIG_RELOCATABLE=y) and be used to load and run from a different
	  address. This option is mainly useful for the folks who don't want
	  to use a bzImage for capturing the crash dump and want to use a
	  vmlinux instead. vmlinux is not relocatable hence a kernel needs
	  to be specifically compiled to run from a specific memory area
	  (normally a reserved region) and this option comes handy.

	  So if you are using bzImage for capturing the crash dump,
	  leave the value here unchanged to 0x1000000 and set
	  CONFIG_RELOCATABLE=y.  Otherwise if you plan to use vmlinux
	  for capturing the crash dump change this value to start of
	  the reserved region.  In other words, it can be set based on
	  the "X" value as specified in the "crashkernel=YM@XM"
	  command line boot parameter passed to the panic-ed
	  kernel. Please take a look at Documentation/kdump/kdump.txt
	  for more details about crash dumps.

	  Usage of bzImage for capturing the crash dump is recommended as
	  one does not have to build two kernels. Same kernel can be used
	  as production kernel and capture kernel. Above option should have
	  gone away after relocatable bzImage support is introduced. But it
	  is present because there are users out there who continue to use
	  vmlinux for dump capture. This option should go away down the
	  line.

	  Don't change this unless you know what you are doing.

config RELOCATABLE
	bool "Build a relocatable kernel"
	default y
	---help---
	  This builds a kernel image that retains relocation information
	  so it can be loaded someplace besides the default 1MB.
	  The relocations tend to make the kernel binary about 10% larger,
	  but are discarded at runtime.

	  One use is for the kexec on panic case where the recovery kernel
	  must live at a different physical address than the primary
	  kernel.

	  Note: If CONFIG_RELOCATABLE=y, then the kernel runs from the address
	  it has been loaded at and the compile time physical address
	  (CONFIG_PHYSICAL_START) is ignored.

# Relocation on x86-32 needs some additional build support
config X86_NEED_RELOCS
	def_bool y
	depends on X86_32 && RELOCATABLE

config PHYSICAL_ALIGN
	hex "Alignment value to which kernel should be aligned" if X86_32
	default "0x1000000"
	range 0x2000 0x1000000
	---help---
	  This value puts the alignment restrictions on physical address
	  where kernel is loaded and run from. Kernel is compiled for an
	  address which meets above alignment restriction.

	  If bootloader loads the kernel at a non-aligned address and
	  CONFIG_RELOCATABLE is set, kernel will move itself to nearest
	  address aligned to above value and run from there.

	  If bootloader loads the kernel at a non-aligned address and
	  CONFIG_RELOCATABLE is not set, kernel will ignore the run time
	  load address and decompress itself to the address it has been
	  compiled for and run from there. The address for which kernel is
	  compiled already meets above alignment restrictions. Hence the
	  end result is that kernel runs from a physical address meeting
	  above alignment restrictions.

	  Don't change this unless you know what you are doing.

config HOTPLUG_CPU
	bool "Support for hot-pluggable CPUs"
	depends on SMP && HOTPLUG
	---help---
	  Say Y here to allow turning CPUs off and on. CPUs can be
	  controlled through /sys/devices/system/cpu.
	  ( Note: power management support will enable this option
	    automatically on SMP systems. )
	  Say N if you want to disable CPU hotplug.

config BOOTPARAM_HOTPLUG_CPU0
	bool "Set default setting of cpu0_hotpluggable"
	default n
	depends on HOTPLUG_CPU
	---help---
	  Set whether default state of cpu0_hotpluggable is on or off.

	  Say Y here to enable CPU0 hotplug by default. If this switch
	  is turned on, there is no need to give cpu0_hotplug kernel
	  parameter and the CPU0 hotplug feature is enabled by default.

	  Please note: there are two known CPU0 dependencies if you want
	  to enable the CPU0 hotplug feature either by this switch or by
	  cpu0_hotplug kernel parameter.

	  First, resume from hibernate or suspend always starts from CPU0.
	  So hibernate and suspend are prevented if CPU0 is offline.

	  Second dependency is PIC interrupts always go to CPU0. CPU0 can not
	  offline if any interrupt can not migrate out of CPU0. There may
	  be other CPU0 dependencies.

	  Please make sure the dependencies are under your control before
	  you enable this feature.

	  Say N if you don't want to enable CPU0 hotplug feature by default.
	  You still can enable the CPU0 hotplug feature at boot by kernel
	  parameter cpu0_hotplug.

config DEBUG_HOTPLUG_CPU0
	def_bool n
	prompt "Debug CPU0 hotplug"
	depends on HOTPLUG_CPU
	---help---
	  Enabling this option offlines CPU0 (if CPU0 can be offlined) as
	  soon as possible and boots up userspace with CPU0 offlined. User
	  can online CPU0 back after boot time.

	  To debug CPU0 hotplug, you need to enable CPU0 offline/online
	  feature by either turning on CONFIG_BOOTPARAM_HOTPLUG_CPU0 during
	  compilation or giving cpu0_hotplug kernel parameter at boot.

	  If unsure, say N.

config COMPAT_VDSO
	def_bool y
	prompt "Compat VDSO support"
	depends on X86_32 || IA32_EMULATION
	---help---
	  Map the 32-bit VDSO to the predictable old-style address too.

	  Say N here if you are running a sufficiently recent glibc
	  version (2.3.3 or later), to remove the high-mapped
	  VDSO mapping and to exclusively use the randomized VDSO.

	  If unsure, say Y.

config CMDLINE_BOOL
	bool "Built-in kernel command line"
	---help---
	  Allow for specifying boot arguments to the kernel at
	  build time.  On some systems (e.g. embedded ones), it is
	  necessary or convenient to provide some or all of the
	  kernel boot arguments with the kernel itself (that is,
	  to not rely on the boot loader to provide them.)

	  To compile command line arguments into the kernel,
	  set this option to 'Y', then fill in the
	  the boot arguments in CONFIG_CMDLINE.

	  Systems with fully functional boot loaders (i.e. non-embedded)
	  should leave this option set to 'N'.

config CMDLINE
	string "Built-in kernel command string"
	depends on CMDLINE_BOOL
	default ""
	---help---
	  Enter arguments here that should be compiled into the kernel
	  image and used at boot time.  If the boot loader provides a
	  command line at boot time, it is appended to this string to
	  form the full kernel command line, when the system boots.

	  However, you can use the CONFIG_CMDLINE_OVERRIDE option to
	  change this behavior.

	  In most cases, the command line (whether built-in or provided
	  by the boot loader) should specify the device for the root
	  file system.

config CMDLINE_OVERRIDE
	bool "Built-in command line overrides boot loader arguments"
	depends on CMDLINE_BOOL
	---help---
	  Set this option to 'Y' to have the kernel ignore the boot loader
	  command line, and use ONLY the built-in command line.

	  This is used to work around broken boot loaders.  This should
	  be set to 'N' under normal conditions.

endmenu

config ARCH_ENABLE_MEMORY_HOTPLUG
	def_bool y
	depends on X86_64 || (X86_32 && HIGHMEM)

config ARCH_ENABLE_MEMORY_HOTREMOVE
	def_bool y
	depends on MEMORY_HOTPLUG

config USE_PERCPU_NUMA_NODE_ID
	def_bool y
	depends on NUMA

menu "Power management and ACPI options"

config ARCH_HIBERNATION_HEADER
	def_bool y
	depends on X86_64 && HIBERNATION

source "kernel/power/Kconfig"

source "drivers/acpi/Kconfig"

source "drivers/sfi/Kconfig"

config X86_APM_BOOT
	def_bool y
	depends on APM

menuconfig APM
	tristate "APM (Advanced Power Management) BIOS support"
	depends on X86_32 && PM_SLEEP
	---help---
	  APM is a BIOS specification for saving power using several different
	  techniques. This is mostly useful for battery powered laptops with
	  APM compliant BIOSes. If you say Y here, the system time will be
	  reset after a RESUME operation, the /proc/apm device will provide
	  battery status information, and user-space programs will receive
	  notification of APM "events" (e.g. battery status change).

	  If you select "Y" here, you can disable actual use of the APM
	  BIOS by passing the "apm=off" option to the kernel at boot time.

	  Note that the APM support is almost completely disabled for
	  machines with more than one CPU.

	  In order to use APM, you will need supporting software. For location
	  and more information, read <file:Documentation/power/apm-acpi.txt>
	  and the Battery Powered Linux mini-HOWTO, available from
	  <http://www.tldp.org/docs.html#howto>.

	  This driver does not spin down disk drives (see the hdparm(8)
	  manpage ("man 8 hdparm") for that), and it doesn't turn off
	  VESA-compliant "green" monitors.

	  This driver does not support the TI 4000M TravelMate and the ACER
	  486/DX4/75 because they don't have compliant BIOSes. Many "green"
	  desktop machines also don't have compliant BIOSes, and this driver
	  may cause those machines to panic during the boot phase.

	  Generally, if you don't have a battery in your machine, there isn't
	  much point in using this driver and you should say N. If you get
	  random kernel OOPSes or reboots that don't seem to be related to
	  anything, try disabling/enabling this option (or disabling/enabling
	  APM in your BIOS).

	  Some other things you should try when experiencing seemingly random,
	  "weird" problems:

	  1) make sure that you have enough swap space and that it is
	  enabled.
	  2) pass the "no-hlt" option to the kernel
	  3) switch on floating point emulation in the kernel and pass
	  the "no387" option to the kernel
	  4) pass the "floppy=nodma" option to the kernel
	  5) pass the "mem=4M" option to the kernel (thereby disabling
	  all but the first 4 MB of RAM)
	  6) make sure that the CPU is not over clocked.
	  7) read the sig11 FAQ at <http://www.bitwizard.nl/sig11/>
	  8) disable the cache from your BIOS settings
	  9) install a fan for the video card or exchange video RAM
	  10) install a better fan for the CPU
	  11) exchange RAM chips
	  12) exchange the motherboard.

	  To compile this driver as a module, choose M here: the
	  module will be called apm.

if APM

config APM_IGNORE_USER_SUSPEND
	bool "Ignore USER SUSPEND"
	---help---
	  This option will ignore USER SUSPEND requests. On machines with a
	  compliant APM BIOS, you want to say N. However, on the NEC Versa M
	  series notebooks, it is necessary to say Y because of a BIOS bug.

config APM_DO_ENABLE
	bool "Enable PM at boot time"
	---help---
	  Enable APM features at boot time. From page 36 of the APM BIOS
	  specification: "When disabled, the APM BIOS does not automatically
	  power manage devices, enter the Standby State, enter the Suspend
	  State, or take power saving steps in response to CPU Idle calls."
	  This driver will make CPU Idle calls when Linux is idle (unless this
	  feature is turned off -- see "Do CPU IDLE calls", below). This
	  should always save battery power, but more complicated APM features
	  will be dependent on your BIOS implementation. You may need to turn
	  this option off if your computer hangs at boot time when using APM
	  support, or if it beeps continuously instead of suspending. Turn
	  this off if you have a NEC UltraLite Versa 33/C or a Toshiba
	  T400CDT. This is off by default since most machines do fine without
	  this feature.

config APM_CPU_IDLE
	depends on CPU_IDLE
	bool "Make CPU Idle calls when idle"
	---help---
	  Enable calls to APM CPU Idle/CPU Busy inside the kernel's idle loop.
	  On some machines, this can activate improved power savings, such as
	  a slowed CPU clock rate, when the machine is idle. These idle calls
	  are made after the idle loop has run for some length of time (e.g.,
	  333 mS). On some machines, this will cause a hang at boot time or
	  whenever the CPU becomes idle. (On machines with more than one CPU,
	  this option does nothing.)

config APM_DISPLAY_BLANK
	bool "Enable console blanking using APM"
	---help---
	  Enable console blanking using the APM. Some laptops can use this to
	  turn off the LCD backlight when the screen blanker of the Linux
	  virtual console blanks the screen. Note that this is only used by
	  the virtual console screen blanker, and won't turn off the backlight
	  when using the X Window system. This also doesn't have anything to
	  do with your VESA-compliant power-saving monitor. Further, this
	  option doesn't work for all laptops -- it might not turn off your
	  backlight at all, or it might print a lot of errors to the console,
	  especially if you are using gpm.

config APM_ALLOW_INTS
	bool "Allow interrupts during APM BIOS calls"
	---help---
	  Normally we disable external interrupts while we are making calls to
	  the APM BIOS as a measure to lessen the effects of a badly behaving
	  BIOS implementation.  The BIOS should reenable interrupts if it
	  needs to.  Unfortunately, some BIOSes do not -- especially those in
	  many of the newer IBM Thinkpads.  If you experience hangs when you
	  suspend, try setting this to Y.  Otherwise, say N.

endif # APM

source "drivers/cpufreq/Kconfig"

source "drivers/cpuidle/Kconfig"

source "drivers/idle/Kconfig"

endmenu


menu "Bus options (PCI etc.)"

config PCI
	bool "PCI support"
	default y
	select ARCH_SUPPORTS_MSI if (X86_LOCAL_APIC && X86_IO_APIC)
	---help---
	  Find out whether you have a PCI motherboard. PCI is the name of a
	  bus system, i.e. the way the CPU talks to the other stuff inside
	  your box. Other bus systems are ISA, EISA, MicroChannel (MCA) or
	  VESA. If you have PCI, say Y, otherwise N.

choice
	prompt "PCI access mode"
	depends on X86_32 && PCI
	default PCI_GOANY
	---help---
	  On PCI systems, the BIOS can be used to detect the PCI devices and
	  determine their configuration. However, some old PCI motherboards
	  have BIOS bugs and may crash if this is done. Also, some embedded
	  PCI-based systems don't have any BIOS at all. Linux can also try to
	  detect the PCI hardware directly without using the BIOS.

	  With this option, you can specify how Linux should detect the
	  PCI devices. If you choose "BIOS", the BIOS will be used,
	  if you choose "Direct", the BIOS won't be used, and if you
	  choose "MMConfig", then PCI Express MMCONFIG will be used.
	  If you choose "Any", the kernel will try MMCONFIG, then the
	  direct access method and falls back to the BIOS if that doesn't
	  work. If unsure, go with the default, which is "Any".

config PCI_GOBIOS
	bool "BIOS"

config PCI_GOMMCONFIG
	bool "MMConfig"

config PCI_GODIRECT
	bool "Direct"

config PCI_GOOLPC
	bool "OLPC XO-1"
	depends on OLPC

config PCI_GOANY
	bool "Any"

endchoice

config PCI_BIOS
	def_bool y
	depends on X86_32 && PCI && (PCI_GOBIOS || PCI_GOANY)

# x86-64 doesn't support PCI BIOS access from long mode so always go direct.
config PCI_DIRECT
	def_bool y
	depends on PCI && (X86_64 || (PCI_GODIRECT || PCI_GOANY || PCI_GOOLPC || PCI_GOMMCONFIG))

config PCI_MMCONFIG
	def_bool y
	depends on X86_32 && PCI && (ACPI || SFI) && (PCI_GOMMCONFIG || PCI_GOANY)

config PCI_OLPC
	def_bool y
	depends on PCI && OLPC && (PCI_GOOLPC || PCI_GOANY)

config PCI_XEN
	def_bool y
	depends on PCI && XEN
	select SWIOTLB_XEN

config PCI_DOMAINS
	def_bool y
	depends on PCI

config PCI_MMCONFIG
	bool "Support mmconfig PCI config space access"
	depends on X86_64 && PCI && ACPI

config PCI_CNB20LE_QUIRK
	bool "Read CNB20LE Host Bridge Windows" if EXPERT
	depends on PCI
	help
	  Read the PCI windows out of the CNB20LE host bridge. This allows
	  PCI hotplug to work on systems with the CNB20LE chipset which do
	  not have ACPI.

	  There's no public spec for this chipset, and this functionality
	  is known to be incomplete.

	  You should say N unless you know you need this.

source "drivers/pci/pcie/Kconfig"

source "drivers/pci/Kconfig"

# x86_64 have no ISA slots, but can have ISA-style DMA.
config ISA_DMA_API
	bool "ISA-style DMA support" if (X86_64 && EXPERT)
	default y
	help
	  Enables ISA-style DMA support for devices requiring such controllers.
	  If unsure, say Y.

if X86_32

config ISA
	bool "ISA support"
	---help---
	  Find out whether you have ISA slots on your motherboard.  ISA is the
	  name of a bus system, i.e. the way the CPU talks to the other stuff
	  inside your box.  Other bus systems are PCI, EISA, MicroChannel
	  (MCA) or VESA.  ISA is an older system, now being displaced by PCI;
	  newer boards don't support it.  If you have ISA, say Y, otherwise N.

config EISA
	bool "EISA support"
	depends on ISA
	---help---
	  The Extended Industry Standard Architecture (EISA) bus was
	  developed as an open alternative to the IBM MicroChannel bus.

	  The EISA bus provided some of the features of the IBM MicroChannel
	  bus while maintaining backward compatibility with cards made for
	  the older ISA bus.  The EISA bus saw limited use between 1988 and
	  1995 when it was made obsolete by the PCI bus.

	  Say Y here if you are building a kernel for an EISA-based machine.

	  Otherwise, say N.

source "drivers/eisa/Kconfig"

config SCx200
	tristate "NatSemi SCx200 support"
	---help---
	  This provides basic support for National Semiconductor's
	  (now AMD's) Geode processors.  The driver probes for the
	  PCI-IDs of several on-chip devices, so its a good dependency
	  for other scx200_* drivers.

	  If compiled as a module, the driver is named scx200.

config SCx200HR_TIMER
	tristate "NatSemi SCx200 27MHz High-Resolution Timer Support"
	depends on SCx200
	default y
	---help---
	  This driver provides a clocksource built upon the on-chip
	  27MHz high-resolution timer.  Its also a workaround for
	  NSC Geode SC-1100's buggy TSC, which loses time when the
	  processor goes idle (as is done by the scheduler).  The
	  other workaround is idle=poll boot option.

config OLPC
	bool "One Laptop Per Child support"
	depends on !X86_PAE
	select GPIOLIB
	select OF
	select OF_PROMTREE
	select IRQ_DOMAIN
	---help---
	  Add support for detecting the unique features of the OLPC
	  XO hardware.

config OLPC_XO1_PM
	bool "OLPC XO-1 Power Management"
	depends on OLPC && MFD_CS5535 && PM_SLEEP
	select MFD_CORE
	---help---
	  Add support for poweroff and suspend of the OLPC XO-1 laptop.

config OLPC_XO1_RTC
	bool "OLPC XO-1 Real Time Clock"
	depends on OLPC_XO1_PM && RTC_DRV_CMOS
	---help---
	  Add support for the XO-1 real time clock, which can be used as a
	  programmable wakeup source.

config OLPC_XO1_SCI
	bool "OLPC XO-1 SCI extras"
	depends on OLPC && OLPC_XO1_PM
	depends on INPUT=y
	select POWER_SUPPLY
	select GPIO_CS5535
	select MFD_CORE
	---help---
	  Add support for SCI-based features of the OLPC XO-1 laptop:
	   - EC-driven system wakeups
	   - Power button
	   - Ebook switch
	   - Lid switch
	   - AC adapter status updates
	   - Battery status updates

config OLPC_XO15_SCI
	bool "OLPC XO-1.5 SCI extras"
	depends on OLPC && ACPI
	select POWER_SUPPLY
	---help---
	  Add support for SCI-based features of the OLPC XO-1.5 laptop:
	   - EC-driven system wakeups
	   - AC adapter status updates
	   - Battery status updates

config ALIX
	bool "PCEngines ALIX System Support (LED setup)"
	select GPIOLIB
	---help---
	  This option enables system support for the PCEngines ALIX.
	  At present this just sets up LEDs for GPIO control on
	  ALIX2/3/6 boards.  However, other system specific setup should
	  get added here.

	  Note: You must still enable the drivers for GPIO and LED support
	  (GPIO_CS5535 & LEDS_GPIO) to actually use the LEDs

	  Note: You have to set alix.force=1 for boards with Award BIOS.

config NET5501
	bool "Soekris Engineering net5501 System Support (LEDS, GPIO, etc)"
	select GPIOLIB
	---help---
	  This option enables system support for the Soekris Engineering net5501.

config GEOS
	bool "Traverse Technologies GEOS System Support (LEDS, GPIO, etc)"
	select GPIOLIB
	depends on DMI
	---help---
	  This option enables system support for the Traverse Technologies GEOS.

config TS5500
	bool "Technologic Systems TS-5500 platform support"
	depends on MELAN
	select CHECK_SIGNATURE
	select NEW_LEDS
	select LEDS_CLASS
	---help---
	  This option enables system support for the Technologic Systems TS-5500.

endif # X86_32

config AMD_NB
	def_bool y
	depends on CPU_SUP_AMD && PCI

source "drivers/pcmcia/Kconfig"

source "drivers/pci/hotplug/Kconfig"

config RAPIDIO
	bool "RapidIO support"
	depends on PCI
	default n
	help
	  If you say Y here, the kernel will include drivers and
	  infrastructure code to support RapidIO interconnect devices.

source "drivers/rapidio/Kconfig"

endmenu


menu "Executable file formats / Emulations"

source "fs/Kconfig.binfmt"

config IA32_EMULATION
	bool "IA32 Emulation"
	depends on X86_64
	select COMPAT_BINFMT_ELF
	select HAVE_UID16
	---help---
	  Include code to run legacy 32-bit programs under a
	  64-bit kernel. You should likely turn this on, unless you're
	  100% sure that you don't have any 32-bit programs left.

config IA32_AOUT
	tristate "IA32 a.out support"
	depends on IA32_EMULATION
	---help---
	  Support old a.out binaries in the 32bit emulation.

config X86_X32
	bool "x32 ABI for 64-bit mode"
	depends on X86_64 && IA32_EMULATION
	---help---
	  Include code to run binaries for the x32 native 32-bit ABI
	  for 64-bit processors.  An x32 process gets access to the
	  full 64-bit register file and wide data path while leaving
	  pointers at 32 bits for smaller memory footprint.

	  You will need a recent binutils (2.22 or later) with
	  elf32_x86_64 support enabled to compile a kernel with this
	  option set.

config COMPAT
	def_bool y
	depends on IA32_EMULATION || X86_X32
	select ARCH_WANT_OLD_COMPAT_IPC

if COMPAT
config COMPAT_FOR_U64_ALIGNMENT
	def_bool y

config SYSVIPC_COMPAT
	def_bool y
	depends on SYSVIPC

config KEYS_COMPAT
	def_bool y
	depends on KEYS
endif

endmenu


config HAVE_ATOMIC_IOMAP
	def_bool y
	depends on X86_32

config HAVE_TEXT_POKE_SMP
	bool
	select STOP_MACHINE if SMP

config X86_DEV_DMA_OPS
	bool
	depends on X86_64 || STA2X11

config X86_DMA_REMAP
	bool
	depends on STA2X11

source "net/Kconfig"

source "drivers/Kconfig"

source "drivers/firmware/Kconfig"

source "fs/Kconfig"

source "arch/x86/Kconfig.debug"

source "security/Kconfig"

source "crypto/Kconfig"

source "arch/x86/kvm/Kconfig"

source "lib/Kconfig"<|MERGE_RESOLUTION|>--- conflicted
+++ resolved
@@ -604,9 +604,50 @@
 	  If you say N, all options in this submenu will be skipped and
 	  disabled, and Linux guest support won't be built in.
 
-<<<<<<< HEAD
 if HYPERVISOR_GUEST
-=======
+
+config PARAVIRT
+	bool "Enable paravirtualization code"
+	---help---
+	  This changes the kernel so it can modify itself when it is run
+	  under a hypervisor, potentially improving performance significantly
+	  over full virtualization.  However, when run without a hypervisor
+	  the kernel is theoretically slower and slightly larger.
+
+config PARAVIRT_DEBUG
+	bool "paravirt-ops debugging"
+	depends on PARAVIRT && DEBUG_KERNEL
+	---help---
+	  Enable to debug paravirt_ops internals.  Specifically, BUG if
+	  a paravirt_op is missing when it is called.
+
+config PARAVIRT_SPINLOCKS
+	bool "Paravirtualization layer for spinlocks"
+	depends on PARAVIRT && SMP
+	---help---
+	  Paravirtualized spinlocks allow a pvops backend to replace the
+	  spinlock implementation with something virtualization-friendly
+	  (for example, block the virtual CPU rather than spinning).
+
+	  Unfortunately the downside is an up to 5% performance hit on
+	  native kernels, with various workloads.
+
+	  If you are unsure how to answer this question, answer N.
+
+source "arch/x86/xen/Kconfig"
+
+config KVM_GUEST
+	bool "KVM Guest support (including kvmclock)"
+	depends on PARAVIRT
+	select PARAVIRT_CLOCK
+	default y
+	---help---
+	  This option enables various optimizations for running under the KVM
+	  hypervisor. It includes a paravirtualized clock, so that instead
+	  of relying on a PIT (or probably other) emulation by the
+	  underlying device model, the host provides the guest with
+	  timing infrastructure such as time of day, and system time
+
 config KVM_GUEST_COMMON_OPTIONS
 	bool "Enable commodity options for a standalone KVM guest"
 	depends on KVM_GUEST
@@ -647,51 +688,6 @@
 	  and other useful things.
 
 source "arch/x86/lguest/Kconfig"
->>>>>>> 83aee678
-
-config PARAVIRT
-	bool "Enable paravirtualization code"
-	---help---
-	  This changes the kernel so it can modify itself when it is run
-	  under a hypervisor, potentially improving performance significantly
-	  over full virtualization.  However, when run without a hypervisor
-	  the kernel is theoretically slower and slightly larger.
-
-config PARAVIRT_DEBUG
-	bool "paravirt-ops debugging"
-	depends on PARAVIRT && DEBUG_KERNEL
-	---help---
-	  Enable to debug paravirt_ops internals.  Specifically, BUG if
-	  a paravirt_op is missing when it is called.
-
-config PARAVIRT_SPINLOCKS
-	bool "Paravirtualization layer for spinlocks"
-	depends on PARAVIRT && SMP
-	---help---
-	  Paravirtualized spinlocks allow a pvops backend to replace the
-	  spinlock implementation with something virtualization-friendly
-	  (for example, block the virtual CPU rather than spinning).
-
-	  Unfortunately the downside is an up to 5% performance hit on
-	  native kernels, with various workloads.
-
-	  If you are unsure how to answer this question, answer N.
-
-source "arch/x86/xen/Kconfig"
-
-config KVM_GUEST
-	bool "KVM Guest support (including kvmclock)"
-	depends on PARAVIRT
-	select PARAVIRT_CLOCK
-	default y
-	---help---
-	  This option enables various optimizations for running under the KVM
-	  hypervisor. It includes a paravirtualized clock, so that instead
-	  of relying on a PIT (or probably other) emulation by the
-	  underlying device model, the host provides the guest with
-	  timing infrastructure such as time of day, and system time
-
-source "arch/x86/lguest/Kconfig"
 
 config PARAVIRT_TIME_ACCOUNTING
 	bool "Paravirtual steal time accounting"
