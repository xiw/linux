# Select 32 or 64 bit
config 64BIT
	bool "64-bit kernel" if ARCH = "x86"
	default ARCH != "i386"
	---help---
	  Say yes to build a 64-bit kernel - formerly known as x86_64
	  Say no to build a 32-bit kernel - formerly known as i386

config X86_32
	def_bool y
	depends on !64BIT
	select CLKSRC_I8253
	select HAVE_UID16

config X86_64
	def_bool y
	depends on 64BIT
	select X86_DEV_DMA_OPS

### Arch settings
config X86
	def_bool y
	select HAVE_AOUT if X86_32
	select HAVE_UNSTABLE_SCHED_CLOCK
	select ARCH_SUPPORTS_NUMA_BALANCING
	select ARCH_WANTS_PROT_NUMA_PROT_NONE
	select HAVE_IDE
	select HAVE_OPROFILE
	select HAVE_PCSPKR_PLATFORM
	select HAVE_PERF_EVENTS
	select HAVE_IOREMAP_PROT
	select HAVE_KPROBES
	select HAVE_MEMBLOCK
	select HAVE_MEMBLOCK_NODE_MAP
	select ARCH_DISCARD_MEMBLOCK
	select ARCH_WANT_OPTIONAL_GPIOLIB
	select ARCH_WANT_FRAME_POINTERS
	select HAVE_DMA_ATTRS
	select HAVE_DMA_CONTIGUOUS if !SWIOTLB
	select HAVE_KRETPROBES
	select HAVE_OPTPROBES
	select HAVE_KPROBES_ON_FTRACE
	select HAVE_FTRACE_MCOUNT_RECORD
	select HAVE_FENTRY if X86_64
	select HAVE_C_RECORDMCOUNT
	select HAVE_DYNAMIC_FTRACE
	select HAVE_DYNAMIC_FTRACE_WITH_REGS
	select HAVE_FUNCTION_TRACER
	select HAVE_FUNCTION_GRAPH_TRACER
	select HAVE_FUNCTION_GRAPH_FP_TEST
	select HAVE_FUNCTION_TRACE_MCOUNT_TEST
	select HAVE_SYSCALL_TRACEPOINTS
	select SYSCTL_EXCEPTION_TRACE
	select HAVE_KVM
	select HAVE_ARCH_KGDB
	select HAVE_ARCH_TRACEHOOK
	select HAVE_GENERIC_DMA_COHERENT if X86_32
	select HAVE_EFFICIENT_UNALIGNED_ACCESS
	select USER_STACKTRACE_SUPPORT
	select HAVE_REGS_AND_STACK_ACCESS_API
	select HAVE_DMA_API_DEBUG
	select HAVE_KERNEL_GZIP
	select HAVE_KERNEL_BZIP2
	select HAVE_KERNEL_LZMA
	select HAVE_KERNEL_XZ
	select HAVE_KERNEL_LZO
	select HAVE_HW_BREAKPOINT
	select HAVE_MIXED_BREAKPOINTS_REGS
	select PERF_EVENTS
	select HAVE_PERF_EVENTS_NMI
	select HAVE_PERF_REGS
	select HAVE_PERF_USER_STACK_DUMP
	select HAVE_DEBUG_KMEMLEAK
	select ANON_INODES
	select HAVE_ALIGNED_STRUCT_PAGE if SLUB
	select HAVE_CMPXCHG_LOCAL
	select HAVE_CMPXCHG_DOUBLE
	select HAVE_ARCH_KMEMCHECK
	select HAVE_USER_RETURN_NOTIFIER
	select ARCH_BINFMT_ELF_RANDOMIZE_PIE
	select HAVE_ARCH_JUMP_LABEL
	select HAVE_TEXT_POKE_SMP
	select HAVE_GENERIC_HARDIRQS
	select ARCH_HAS_ATOMIC64_DEC_IF_POSITIVE
	select SPARSE_IRQ
	select GENERIC_FIND_FIRST_BIT
	select GENERIC_IRQ_PROBE
	select GENERIC_PENDING_IRQ if SMP
	select GENERIC_IRQ_SHOW
	select GENERIC_CLOCKEVENTS_MIN_ADJUST
	select IRQ_FORCED_THREADING
	select USE_GENERIC_SMP_HELPERS if SMP
	select HAVE_BPF_JIT if X86_64
	select HAVE_ARCH_TRANSPARENT_HUGEPAGE
	select CLKEVT_I8253
	select ARCH_HAVE_NMI_SAFE_CMPXCHG
	select GENERIC_IOMAP
	select DCACHE_WORD_ACCESS
	select GENERIC_SMP_IDLE_THREAD
	select ARCH_WANT_IPC_PARSE_VERSION if X86_32
	select HAVE_ARCH_SECCOMP_FILTER
	select BUILDTIME_EXTABLE_SORT
	select GENERIC_CMOS_UPDATE
	select CLOCKSOURCE_WATCHDOG
	select GENERIC_CLOCKEVENTS
	select ARCH_CLOCKSOURCE_DATA if X86_64
	select GENERIC_CLOCKEVENTS_BROADCAST if X86_64 || (X86_32 && X86_LOCAL_APIC)
	select GENERIC_TIME_VSYSCALL if X86_64
	select KTIME_SCALAR if X86_32
	select ALWAYS_USE_PERSISTENT_CLOCK
	select GENERIC_STRNCPY_FROM_USER
	select GENERIC_STRNLEN_USER
	select HAVE_CONTEXT_TRACKING if X86_64
	select HAVE_IRQ_TIME_ACCOUNTING
<<<<<<< HEAD
	select HAVE_VIRT_TO_BUS
=======
	select VIRT_TO_BUS
>>>>>>> a937536b
	select MODULES_USE_ELF_REL if X86_32
	select MODULES_USE_ELF_RELA if X86_64
	select CLONE_BACKWARDS if X86_32
	select ARCH_USE_BUILTIN_BSWAP
	select OLD_SIGSUSPEND3 if X86_32 || IA32_EMULATION
	select OLD_SIGACTION if X86_32
	select COMPAT_OLD_SIGACTION if IA32_EMULATION

config INSTRUCTION_DECODER
	def_bool y
	depends on KPROBES || PERF_EVENTS || UPROBES

config OUTPUT_FORMAT
	string
	default "elf32-i386" if X86_32
	default "elf64-x86-64" if X86_64

config ARCH_DEFCONFIG
	string
	default "arch/x86/configs/i386_defconfig" if X86_32
	default "arch/x86/configs/x86_64_defconfig" if X86_64

config LOCKDEP_SUPPORT
	def_bool y

config STACKTRACE_SUPPORT
	def_bool y

config HAVE_LATENCYTOP_SUPPORT
	def_bool y

config MMU
	def_bool y

config SBUS
	bool

config NEED_DMA_MAP_STATE
	def_bool y
	depends on X86_64 || INTEL_IOMMU || DMA_API_DEBUG

config NEED_SG_DMA_LENGTH
	def_bool y

config GENERIC_ISA_DMA
	def_bool y
	depends on ISA_DMA_API

config GENERIC_BUG
	def_bool y
	depends on BUG
	select GENERIC_BUG_RELATIVE_POINTERS if X86_64

config GENERIC_BUG_RELATIVE_POINTERS
	bool

config GENERIC_HWEIGHT
	def_bool y

config GENERIC_GPIO
	bool

config ARCH_MAY_HAVE_PC_FDC
	def_bool y
	depends on ISA_DMA_API

config RWSEM_XCHGADD_ALGORITHM
	def_bool y

config GENERIC_CALIBRATE_DELAY
	def_bool y

config ARCH_HAS_CPU_RELAX
	def_bool y

config ARCH_HAS_DEFAULT_IDLE
	def_bool y

config ARCH_HAS_CACHE_LINE_SIZE
	def_bool y

config ARCH_HAS_CPU_AUTOPROBE
	def_bool y

config HAVE_SETUP_PER_CPU_AREA
	def_bool y

config NEED_PER_CPU_EMBED_FIRST_CHUNK
	def_bool y

config NEED_PER_CPU_PAGE_FIRST_CHUNK
	def_bool y

config ARCH_HIBERNATION_POSSIBLE
	def_bool y

config ARCH_SUSPEND_POSSIBLE
	def_bool y

config ZONE_DMA32
	bool
	default X86_64

config AUDIT_ARCH
	bool
	default X86_64

config ARCH_SUPPORTS_OPTIMIZED_INLINING
	def_bool y

config ARCH_SUPPORTS_DEBUG_PAGEALLOC
	def_bool y

config HAVE_INTEL_TXT
	def_bool y
	depends on INTEL_IOMMU && ACPI

config X86_32_SMP
	def_bool y
	depends on X86_32 && SMP

config X86_64_SMP
	def_bool y
	depends on X86_64 && SMP

config X86_HT
	def_bool y
	depends on SMP

config X86_32_LAZY_GS
	def_bool y
	depends on X86_32 && !CC_STACKPROTECTOR

config ARCH_HWEIGHT_CFLAGS
	string
	default "-fcall-saved-ecx -fcall-saved-edx" if X86_32
	default "-fcall-saved-rdi -fcall-saved-rsi -fcall-saved-rdx -fcall-saved-rcx -fcall-saved-r8 -fcall-saved-r9 -fcall-saved-r10 -fcall-saved-r11" if X86_64

config ARCH_CPU_PROBE_RELEASE
	def_bool y
	depends on HOTPLUG_CPU

config ARCH_SUPPORTS_UPROBES
	def_bool y

source "init/Kconfig"
source "kernel/Kconfig.freezer"

menu "Processor type and features"

config ZONE_DMA
	bool "DMA memory allocation support" if EXPERT
	default y
	help
	  DMA memory allocation support allows devices with less than 32-bit
	  addressing to allocate within the first 16MB of address space.
	  Disable if no such devices will be used.

	  If unsure, say Y.

config SMP
	bool "Symmetric multi-processing support"
	---help---
	  This enables support for systems with more than one CPU. If you have
	  a system with only one CPU, like most personal computers, say N. If
	  you have a system with more than one CPU, say Y.

	  If you say N here, the kernel will run on single and multiprocessor
	  machines, but will use only one CPU of a multiprocessor machine. If
	  you say Y here, the kernel will run on many, but not all,
	  singleprocessor machines. On a singleprocessor machine, the kernel
	  will run faster if you say N here.

	  Note that if you say Y here and choose architecture "586" or
	  "Pentium" under "Processor family", the kernel will not work on 486
	  architectures. Similarly, multiprocessor kernels for the "PPro"
	  architecture may not work on all Pentium based boards.

	  People using multiprocessor machines who say Y here should also say
	  Y to "Enhanced Real Time Clock Support", below. The "Advanced Power
	  Management" code will be disabled if you say Y here.

	  See also <file:Documentation/x86/i386/IO-APIC.txt>,
	  <file:Documentation/nmi_watchdog.txt> and the SMP-HOWTO available at
	  <http://www.tldp.org/docs.html#howto>.

	  If you don't know what to do here, say N.

config X86_X2APIC
	bool "Support x2apic"
	depends on X86_LOCAL_APIC && X86_64 && IRQ_REMAP
	---help---
	  This enables x2apic support on CPUs that have this feature.

	  This allows 32-bit apic IDs (so it can support very large systems),
	  and accesses the local apic via MSRs not via mmio.

	  If you don't know what to do here, say N.

config X86_MPPARSE
	bool "Enable MPS table" if ACPI || SFI
	default y
	depends on X86_LOCAL_APIC
	---help---
	  For old smp systems that do not have proper acpi support. Newer systems
	  (esp with 64bit cpus) with acpi support, MADT and DSDT will override it

config X86_BIGSMP
	bool "Support for big SMP systems with more than 8 CPUs"
	depends on X86_32 && SMP
	---help---
	  This option is needed for the systems that have more than 8 CPUs

config GOLDFISH
       def_bool y
       depends on X86_GOLDFISH

if X86_32
config X86_EXTENDED_PLATFORM
	bool "Support for extended (non-PC) x86 platforms"
	default y
	---help---
	  If you disable this option then the kernel will only support
	  standard PC platforms. (which covers the vast majority of
	  systems out there.)

	  If you enable this option then you'll be able to select support
	  for the following (non-PC) 32 bit x86 platforms:
		AMD Elan
		NUMAQ (IBM/Sequent)
		RDC R-321x SoC
		SGI 320/540 (Visual Workstation)
		STA2X11-based (e.g. Northville)
		Summit/EXA (IBM x440)
		Unisys ES7000 IA32 series
		Moorestown MID devices

	  If you have one of these systems, or if you want to build a
	  generic distribution kernel, say Y here - otherwise say N.
endif

if X86_64
config X86_EXTENDED_PLATFORM
	bool "Support for extended (non-PC) x86 platforms"
	default y
	---help---
	  If you disable this option then the kernel will only support
	  standard PC platforms. (which covers the vast majority of
	  systems out there.)

	  If you enable this option then you'll be able to select support
	  for the following (non-PC) 64 bit x86 platforms:
		Numascale NumaChip
		ScaleMP vSMP
		SGI Ultraviolet

	  If you have one of these systems, or if you want to build a
	  generic distribution kernel, say Y here - otherwise say N.
endif
# This is an alphabetically sorted list of 64 bit extended platforms
# Please maintain the alphabetic order if and when there are additions
config X86_NUMACHIP
	bool "Numascale NumaChip"
	depends on X86_64
	depends on X86_EXTENDED_PLATFORM
	depends on NUMA
	depends on SMP
	depends on X86_X2APIC
	depends on PCI_MMCONFIG
	---help---
	  Adds support for Numascale NumaChip large-SMP systems. Needed to
	  enable more than ~168 cores.
	  If you don't have one of these, you should say N here.

config X86_VSMP
	bool "ScaleMP vSMP"
	select PARAVIRT_GUEST
	select PARAVIRT
	depends on X86_64 && PCI
	depends on X86_EXTENDED_PLATFORM
	depends on SMP
	---help---
	  Support for ScaleMP vSMP systems.  Say 'Y' here if this kernel is
	  supposed to run on these EM64T-based machines.  Only choose this option
	  if you have one of these machines.

config X86_UV
	bool "SGI Ultraviolet"
	depends on X86_64
	depends on X86_EXTENDED_PLATFORM
	depends on NUMA
	depends on X86_X2APIC
	---help---
	  This option is needed in order to support SGI Ultraviolet systems.
	  If you don't have one of these, you should say N here.

# Following is an alphabetically sorted list of 32 bit extended platforms
# Please maintain the alphabetic order if and when there are additions

config X86_GOLDFISH
       bool "Goldfish (Virtual Platform)"
       depends on X86_32
       ---help---
	 Enable support for the Goldfish virtual platform used primarily
	 for Android development. Unless you are building for the Android
	 Goldfish emulator say N here.

config X86_INTEL_CE
	bool "CE4100 TV platform"
	depends on PCI
	depends on PCI_GODIRECT
	depends on X86_32
	depends on X86_EXTENDED_PLATFORM
	select X86_REBOOTFIXUPS
	select OF
	select OF_EARLY_FLATTREE
	select IRQ_DOMAIN
	---help---
	  Select for the Intel CE media processor (CE4100) SOC.
	  This option compiles in support for the CE4100 SOC for settop
	  boxes and media devices.

config X86_WANT_INTEL_MID
	bool "Intel MID platform support"
	depends on X86_32
	depends on X86_EXTENDED_PLATFORM
	---help---
	  Select to build a kernel capable of supporting Intel MID platform
	  systems which do not have the PCI legacy interfaces (Moorestown,
	  Medfield). If you are building for a PC class system say N here.

if X86_WANT_INTEL_MID

config X86_INTEL_MID
	bool

config X86_MDFLD
       bool "Medfield MID platform"
	depends on PCI
	depends on PCI_GOANY
	depends on X86_IO_APIC
	select X86_INTEL_MID
	select SFI
	select DW_APB_TIMER
	select APB_TIMER
	select I2C
	select SPI
	select INTEL_SCU_IPC
	select X86_PLATFORM_DEVICES
	select MFD_INTEL_MSIC
	---help---
	  Medfield is Intel's Low Power Intel Architecture (LPIA) based Moblin
	  Internet Device(MID) platform. 
	  Unlike standard x86 PCs, Medfield does not have many legacy devices
	  nor standard legacy replacement devices/features. e.g. Medfield does
	  not contain i8259, i8254, HPET, legacy BIOS, most of the io ports.

endif

config X86_INTEL_LPSS
	bool "Intel Low Power Subsystem Support"
	depends on ACPI
	select COMMON_CLK
	---help---
	  Select to build support for Intel Low Power Subsystem such as
	  found on Intel Lynxpoint PCH. Selecting this option enables
	  things like clock tree (common clock framework) which are needed
	  by the LPSS peripheral drivers.

config X86_RDC321X
	bool "RDC R-321x SoC"
	depends on X86_32
	depends on X86_EXTENDED_PLATFORM
	select M486
	select X86_REBOOTFIXUPS
	---help---
	  This option is needed for RDC R-321x system-on-chip, also known
	  as R-8610-(G).
	  If you don't have one of these chips, you should say N here.

config X86_32_NON_STANDARD
	bool "Support non-standard 32-bit SMP architectures"
	depends on X86_32 && SMP
	depends on X86_EXTENDED_PLATFORM
	---help---
	  This option compiles in the NUMAQ, Summit, bigsmp, ES7000,
	  STA2X11, default subarchitectures.  It is intended for a generic
	  binary kernel. If you select them all, kernel will probe it
	  one by one and will fallback to default.

# Alphabetically sorted list of Non standard 32 bit platforms

config X86_NUMAQ
	bool "NUMAQ (IBM/Sequent)"
	depends on X86_32_NON_STANDARD
	depends on PCI
	select NUMA
	select X86_MPPARSE
	---help---
	  This option is used for getting Linux to run on a NUMAQ (IBM/Sequent)
	  NUMA multiquad box. This changes the way that processors are
	  bootstrapped, and uses Clustered Logical APIC addressing mode instead
	  of Flat Logical.  You will need a new lynxer.elf file to flash your
	  firmware with - send email to <Martin.Bligh@us.ibm.com>.

config X86_SUPPORTS_MEMORY_FAILURE
	def_bool y
	# MCE code calls memory_failure():
	depends on X86_MCE
	# On 32-bit this adds too big of NODES_SHIFT and we run out of page flags:
	depends on !X86_NUMAQ
	# On 32-bit SPARSEMEM adds too big of SECTIONS_WIDTH:
	depends on X86_64 || !SPARSEMEM
	select ARCH_SUPPORTS_MEMORY_FAILURE

config X86_VISWS
	bool "SGI 320/540 (Visual Workstation)"
	depends on X86_32 && PCI && X86_MPPARSE && PCI_GODIRECT
	depends on X86_32_NON_STANDARD
	---help---
	  The SGI Visual Workstation series is an IA32-based workstation
	  based on SGI systems chips with some legacy PC hardware attached.

	  Say Y here to create a kernel to run on the SGI 320 or 540.

	  A kernel compiled for the Visual Workstation will run on general
	  PCs as well. See <file:Documentation/sgi-visws.txt> for details.

config STA2X11
	bool "STA2X11 Companion Chip Support"
	depends on X86_32_NON_STANDARD && PCI
	select X86_DEV_DMA_OPS
	select X86_DMA_REMAP
	select SWIOTLB
	select MFD_STA2X11
	select ARCH_REQUIRE_GPIOLIB
	default n
	---help---
	  This adds support for boards based on the STA2X11 IO-Hub,
	  a.k.a. "ConneXt". The chip is used in place of the standard
	  PC chipset, so all "standard" peripherals are missing. If this
	  option is selected the kernel will still be able to boot on
	  standard PC machines.

config X86_SUMMIT
	bool "Summit/EXA (IBM x440)"
	depends on X86_32_NON_STANDARD
	---help---
	  This option is needed for IBM systems that use the Summit/EXA chipset.
	  In particular, it is needed for the x440.

config X86_ES7000
	bool "Unisys ES7000 IA32 series"
	depends on X86_32_NON_STANDARD && X86_BIGSMP
	---help---
	  Support for Unisys ES7000 systems.  Say 'Y' here if this kernel is
	  supposed to run on an IA32-based Unisys ES7000 system.

config X86_32_IRIS
	tristate "Eurobraille/Iris poweroff module"
	depends on X86_32
	---help---
	  The Iris machines from EuroBraille do not have APM or ACPI support
	  to shut themselves down properly.  A special I/O sequence is
	  needed to do so, which is what this module does at
	  kernel shutdown.

	  This is only for Iris machines from EuroBraille.

	  If unused, say N.

config SCHED_OMIT_FRAME_POINTER
	def_bool y
	prompt "Single-depth WCHAN output"
	depends on X86
	---help---
	  Calculate simpler /proc/<PID>/wchan values. If this option
	  is disabled then wchan values will recurse back to the
	  caller function. This provides more accurate wchan values,
	  at the expense of slightly more scheduling overhead.

	  If in doubt, say "Y".

menuconfig PARAVIRT_GUEST
	bool "Paravirtualized guest support"
	---help---
	  Say Y here to get to see options related to running Linux under
	  various hypervisors.  This option alone does not add any kernel code.

	  If you say N, all options in this submenu will be skipped and disabled.

if PARAVIRT_GUEST

config PARAVIRT_TIME_ACCOUNTING
	bool "Paravirtual steal time accounting"
	select PARAVIRT
	default n
	---help---
	  Select this option to enable fine granularity task steal time
	  accounting. Time spent executing other tasks in parallel with
	  the current vCPU is discounted from the vCPU power. To account for
	  that, there can be a small performance impact.

	  If in doubt, say N here.

source "arch/x86/xen/Kconfig"

config KVM_GUEST
	bool "KVM Guest support (including kvmclock)"
	select PARAVIRT
	select PARAVIRT
	select PARAVIRT_CLOCK
	default y if PARAVIRT_GUEST
	---help---
	  This option enables various optimizations for running under the KVM
	  hypervisor. It includes a paravirtualized clock, so that instead
	  of relying on a PIT (or probably other) emulation by the
	  underlying device model, the host provides the guest with
	  timing infrastructure such as time of day, and system time

source "arch/x86/lguest/Kconfig"

config PARAVIRT
	bool "Enable paravirtualization code"
	---help---
	  This changes the kernel so it can modify itself when it is run
	  under a hypervisor, potentially improving performance significantly
	  over full virtualization.  However, when run without a hypervisor
	  the kernel is theoretically slower and slightly larger.

config PARAVIRT_SPINLOCKS
	bool "Paravirtualization layer for spinlocks"
	depends on PARAVIRT && SMP
	---help---
	  Paravirtualized spinlocks allow a pvops backend to replace the
	  spinlock implementation with something virtualization-friendly
	  (for example, block the virtual CPU rather than spinning).

	  Unfortunately the downside is an up to 5% performance hit on
	  native kernels, with various workloads.

	  If you are unsure how to answer this question, answer N.

config PARAVIRT_CLOCK
	bool

endif

config PARAVIRT_DEBUG
	bool "paravirt-ops debugging"
	depends on PARAVIRT && DEBUG_KERNEL
	---help---
	  Enable to debug paravirt_ops internals.  Specifically, BUG if
	  a paravirt_op is missing when it is called.

config NO_BOOTMEM
	def_bool y

config MEMTEST
	bool "Memtest"
	---help---
	  This option adds a kernel parameter 'memtest', which allows memtest
	  to be set.
	        memtest=0, mean disabled; -- default
	        memtest=1, mean do 1 test pattern;
	        ...
	        memtest=4, mean do 4 test patterns.
	  If you are unsure how to answer this question, answer N.

config X86_SUMMIT_NUMA
	def_bool y
	depends on X86_32 && NUMA && X86_32_NON_STANDARD

config X86_CYCLONE_TIMER
	def_bool y
	depends on X86_SUMMIT

source "arch/x86/Kconfig.cpu"

config HPET_TIMER
	def_bool X86_64
	prompt "HPET Timer Support" if X86_32
	---help---
	  Use the IA-PC HPET (High Precision Event Timer) to manage
	  time in preference to the PIT and RTC, if a HPET is
	  present.
	  HPET is the next generation timer replacing legacy 8254s.
	  The HPET provides a stable time base on SMP
	  systems, unlike the TSC, but it is more expensive to access,
	  as it is off-chip.  You can find the HPET spec at
	  <http://www.intel.com/hardwaredesign/hpetspec_1.pdf>.

	  You can safely choose Y here.  However, HPET will only be
	  activated if the platform and the BIOS support this feature.
	  Otherwise the 8254 will be used for timing services.

	  Choose N to continue using the legacy 8254 timer.

config HPET_EMULATE_RTC
	def_bool y
	depends on HPET_TIMER && (RTC=y || RTC=m || RTC_DRV_CMOS=m || RTC_DRV_CMOS=y)

config APB_TIMER
       def_bool y if X86_INTEL_MID
       prompt "Intel MID APB Timer Support" if X86_INTEL_MID
       select DW_APB_TIMER
       depends on X86_INTEL_MID && SFI
       help
         APB timer is the replacement for 8254, HPET on X86 MID platforms.
         The APBT provides a stable time base on SMP
         systems, unlike the TSC, but it is more expensive to access,
         as it is off-chip. APB timers are always running regardless of CPU
         C states, they are used as per CPU clockevent device when possible.

# Mark as expert because too many people got it wrong.
# The code disables itself when not needed.
config DMI
	default y
	bool "Enable DMI scanning" if EXPERT
	---help---
	  Enabled scanning of DMI to identify machine quirks. Say Y
	  here unless you have verified that your setup is not
	  affected by entries in the DMI blacklist. Required by PNP
	  BIOS code.

config GART_IOMMU
	bool "GART IOMMU support" if EXPERT
	default y
	select SWIOTLB
	depends on X86_64 && PCI && AMD_NB
	---help---
	  Support for full DMA access of devices with 32bit memory access only
	  on systems with more than 3GB. This is usually needed for USB,
	  sound, many IDE/SATA chipsets and some other devices.
	  Provides a driver for the AMD Athlon64/Opteron/Turion/Sempron GART
	  based hardware IOMMU and a software bounce buffer based IOMMU used
	  on Intel systems and as fallback.
	  The code is only active when needed (enough memory and limited
	  device) unless CONFIG_IOMMU_DEBUG or iommu=force is specified
	  too.

config CALGARY_IOMMU
	bool "IBM Calgary IOMMU support"
	select SWIOTLB
	depends on X86_64 && PCI
	---help---
	  Support for hardware IOMMUs in IBM's xSeries x366 and x460
	  systems. Needed to run systems with more than 3GB of memory
	  properly with 32-bit PCI devices that do not support DAC
	  (Double Address Cycle). Calgary also supports bus level
	  isolation, where all DMAs pass through the IOMMU.  This
	  prevents them from going anywhere except their intended
	  destination. This catches hard-to-find kernel bugs and
	  mis-behaving drivers and devices that do not use the DMA-API
	  properly to set up their DMA buffers.  The IOMMU can be
	  turned off at boot time with the iommu=off parameter.
	  Normally the kernel will make the right choice by itself.
	  If unsure, say Y.

config CALGARY_IOMMU_ENABLED_BY_DEFAULT
	def_bool y
	prompt "Should Calgary be enabled by default?"
	depends on CALGARY_IOMMU
	---help---
	  Should Calgary be enabled by default? if you choose 'y', Calgary
	  will be used (if it exists). If you choose 'n', Calgary will not be
	  used even if it exists. If you choose 'n' and would like to use
	  Calgary anyway, pass 'iommu=calgary' on the kernel command line.
	  If unsure, say Y.

# need this always selected by IOMMU for the VIA workaround
config SWIOTLB
	def_bool y if X86_64
	---help---
	  Support for software bounce buffers used on x86-64 systems
	  which don't have a hardware IOMMU. Using this PCI devices
	  which can only access 32-bits of memory can be used on systems
	  with more than 3 GB of memory.
	  If unsure, say Y.

config IOMMU_HELPER
	def_bool y
	depends on CALGARY_IOMMU || GART_IOMMU || SWIOTLB || AMD_IOMMU

config MAXSMP
	bool "Enable Maximum number of SMP Processors and NUMA Nodes"
	depends on X86_64 && SMP && DEBUG_KERNEL
	select CPUMASK_OFFSTACK
	---help---
	  Enable maximum number of CPUS and NUMA Nodes for this architecture.
	  If unsure, say N.

config NR_CPUS
	int "Maximum number of CPUs" if SMP && !MAXSMP
	range 2 8 if SMP && X86_32 && !X86_BIGSMP
	range 2 512 if SMP && !MAXSMP
	default "1" if !SMP
	default "4096" if MAXSMP
	default "32" if SMP && (X86_NUMAQ || X86_SUMMIT || X86_BIGSMP || X86_ES7000)
	default "8" if SMP
	---help---
	  This allows you to specify the maximum number of CPUs which this
	  kernel will support.  The maximum supported value is 512 and the
	  minimum value which makes sense is 2.

	  This is purely to save memory - each supported CPU adds
	  approximately eight kilobytes to the kernel image.

config SCHED_SMT
	bool "SMT (Hyperthreading) scheduler support"
	depends on X86_HT
	---help---
	  SMT scheduler support improves the CPU scheduler's decision making
	  when dealing with Intel Pentium 4 chips with HyperThreading at a
	  cost of slightly increased overhead in some places. If unsure say
	  N here.

config SCHED_MC
	def_bool y
	prompt "Multi-core scheduler support"
	depends on X86_HT
	---help---
	  Multi-core scheduler support improves the CPU scheduler's decision
	  making when dealing with multi-core CPU chips at a cost of slightly
	  increased overhead in some places. If unsure say N here.

source "kernel/Kconfig.preempt"

config X86_UP_APIC
	bool "Local APIC support on uniprocessors"
	depends on X86_32 && !SMP && !X86_32_NON_STANDARD
	---help---
	  A local APIC (Advanced Programmable Interrupt Controller) is an
	  integrated interrupt controller in the CPU. If you have a single-CPU
	  system which has a processor with a local APIC, you can say Y here to
	  enable and use it. If you say Y here even though your machine doesn't
	  have a local APIC, then the kernel will still run with no slowdown at
	  all. The local APIC supports CPU-generated self-interrupts (timer,
	  performance counters), and the NMI watchdog which detects hard
	  lockups.

config X86_UP_IOAPIC
	bool "IO-APIC support on uniprocessors"
	depends on X86_UP_APIC
	---help---
	  An IO-APIC (I/O Advanced Programmable Interrupt Controller) is an
	  SMP-capable replacement for PC-style interrupt controllers. Most
	  SMP systems and many recent uniprocessor systems have one.

	  If you have a single-CPU system with an IO-APIC, you can say Y here
	  to use it. If you say Y here even though your machine doesn't have
	  an IO-APIC, then the kernel will still run with no slowdown at all.

config X86_LOCAL_APIC
	def_bool y
	depends on X86_64 || SMP || X86_32_NON_STANDARD || X86_UP_APIC

config X86_IO_APIC
	def_bool y
	depends on X86_64 || SMP || X86_32_NON_STANDARD || X86_UP_IOAPIC

config X86_VISWS_APIC
	def_bool y
	depends on X86_32 && X86_VISWS

config X86_REROUTE_FOR_BROKEN_BOOT_IRQS
	bool "Reroute for broken boot IRQs"
	depends on X86_IO_APIC
	---help---
	  This option enables a workaround that fixes a source of
	  spurious interrupts. This is recommended when threaded
	  interrupt handling is used on systems where the generation of
	  superfluous "boot interrupts" cannot be disabled.

	  Some chipsets generate a legacy INTx "boot IRQ" when the IRQ
	  entry in the chipset's IO-APIC is masked (as, e.g. the RT
	  kernel does during interrupt handling). On chipsets where this
	  boot IRQ generation cannot be disabled, this workaround keeps
	  the original IRQ line masked so that only the equivalent "boot
	  IRQ" is delivered to the CPUs. The workaround also tells the
	  kernel to set up the IRQ handler on the boot IRQ line. In this
	  way only one interrupt is delivered to the kernel. Otherwise
	  the spurious second interrupt may cause the kernel to bring
	  down (vital) interrupt lines.

	  Only affects "broken" chipsets. Interrupt sharing may be
	  increased on these systems.

config X86_MCE
	bool "Machine Check / overheating reporting"
	default y
	---help---
	  Machine Check support allows the processor to notify the
	  kernel if it detects a problem (e.g. overheating, data corruption).
	  The action the kernel takes depends on the severity of the problem,
	  ranging from warning messages to halting the machine.

config X86_MCE_INTEL
	def_bool y
	prompt "Intel MCE features"
	depends on X86_MCE && X86_LOCAL_APIC
	---help---
	   Additional support for intel specific MCE features such as
	   the thermal monitor.

config X86_MCE_AMD
	def_bool y
	prompt "AMD MCE features"
	depends on X86_MCE && X86_LOCAL_APIC
	---help---
	   Additional support for AMD specific MCE features such as
	   the DRAM Error Threshold.

config X86_ANCIENT_MCE
	bool "Support for old Pentium 5 / WinChip machine checks"
	depends on X86_32 && X86_MCE
	---help---
	  Include support for machine check handling on old Pentium 5 or WinChip
	  systems. These typically need to be enabled explicitely on the command
	  line.

config X86_MCE_THRESHOLD
	depends on X86_MCE_AMD || X86_MCE_INTEL
	def_bool y

config X86_MCE_INJECT
	depends on X86_MCE
	tristate "Machine check injector support"
	---help---
	  Provide support for injecting machine checks for testing purposes.
	  If you don't know what a machine check is and you don't do kernel
	  QA it is safe to say n.

config X86_THERMAL_VECTOR
	def_bool y
	depends on X86_MCE_INTEL

config VM86
	bool "Enable VM86 support" if EXPERT
	default y
	depends on X86_32
	---help---
	  This option is required by programs like DOSEMU to run 16-bit legacy
	  code on X86 processors. It also may be needed by software like
	  XFree86 to initialize some video cards via BIOS. Disabling this
	  option saves about 6k.

config TOSHIBA
	tristate "Toshiba Laptop support"
	depends on X86_32
	---help---
	  This adds a driver to safely access the System Management Mode of
	  the CPU on Toshiba portables with a genuine Toshiba BIOS. It does
	  not work on models with a Phoenix BIOS. The System Management Mode
	  is used to set the BIOS and power saving options on Toshiba portables.

	  For information on utilities to make use of this driver see the
	  Toshiba Linux utilities web site at:
	  <http://www.buzzard.org.uk/toshiba/>.

	  Say Y if you intend to run this kernel on a Toshiba portable.
	  Say N otherwise.

config I8K
	tristate "Dell laptop support"
	select HWMON
	---help---
	  This adds a driver to safely access the System Management Mode
	  of the CPU on the Dell Inspiron 8000. The System Management Mode
	  is used to read cpu temperature and cooling fan status and to
	  control the fans on the I8K portables.

	  This driver has been tested only on the Inspiron 8000 but it may
	  also work with other Dell laptops. You can force loading on other
	  models by passing the parameter `force=1' to the module. Use at
	  your own risk.

	  For information on utilities to make use of this driver see the
	  I8K Linux utilities web site at:
	  <http://people.debian.org/~dz/i8k/>

	  Say Y if you intend to run this kernel on a Dell Inspiron 8000.
	  Say N otherwise.

config X86_REBOOTFIXUPS
	bool "Enable X86 board specific fixups for reboot"
	depends on X86_32
	---help---
	  This enables chipset and/or board specific fixups to be done
	  in order to get reboot to work correctly. This is only needed on
	  some combinations of hardware and BIOS. The symptom, for which
	  this config is intended, is when reboot ends with a stalled/hung
	  system.

	  Currently, the only fixup is for the Geode machines using
	  CS5530A and CS5536 chipsets and the RDC R-321x SoC.

	  Say Y if you want to enable the fixup. Currently, it's safe to
	  enable this option even if you don't need it.
	  Say N otherwise.

config MICROCODE
	tristate "CPU microcode loading support"
	select FW_LOADER
	---help---

	  If you say Y here, you will be able to update the microcode on
	  certain Intel and AMD processors. The Intel support is for the
	  IA32 family, e.g. Pentium Pro, Pentium II, Pentium III, Pentium 4,
	  Xeon etc. The AMD support is for families 0x10 and later. You will
	  obviously need the actual microcode binary data itself which is not
	  shipped with the Linux kernel.

	  This option selects the general module only, you need to select
	  at least one vendor specific module as well.

	  To compile this driver as a module, choose M here: the module
	  will be called microcode.

config MICROCODE_INTEL
	bool "Intel microcode loading support"
	depends on MICROCODE
	default MICROCODE
	select FW_LOADER
	---help---
	  This options enables microcode patch loading support for Intel
	  processors.

	  For latest news and information on obtaining all the required
	  Intel ingredients for this driver, check:
	  <http://www.urbanmyth.org/microcode/>.

config MICROCODE_AMD
	bool "AMD microcode loading support"
	depends on MICROCODE
	select FW_LOADER
	---help---
	  If you select this option, microcode patch loading support for AMD
	  processors will be enabled.

config MICROCODE_OLD_INTERFACE
	def_bool y
	depends on MICROCODE

config MICROCODE_INTEL_LIB
	def_bool y
	depends on MICROCODE_INTEL

config MICROCODE_INTEL_EARLY
	bool "Early load microcode"
	depends on MICROCODE_INTEL && BLK_DEV_INITRD
	default y
	help
	  This option provides functionality to read additional microcode data
	  at the beginning of initrd image. The data tells kernel to load
	  microcode to CPU's as early as possible. No functional change if no
	  microcode data is glued to the initrd, therefore it's safe to say Y.

config MICROCODE_EARLY
	def_bool y
	depends on MICROCODE_INTEL_EARLY

config X86_MSR
	tristate "/dev/cpu/*/msr - Model-specific register support"
	---help---
	  This device gives privileged processes access to the x86
	  Model-Specific Registers (MSRs).  It is a character device with
	  major 202 and minors 0 to 31 for /dev/cpu/0/msr to /dev/cpu/31/msr.
	  MSR accesses are directed to a specific CPU on multi-processor
	  systems.

config X86_CPUID
	tristate "/dev/cpu/*/cpuid - CPU information support"
	---help---
	  This device gives processes access to the x86 CPUID instruction to
	  be executed on a specific processor.  It is a character device
	  with major 203 and minors 0 to 31 for /dev/cpu/0/cpuid to
	  /dev/cpu/31/cpuid.

choice
	prompt "High Memory Support"
	default HIGHMEM64G if X86_NUMAQ
	default HIGHMEM4G
	depends on X86_32

config NOHIGHMEM
	bool "off"
	depends on !X86_NUMAQ
	---help---
	  Linux can use up to 64 Gigabytes of physical memory on x86 systems.
	  However, the address space of 32-bit x86 processors is only 4
	  Gigabytes large. That means that, if you have a large amount of
	  physical memory, not all of it can be "permanently mapped" by the
	  kernel. The physical memory that's not permanently mapped is called
	  "high memory".

	  If you are compiling a kernel which will never run on a machine with
	  more than 1 Gigabyte total physical RAM, answer "off" here (default
	  choice and suitable for most users). This will result in a "3GB/1GB"
	  split: 3GB are mapped so that each process sees a 3GB virtual memory
	  space and the remaining part of the 4GB virtual memory space is used
	  by the kernel to permanently map as much physical memory as
	  possible.

	  If the machine has between 1 and 4 Gigabytes physical RAM, then
	  answer "4GB" here.

	  If more than 4 Gigabytes is used then answer "64GB" here. This
	  selection turns Intel PAE (Physical Address Extension) mode on.
	  PAE implements 3-level paging on IA32 processors. PAE is fully
	  supported by Linux, PAE mode is implemented on all recent Intel
	  processors (Pentium Pro and better). NOTE: If you say "64GB" here,
	  then the kernel will not boot on CPUs that don't support PAE!

	  The actual amount of total physical memory will either be
	  auto detected or can be forced by using a kernel command line option
	  such as "mem=256M". (Try "man bootparam" or see the documentation of
	  your boot loader (lilo or loadlin) about how to pass options to the
	  kernel at boot time.)

	  If unsure, say "off".

config HIGHMEM4G
	bool "4GB"
	depends on !X86_NUMAQ
	---help---
	  Select this if you have a 32-bit processor and between 1 and 4
	  gigabytes of physical RAM.

config HIGHMEM64G
	bool "64GB"
	depends on !M486
	select X86_PAE
	---help---
	  Select this if you have a 32-bit processor and more than 4
	  gigabytes of physical RAM.

endchoice

choice
	prompt "Memory split" if EXPERT
	default VMSPLIT_3G
	depends on X86_32
	---help---
	  Select the desired split between kernel and user memory.

	  If the address range available to the kernel is less than the
	  physical memory installed, the remaining memory will be available
	  as "high memory". Accessing high memory is a little more costly
	  than low memory, as it needs to be mapped into the kernel first.
	  Note that increasing the kernel address space limits the range
	  available to user programs, making the address space there
	  tighter.  Selecting anything other than the default 3G/1G split
	  will also likely make your kernel incompatible with binary-only
	  kernel modules.

	  If you are not absolutely sure what you are doing, leave this
	  option alone!

	config VMSPLIT_3G
		bool "3G/1G user/kernel split"
	config VMSPLIT_3G_OPT
		depends on !X86_PAE
		bool "3G/1G user/kernel split (for full 1G low memory)"
	config VMSPLIT_2G
		bool "2G/2G user/kernel split"
	config VMSPLIT_2G_OPT
		depends on !X86_PAE
		bool "2G/2G user/kernel split (for full 2G low memory)"
	config VMSPLIT_1G
		bool "1G/3G user/kernel split"
endchoice

config PAGE_OFFSET
	hex
	default 0xB0000000 if VMSPLIT_3G_OPT
	default 0x80000000 if VMSPLIT_2G
	default 0x78000000 if VMSPLIT_2G_OPT
	default 0x40000000 if VMSPLIT_1G
	default 0xC0000000
	depends on X86_32

config HIGHMEM
	def_bool y
	depends on X86_32 && (HIGHMEM64G || HIGHMEM4G)

config X86_PAE
	bool "PAE (Physical Address Extension) Support"
	depends on X86_32 && !HIGHMEM4G
	---help---
	  PAE is required for NX support, and furthermore enables
	  larger swapspace support for non-overcommit purposes. It
	  has the cost of more pagetable lookup overhead, and also
	  consumes more pagetable space per process.

config ARCH_PHYS_ADDR_T_64BIT
	def_bool y
	depends on X86_64 || X86_PAE

config ARCH_DMA_ADDR_T_64BIT
	def_bool y
	depends on X86_64 || HIGHMEM64G

config DIRECT_GBPAGES
	bool "Enable 1GB pages for kernel pagetables" if EXPERT
	default y
	depends on X86_64
	---help---
	  Allow the kernel linear mapping to use 1GB pages on CPUs that
	  support it. This can improve the kernel's performance a tiny bit by
	  reducing TLB pressure. If in doubt, say "Y".

# Common NUMA Features
config NUMA
	bool "Numa Memory Allocation and Scheduler Support"
	depends on SMP
	depends on X86_64 || (X86_32 && HIGHMEM64G && (X86_NUMAQ || X86_BIGSMP || X86_SUMMIT && ACPI))
	default y if (X86_NUMAQ || X86_SUMMIT || X86_BIGSMP)
	---help---
	  Enable NUMA (Non Uniform Memory Access) support.

	  The kernel will try to allocate memory used by a CPU on the
	  local memory controller of the CPU and add some more
	  NUMA awareness to the kernel.

	  For 64-bit this is recommended if the system is Intel Core i7
	  (or later), AMD Opteron, or EM64T NUMA.

	  For 32-bit this is only needed on (rare) 32-bit-only platforms
	  that support NUMA topologies, such as NUMAQ / Summit, or if you
	  boot a 32-bit kernel on a 64-bit NUMA platform.

	  Otherwise, you should say N.

comment "NUMA (Summit) requires SMP, 64GB highmem support, ACPI"
	depends on X86_32 && X86_SUMMIT && (!HIGHMEM64G || !ACPI)

config AMD_NUMA
	def_bool y
	prompt "Old style AMD Opteron NUMA detection"
	depends on X86_64 && NUMA && PCI
	---help---
	  Enable AMD NUMA node topology detection.  You should say Y here if
	  you have a multi processor AMD system. This uses an old method to
	  read the NUMA configuration directly from the builtin Northbridge
	  of Opteron. It is recommended to use X86_64_ACPI_NUMA instead,
	  which also takes priority if both are compiled in.

config X86_64_ACPI_NUMA
	def_bool y
	prompt "ACPI NUMA detection"
	depends on X86_64 && NUMA && ACPI && PCI
	select ACPI_NUMA
	---help---
	  Enable ACPI SRAT based node topology detection.

# Some NUMA nodes have memory ranges that span
# other nodes.  Even though a pfn is valid and
# between a node's start and end pfns, it may not
# reside on that node.  See memmap_init_zone()
# for details.
config NODES_SPAN_OTHER_NODES
	def_bool y
	depends on X86_64_ACPI_NUMA

config NUMA_EMU
	bool "NUMA emulation"
	depends on NUMA
	---help---
	  Enable NUMA emulation. A flat machine will be split
	  into virtual nodes when booted with "numa=fake=N", where N is the
	  number of nodes. This is only useful for debugging.

config NODES_SHIFT
	int "Maximum NUMA Nodes (as a power of 2)" if !MAXSMP
	range 1 10
	default "10" if MAXSMP
	default "6" if X86_64
	default "4" if X86_NUMAQ
	default "3"
	depends on NEED_MULTIPLE_NODES
	---help---
	  Specify the maximum number of NUMA Nodes available on the target
	  system.  Increases memory reserved to accommodate various tables.

config ARCH_HAVE_MEMORY_PRESENT
	def_bool y
	depends on X86_32 && DISCONTIGMEM

config NEED_NODE_MEMMAP_SIZE
	def_bool y
	depends on X86_32 && (DISCONTIGMEM || SPARSEMEM)

config ARCH_FLATMEM_ENABLE
	def_bool y
	depends on X86_32 && !NUMA

config ARCH_DISCONTIGMEM_ENABLE
	def_bool y
	depends on NUMA && X86_32

config ARCH_DISCONTIGMEM_DEFAULT
	def_bool y
	depends on NUMA && X86_32

config ARCH_SPARSEMEM_ENABLE
	def_bool y
	depends on X86_64 || NUMA || X86_32 || X86_32_NON_STANDARD
	select SPARSEMEM_STATIC if X86_32
	select SPARSEMEM_VMEMMAP_ENABLE if X86_64

config ARCH_SPARSEMEM_DEFAULT
	def_bool y
	depends on X86_64

config ARCH_SELECT_MEMORY_MODEL
	def_bool y
	depends on ARCH_SPARSEMEM_ENABLE

config ARCH_MEMORY_PROBE
	def_bool y
	depends on X86_64 && MEMORY_HOTPLUG

config ARCH_PROC_KCORE_TEXT
	def_bool y
	depends on X86_64 && PROC_KCORE

config ILLEGAL_POINTER_VALUE
       hex
       default 0 if X86_32
       default 0xdead000000000000 if X86_64

source "mm/Kconfig"

config HIGHPTE
	bool "Allocate 3rd-level pagetables from highmem"
	depends on HIGHMEM
	---help---
	  The VM uses one page table entry for each page of physical memory.
	  For systems with a lot of RAM, this can be wasteful of precious
	  low memory.  Setting this option will put user-space page table
	  entries in high memory.

config X86_CHECK_BIOS_CORRUPTION
	bool "Check for low memory corruption"
	---help---
	  Periodically check for memory corruption in low memory, which
	  is suspected to be caused by BIOS.  Even when enabled in the
	  configuration, it is disabled at runtime.  Enable it by
	  setting "memory_corruption_check=1" on the kernel command
	  line.  By default it scans the low 64k of memory every 60
	  seconds; see the memory_corruption_check_size and
	  memory_corruption_check_period parameters in
	  Documentation/kernel-parameters.txt to adjust this.

	  When enabled with the default parameters, this option has
	  almost no overhead, as it reserves a relatively small amount
	  of memory and scans it infrequently.  It both detects corruption
	  and prevents it from affecting the running system.

	  It is, however, intended as a diagnostic tool; if repeatable
	  BIOS-originated corruption always affects the same memory,
	  you can use memmap= to prevent the kernel from using that
	  memory.

config X86_BOOTPARAM_MEMORY_CORRUPTION_CHECK
	bool "Set the default setting of memory_corruption_check"
	depends on X86_CHECK_BIOS_CORRUPTION
	default y
	---help---
	  Set whether the default state of memory_corruption_check is
	  on or off.

config X86_RESERVE_LOW
	int "Amount of low memory, in kilobytes, to reserve for the BIOS"
	default 64
	range 4 640
	---help---
	  Specify the amount of low memory to reserve for the BIOS.

	  The first page contains BIOS data structures that the kernel
	  must not use, so that page must always be reserved.

	  By default we reserve the first 64K of physical RAM, as a
	  number of BIOSes are known to corrupt that memory range
	  during events such as suspend/resume or monitor cable
	  insertion, so it must not be used by the kernel.

	  You can set this to 4 if you are absolutely sure that you
	  trust the BIOS to get all its memory reservations and usages
	  right.  If you know your BIOS have problems beyond the
	  default 64K area, you can set this to 640 to avoid using the
	  entire low memory range.

	  If you have doubts about the BIOS (e.g. suspend/resume does
	  not work or there's kernel crashes after certain hardware
	  hotplug events) then you might want to enable
	  X86_CHECK_BIOS_CORRUPTION=y to allow the kernel to check
	  typical corruption patterns.

	  Leave this to the default value of 64 if you are unsure.

config MATH_EMULATION
	bool
	prompt "Math emulation" if X86_32
	---help---
	  Linux can emulate a math coprocessor (used for floating point
	  operations) if you don't have one. 486DX and Pentium processors have
	  a math coprocessor built in, 486SX and 386 do not, unless you added
	  a 487DX or 387, respectively. (The messages during boot time can
	  give you some hints here ["man dmesg"].) Everyone needs either a
	  coprocessor or this emulation.

	  If you don't have a math coprocessor, you need to say Y here; if you
	  say Y here even though you have a coprocessor, the coprocessor will
	  be used nevertheless. (This behavior can be changed with the kernel
	  command line option "no387", which comes handy if your coprocessor
	  is broken. Try "man bootparam" or see the documentation of your boot
	  loader (lilo or loadlin) about how to pass options to the kernel at
	  boot time.) This means that it is a good idea to say Y here if you
	  intend to use this kernel on different machines.

	  More information about the internals of the Linux math coprocessor
	  emulation can be found in <file:arch/x86/math-emu/README>.

	  If you are not sure, say Y; apart from resulting in a 66 KB bigger
	  kernel, it won't hurt.

config MTRR
	def_bool y
	prompt "MTRR (Memory Type Range Register) support" if EXPERT
	---help---
	  On Intel P6 family processors (Pentium Pro, Pentium II and later)
	  the Memory Type Range Registers (MTRRs) may be used to control
	  processor access to memory ranges. This is most useful if you have
	  a video (VGA) card on a PCI or AGP bus. Enabling write-combining
	  allows bus write transfers to be combined into a larger transfer
	  before bursting over the PCI/AGP bus. This can increase performance
	  of image write operations 2.5 times or more. Saying Y here creates a
	  /proc/mtrr file which may be used to manipulate your processor's
	  MTRRs. Typically the X server should use this.

	  This code has a reasonably generic interface so that similar
	  control registers on other processors can be easily supported
	  as well:

	  The Cyrix 6x86, 6x86MX and M II processors have Address Range
	  Registers (ARRs) which provide a similar functionality to MTRRs. For
	  these, the ARRs are used to emulate the MTRRs.
	  The AMD K6-2 (stepping 8 and above) and K6-3 processors have two
	  MTRRs. The Centaur C6 (WinChip) has 8 MCRs, allowing
	  write-combining. All of these processors are supported by this code
	  and it makes sense to say Y here if you have one of them.

	  Saying Y here also fixes a problem with buggy SMP BIOSes which only
	  set the MTRRs for the boot CPU and not for the secondary CPUs. This
	  can lead to all sorts of problems, so it's good to say Y here.

	  You can safely say Y even if your machine doesn't have MTRRs, you'll
	  just add about 9 KB to your kernel.

	  See <file:Documentation/x86/mtrr.txt> for more information.

config MTRR_SANITIZER
	def_bool y
	prompt "MTRR cleanup support"
	depends on MTRR
	---help---
	  Convert MTRR layout from continuous to discrete, so X drivers can
	  add writeback entries.

	  Can be disabled with disable_mtrr_cleanup on the kernel command line.
	  The largest mtrr entry size for a continuous block can be set with
	  mtrr_chunk_size.

	  If unsure, say Y.

config MTRR_SANITIZER_ENABLE_DEFAULT
	int "MTRR cleanup enable value (0-1)"
	range 0 1
	default "0"
	depends on MTRR_SANITIZER
	---help---
	  Enable mtrr cleanup default value

config MTRR_SANITIZER_SPARE_REG_NR_DEFAULT
	int "MTRR cleanup spare reg num (0-7)"
	range 0 7
	default "1"
	depends on MTRR_SANITIZER
	---help---
	  mtrr cleanup spare entries default, it can be changed via
	  mtrr_spare_reg_nr=N on the kernel command line.

config X86_PAT
	def_bool y
	prompt "x86 PAT support" if EXPERT
	depends on MTRR
	---help---
	  Use PAT attributes to setup page level cache control.

	  PATs are the modern equivalents of MTRRs and are much more
	  flexible than MTRRs.

	  Say N here if you see bootup problems (boot crash, boot hang,
	  spontaneous reboots) or a non-working video driver.

	  If unsure, say Y.

config ARCH_USES_PG_UNCACHED
	def_bool y
	depends on X86_PAT

config ARCH_RANDOM
	def_bool y
	prompt "x86 architectural random number generator" if EXPERT
	---help---
	  Enable the x86 architectural RDRAND instruction
	  (Intel Bull Mountain technology) to generate random numbers.
	  If supported, this is a high bandwidth, cryptographically
	  secure hardware random number generator.

config X86_SMAP
	def_bool y
	prompt "Supervisor Mode Access Prevention" if EXPERT
	---help---
	  Supervisor Mode Access Prevention (SMAP) is a security
	  feature in newer Intel processors.  There is a small
	  performance cost if this enabled and turned on; there is
	  also a small increase in the kernel size if this is enabled.

	  If unsure, say Y.

config EFI
	bool "EFI runtime service support"
	depends on ACPI
	---help---
	  This enables the kernel to use EFI runtime services that are
	  available (such as the EFI variable services).

	  This option is only useful on systems that have EFI firmware.
	  In addition, you should use the latest ELILO loader available
	  at <http://elilo.sourceforge.net> in order to take advantage
	  of EFI runtime services. However, even with this option, the
	  resultant kernel should continue to boot on existing non-EFI
	  platforms.

config EFI_STUB
       bool "EFI stub support"
       depends on EFI
       ---help---
          This kernel feature allows a bzImage to be loaded directly
	  by EFI firmware without the use of a bootloader.

	  See Documentation/x86/efi-stub.txt for more information.

config SECCOMP
	def_bool y
	prompt "Enable seccomp to safely compute untrusted bytecode"
	---help---
	  This kernel feature is useful for number crunching applications
	  that may need to compute untrusted bytecode during their
	  execution. By using pipes or other transports made available to
	  the process as file descriptors supporting the read/write
	  syscalls, it's possible to isolate those applications in
	  their own address space using seccomp. Once seccomp is
	  enabled via prctl(PR_SET_SECCOMP), it cannot be disabled
	  and the task is only allowed to execute a few safe syscalls
	  defined by each seccomp mode.

	  If unsure, say Y. Only embedded should say N here.

config CC_STACKPROTECTOR
	bool "Enable -fstack-protector buffer overflow detection"
	---help---
	  This option turns on the -fstack-protector GCC feature. This
	  feature puts, at the beginning of functions, a canary value on
	  the stack just before the return address, and validates
	  the value just before actually returning.  Stack based buffer
	  overflows (that need to overwrite this return address) now also
	  overwrite the canary, which gets detected and the attack is then
	  neutralized via a kernel panic.

	  This feature requires gcc version 4.2 or above, or a distribution
	  gcc with the feature backported. Older versions are automatically
	  detected and for those versions, this configuration option is
	  ignored. (and a warning is printed during bootup)

source kernel/Kconfig.hz

config KEXEC
	bool "kexec system call"
	---help---
	  kexec is a system call that implements the ability to shutdown your
	  current kernel, and to start another kernel.  It is like a reboot
	  but it is independent of the system firmware.   And like a reboot
	  you can start any kernel with it, not just Linux.

	  The name comes from the similarity to the exec system call.

	  It is an ongoing process to be certain the hardware in a machine
	  is properly shutdown, so do not be surprised if this code does not
	  initially work for you.  It may help to enable device hotplugging
	  support.  As of this writing the exact hardware interface is
	  strongly in flux, so no good recommendation can be made.

config CRASH_DUMP
	bool "kernel crash dumps"
	depends on X86_64 || (X86_32 && HIGHMEM)
	---help---
	  Generate crash dump after being started by kexec.
	  This should be normally only set in special crash dump kernels
	  which are loaded in the main kernel with kexec-tools into
	  a specially reserved region and then later executed after
	  a crash by kdump/kexec. The crash dump kernel must be compiled
	  to a memory address not used by the main kernel or BIOS using
	  PHYSICAL_START, or it must be built as a relocatable image
	  (CONFIG_RELOCATABLE=y).
	  For more details see Documentation/kdump/kdump.txt

config KEXEC_JUMP
	bool "kexec jump"
	depends on KEXEC && HIBERNATION
	---help---
	  Jump between original kernel and kexeced kernel and invoke
	  code in physical address mode via KEXEC

config PHYSICAL_START
	hex "Physical address where the kernel is loaded" if (EXPERT || CRASH_DUMP)
	default "0x1000000"
	---help---
	  This gives the physical address where the kernel is loaded.

	  If kernel is a not relocatable (CONFIG_RELOCATABLE=n) then
	  bzImage will decompress itself to above physical address and
	  run from there. Otherwise, bzImage will run from the address where
	  it has been loaded by the boot loader and will ignore above physical
	  address.

	  In normal kdump cases one does not have to set/change this option
	  as now bzImage can be compiled as a completely relocatable image
	  (CONFIG_RELOCATABLE=y) and be used to load and run from a different
	  address. This option is mainly useful for the folks who don't want
	  to use a bzImage for capturing the crash dump and want to use a
	  vmlinux instead. vmlinux is not relocatable hence a kernel needs
	  to be specifically compiled to run from a specific memory area
	  (normally a reserved region) and this option comes handy.

	  So if you are using bzImage for capturing the crash dump,
	  leave the value here unchanged to 0x1000000 and set
	  CONFIG_RELOCATABLE=y.  Otherwise if you plan to use vmlinux
	  for capturing the crash dump change this value to start of
	  the reserved region.  In other words, it can be set based on
	  the "X" value as specified in the "crashkernel=YM@XM"
	  command line boot parameter passed to the panic-ed
	  kernel. Please take a look at Documentation/kdump/kdump.txt
	  for more details about crash dumps.

	  Usage of bzImage for capturing the crash dump is recommended as
	  one does not have to build two kernels. Same kernel can be used
	  as production kernel and capture kernel. Above option should have
	  gone away after relocatable bzImage support is introduced. But it
	  is present because there are users out there who continue to use
	  vmlinux for dump capture. This option should go away down the
	  line.

	  Don't change this unless you know what you are doing.

config RELOCATABLE
	bool "Build a relocatable kernel"
	default y
	---help---
	  This builds a kernel image that retains relocation information
	  so it can be loaded someplace besides the default 1MB.
	  The relocations tend to make the kernel binary about 10% larger,
	  but are discarded at runtime.

	  One use is for the kexec on panic case where the recovery kernel
	  must live at a different physical address than the primary
	  kernel.

	  Note: If CONFIG_RELOCATABLE=y, then the kernel runs from the address
	  it has been loaded at and the compile time physical address
	  (CONFIG_PHYSICAL_START) is ignored.

# Relocation on x86-32 needs some additional build support
config X86_NEED_RELOCS
	def_bool y
	depends on X86_32 && RELOCATABLE

config PHYSICAL_ALIGN
	hex "Alignment value to which kernel should be aligned" if X86_32
	default "0x1000000"
	range 0x2000 0x1000000
	---help---
	  This value puts the alignment restrictions on physical address
	  where kernel is loaded and run from. Kernel is compiled for an
	  address which meets above alignment restriction.

	  If bootloader loads the kernel at a non-aligned address and
	  CONFIG_RELOCATABLE is set, kernel will move itself to nearest
	  address aligned to above value and run from there.

	  If bootloader loads the kernel at a non-aligned address and
	  CONFIG_RELOCATABLE is not set, kernel will ignore the run time
	  load address and decompress itself to the address it has been
	  compiled for and run from there. The address for which kernel is
	  compiled already meets above alignment restrictions. Hence the
	  end result is that kernel runs from a physical address meeting
	  above alignment restrictions.

	  Don't change this unless you know what you are doing.

config HOTPLUG_CPU
	bool "Support for hot-pluggable CPUs"
	depends on SMP && HOTPLUG
	---help---
	  Say Y here to allow turning CPUs off and on. CPUs can be
	  controlled through /sys/devices/system/cpu.
	  ( Note: power management support will enable this option
	    automatically on SMP systems. )
	  Say N if you want to disable CPU hotplug.

config BOOTPARAM_HOTPLUG_CPU0
	bool "Set default setting of cpu0_hotpluggable"
	default n
	depends on HOTPLUG_CPU
	---help---
	  Set whether default state of cpu0_hotpluggable is on or off.

	  Say Y here to enable CPU0 hotplug by default. If this switch
	  is turned on, there is no need to give cpu0_hotplug kernel
	  parameter and the CPU0 hotplug feature is enabled by default.

	  Please note: there are two known CPU0 dependencies if you want
	  to enable the CPU0 hotplug feature either by this switch or by
	  cpu0_hotplug kernel parameter.

	  First, resume from hibernate or suspend always starts from CPU0.
	  So hibernate and suspend are prevented if CPU0 is offline.

	  Second dependency is PIC interrupts always go to CPU0. CPU0 can not
	  offline if any interrupt can not migrate out of CPU0. There may
	  be other CPU0 dependencies.

	  Please make sure the dependencies are under your control before
	  you enable this feature.

	  Say N if you don't want to enable CPU0 hotplug feature by default.
	  You still can enable the CPU0 hotplug feature at boot by kernel
	  parameter cpu0_hotplug.

config DEBUG_HOTPLUG_CPU0
	def_bool n
	prompt "Debug CPU0 hotplug"
	depends on HOTPLUG_CPU
	---help---
	  Enabling this option offlines CPU0 (if CPU0 can be offlined) as
	  soon as possible and boots up userspace with CPU0 offlined. User
	  can online CPU0 back after boot time.

	  To debug CPU0 hotplug, you need to enable CPU0 offline/online
	  feature by either turning on CONFIG_BOOTPARAM_HOTPLUG_CPU0 during
	  compilation or giving cpu0_hotplug kernel parameter at boot.

	  If unsure, say N.

config COMPAT_VDSO
	def_bool y
	prompt "Compat VDSO support"
	depends on X86_32 || IA32_EMULATION
	---help---
	  Map the 32-bit VDSO to the predictable old-style address too.

	  Say N here if you are running a sufficiently recent glibc
	  version (2.3.3 or later), to remove the high-mapped
	  VDSO mapping and to exclusively use the randomized VDSO.

	  If unsure, say Y.

config CMDLINE_BOOL
	bool "Built-in kernel command line"
	---help---
	  Allow for specifying boot arguments to the kernel at
	  build time.  On some systems (e.g. embedded ones), it is
	  necessary or convenient to provide some or all of the
	  kernel boot arguments with the kernel itself (that is,
	  to not rely on the boot loader to provide them.)

	  To compile command line arguments into the kernel,
	  set this option to 'Y', then fill in the
	  the boot arguments in CONFIG_CMDLINE.

	  Systems with fully functional boot loaders (i.e. non-embedded)
	  should leave this option set to 'N'.

config CMDLINE
	string "Built-in kernel command string"
	depends on CMDLINE_BOOL
	default ""
	---help---
	  Enter arguments here that should be compiled into the kernel
	  image and used at boot time.  If the boot loader provides a
	  command line at boot time, it is appended to this string to
	  form the full kernel command line, when the system boots.

	  However, you can use the CONFIG_CMDLINE_OVERRIDE option to
	  change this behavior.

	  In most cases, the command line (whether built-in or provided
	  by the boot loader) should specify the device for the root
	  file system.

config CMDLINE_OVERRIDE
	bool "Built-in command line overrides boot loader arguments"
	depends on CMDLINE_BOOL
	---help---
	  Set this option to 'Y' to have the kernel ignore the boot loader
	  command line, and use ONLY the built-in command line.

	  This is used to work around broken boot loaders.  This should
	  be set to 'N' under normal conditions.

endmenu

config ARCH_ENABLE_MEMORY_HOTPLUG
	def_bool y
	depends on X86_64 || (X86_32 && HIGHMEM)

config ARCH_ENABLE_MEMORY_HOTREMOVE
	def_bool y
	depends on MEMORY_HOTPLUG

config USE_PERCPU_NUMA_NODE_ID
	def_bool y
	depends on NUMA

menu "Power management and ACPI options"

config ARCH_HIBERNATION_HEADER
	def_bool y
	depends on X86_64 && HIBERNATION

source "kernel/power/Kconfig"

source "drivers/acpi/Kconfig"

source "drivers/sfi/Kconfig"

config X86_APM_BOOT
	def_bool y
	depends on APM

menuconfig APM
	tristate "APM (Advanced Power Management) BIOS support"
	depends on X86_32 && PM_SLEEP
	---help---
	  APM is a BIOS specification for saving power using several different
	  techniques. This is mostly useful for battery powered laptops with
	  APM compliant BIOSes. If you say Y here, the system time will be
	  reset after a RESUME operation, the /proc/apm device will provide
	  battery status information, and user-space programs will receive
	  notification of APM "events" (e.g. battery status change).

	  If you select "Y" here, you can disable actual use of the APM
	  BIOS by passing the "apm=off" option to the kernel at boot time.

	  Note that the APM support is almost completely disabled for
	  machines with more than one CPU.

	  In order to use APM, you will need supporting software. For location
	  and more information, read <file:Documentation/power/apm-acpi.txt>
	  and the Battery Powered Linux mini-HOWTO, available from
	  <http://www.tldp.org/docs.html#howto>.

	  This driver does not spin down disk drives (see the hdparm(8)
	  manpage ("man 8 hdparm") for that), and it doesn't turn off
	  VESA-compliant "green" monitors.

	  This driver does not support the TI 4000M TravelMate and the ACER
	  486/DX4/75 because they don't have compliant BIOSes. Many "green"
	  desktop machines also don't have compliant BIOSes, and this driver
	  may cause those machines to panic during the boot phase.

	  Generally, if you don't have a battery in your machine, there isn't
	  much point in using this driver and you should say N. If you get
	  random kernel OOPSes or reboots that don't seem to be related to
	  anything, try disabling/enabling this option (or disabling/enabling
	  APM in your BIOS).

	  Some other things you should try when experiencing seemingly random,
	  "weird" problems:

	  1) make sure that you have enough swap space and that it is
	  enabled.
	  2) pass the "no-hlt" option to the kernel
	  3) switch on floating point emulation in the kernel and pass
	  the "no387" option to the kernel
	  4) pass the "floppy=nodma" option to the kernel
	  5) pass the "mem=4M" option to the kernel (thereby disabling
	  all but the first 4 MB of RAM)
	  6) make sure that the CPU is not over clocked.
	  7) read the sig11 FAQ at <http://www.bitwizard.nl/sig11/>
	  8) disable the cache from your BIOS settings
	  9) install a fan for the video card or exchange video RAM
	  10) install a better fan for the CPU
	  11) exchange RAM chips
	  12) exchange the motherboard.

	  To compile this driver as a module, choose M here: the
	  module will be called apm.

if APM

config APM_IGNORE_USER_SUSPEND
	bool "Ignore USER SUSPEND"
	---help---
	  This option will ignore USER SUSPEND requests. On machines with a
	  compliant APM BIOS, you want to say N. However, on the NEC Versa M
	  series notebooks, it is necessary to say Y because of a BIOS bug.

config APM_DO_ENABLE
	bool "Enable PM at boot time"
	---help---
	  Enable APM features at boot time. From page 36 of the APM BIOS
	  specification: "When disabled, the APM BIOS does not automatically
	  power manage devices, enter the Standby State, enter the Suspend
	  State, or take power saving steps in response to CPU Idle calls."
	  This driver will make CPU Idle calls when Linux is idle (unless this
	  feature is turned off -- see "Do CPU IDLE calls", below). This
	  should always save battery power, but more complicated APM features
	  will be dependent on your BIOS implementation. You may need to turn
	  this option off if your computer hangs at boot time when using APM
	  support, or if it beeps continuously instead of suspending. Turn
	  this off if you have a NEC UltraLite Versa 33/C or a Toshiba
	  T400CDT. This is off by default since most machines do fine without
	  this feature.

config APM_CPU_IDLE
	depends on CPU_IDLE
	bool "Make CPU Idle calls when idle"
	---help---
	  Enable calls to APM CPU Idle/CPU Busy inside the kernel's idle loop.
	  On some machines, this can activate improved power savings, such as
	  a slowed CPU clock rate, when the machine is idle. These idle calls
	  are made after the idle loop has run for some length of time (e.g.,
	  333 mS). On some machines, this will cause a hang at boot time or
	  whenever the CPU becomes idle. (On machines with more than one CPU,
	  this option does nothing.)

config APM_DISPLAY_BLANK
	bool "Enable console blanking using APM"
	---help---
	  Enable console blanking using the APM. Some laptops can use this to
	  turn off the LCD backlight when the screen blanker of the Linux
	  virtual console blanks the screen. Note that this is only used by
	  the virtual console screen blanker, and won't turn off the backlight
	  when using the X Window system. This also doesn't have anything to
	  do with your VESA-compliant power-saving monitor. Further, this
	  option doesn't work for all laptops -- it might not turn off your
	  backlight at all, or it might print a lot of errors to the console,
	  especially if you are using gpm.

config APM_ALLOW_INTS
	bool "Allow interrupts during APM BIOS calls"
	---help---
	  Normally we disable external interrupts while we are making calls to
	  the APM BIOS as a measure to lessen the effects of a badly behaving
	  BIOS implementation.  The BIOS should reenable interrupts if it
	  needs to.  Unfortunately, some BIOSes do not -- especially those in
	  many of the newer IBM Thinkpads.  If you experience hangs when you
	  suspend, try setting this to Y.  Otherwise, say N.

endif # APM

source "drivers/cpufreq/Kconfig"

source "drivers/cpuidle/Kconfig"

source "drivers/idle/Kconfig"

endmenu


menu "Bus options (PCI etc.)"

config PCI
	bool "PCI support"
	default y
	select ARCH_SUPPORTS_MSI if (X86_LOCAL_APIC && X86_IO_APIC)
	---help---
	  Find out whether you have a PCI motherboard. PCI is the name of a
	  bus system, i.e. the way the CPU talks to the other stuff inside
	  your box. Other bus systems are ISA, EISA, MicroChannel (MCA) or
	  VESA. If you have PCI, say Y, otherwise N.

choice
	prompt "PCI access mode"
	depends on X86_32 && PCI
	default PCI_GOANY
	---help---
	  On PCI systems, the BIOS can be used to detect the PCI devices and
	  determine their configuration. However, some old PCI motherboards
	  have BIOS bugs and may crash if this is done. Also, some embedded
	  PCI-based systems don't have any BIOS at all. Linux can also try to
	  detect the PCI hardware directly without using the BIOS.

	  With this option, you can specify how Linux should detect the
	  PCI devices. If you choose "BIOS", the BIOS will be used,
	  if you choose "Direct", the BIOS won't be used, and if you
	  choose "MMConfig", then PCI Express MMCONFIG will be used.
	  If you choose "Any", the kernel will try MMCONFIG, then the
	  direct access method and falls back to the BIOS if that doesn't
	  work. If unsure, go with the default, which is "Any".

config PCI_GOBIOS
	bool "BIOS"

config PCI_GOMMCONFIG
	bool "MMConfig"

config PCI_GODIRECT
	bool "Direct"

config PCI_GOOLPC
	bool "OLPC XO-1"
	depends on OLPC

config PCI_GOANY
	bool "Any"

endchoice

config PCI_BIOS
	def_bool y
	depends on X86_32 && PCI && (PCI_GOBIOS || PCI_GOANY)

# x86-64 doesn't support PCI BIOS access from long mode so always go direct.
config PCI_DIRECT
	def_bool y
	depends on PCI && (X86_64 || (PCI_GODIRECT || PCI_GOANY || PCI_GOOLPC || PCI_GOMMCONFIG))

config PCI_MMCONFIG
	def_bool y
	depends on X86_32 && PCI && (ACPI || SFI) && (PCI_GOMMCONFIG || PCI_GOANY)

config PCI_OLPC
	def_bool y
	depends on PCI && OLPC && (PCI_GOOLPC || PCI_GOANY)

config PCI_XEN
	def_bool y
	depends on PCI && XEN
	select SWIOTLB_XEN

config PCI_DOMAINS
	def_bool y
	depends on PCI

config PCI_MMCONFIG
	bool "Support mmconfig PCI config space access"
	depends on X86_64 && PCI && ACPI

config PCI_CNB20LE_QUIRK
	bool "Read CNB20LE Host Bridge Windows" if EXPERT
	depends on PCI
	help
	  Read the PCI windows out of the CNB20LE host bridge. This allows
	  PCI hotplug to work on systems with the CNB20LE chipset which do
	  not have ACPI.

	  There's no public spec for this chipset, and this functionality
	  is known to be incomplete.

	  You should say N unless you know you need this.

source "drivers/pci/pcie/Kconfig"

source "drivers/pci/Kconfig"

# x86_64 have no ISA slots, but can have ISA-style DMA.
config ISA_DMA_API
	bool "ISA-style DMA support" if (X86_64 && EXPERT)
	default y
	help
	  Enables ISA-style DMA support for devices requiring such controllers.
	  If unsure, say Y.

if X86_32

config ISA
	bool "ISA support"
	---help---
	  Find out whether you have ISA slots on your motherboard.  ISA is the
	  name of a bus system, i.e. the way the CPU talks to the other stuff
	  inside your box.  Other bus systems are PCI, EISA, MicroChannel
	  (MCA) or VESA.  ISA is an older system, now being displaced by PCI;
	  newer boards don't support it.  If you have ISA, say Y, otherwise N.

config EISA
	bool "EISA support"
	depends on ISA
	---help---
	  The Extended Industry Standard Architecture (EISA) bus was
	  developed as an open alternative to the IBM MicroChannel bus.

	  The EISA bus provided some of the features of the IBM MicroChannel
	  bus while maintaining backward compatibility with cards made for
	  the older ISA bus.  The EISA bus saw limited use between 1988 and
	  1995 when it was made obsolete by the PCI bus.

	  Say Y here if you are building a kernel for an EISA-based machine.

	  Otherwise, say N.

source "drivers/eisa/Kconfig"

config SCx200
	tristate "NatSemi SCx200 support"
	---help---
	  This provides basic support for National Semiconductor's
	  (now AMD's) Geode processors.  The driver probes for the
	  PCI-IDs of several on-chip devices, so its a good dependency
	  for other scx200_* drivers.

	  If compiled as a module, the driver is named scx200.

config SCx200HR_TIMER
	tristate "NatSemi SCx200 27MHz High-Resolution Timer Support"
	depends on SCx200
	default y
	---help---
	  This driver provides a clocksource built upon the on-chip
	  27MHz high-resolution timer.  Its also a workaround for
	  NSC Geode SC-1100's buggy TSC, which loses time when the
	  processor goes idle (as is done by the scheduler).  The
	  other workaround is idle=poll boot option.

config OLPC
	bool "One Laptop Per Child support"
	depends on !X86_PAE
	select GPIOLIB
	select OF
	select OF_PROMTREE
	select IRQ_DOMAIN
	---help---
	  Add support for detecting the unique features of the OLPC
	  XO hardware.

config OLPC_XO1_PM
	bool "OLPC XO-1 Power Management"
	depends on OLPC && MFD_CS5535 && PM_SLEEP
	select MFD_CORE
	---help---
	  Add support for poweroff and suspend of the OLPC XO-1 laptop.

config OLPC_XO1_RTC
	bool "OLPC XO-1 Real Time Clock"
	depends on OLPC_XO1_PM && RTC_DRV_CMOS
	---help---
	  Add support for the XO-1 real time clock, which can be used as a
	  programmable wakeup source.

config OLPC_XO1_SCI
	bool "OLPC XO-1 SCI extras"
	depends on OLPC && OLPC_XO1_PM
	depends on INPUT=y
	select POWER_SUPPLY
	select GPIO_CS5535
	select MFD_CORE
	---help---
	  Add support for SCI-based features of the OLPC XO-1 laptop:
	   - EC-driven system wakeups
	   - Power button
	   - Ebook switch
	   - Lid switch
	   - AC adapter status updates
	   - Battery status updates

config OLPC_XO15_SCI
	bool "OLPC XO-1.5 SCI extras"
	depends on OLPC && ACPI
	select POWER_SUPPLY
	---help---
	  Add support for SCI-based features of the OLPC XO-1.5 laptop:
	   - EC-driven system wakeups
	   - AC adapter status updates
	   - Battery status updates

config ALIX
	bool "PCEngines ALIX System Support (LED setup)"
	select GPIOLIB
	---help---
	  This option enables system support for the PCEngines ALIX.
	  At present this just sets up LEDs for GPIO control on
	  ALIX2/3/6 boards.  However, other system specific setup should
	  get added here.

	  Note: You must still enable the drivers for GPIO and LED support
	  (GPIO_CS5535 & LEDS_GPIO) to actually use the LEDs

	  Note: You have to set alix.force=1 for boards with Award BIOS.

config NET5501
	bool "Soekris Engineering net5501 System Support (LEDS, GPIO, etc)"
	select GPIOLIB
	---help---
	  This option enables system support for the Soekris Engineering net5501.

config GEOS
	bool "Traverse Technologies GEOS System Support (LEDS, GPIO, etc)"
	select GPIOLIB
	depends on DMI
	---help---
	  This option enables system support for the Traverse Technologies GEOS.

config TS5500
	bool "Technologic Systems TS-5500 platform support"
	depends on MELAN
	select CHECK_SIGNATURE
	select NEW_LEDS
	select LEDS_CLASS
	---help---
	  This option enables system support for the Technologic Systems TS-5500.

endif # X86_32

config AMD_NB
	def_bool y
	depends on CPU_SUP_AMD && PCI

source "drivers/pcmcia/Kconfig"

source "drivers/pci/hotplug/Kconfig"

config RAPIDIO
	bool "RapidIO support"
	depends on PCI
	default n
	help
	  If you say Y here, the kernel will include drivers and
	  infrastructure code to support RapidIO interconnect devices.

source "drivers/rapidio/Kconfig"

endmenu


menu "Executable file formats / Emulations"

source "fs/Kconfig.binfmt"

config IA32_EMULATION
	bool "IA32 Emulation"
	depends on X86_64
	select COMPAT_BINFMT_ELF
	select HAVE_UID16
	---help---
	  Include code to run legacy 32-bit programs under a
	  64-bit kernel. You should likely turn this on, unless you're
	  100% sure that you don't have any 32-bit programs left.

config IA32_AOUT
	tristate "IA32 a.out support"
	depends on IA32_EMULATION
	---help---
	  Support old a.out binaries in the 32bit emulation.

config X86_X32
	bool "x32 ABI for 64-bit mode"
	depends on X86_64 && IA32_EMULATION
	---help---
	  Include code to run binaries for the x32 native 32-bit ABI
	  for 64-bit processors.  An x32 process gets access to the
	  full 64-bit register file and wide data path while leaving
	  pointers at 32 bits for smaller memory footprint.

	  You will need a recent binutils (2.22 or later) with
	  elf32_x86_64 support enabled to compile a kernel with this
	  option set.

config COMPAT
	def_bool y
	depends on IA32_EMULATION || X86_X32
	select ARCH_WANT_OLD_COMPAT_IPC

if COMPAT
config COMPAT_FOR_U64_ALIGNMENT
	def_bool y

config SYSVIPC_COMPAT
	def_bool y
	depends on SYSVIPC

config KEYS_COMPAT
	def_bool y
	depends on KEYS
endif

endmenu


config HAVE_ATOMIC_IOMAP
	def_bool y
	depends on X86_32

config HAVE_TEXT_POKE_SMP
	bool
	select STOP_MACHINE if SMP

config X86_DEV_DMA_OPS
	bool
	depends on X86_64 || STA2X11

config X86_DMA_REMAP
	bool
	depends on STA2X11

source "net/Kconfig"

source "drivers/Kconfig"

source "drivers/firmware/Kconfig"

source "fs/Kconfig"

source "arch/x86/Kconfig.debug"

source "security/Kconfig"

source "crypto/Kconfig"

source "arch/x86/kvm/Kconfig"

source "lib/Kconfig"<|MERGE_RESOLUTION|>--- conflicted
+++ resolved
@@ -112,11 +112,7 @@
 	select GENERIC_STRNLEN_USER
 	select HAVE_CONTEXT_TRACKING if X86_64
 	select HAVE_IRQ_TIME_ACCOUNTING
-<<<<<<< HEAD
-	select HAVE_VIRT_TO_BUS
-=======
 	select VIRT_TO_BUS
->>>>>>> a937536b
 	select MODULES_USE_ELF_REL if X86_32
 	select MODULES_USE_ELF_RELA if X86_64
 	select CLONE_BACKWARDS if X86_32
