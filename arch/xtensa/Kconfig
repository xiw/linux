config FRAME_POINTER
	def_bool n

config ZONE_DMA
	def_bool y

config XTENSA
	def_bool y
	select HAVE_IDE
	select GENERIC_ATOMIC64
	select HAVE_GENERIC_HARDIRQS
<<<<<<< HEAD
	select HAVE_VIRT_TO_BUS
=======
	select VIRT_TO_BUS
>>>>>>> a937536b
	select GENERIC_IRQ_SHOW
	select GENERIC_CPU_DEVICES
	select MODULES_USE_ELF_RELA
	select GENERIC_PCI_IOMAP
	select ARCH_WANT_IPC_PARSE_VERSION
	select ARCH_WANT_OPTIONAL_GPIOLIB
	select CLONE_BACKWARDS
	select IRQ_DOMAIN
	select HAVE_OPROFILE
	help
	  Xtensa processors are 32-bit RISC machines designed by Tensilica
	  primarily for embedded systems.  These processors are both
	  configurable and extensible.  The Linux port to the Xtensa
	  architecture supports all processor configurations and extensions,
	  with reasonable minimum requirements.  The Xtensa Linux project has
	  a home page at <http://www.linux-xtensa.org/>.

config RWSEM_XCHGADD_ALGORITHM
	def_bool y

config GENERIC_HWEIGHT
	def_bool y

config GENERIC_GPIO
	bool

config ARCH_HAS_ILOG2_U32
	def_bool n

config ARCH_HAS_ILOG2_U64
	def_bool n

config NO_IOPORT
	def_bool n

config HZ
	int
	default 100

source "init/Kconfig"
source "kernel/Kconfig.freezer"

config MMU
	def_bool n

config VARIANT_IRQ_SWITCH
	def_bool n

menu "Processor type and features"

choice
	prompt "Xtensa Processor Configuration"
	default XTENSA_VARIANT_FSF

config XTENSA_VARIANT_FSF
	bool "fsf - default (not generic) configuration"
	select MMU

config XTENSA_VARIANT_DC232B
	bool "dc232b - Diamond 232L Standard Core Rev.B (LE)"
	select MMU
	help
	  This variant refers to Tensilica's Diamond 232L Standard core Rev.B (LE).

config XTENSA_VARIANT_DC233C
	bool "dc233c - Diamond 233L Standard Core Rev.C (LE)"
	select MMU
	help
	  This variant refers to Tensilica's Diamond 233L Standard core Rev.C (LE).

config XTENSA_VARIANT_S6000
	bool "s6000 - Stretch software configurable processor"
	select VARIANT_IRQ_SWITCH
	select ARCH_REQUIRE_GPIOLIB
	select XTENSA_CALIBRATE_CCOUNT
endchoice

config XTENSA_UNALIGNED_USER
	bool "Unaligned memory access in use space"
	help
	  The Xtensa architecture currently does not handle unaligned
	  memory accesses in hardware but through an exception handler.
	  Per default, unaligned memory accesses are disabled in user space.

	  Say Y here to enable unaligned memory access in user space.

source "kernel/Kconfig.preempt"

config MATH_EMULATION
	bool "Math emulation"
	help
	Can we use information of configuration file?

endmenu

config XTENSA_CALIBRATE_CCOUNT
	def_bool n
	help
	  On some platforms (XT2000, for example), the CPU clock rate can
	  vary.  The frequency can be determined, however, by measuring
	  against a well known, fixed frequency, such as an UART oscillator.

config SERIAL_CONSOLE
	def_bool n

config XTENSA_ISS_NETWORK
	def_bool n

menu "Bus options"

config PCI
	bool "PCI support"
	default y
	help
	  Find out whether you have a PCI motherboard. PCI is the name of a
	  bus system, i.e. the way the CPU talks to the other stuff inside
	  your box. Other bus systems are ISA, EISA, MicroChannel (MCA) or
	  VESA. If you have PCI, say Y, otherwise N.

source "drivers/pci/Kconfig"

endmenu

menu "Platform options"

choice
	prompt "Xtensa System Type"
	default XTENSA_PLATFORM_ISS

config XTENSA_PLATFORM_ISS
	bool "ISS"
	depends on TTY
	select XTENSA_CALIBRATE_CCOUNT
	select SERIAL_CONSOLE
	select XTENSA_ISS_NETWORK
	help
	  ISS is an acronym for Tensilica's Instruction Set Simulator.

config XTENSA_PLATFORM_XT2000
	bool "XT2000"
	help
	  XT2000 is the name of Tensilica's feature-rich emulation platform.
	  This hardware is capable of running a full Linux distribution.

config XTENSA_PLATFORM_S6105
	bool "S6105"
	select SERIAL_CONSOLE
	select NO_IOPORT

config XTENSA_PLATFORM_XTFPGA
	bool "XTFPGA"
	select SERIAL_CONSOLE
	select ETHOC
	select XTENSA_CALIBRATE_CCOUNT
	help
	  XTFPGA is the name of Tensilica board family (LX60, LX110, LX200, ML605).
	  This hardware is capable of running a full Linux distribution.

endchoice


config XTENSA_CPU_CLOCK
	int "CPU clock rate [MHz]"
	depends on !XTENSA_CALIBRATE_CCOUNT
	default 16

config GENERIC_CALIBRATE_DELAY
	bool "Auto calibration of the BogoMIPS value"
	help
	  The BogoMIPS value can easily be derived from the CPU frequency.

config CMDLINE_BOOL
	bool "Default bootloader kernel arguments"

config CMDLINE
	string "Initial kernel command string"
	depends on CMDLINE_BOOL
	default "console=ttyS0,38400 root=/dev/ram"
	help
	  On some architectures (EBSA110 and CATS), there is currently no way
	  for the boot loader to pass arguments to the kernel. For these
	  architectures, you should supply some command-line options at build
	  time by entering them here. As a minimum, you should specify the
	  memory size and the root device (e.g., mem=64M root=/dev/nfs).

config USE_OF
	bool "Flattened Device Tree support"
	select OF
	select OF_EARLY_FLATTREE
	help
	  Include support for flattened device tree machine descriptions.

config BUILTIN_DTB
	string "DTB to build into the kernel image"
	depends on OF

config BLK_DEV_SIMDISK
	tristate "Host file-based simulated block device support"
	default n
	depends on XTENSA_PLATFORM_ISS
	help
	  Create block devices that map to files in the host file system.
	  Device binding to host file may be changed at runtime via proc
	  interface provided the device is not in use.

config BLK_DEV_SIMDISK_COUNT
	int "Number of host file-based simulated block devices"
	range 1 10
	depends on BLK_DEV_SIMDISK
	default 2
	help
	  This is the default minimal number of created block devices.
	  Kernel/module parameter 'simdisk_count' may be used to change this
	  value at runtime. More file names (but no more than 10) may be
	  specified as parameters, simdisk_count grows accordingly.

config SIMDISK0_FILENAME
	string "Host filename for the first simulated device"
	depends on BLK_DEV_SIMDISK = y
	default ""
	help
	  Attach a first simdisk to a host file. Conventionally, this file
	  contains a root file system.

config SIMDISK1_FILENAME
	string "Host filename for the second simulated device"
	depends on BLK_DEV_SIMDISK = y && BLK_DEV_SIMDISK_COUNT != 1
	default ""
	help
	  Another simulated disk in a host file for a buildroot-independent
	  storage.

source "mm/Kconfig"

source "drivers/pcmcia/Kconfig"

source "drivers/pci/hotplug/Kconfig"

endmenu

menu "Executable file formats"

# only elf supported
config KCORE_ELF
	def_bool y
        depends on PROC_FS
        help
          If you enabled support for /proc file system then the file
          /proc/kcore will contain the kernel core image in ELF format. This
          can be used in gdb:

          $ cd /usr/src/linux ; gdb vmlinux /proc/kcore

          This is especially useful if you have compiled the kernel with the
          "-g" option to preserve debugging information. It is mainly used
	  for examining kernel data structures on the live kernel.

source "fs/Kconfig.binfmt"

endmenu

source "net/Kconfig"

source "drivers/Kconfig"

source "fs/Kconfig"

source "arch/xtensa/Kconfig.debug"

source "security/Kconfig"

source "crypto/Kconfig"

source "lib/Kconfig"

<|MERGE_RESOLUTION|>--- conflicted
+++ resolved
@@ -9,11 +9,7 @@
 	select HAVE_IDE
 	select GENERIC_ATOMIC64
 	select HAVE_GENERIC_HARDIRQS
-<<<<<<< HEAD
-	select HAVE_VIRT_TO_BUS
-=======
 	select VIRT_TO_BUS
->>>>>>> a937536b
 	select GENERIC_IRQ_SHOW
 	select GENERIC_CPU_DEVICES
 	select MODULES_USE_ELF_RELA
