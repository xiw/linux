--- conflicted
+++ resolved
@@ -656,12 +656,9 @@
 	if (clobbering_unread_rtas_event())
 		return;
 
-<<<<<<< HEAD
-=======
 	if (!spin_trylock_irqsave(&lock, flags))
 		return;
 
->>>>>>> dcd6c922
 	if (big_oops_buf) {
 		text_len = capture_last_msgs(old_msgs, old_len,
 			new_msgs, new_len, big_oops_buf, big_oops_buf_sz);
@@ -677,9 +674,6 @@
 
 	(void) nvram_write_os_partition(&oops_log_partition, oops_buf,
 		(int) (sizeof(*oops_len) + *oops_len), err_type, ++oops_count);
-<<<<<<< HEAD
-=======
 
 	spin_unlock_irqrestore(&lock, flags);
->>>>>>> dcd6c922
 }