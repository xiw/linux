--- conflicted
+++ resolved
@@ -1679,13 +1679,10 @@
 			dcr_write(port->dcrs, DCRO_PEGPL_OMR1MSKL,
 				sa | DCRO_PEGPL_460SX_OMR1MSKL_UOT
 					| DCRO_PEGPL_OMRxMSKL_VAL);
-<<<<<<< HEAD
-=======
 		else if (of_device_is_compatible(port->node, "ibm,plb-pciex-476fpe"))
 			dcr_write(port->dcrs, DCRO_PEGPL_OMR1MSKL,
 				sa | DCRO_PEGPL_476FPE_OMR1MSKL_UOT
 					| DCRO_PEGPL_OMRxMSKL_VAL);
->>>>>>> dcd6c922
 		else
 			dcr_write(port->dcrs, DCRO_PEGPL_OMR1MSKL,
 				sa | DCRO_PEGPL_OMR1MSKL_UOT
@@ -1814,9 +1811,6 @@
 		    of_device_is_compatible(port->node, "ibm,plb-pciex-476fpe"))
 			sa |= PCI_BASE_ADDRESS_MEM_TYPE_64;
 
-		if (of_device_is_compatible(port->node, "ibm,plb-pciex-460sx"))
-			sa |= PCI_BASE_ADDRESS_MEM_TYPE_64;
-
 		out_le32(mbase + PECFG_BAR0HMPA, RES_TO_U32_HIGH(sa));
 		out_le32(mbase + PECFG_BAR0LMPA, RES_TO_U32_LOW(sa));
 
