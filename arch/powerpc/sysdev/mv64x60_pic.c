--- conflicted
+++ resolved
@@ -78,11 +78,7 @@
 
 static void mv64x60_mask_low(struct irq_data *d)
 {
-<<<<<<< HEAD
-	int level2 = irq_map[d->irq].hwirq & MV64x60_LEVEL2_MASK;
-=======
-	int level2 = irqd_to_hwirq(d) & MV64x60_LEVEL2_MASK;
->>>>>>> d762f438
+	int level2 = irqd_to_hwirq(d) & MV64x60_LEVEL2_MASK;
 	unsigned long flags;
 
 	spin_lock_irqsave(&mv64x60_lock, flags);
@@ -95,11 +91,7 @@
 
 static void mv64x60_unmask_low(struct irq_data *d)
 {
-<<<<<<< HEAD
-	int level2 = irq_map[d->irq].hwirq & MV64x60_LEVEL2_MASK;
-=======
-	int level2 = irqd_to_hwirq(d) & MV64x60_LEVEL2_MASK;
->>>>>>> d762f438
+	int level2 = irqd_to_hwirq(d) & MV64x60_LEVEL2_MASK;
 	unsigned long flags;
 
 	spin_lock_irqsave(&mv64x60_lock, flags);
@@ -123,11 +115,7 @@
 
 static void mv64x60_mask_high(struct irq_data *d)
 {
-<<<<<<< HEAD
-	int level2 = irq_map[d->irq].hwirq & MV64x60_LEVEL2_MASK;
-=======
-	int level2 = irqd_to_hwirq(d) & MV64x60_LEVEL2_MASK;
->>>>>>> d762f438
+	int level2 = irqd_to_hwirq(d) & MV64x60_LEVEL2_MASK;
 	unsigned long flags;
 
 	spin_lock_irqsave(&mv64x60_lock, flags);
@@ -140,11 +128,7 @@
 
 static void mv64x60_unmask_high(struct irq_data *d)
 {
-<<<<<<< HEAD
-	int level2 = irq_map[d->irq].hwirq & MV64x60_LEVEL2_MASK;
-=======
-	int level2 = irqd_to_hwirq(d) & MV64x60_LEVEL2_MASK;
->>>>>>> d762f438
+	int level2 = irqd_to_hwirq(d) & MV64x60_LEVEL2_MASK;
 	unsigned long flags;
 
 	spin_lock_irqsave(&mv64x60_lock, flags);
@@ -168,11 +152,7 @@
 
 static void mv64x60_mask_gpp(struct irq_data *d)
 {
-<<<<<<< HEAD
-	int level2 = irq_map[d->irq].hwirq & MV64x60_LEVEL2_MASK;
-=======
-	int level2 = irqd_to_hwirq(d) & MV64x60_LEVEL2_MASK;
->>>>>>> d762f438
+	int level2 = irqd_to_hwirq(d) & MV64x60_LEVEL2_MASK;
 	unsigned long flags;
 
 	spin_lock_irqsave(&mv64x60_lock, flags);
@@ -185,11 +165,7 @@
 
 static void mv64x60_mask_ack_gpp(struct irq_data *d)
 {
-<<<<<<< HEAD
-	int level2 = irq_map[d->irq].hwirq & MV64x60_LEVEL2_MASK;
-=======
-	int level2 = irqd_to_hwirq(d) & MV64x60_LEVEL2_MASK;
->>>>>>> d762f438
+	int level2 = irqd_to_hwirq(d) & MV64x60_LEVEL2_MASK;
 	unsigned long flags;
 
 	spin_lock_irqsave(&mv64x60_lock, flags);
@@ -204,11 +180,7 @@
 
 static void mv64x60_unmask_gpp(struct irq_data *d)
 {
-<<<<<<< HEAD
-	int level2 = irq_map[d->irq].hwirq & MV64x60_LEVEL2_MASK;
-=======
-	int level2 = irqd_to_hwirq(d) & MV64x60_LEVEL2_MASK;
->>>>>>> d762f438
+	int level2 = irqd_to_hwirq(d) & MV64x60_LEVEL2_MASK;
 	unsigned long flags;
 
 	spin_lock_irqsave(&mv64x60_lock, flags);
