/*
 *  linux/mm/vmalloc.c
 *
 *  Copyright (C) 1993  Linus Torvalds
 *  Support of BIGMEM added by Gerhard Wichert, Siemens AG, July 1999
 *  SMP-safe vmalloc/vfree/ioremap, Tigran Aivazian <tigran@veritas.com>, May 2000
 *  Major rework to support vmap/vunmap, Christoph Hellwig, SGI, August 2002
 *  Numa awareness, Christoph Lameter, SGI, June 2005
 */

#include <linux/vmalloc.h>
#include <linux/mm.h>
#include <linux/module.h>
#include <linux/highmem.h>
#include <linux/sched.h>
#include <linux/slab.h>
#include <linux/spinlock.h>
#include <linux/interrupt.h>
#include <linux/proc_fs.h>
#include <linux/seq_file.h>
#include <linux/debugobjects.h>
#include <linux/kallsyms.h>
#include <linux/list.h>
#include <linux/rbtree.h>
#include <linux/radix-tree.h>
#include <linux/rcupdate.h>
#include <linux/pfn.h>
#include <linux/kmemleak.h>
#include <linux/atomic.h>
#include <asm/uaccess.h>
#include <asm/tlbflush.h>
#include <asm/shmparam.h>

/*** Page table manipulation functions ***/

static void vunmap_pte_range(pmd_t *pmd, unsigned long addr, unsigned long end)
{
	pte_t *pte;

	pte = pte_offset_kernel(pmd, addr);
	do {
		pte_t ptent = ptep_get_and_clear(&init_mm, addr, pte);
		WARN_ON(!pte_none(ptent) && !pte_present(ptent));
	} while (pte++, addr += PAGE_SIZE, addr != end);
}

static void vunmap_pmd_range(pud_t *pud, unsigned long addr, unsigned long end)
{
	pmd_t *pmd;
	unsigned long next;

	pmd = pmd_offset(pud, addr);
	do {
		next = pmd_addr_end(addr, end);
		if (pmd_none_or_clear_bad(pmd))
			continue;
		vunmap_pte_range(pmd, addr, next);
	} while (pmd++, addr = next, addr != end);
}

static void vunmap_pud_range(pgd_t *pgd, unsigned long addr, unsigned long end)
{
	pud_t *pud;
	unsigned long next;

	pud = pud_offset(pgd, addr);
	do {
		next = pud_addr_end(addr, end);
		if (pud_none_or_clear_bad(pud))
			continue;
		vunmap_pmd_range(pud, addr, next);
	} while (pud++, addr = next, addr != end);
}

static void vunmap_page_range(unsigned long addr, unsigned long end)
{
	pgd_t *pgd;
	unsigned long next;

	BUG_ON(addr >= end);
	pgd = pgd_offset_k(addr);
	do {
		next = pgd_addr_end(addr, end);
		if (pgd_none_or_clear_bad(pgd))
			continue;
		vunmap_pud_range(pgd, addr, next);
	} while (pgd++, addr = next, addr != end);
}

static int vmap_pte_range(pmd_t *pmd, unsigned long addr,
		unsigned long end, pgprot_t prot, struct page **pages, int *nr)
{
	pte_t *pte;

	/*
	 * nr is a running index into the array which helps higher level
	 * callers keep track of where we're up to.
	 */

	pte = pte_alloc_kernel(pmd, addr);
	if (!pte)
		return -ENOMEM;
	do {
		struct page *page = pages[*nr];

		if (WARN_ON(!pte_none(*pte)))
			return -EBUSY;
		if (WARN_ON(!page))
			return -ENOMEM;
		set_pte_at(&init_mm, addr, pte, mk_pte(page, prot));
		(*nr)++;
	} while (pte++, addr += PAGE_SIZE, addr != end);
	return 0;
}

static int vmap_pmd_range(pud_t *pud, unsigned long addr,
		unsigned long end, pgprot_t prot, struct page **pages, int *nr)
{
	pmd_t *pmd;
	unsigned long next;

	pmd = pmd_alloc(&init_mm, pud, addr);
	if (!pmd)
		return -ENOMEM;
	do {
		next = pmd_addr_end(addr, end);
		if (vmap_pte_range(pmd, addr, next, prot, pages, nr))
			return -ENOMEM;
	} while (pmd++, addr = next, addr != end);
	return 0;
}

static int vmap_pud_range(pgd_t *pgd, unsigned long addr,
		unsigned long end, pgprot_t prot, struct page **pages, int *nr)
{
	pud_t *pud;
	unsigned long next;

	pud = pud_alloc(&init_mm, pgd, addr);
	if (!pud)
		return -ENOMEM;
	do {
		next = pud_addr_end(addr, end);
		if (vmap_pmd_range(pud, addr, next, prot, pages, nr))
			return -ENOMEM;
	} while (pud++, addr = next, addr != end);
	return 0;
}

/*
 * Set up page tables in kva (addr, end). The ptes shall have prot "prot", and
 * will have pfns corresponding to the "pages" array.
 *
 * Ie. pte at addr+N*PAGE_SIZE shall point to pfn corresponding to pages[N]
 */
static int vmap_page_range_noflush(unsigned long start, unsigned long end,
				   pgprot_t prot, struct page **pages)
{
	pgd_t *pgd;
	unsigned long next;
	unsigned long addr = start;
	int err = 0;
	int nr = 0;

	BUG_ON(addr >= end);
	pgd = pgd_offset_k(addr);
	do {
		next = pgd_addr_end(addr, end);
		err = vmap_pud_range(pgd, addr, next, prot, pages, &nr);
		if (err)
			return err;
	} while (pgd++, addr = next, addr != end);

	return nr;
}

static int vmap_page_range(unsigned long start, unsigned long end,
			   pgprot_t prot, struct page **pages)
{
	int ret;

	ret = vmap_page_range_noflush(start, end, prot, pages);
	flush_cache_vmap(start, end);
	return ret;
}

int is_vmalloc_or_module_addr(const void *x)
{
	/*
	 * ARM, x86-64 and sparc64 put modules in a special place,
	 * and fall back on vmalloc() if that fails. Others
	 * just put it in the vmalloc space.
	 */
#if defined(CONFIG_MODULES) && defined(MODULES_VADDR)
	unsigned long addr = (unsigned long)x;
	if (addr >= MODULES_VADDR && addr < MODULES_END)
		return 1;
#endif
	return is_vmalloc_addr(x);
}

/*
 * Walk a vmap address to the struct page it maps.
 */
struct page *vmalloc_to_page(const void *vmalloc_addr)
{
	unsigned long addr = (unsigned long) vmalloc_addr;
	struct page *page = NULL;
	pgd_t *pgd = pgd_offset_k(addr);

	/*
	 * XXX we might need to change this if we add VIRTUAL_BUG_ON for
	 * architectures that do not vmalloc module space
	 */
	VIRTUAL_BUG_ON(!is_vmalloc_or_module_addr(vmalloc_addr));

	if (!pgd_none(*pgd)) {
		pud_t *pud = pud_offset(pgd, addr);
		if (!pud_none(*pud)) {
			pmd_t *pmd = pmd_offset(pud, addr);
			if (!pmd_none(*pmd)) {
				pte_t *ptep, pte;

				ptep = pte_offset_map(pmd, addr);
				pte = *ptep;
				if (pte_present(pte))
					page = pte_page(pte);
				pte_unmap(ptep);
			}
		}
	}
	return page;
}
EXPORT_SYMBOL(vmalloc_to_page);

/*
 * Map a vmalloc()-space virtual address to the physical page frame number.
 */
unsigned long vmalloc_to_pfn(const void *vmalloc_addr)
{
	return page_to_pfn(vmalloc_to_page(vmalloc_addr));
}
EXPORT_SYMBOL(vmalloc_to_pfn);


/*** Global kva allocator ***/

#define VM_LAZY_FREE	0x01
#define VM_LAZY_FREEING	0x02
#define VM_VM_AREA	0x04

struct vmap_area {
	unsigned long va_start;
	unsigned long va_end;
	unsigned long flags;
	struct rb_node rb_node;		/* address sorted rbtree */
	struct list_head list;		/* address sorted list */
	struct list_head purge_list;	/* "lazy purge" list */
	struct vm_struct *vm;
	struct rcu_head rcu_head;
};

static DEFINE_SPINLOCK(vmap_area_lock);
static LIST_HEAD(vmap_area_list);
static struct rb_root vmap_area_root = RB_ROOT;

/* The vmap cache globals are protected by vmap_area_lock */
static struct rb_node *free_vmap_cache;
static unsigned long cached_hole_size;
static unsigned long cached_vstart;
static unsigned long cached_align;

static unsigned long vmap_area_pcpu_hole;

static struct vmap_area *__find_vmap_area(unsigned long addr)
{
	struct rb_node *n = vmap_area_root.rb_node;

	while (n) {
		struct vmap_area *va;

		va = rb_entry(n, struct vmap_area, rb_node);
		if (addr < va->va_start)
			n = n->rb_left;
		else if (addr > va->va_start)
			n = n->rb_right;
		else
			return va;
	}

	return NULL;
}

static void __insert_vmap_area(struct vmap_area *va)
{
	struct rb_node **p = &vmap_area_root.rb_node;
	struct rb_node *parent = NULL;
	struct rb_node *tmp;

	while (*p) {
		struct vmap_area *tmp_va;

		parent = *p;
		tmp_va = rb_entry(parent, struct vmap_area, rb_node);
		if (va->va_start < tmp_va->va_end)
			p = &(*p)->rb_left;
		else if (va->va_end > tmp_va->va_start)
			p = &(*p)->rb_right;
		else
			BUG();
	}

	rb_link_node(&va->rb_node, parent, p);
	rb_insert_color(&va->rb_node, &vmap_area_root);

	/* address-sort this list so it is usable like the vmlist */
	tmp = rb_prev(&va->rb_node);
	if (tmp) {
		struct vmap_area *prev;
		prev = rb_entry(tmp, struct vmap_area, rb_node);
		list_add_rcu(&va->list, &prev->list);
	} else
		list_add_rcu(&va->list, &vmap_area_list);
}

static void purge_vmap_area_lazy(void);

/*
 * Allocate a region of KVA of the specified size and alignment, within the
 * vstart and vend.
 */
static struct vmap_area *alloc_vmap_area(unsigned long size,
				unsigned long align,
				unsigned long vstart, unsigned long vend,
				int node, gfp_t gfp_mask)
{
	struct vmap_area *va;
	struct rb_node *n;
	unsigned long addr;
	int purged = 0;
	struct vmap_area *first;

	BUG_ON(!size);
	BUG_ON(size & ~PAGE_MASK);
	BUG_ON(!is_power_of_2(align));

	va = kmalloc_node(sizeof(struct vmap_area),
			gfp_mask & GFP_RECLAIM_MASK, node);
	if (unlikely(!va))
		return ERR_PTR(-ENOMEM);

retry:
	spin_lock(&vmap_area_lock);
	/*
	 * Invalidate cache if we have more permissive parameters.
	 * cached_hole_size notes the largest hole noticed _below_
	 * the vmap_area cached in free_vmap_cache: if size fits
	 * into that hole, we want to scan from vstart to reuse
	 * the hole instead of allocating above free_vmap_cache.
	 * Note that __free_vmap_area may update free_vmap_cache
	 * without updating cached_hole_size or cached_align.
	 */
	if (!free_vmap_cache ||
			size < cached_hole_size ||
			vstart < cached_vstart ||
			align < cached_align) {
nocache:
		cached_hole_size = 0;
		free_vmap_cache = NULL;
	}
	/* record if we encounter less permissive parameters */
	cached_vstart = vstart;
	cached_align = align;

	/* find starting point for our search */
	if (free_vmap_cache) {
		first = rb_entry(free_vmap_cache, struct vmap_area, rb_node);
		addr = ALIGN(first->va_end, align);
		if (addr < vstart)
			goto nocache;
		if (addr + size - 1 < addr)
			goto overflow;

	} else {
		addr = ALIGN(vstart, align);
		if (addr + size - 1 < addr)
			goto overflow;

		n = vmap_area_root.rb_node;
		first = NULL;

		while (n) {
			struct vmap_area *tmp;
			tmp = rb_entry(n, struct vmap_area, rb_node);
			if (tmp->va_end >= addr) {
				first = tmp;
				if (tmp->va_start <= addr)
					break;
				n = n->rb_left;
			} else
				n = n->rb_right;
		}

		if (!first)
			goto found;
	}

	/* from the starting point, walk areas until a suitable hole is found */
	while (addr + size > first->va_start && addr + size <= vend) {
		if (addr + cached_hole_size < first->va_start)
			cached_hole_size = first->va_start - addr;
		addr = ALIGN(first->va_end, align);
		if (addr + size - 1 < addr)
			goto overflow;

		n = rb_next(&first->rb_node);
		if (n)
			first = rb_entry(n, struct vmap_area, rb_node);
		else
			goto found;
	}

found:
	if (addr + size > vend)
		goto overflow;

	va->va_start = addr;
	va->va_end = addr + size;
	va->flags = 0;
	__insert_vmap_area(va);
	free_vmap_cache = &va->rb_node;
	spin_unlock(&vmap_area_lock);

	BUG_ON(va->va_start & (align-1));
	BUG_ON(va->va_start < vstart);
	BUG_ON(va->va_end > vend);

	return va;

overflow:
	spin_unlock(&vmap_area_lock);
	if (!purged) {
		purge_vmap_area_lazy();
		purged = 1;
		goto retry;
	}
	if (printk_ratelimit())
		printk(KERN_WARNING
			"vmap allocation for size %lu failed: "
			"use vmalloc=<size> to increase size.\n", size);
	kfree(va);
	return ERR_PTR(-EBUSY);
}

static void __free_vmap_area(struct vmap_area *va)
{
	BUG_ON(RB_EMPTY_NODE(&va->rb_node));

	if (free_vmap_cache) {
		if (va->va_end < cached_vstart) {
			free_vmap_cache = NULL;
		} else {
			struct vmap_area *cache;
			cache = rb_entry(free_vmap_cache, struct vmap_area, rb_node);
			if (va->va_start <= cache->va_start) {
				free_vmap_cache = rb_prev(&va->rb_node);
				/*
				 * We don't try to update cached_hole_size or
				 * cached_align, but it won't go very wrong.
				 */
			}
		}
	}
	rb_erase(&va->rb_node, &vmap_area_root);
	RB_CLEAR_NODE(&va->rb_node);
	list_del_rcu(&va->list);

	/*
	 * Track the highest possible candidate for pcpu area
	 * allocation.  Areas outside of vmalloc area can be returned
	 * here too, consider only end addresses which fall inside
	 * vmalloc area proper.
	 */
	if (va->va_end > VMALLOC_START && va->va_end <= VMALLOC_END)
		vmap_area_pcpu_hole = max(vmap_area_pcpu_hole, va->va_end);

	kfree_rcu(va, rcu_head);
}

/*
 * Free a region of KVA allocated by alloc_vmap_area
 */
static void free_vmap_area(struct vmap_area *va)
{
	spin_lock(&vmap_area_lock);
	__free_vmap_area(va);
	spin_unlock(&vmap_area_lock);
}

/*
 * Clear the pagetable entries of a given vmap_area
 */
static void unmap_vmap_area(struct vmap_area *va)
{
	vunmap_page_range(va->va_start, va->va_end);
}

static void vmap_debug_free_range(unsigned long start, unsigned long end)
{
	/*
	 * Unmap page tables and force a TLB flush immediately if
	 * CONFIG_DEBUG_PAGEALLOC is set. This catches use after free
	 * bugs similarly to those in linear kernel virtual address
	 * space after a page has been freed.
	 *
	 * All the lazy freeing logic is still retained, in order to
	 * minimise intrusiveness of this debugging feature.
	 *
	 * This is going to be *slow* (linear kernel virtual address
	 * debugging doesn't do a broadcast TLB flush so it is a lot
	 * faster).
	 */
#ifdef CONFIG_DEBUG_PAGEALLOC
	vunmap_page_range(start, end);
	flush_tlb_kernel_range(start, end);
#endif
}

/*
 * lazy_max_pages is the maximum amount of virtual address space we gather up
 * before attempting to purge with a TLB flush.
 *
 * There is a tradeoff here: a larger number will cover more kernel page tables
 * and take slightly longer to purge, but it will linearly reduce the number of
 * global TLB flushes that must be performed. It would seem natural to scale
 * this number up linearly with the number of CPUs (because vmapping activity
 * could also scale linearly with the number of CPUs), however it is likely
 * that in practice, workloads might be constrained in other ways that mean
 * vmap activity will not scale linearly with CPUs. Also, I want to be
 * conservative and not introduce a big latency on huge systems, so go with
 * a less aggressive log scale. It will still be an improvement over the old
 * code, and it will be simple to change the scale factor if we find that it
 * becomes a problem on bigger systems.
 */
static unsigned long lazy_max_pages(void)
{
	unsigned int log;

	log = fls(num_online_cpus());

	return log * (32UL * 1024 * 1024 / PAGE_SIZE);
}

static atomic_t vmap_lazy_nr = ATOMIC_INIT(0);

/* for per-CPU blocks */
static void purge_fragmented_blocks_allcpus(void);

/*
 * called before a call to iounmap() if the caller wants vm_area_struct's
 * immediately freed.
 */
void set_iounmap_nonlazy(void)
{
	atomic_set(&vmap_lazy_nr, lazy_max_pages()+1);
}

/*
 * Purges all lazily-freed vmap areas.
 *
 * If sync is 0 then don't purge if there is already a purge in progress.
 * If force_flush is 1, then flush kernel TLBs between *start and *end even
 * if we found no lazy vmap areas to unmap (callers can use this to optimise
 * their own TLB flushing).
 * Returns with *start = min(*start, lowest purged address)
 *              *end = max(*end, highest purged address)
 */
static void __purge_vmap_area_lazy(unsigned long *start, unsigned long *end,
					int sync, int force_flush)
{
	static DEFINE_SPINLOCK(purge_lock);
	LIST_HEAD(valist);
	struct vmap_area *va;
	struct vmap_area *n_va;
	int nr = 0;

	/*
	 * If sync is 0 but force_flush is 1, we'll go sync anyway but callers
	 * should not expect such behaviour. This just simplifies locking for
	 * the case that isn't actually used at the moment anyway.
	 */
	if (!sync && !force_flush) {
		if (!spin_trylock(&purge_lock))
			return;
	} else
		spin_lock(&purge_lock);

	if (sync)
		purge_fragmented_blocks_allcpus();

	rcu_read_lock();
	list_for_each_entry_rcu(va, &vmap_area_list, list) {
		if (va->flags & VM_LAZY_FREE) {
			if (va->va_start < *start)
				*start = va->va_start;
			if (va->va_end > *end)
				*end = va->va_end;
			nr += (va->va_end - va->va_start) >> PAGE_SHIFT;
			list_add_tail(&va->purge_list, &valist);
			va->flags |= VM_LAZY_FREEING;
			va->flags &= ~VM_LAZY_FREE;
		}
	}
	rcu_read_unlock();

	if (nr)
		atomic_sub(nr, &vmap_lazy_nr);

	if (nr || force_flush)
		flush_tlb_kernel_range(*start, *end);

	if (nr) {
		spin_lock(&vmap_area_lock);
		list_for_each_entry_safe(va, n_va, &valist, purge_list)
			__free_vmap_area(va);
		spin_unlock(&vmap_area_lock);
	}
	spin_unlock(&purge_lock);
}

/*
 * Kick off a purge of the outstanding lazy areas. Don't bother if somebody
 * is already purging.
 */
static void try_purge_vmap_area_lazy(void)
{
	unsigned long start = ULONG_MAX, end = 0;

	__purge_vmap_area_lazy(&start, &end, 0, 0);
}

/*
 * Kick off a purge of the outstanding lazy areas.
 */
static void purge_vmap_area_lazy(void)
{
	unsigned long start = ULONG_MAX, end = 0;

	__purge_vmap_area_lazy(&start, &end, 1, 0);
}

/*
 * Free a vmap area, caller ensuring that the area has been unmapped
 * and flush_cache_vunmap had been called for the correct range
 * previously.
 */
static void free_vmap_area_noflush(struct vmap_area *va)
{
	va->flags |= VM_LAZY_FREE;
	atomic_add((va->va_end - va->va_start) >> PAGE_SHIFT, &vmap_lazy_nr);
	if (unlikely(atomic_read(&vmap_lazy_nr) > lazy_max_pages()))
		try_purge_vmap_area_lazy();
}

/*
 * Free and unmap a vmap area, caller ensuring flush_cache_vunmap had been
 * called for the correct range previously.
 */
static void free_unmap_vmap_area_noflush(struct vmap_area *va)
{
	unmap_vmap_area(va);
	free_vmap_area_noflush(va);
}

/*
 * Free and unmap a vmap area
 */
static void free_unmap_vmap_area(struct vmap_area *va)
{
	flush_cache_vunmap(va->va_start, va->va_end);
	free_unmap_vmap_area_noflush(va);
}

static struct vmap_area *find_vmap_area(unsigned long addr)
{
	struct vmap_area *va;

	spin_lock(&vmap_area_lock);
	va = __find_vmap_area(addr);
	spin_unlock(&vmap_area_lock);

	return va;
}

static void free_unmap_vmap_area_addr(unsigned long addr)
{
	struct vmap_area *va;

	va = find_vmap_area(addr);
	BUG_ON(!va);
	free_unmap_vmap_area(va);
}


/*** Per cpu kva allocator ***/

/*
 * vmap space is limited especially on 32 bit architectures. Ensure there is
 * room for at least 16 percpu vmap blocks per CPU.
 */
/*
 * If we had a constant VMALLOC_START and VMALLOC_END, we'd like to be able
 * to #define VMALLOC_SPACE		(VMALLOC_END-VMALLOC_START). Guess
 * instead (we just need a rough idea)
 */
#if BITS_PER_LONG == 32
#define VMALLOC_SPACE		(128UL*1024*1024)
#else
#define VMALLOC_SPACE		(128UL*1024*1024*1024)
#endif

#define VMALLOC_PAGES		(VMALLOC_SPACE / PAGE_SIZE)
#define VMAP_MAX_ALLOC		BITS_PER_LONG	/* 256K with 4K pages */
#define VMAP_BBMAP_BITS_MAX	1024	/* 4MB with 4K pages */
#define VMAP_BBMAP_BITS_MIN	(VMAP_MAX_ALLOC*2)
#define VMAP_MIN(x, y)		((x) < (y) ? (x) : (y)) /* can't use min() */
#define VMAP_MAX(x, y)		((x) > (y) ? (x) : (y)) /* can't use max() */
#define VMAP_BBMAP_BITS		\
		VMAP_MIN(VMAP_BBMAP_BITS_MAX,	\
		VMAP_MAX(VMAP_BBMAP_BITS_MIN,	\
			VMALLOC_PAGES / roundup_pow_of_two(NR_CPUS) / 16))

#define VMAP_BLOCK_SIZE		(VMAP_BBMAP_BITS * PAGE_SIZE)

static bool vmap_initialized __read_mostly = false;

struct vmap_block_queue {
	spinlock_t lock;
	struct list_head free;
};

struct vmap_block {
	spinlock_t lock;
	struct vmap_area *va;
	struct vmap_block_queue *vbq;
	unsigned long free, dirty;
	DECLARE_BITMAP(alloc_map, VMAP_BBMAP_BITS);
	DECLARE_BITMAP(dirty_map, VMAP_BBMAP_BITS);
	struct list_head free_list;
	struct rcu_head rcu_head;
	struct list_head purge;
};

/* Queue of free and dirty vmap blocks, for allocation and flushing purposes */
static DEFINE_PER_CPU(struct vmap_block_queue, vmap_block_queue);

/*
 * Radix tree of vmap blocks, indexed by address, to quickly find a vmap block
 * in the free path. Could get rid of this if we change the API to return a
 * "cookie" from alloc, to be passed to free. But no big deal yet.
 */
static DEFINE_SPINLOCK(vmap_block_tree_lock);
static RADIX_TREE(vmap_block_tree, GFP_ATOMIC);

/*
 * We should probably have a fallback mechanism to allocate virtual memory
 * out of partially filled vmap blocks. However vmap block sizing should be
 * fairly reasonable according to the vmalloc size, so it shouldn't be a
 * big problem.
 */

static unsigned long addr_to_vb_idx(unsigned long addr)
{
	addr -= VMALLOC_START & ~(VMAP_BLOCK_SIZE-1);
	addr /= VMAP_BLOCK_SIZE;
	return addr;
}

static struct vmap_block *new_vmap_block(gfp_t gfp_mask)
{
	struct vmap_block_queue *vbq;
	struct vmap_block *vb;
	struct vmap_area *va;
	unsigned long vb_idx;
	int node, err;

	node = numa_node_id();

	vb = kmalloc_node(sizeof(struct vmap_block),
			gfp_mask & GFP_RECLAIM_MASK, node);
	if (unlikely(!vb))
		return ERR_PTR(-ENOMEM);

	va = alloc_vmap_area(VMAP_BLOCK_SIZE, VMAP_BLOCK_SIZE,
					VMALLOC_START, VMALLOC_END,
					node, gfp_mask);
	if (IS_ERR(va)) {
		kfree(vb);
		return ERR_CAST(va);
	}

	err = radix_tree_preload(gfp_mask);
	if (unlikely(err)) {
		kfree(vb);
		free_vmap_area(va);
		return ERR_PTR(err);
	}

	spin_lock_init(&vb->lock);
	vb->va = va;
	vb->free = VMAP_BBMAP_BITS;
	vb->dirty = 0;
	bitmap_zero(vb->alloc_map, VMAP_BBMAP_BITS);
	bitmap_zero(vb->dirty_map, VMAP_BBMAP_BITS);
	INIT_LIST_HEAD(&vb->free_list);

	vb_idx = addr_to_vb_idx(va->va_start);
	spin_lock(&vmap_block_tree_lock);
	err = radix_tree_insert(&vmap_block_tree, vb_idx, vb);
	spin_unlock(&vmap_block_tree_lock);
	BUG_ON(err);
	radix_tree_preload_end();

	vbq = &get_cpu_var(vmap_block_queue);
	vb->vbq = vbq;
	spin_lock(&vbq->lock);
	list_add_rcu(&vb->free_list, &vbq->free);
	spin_unlock(&vbq->lock);
	put_cpu_var(vmap_block_queue);

	return vb;
}

static void free_vmap_block(struct vmap_block *vb)
{
	struct vmap_block *tmp;
	unsigned long vb_idx;

	vb_idx = addr_to_vb_idx(vb->va->va_start);
	spin_lock(&vmap_block_tree_lock);
	tmp = radix_tree_delete(&vmap_block_tree, vb_idx);
	spin_unlock(&vmap_block_tree_lock);
	BUG_ON(tmp != vb);

	free_vmap_area_noflush(vb->va);
	kfree_rcu(vb, rcu_head);
}

static void purge_fragmented_blocks(int cpu)
{
	LIST_HEAD(purge);
	struct vmap_block *vb;
	struct vmap_block *n_vb;
	struct vmap_block_queue *vbq = &per_cpu(vmap_block_queue, cpu);

	rcu_read_lock();
	list_for_each_entry_rcu(vb, &vbq->free, free_list) {

		if (!(vb->free + vb->dirty == VMAP_BBMAP_BITS && vb->dirty != VMAP_BBMAP_BITS))
			continue;

		spin_lock(&vb->lock);
		if (vb->free + vb->dirty == VMAP_BBMAP_BITS && vb->dirty != VMAP_BBMAP_BITS) {
			vb->free = 0; /* prevent further allocs after releasing lock */
			vb->dirty = VMAP_BBMAP_BITS; /* prevent purging it again */
			bitmap_fill(vb->alloc_map, VMAP_BBMAP_BITS);
			bitmap_fill(vb->dirty_map, VMAP_BBMAP_BITS);
			spin_lock(&vbq->lock);
			list_del_rcu(&vb->free_list);
			spin_unlock(&vbq->lock);
			spin_unlock(&vb->lock);
			list_add_tail(&vb->purge, &purge);
		} else
			spin_unlock(&vb->lock);
	}
	rcu_read_unlock();

	list_for_each_entry_safe(vb, n_vb, &purge, purge) {
		list_del(&vb->purge);
		free_vmap_block(vb);
	}
}

static void purge_fragmented_blocks_thiscpu(void)
{
	purge_fragmented_blocks(smp_processor_id());
}

static void purge_fragmented_blocks_allcpus(void)
{
	int cpu;

	for_each_possible_cpu(cpu)
		purge_fragmented_blocks(cpu);
}

static void *vb_alloc(unsigned long size, gfp_t gfp_mask)
{
	struct vmap_block_queue *vbq;
	struct vmap_block *vb;
	unsigned long addr = 0;
	unsigned int order;
	int purge = 0;

	BUG_ON(size & ~PAGE_MASK);
	BUG_ON(size > PAGE_SIZE*VMAP_MAX_ALLOC);
	order = get_order(size);

again:
	rcu_read_lock();
	vbq = &get_cpu_var(vmap_block_queue);
	list_for_each_entry_rcu(vb, &vbq->free, free_list) {
		int i;

		spin_lock(&vb->lock);
		if (vb->free < 1UL << order)
			goto next;

		i = bitmap_find_free_region(vb->alloc_map,
						VMAP_BBMAP_BITS, order);

		if (i < 0) {
			if (vb->free + vb->dirty == VMAP_BBMAP_BITS) {
				/* fragmented and no outstanding allocations */
				BUG_ON(vb->dirty != VMAP_BBMAP_BITS);
				purge = 1;
			}
			goto next;
		}
		addr = vb->va->va_start + (i << PAGE_SHIFT);
		BUG_ON(addr_to_vb_idx(addr) !=
				addr_to_vb_idx(vb->va->va_start));
		vb->free -= 1UL << order;
		if (vb->free == 0) {
			spin_lock(&vbq->lock);
			list_del_rcu(&vb->free_list);
			spin_unlock(&vbq->lock);
		}
		spin_unlock(&vb->lock);
		break;
next:
		spin_unlock(&vb->lock);
	}

	if (purge)
		purge_fragmented_blocks_thiscpu();

	put_cpu_var(vmap_block_queue);
	rcu_read_unlock();

	if (!addr) {
		vb = new_vmap_block(gfp_mask);
		if (IS_ERR(vb))
			return vb;
		goto again;
	}

	return (void *)addr;
}

static void vb_free(const void *addr, unsigned long size)
{
	unsigned long offset;
	unsigned long vb_idx;
	unsigned int order;
	struct vmap_block *vb;

	BUG_ON(size & ~PAGE_MASK);
	BUG_ON(size > PAGE_SIZE*VMAP_MAX_ALLOC);

	flush_cache_vunmap((unsigned long)addr, (unsigned long)addr + size);

	order = get_order(size);

	offset = (unsigned long)addr & (VMAP_BLOCK_SIZE - 1);

	vb_idx = addr_to_vb_idx((unsigned long)addr);
	rcu_read_lock();
	vb = radix_tree_lookup(&vmap_block_tree, vb_idx);
	rcu_read_unlock();
	BUG_ON(!vb);

	vunmap_page_range((unsigned long)addr, (unsigned long)addr + size);

	spin_lock(&vb->lock);
	BUG_ON(bitmap_allocate_region(vb->dirty_map, offset >> PAGE_SHIFT, order));

	vb->dirty += 1UL << order;
	if (vb->dirty == VMAP_BBMAP_BITS) {
		BUG_ON(vb->free);
		spin_unlock(&vb->lock);
		free_vmap_block(vb);
	} else
		spin_unlock(&vb->lock);
}

/**
 * vm_unmap_aliases - unmap outstanding lazy aliases in the vmap layer
 *
 * The vmap/vmalloc layer lazily flushes kernel virtual mappings primarily
 * to amortize TLB flushing overheads. What this means is that any page you
 * have now, may, in a former life, have been mapped into kernel virtual
 * address by the vmap layer and so there might be some CPUs with TLB entries
 * still referencing that page (additional to the regular 1:1 kernel mapping).
 *
 * vm_unmap_aliases flushes all such lazy mappings. After it returns, we can
 * be sure that none of the pages we have control over will have any aliases
 * from the vmap layer.
 */
void vm_unmap_aliases(void)
{
	unsigned long start = ULONG_MAX, end = 0;
	int cpu;
	int flush = 0;

	if (unlikely(!vmap_initialized))
		return;

	for_each_possible_cpu(cpu) {
		struct vmap_block_queue *vbq = &per_cpu(vmap_block_queue, cpu);
		struct vmap_block *vb;

		rcu_read_lock();
		list_for_each_entry_rcu(vb, &vbq->free, free_list) {
			int i;

			spin_lock(&vb->lock);
			i = find_first_bit(vb->dirty_map, VMAP_BBMAP_BITS);
			while (i < VMAP_BBMAP_BITS) {
				unsigned long s, e;
				int j;
				j = find_next_zero_bit(vb->dirty_map,
					VMAP_BBMAP_BITS, i);

				s = vb->va->va_start + (i << PAGE_SHIFT);
				e = vb->va->va_start + (j << PAGE_SHIFT);
				flush = 1;

				if (s < start)
					start = s;
				if (e > end)
					end = e;

				i = j;
				i = find_next_bit(vb->dirty_map,
							VMAP_BBMAP_BITS, i);
			}
			spin_unlock(&vb->lock);
		}
		rcu_read_unlock();
	}

	__purge_vmap_area_lazy(&start, &end, 1, flush);
}
EXPORT_SYMBOL_GPL(vm_unmap_aliases);

/**
 * vm_unmap_ram - unmap linear kernel address space set up by vm_map_ram
 * @mem: the pointer returned by vm_map_ram
 * @count: the count passed to that vm_map_ram call (cannot unmap partial)
 */
void vm_unmap_ram(const void *mem, unsigned int count)
{
	unsigned long size = count << PAGE_SHIFT;
	unsigned long addr = (unsigned long)mem;

	BUG_ON(!addr);
	BUG_ON(addr < VMALLOC_START);
	BUG_ON(addr > VMALLOC_END);
	BUG_ON(addr & (PAGE_SIZE-1));

	debug_check_no_locks_freed(mem, size);
	vmap_debug_free_range(addr, addr+size);

	if (likely(count <= VMAP_MAX_ALLOC))
		vb_free(mem, size);
	else
		free_unmap_vmap_area_addr(addr);
}
EXPORT_SYMBOL(vm_unmap_ram);

/**
 * vm_map_ram - map pages linearly into kernel virtual address (vmalloc space)
 * @pages: an array of pointers to the pages to be mapped
 * @count: number of pages
 * @node: prefer to allocate data structures on this node
 * @prot: memory protection to use. PAGE_KERNEL for regular RAM
 *
 * Returns: a pointer to the address that has been mapped, or %NULL on failure
 */
void *vm_map_ram(struct page **pages, unsigned int count, int node, pgprot_t prot)
{
	unsigned long size = count << PAGE_SHIFT;
	unsigned long addr;
	void *mem;

	if (likely(count <= VMAP_MAX_ALLOC)) {
		mem = vb_alloc(size, GFP_KERNEL);
		if (IS_ERR(mem))
			return NULL;
		addr = (unsigned long)mem;
	} else {
		struct vmap_area *va;
		va = alloc_vmap_area(size, PAGE_SIZE,
				VMALLOC_START, VMALLOC_END, node, GFP_KERNEL);
		if (IS_ERR(va))
			return NULL;

		addr = va->va_start;
		mem = (void *)addr;
	}
	if (vmap_page_range(addr, addr + size, prot, pages) < 0) {
		vm_unmap_ram(mem, count);
		return NULL;
	}
	return mem;
}
EXPORT_SYMBOL(vm_map_ram);

/**
 * vm_area_add_early - add vmap area early during boot
 * @vm: vm_struct to add
 *
 * This function is used to add fixed kernel vm area to vmlist before
 * vmalloc_init() is called.  @vm->addr, @vm->size, and @vm->flags
 * should contain proper values and the other fields should be zero.
 *
 * DO NOT USE THIS FUNCTION UNLESS YOU KNOW WHAT YOU'RE DOING.
 */
void __init vm_area_add_early(struct vm_struct *vm)
{
	struct vm_struct *tmp, **p;

	BUG_ON(vmap_initialized);
	for (p = &vmlist; (tmp = *p) != NULL; p = &tmp->next) {
		if (tmp->addr >= vm->addr) {
			BUG_ON(tmp->addr < vm->addr + vm->size);
			break;
		} else
			BUG_ON(tmp->addr + tmp->size > vm->addr);
	}
	vm->next = *p;
	*p = vm;
}

/**
 * vm_area_register_early - register vmap area early during boot
 * @vm: vm_struct to register
 * @align: requested alignment
 *
 * This function is used to register kernel vm area before
 * vmalloc_init() is called.  @vm->size and @vm->flags should contain
 * proper values on entry and other fields should be zero.  On return,
 * vm->addr contains the allocated address.
 *
 * DO NOT USE THIS FUNCTION UNLESS YOU KNOW WHAT YOU'RE DOING.
 */
void __init vm_area_register_early(struct vm_struct *vm, size_t align)
{
	static size_t vm_init_off __initdata;
	unsigned long addr;

	addr = ALIGN(VMALLOC_START + vm_init_off, align);
	vm_init_off = PFN_ALIGN(addr + vm->size) - VMALLOC_START;

	vm->addr = (void *)addr;

	vm_area_add_early(vm);
}

void __init vmalloc_init(void)
{
	struct vmap_area *va;
	struct vm_struct *tmp;
	int i;

	for_each_possible_cpu(i) {
		struct vmap_block_queue *vbq;

		vbq = &per_cpu(vmap_block_queue, i);
		spin_lock_init(&vbq->lock);
		INIT_LIST_HEAD(&vbq->free);
	}

	/* Import existing vmlist entries. */
	for (tmp = vmlist; tmp; tmp = tmp->next) {
		va = kzalloc(sizeof(struct vmap_area), GFP_NOWAIT);
		va->flags = tmp->flags | VM_VM_AREA;
		va->va_start = (unsigned long)tmp->addr;
		va->va_end = va->va_start + tmp->size;
		__insert_vmap_area(va);
	}

	vmap_area_pcpu_hole = VMALLOC_END;

	vmap_initialized = true;
}

/**
 * map_kernel_range_noflush - map kernel VM area with the specified pages
 * @addr: start of the VM area to map
 * @size: size of the VM area to map
 * @prot: page protection flags to use
 * @pages: pages to map
 *
 * Map PFN_UP(@size) pages at @addr.  The VM area @addr and @size
 * specify should have been allocated using get_vm_area() and its
 * friends.
 *
 * NOTE:
 * This function does NOT do any cache flushing.  The caller is
 * responsible for calling flush_cache_vmap() on to-be-mapped areas
 * before calling this function.
 *
 * RETURNS:
 * The number of pages mapped on success, -errno on failure.
 */
int map_kernel_range_noflush(unsigned long addr, unsigned long size,
			     pgprot_t prot, struct page **pages)
{
	return vmap_page_range_noflush(addr, addr + size, prot, pages);
}

/**
 * unmap_kernel_range_noflush - unmap kernel VM area
 * @addr: start of the VM area to unmap
 * @size: size of the VM area to unmap
 *
 * Unmap PFN_UP(@size) pages at @addr.  The VM area @addr and @size
 * specify should have been allocated using get_vm_area() and its
 * friends.
 *
 * NOTE:
 * This function does NOT do any cache flushing.  The caller is
 * responsible for calling flush_cache_vunmap() on to-be-mapped areas
 * before calling this function and flush_tlb_kernel_range() after.
 */
void unmap_kernel_range_noflush(unsigned long addr, unsigned long size)
{
	vunmap_page_range(addr, addr + size);
}
EXPORT_SYMBOL_GPL(unmap_kernel_range_noflush);

/**
 * unmap_kernel_range - unmap kernel VM area and flush cache and TLB
 * @addr: start of the VM area to unmap
 * @size: size of the VM area to unmap
 *
 * Similar to unmap_kernel_range_noflush() but flushes vcache before
 * the unmapping and tlb after.
 */
void unmap_kernel_range(unsigned long addr, unsigned long size)
{
	unsigned long end = addr + size;

	flush_cache_vunmap(addr, end);
	vunmap_page_range(addr, end);
	flush_tlb_kernel_range(addr, end);
}

int map_vm_area(struct vm_struct *area, pgprot_t prot, struct page ***pages)
{
	unsigned long addr = (unsigned long)area->addr;
	unsigned long end = addr + area->size - PAGE_SIZE;
	int err;

	err = vmap_page_range(addr, end, prot, *pages);
	if (err > 0) {
		*pages += err;
		err = 0;
	}

	return err;
}
EXPORT_SYMBOL_GPL(map_vm_area);

/*** Old vmalloc interfaces ***/
DEFINE_RWLOCK(vmlist_lock);
struct vm_struct *vmlist;

static void setup_vmalloc_vm(struct vm_struct *vm, struct vmap_area *va,
			      unsigned long flags, void *caller)
{
	vm->flags = flags;
	vm->addr = (void *)va->va_start;
	vm->size = va->va_end - va->va_start;
	vm->caller = caller;
	va->vm = vm;
	va->flags |= VM_VM_AREA;
}
<<<<<<< HEAD

static void insert_vmalloc_vmlist(struct vm_struct *vm)
{
	struct vm_struct *tmp, **p;

=======

static void insert_vmalloc_vmlist(struct vm_struct *vm)
{
	struct vm_struct *tmp, **p;

>>>>>>> dcd6c922
	vm->flags &= ~VM_UNLIST;
	write_lock(&vmlist_lock);
	for (p = &vmlist; (tmp = *p) != NULL; p = &tmp->next) {
		if (tmp->addr >= vm->addr)
			break;
	}
	vm->next = *p;
	*p = vm;
	write_unlock(&vmlist_lock);
}

static void insert_vmalloc_vm(struct vm_struct *vm, struct vmap_area *va,
			      unsigned long flags, void *caller)
{
	setup_vmalloc_vm(vm, va, flags, caller);
	insert_vmalloc_vmlist(vm);
}

static struct vm_struct *__get_vm_area_node(unsigned long size,
		unsigned long align, unsigned long flags, unsigned long start,
		unsigned long end, int node, gfp_t gfp_mask, void *caller)
{
	struct vmap_area *va;
	struct vm_struct *area;

	BUG_ON(in_interrupt());
	if (flags & VM_IOREMAP) {
		int bit = fls(size);

		if (bit > IOREMAP_MAX_ORDER)
			bit = IOREMAP_MAX_ORDER;
		else if (bit < PAGE_SHIFT)
			bit = PAGE_SHIFT;

		align = 1ul << bit;
	}

	size = PAGE_ALIGN(size);
	if (unlikely(!size))
		return NULL;

	area = kzalloc_node(sizeof(*area), gfp_mask & GFP_RECLAIM_MASK, node);
	if (unlikely(!area))
		return NULL;

	/*
	 * We always allocate a guard page.
	 */
	size += PAGE_SIZE;

	va = alloc_vmap_area(size, align, start, end, node, gfp_mask);
	if (IS_ERR(va)) {
		kfree(area);
		return NULL;
	}

	/*
	 * When this function is called from __vmalloc_node_range,
	 * we do not add vm_struct to vmlist here to avoid
	 * accessing uninitialized members of vm_struct such as
	 * pages and nr_pages fields. They will be set later.
	 * To distinguish it from others, we use a VM_UNLIST flag.
	 */
	if (flags & VM_UNLIST)
		setup_vmalloc_vm(area, va, flags, caller);
	else
		insert_vmalloc_vm(area, va, flags, caller);

	return area;
}

struct vm_struct *__get_vm_area(unsigned long size, unsigned long flags,
				unsigned long start, unsigned long end)
{
	return __get_vm_area_node(size, 1, flags, start, end, -1, GFP_KERNEL,
						__builtin_return_address(0));
}
EXPORT_SYMBOL_GPL(__get_vm_area);

struct vm_struct *__get_vm_area_caller(unsigned long size, unsigned long flags,
				       unsigned long start, unsigned long end,
				       void *caller)
{
	return __get_vm_area_node(size, 1, flags, start, end, -1, GFP_KERNEL,
				  caller);
}

/**
 *	get_vm_area  -  reserve a contiguous kernel virtual area
 *	@size:		size of the area
 *	@flags:		%VM_IOREMAP for I/O mappings or VM_ALLOC
 *
 *	Search an area of @size in the kernel virtual mapping area,
 *	and reserved it for out purposes.  Returns the area descriptor
 *	on success or %NULL on failure.
 */
struct vm_struct *get_vm_area(unsigned long size, unsigned long flags)
{
	return __get_vm_area_node(size, 1, flags, VMALLOC_START, VMALLOC_END,
				-1, GFP_KERNEL, __builtin_return_address(0));
}

struct vm_struct *get_vm_area_caller(unsigned long size, unsigned long flags,
				void *caller)
{
	return __get_vm_area_node(size, 1, flags, VMALLOC_START, VMALLOC_END,
						-1, GFP_KERNEL, caller);
}

static struct vm_struct *find_vm_area(const void *addr)
{
	struct vmap_area *va;

	va = find_vmap_area((unsigned long)addr);
	if (va && va->flags & VM_VM_AREA)
		return va->vm;

	return NULL;
}

/**
 *	remove_vm_area  -  find and remove a continuous kernel virtual area
 *	@addr:		base address
 *
 *	Search for the kernel VM area starting at @addr, and remove it.
 *	This function returns the found VM area, but using it is NOT safe
 *	on SMP machines, except for its size or flags.
 */
struct vm_struct *remove_vm_area(const void *addr)
{
	struct vmap_area *va;

	va = find_vmap_area((unsigned long)addr);
	if (va && va->flags & VM_VM_AREA) {
<<<<<<< HEAD
		struct vm_struct *vm = va->private;
=======
		struct vm_struct *vm = va->vm;
>>>>>>> dcd6c922

		if (!(vm->flags & VM_UNLIST)) {
			struct vm_struct *tmp, **p;
			/*
			 * remove from list and disallow access to
			 * this vm_struct before unmap. (address range
			 * confliction is maintained by vmap.)
			 */
			write_lock(&vmlist_lock);
			for (p = &vmlist; (tmp = *p) != vm; p = &tmp->next)
				;
			*p = tmp->next;
			write_unlock(&vmlist_lock);
		}

		vmap_debug_free_range(va->va_start, va->va_end);
		free_unmap_vmap_area(va);
		vm->size -= PAGE_SIZE;

		return vm;
	}
	return NULL;
}

static void __vunmap(const void *addr, int deallocate_pages)
{
	struct vm_struct *area;

	if (!addr)
		return;

	if ((PAGE_SIZE-1) & (unsigned long)addr) {
		WARN(1, KERN_ERR "Trying to vfree() bad address (%p)\n", addr);
		return;
	}

	area = remove_vm_area(addr);
	if (unlikely(!area)) {
		WARN(1, KERN_ERR "Trying to vfree() nonexistent vm area (%p)\n",
				addr);
		return;
	}

	debug_check_no_locks_freed(addr, area->size);
	debug_check_no_obj_freed(addr, area->size);

	if (deallocate_pages) {
		int i;

		for (i = 0; i < area->nr_pages; i++) {
			struct page *page = area->pages[i];

			BUG_ON(!page);
			__free_page(page);
		}

		if (area->flags & VM_VPAGES)
			vfree(area->pages);
		else
			kfree(area->pages);
	}

	kfree(area);
	return;
}

/**
 *	vfree  -  release memory allocated by vmalloc()
 *	@addr:		memory base address
 *
 *	Free the virtually continuous memory area starting at @addr, as
 *	obtained from vmalloc(), vmalloc_32() or __vmalloc(). If @addr is
 *	NULL, no operation is performed.
 *
 *	Must not be called in interrupt context.
 */
void vfree(const void *addr)
{
	BUG_ON(in_interrupt());

	kmemleak_free(addr);

	__vunmap(addr, 1);
}
EXPORT_SYMBOL(vfree);

/**
 *	vunmap  -  release virtual mapping obtained by vmap()
 *	@addr:		memory base address
 *
 *	Free the virtually contiguous memory area starting at @addr,
 *	which was created from the page array passed to vmap().
 *
 *	Must not be called in interrupt context.
 */
void vunmap(const void *addr)
{
	BUG_ON(in_interrupt());
	might_sleep();
	__vunmap(addr, 0);
}
EXPORT_SYMBOL(vunmap);

/**
 *	vmap  -  map an array of pages into virtually contiguous space
 *	@pages:		array of page pointers
 *	@count:		number of pages to map
 *	@flags:		vm_area->flags
 *	@prot:		page protection for the mapping
 *
 *	Maps @count pages from @pages into contiguous kernel virtual
 *	space.
 */
void *vmap(struct page **pages, unsigned int count,
		unsigned long flags, pgprot_t prot)
{
	struct vm_struct *area;

	might_sleep();

	if (count > totalram_pages)
		return NULL;

	area = get_vm_area_caller((count << PAGE_SHIFT), flags,
					__builtin_return_address(0));
	if (!area)
		return NULL;

	if (map_vm_area(area, prot, &pages)) {
		vunmap(area->addr);
		return NULL;
	}

	return area->addr;
}
EXPORT_SYMBOL(vmap);

static void *__vmalloc_node(unsigned long size, unsigned long align,
			    gfp_t gfp_mask, pgprot_t prot,
			    int node, void *caller);
static void *__vmalloc_area_node(struct vm_struct *area, gfp_t gfp_mask,
				 pgprot_t prot, int node, void *caller)
{
	const int order = 0;
	struct page **pages;
	unsigned int nr_pages, array_size, i;
	gfp_t nested_gfp = (gfp_mask & GFP_RECLAIM_MASK) | __GFP_ZERO;

	nr_pages = (area->size - PAGE_SIZE) >> PAGE_SHIFT;
	array_size = (nr_pages * sizeof(struct page *));

	area->nr_pages = nr_pages;
	/* Please note that the recursion is strictly bounded. */
	if (array_size > PAGE_SIZE) {
		pages = __vmalloc_node(array_size, 1, nested_gfp|__GFP_HIGHMEM,
				PAGE_KERNEL, node, caller);
		area->flags |= VM_VPAGES;
	} else {
		pages = kmalloc_node(array_size, nested_gfp, node);
	}
	area->pages = pages;
	area->caller = caller;
	if (!area->pages) {
		remove_vm_area(area->addr);
		kfree(area);
		return NULL;
	}

	for (i = 0; i < area->nr_pages; i++) {
		struct page *page;
		gfp_t tmp_mask = gfp_mask | __GFP_NOWARN;

		if (node < 0)
			page = alloc_page(tmp_mask);
		else
			page = alloc_pages_node(node, tmp_mask, order);

		if (unlikely(!page)) {
			/* Successfully allocated i pages, free them in __vunmap() */
			area->nr_pages = i;
			goto fail;
		}
		area->pages[i] = page;
	}

	if (map_vm_area(area, prot, &pages))
		goto fail;
	return area->addr;

fail:
	warn_alloc_failed(gfp_mask, order,
			  "vmalloc: allocation failure, allocated %ld of %ld bytes\n",
			  (area->nr_pages*PAGE_SIZE), area->size);
	vfree(area->addr);
	return NULL;
}

/**
 *	__vmalloc_node_range  -  allocate virtually contiguous memory
 *	@size:		allocation size
 *	@align:		desired alignment
 *	@start:		vm area range start
 *	@end:		vm area range end
 *	@gfp_mask:	flags for the page level allocator
 *	@prot:		protection mask for the allocated pages
 *	@node:		node to use for allocation or -1
 *	@caller:	caller's return address
 *
 *	Allocate enough pages to cover @size from the page level
 *	allocator with @gfp_mask flags.  Map them into contiguous
 *	kernel virtual space, using a pagetable protection of @prot.
 */
void *__vmalloc_node_range(unsigned long size, unsigned long align,
			unsigned long start, unsigned long end, gfp_t gfp_mask,
			pgprot_t prot, int node, void *caller)
{
	struct vm_struct *area;
	void *addr;
	unsigned long real_size = size;

	size = PAGE_ALIGN(size);
	if (!size || (size >> PAGE_SHIFT) > totalram_pages)
		goto fail;

	area = __get_vm_area_node(size, align, VM_ALLOC | VM_UNLIST,
				  start, end, node, gfp_mask, caller);
	if (!area)
		goto fail;

	addr = __vmalloc_area_node(area, gfp_mask, prot, node, caller);
	if (!addr)
		return NULL;

	/*
	 * In this function, newly allocated vm_struct is not added
	 * to vmlist at __get_vm_area_node(). so, it is added here.
	 */
	insert_vmalloc_vmlist(area);

	/*
	 * In this function, newly allocated vm_struct is not added
	 * to vmlist at __get_vm_area_node(). so, it is added here.
	 */
	insert_vmalloc_vmlist(area);

	/*
	 * A ref_count = 3 is needed because the vm_struct and vmap_area
	 * structures allocated in the __get_vm_area_node() function contain
	 * references to the virtual address of the vmalloc'ed block.
	 */
	kmemleak_alloc(addr, real_size, 3, gfp_mask);

	return addr;

fail:
	warn_alloc_failed(gfp_mask, 0,
			  "vmalloc: allocation failure: %lu bytes\n",
			  real_size);
	return NULL;
}

/**
 *	__vmalloc_node  -  allocate virtually contiguous memory
 *	@size:		allocation size
 *	@align:		desired alignment
 *	@gfp_mask:	flags for the page level allocator
 *	@prot:		protection mask for the allocated pages
 *	@node:		node to use for allocation or -1
 *	@caller:	caller's return address
 *
 *	Allocate enough pages to cover @size from the page level
 *	allocator with @gfp_mask flags.  Map them into contiguous
 *	kernel virtual space, using a pagetable protection of @prot.
 */
static void *__vmalloc_node(unsigned long size, unsigned long align,
			    gfp_t gfp_mask, pgprot_t prot,
			    int node, void *caller)
{
	return __vmalloc_node_range(size, align, VMALLOC_START, VMALLOC_END,
				gfp_mask, prot, node, caller);
}

void *__vmalloc(unsigned long size, gfp_t gfp_mask, pgprot_t prot)
{
	return __vmalloc_node(size, 1, gfp_mask, prot, -1,
				__builtin_return_address(0));
}
EXPORT_SYMBOL(__vmalloc);

static inline void *__vmalloc_node_flags(unsigned long size,
					int node, gfp_t flags)
{
	return __vmalloc_node(size, 1, flags, PAGE_KERNEL,
					node, __builtin_return_address(0));
}

/**
 *	vmalloc  -  allocate virtually contiguous memory
 *	@size:		allocation size
 *	Allocate enough pages to cover @size from the page level
 *	allocator and map them into contiguous kernel virtual space.
 *
 *	For tight control over page level allocator and protection flags
 *	use __vmalloc() instead.
 */
void *vmalloc(unsigned long size)
{
	return __vmalloc_node_flags(size, -1, GFP_KERNEL | __GFP_HIGHMEM);
}
EXPORT_SYMBOL(vmalloc);

/**
 *	vzalloc - allocate virtually contiguous memory with zero fill
 *	@size:	allocation size
 *	Allocate enough pages to cover @size from the page level
 *	allocator and map them into contiguous kernel virtual space.
 *	The memory allocated is set to zero.
 *
 *	For tight control over page level allocator and protection flags
 *	use __vmalloc() instead.
 */
void *vzalloc(unsigned long size)
{
	return __vmalloc_node_flags(size, -1,
				GFP_KERNEL | __GFP_HIGHMEM | __GFP_ZERO);
}
EXPORT_SYMBOL(vzalloc);

/**
 * vmalloc_user - allocate zeroed virtually contiguous memory for userspace
 * @size: allocation size
 *
 * The resulting memory area is zeroed so it can be mapped to userspace
 * without leaking data.
 */
void *vmalloc_user(unsigned long size)
{
	struct vm_struct *area;
	void *ret;

	ret = __vmalloc_node(size, SHMLBA,
			     GFP_KERNEL | __GFP_HIGHMEM | __GFP_ZERO,
			     PAGE_KERNEL, -1, __builtin_return_address(0));
	if (ret) {
		area = find_vm_area(ret);
		area->flags |= VM_USERMAP;
	}
	return ret;
}
EXPORT_SYMBOL(vmalloc_user);

/**
 *	vmalloc_node  -  allocate memory on a specific node
 *	@size:		allocation size
 *	@node:		numa node
 *
 *	Allocate enough pages to cover @size from the page level
 *	allocator and map them into contiguous kernel virtual space.
 *
 *	For tight control over page level allocator and protection flags
 *	use __vmalloc() instead.
 */
void *vmalloc_node(unsigned long size, int node)
{
	return __vmalloc_node(size, 1, GFP_KERNEL | __GFP_HIGHMEM, PAGE_KERNEL,
					node, __builtin_return_address(0));
}
EXPORT_SYMBOL(vmalloc_node);

/**
 * vzalloc_node - allocate memory on a specific node with zero fill
 * @size:	allocation size
 * @node:	numa node
 *
 * Allocate enough pages to cover @size from the page level
 * allocator and map them into contiguous kernel virtual space.
 * The memory allocated is set to zero.
 *
 * For tight control over page level allocator and protection flags
 * use __vmalloc_node() instead.
 */
void *vzalloc_node(unsigned long size, int node)
{
	return __vmalloc_node_flags(size, node,
			 GFP_KERNEL | __GFP_HIGHMEM | __GFP_ZERO);
}
EXPORT_SYMBOL(vzalloc_node);

#ifndef PAGE_KERNEL_EXEC
# define PAGE_KERNEL_EXEC PAGE_KERNEL
#endif

/**
 *	vmalloc_exec  -  allocate virtually contiguous, executable memory
 *	@size:		allocation size
 *
 *	Kernel-internal function to allocate enough pages to cover @size
 *	the page level allocator and map them into contiguous and
 *	executable kernel virtual space.
 *
 *	For tight control over page level allocator and protection flags
 *	use __vmalloc() instead.
 */

void *vmalloc_exec(unsigned long size)
{
	return __vmalloc_node(size, 1, GFP_KERNEL | __GFP_HIGHMEM, PAGE_KERNEL_EXEC,
			      -1, __builtin_return_address(0));
}

#if defined(CONFIG_64BIT) && defined(CONFIG_ZONE_DMA32)
#define GFP_VMALLOC32 GFP_DMA32 | GFP_KERNEL
#elif defined(CONFIG_64BIT) && defined(CONFIG_ZONE_DMA)
#define GFP_VMALLOC32 GFP_DMA | GFP_KERNEL
#else
#define GFP_VMALLOC32 GFP_KERNEL
#endif

/**
 *	vmalloc_32  -  allocate virtually contiguous memory (32bit addressable)
 *	@size:		allocation size
 *
 *	Allocate enough 32bit PA addressable pages to cover @size from the
 *	page level allocator and map them into contiguous kernel virtual space.
 */
void *vmalloc_32(unsigned long size)
{
	return __vmalloc_node(size, 1, GFP_VMALLOC32, PAGE_KERNEL,
			      -1, __builtin_return_address(0));
}
EXPORT_SYMBOL(vmalloc_32);

/**
 * vmalloc_32_user - allocate zeroed virtually contiguous 32bit memory
 *	@size:		allocation size
 *
 * The resulting memory area is 32bit addressable and zeroed so it can be
 * mapped to userspace without leaking data.
 */
void *vmalloc_32_user(unsigned long size)
{
	struct vm_struct *area;
	void *ret;

	ret = __vmalloc_node(size, 1, GFP_VMALLOC32 | __GFP_ZERO, PAGE_KERNEL,
			     -1, __builtin_return_address(0));
	if (ret) {
		area = find_vm_area(ret);
		area->flags |= VM_USERMAP;
	}
	return ret;
}
EXPORT_SYMBOL(vmalloc_32_user);

/*
 * small helper routine , copy contents to buf from addr.
 * If the page is not present, fill zero.
 */

static int aligned_vread(char *buf, char *addr, unsigned long count)
{
	struct page *p;
	int copied = 0;

	while (count) {
		unsigned long offset, length;

		offset = (unsigned long)addr & ~PAGE_MASK;
		length = PAGE_SIZE - offset;
		if (length > count)
			length = count;
		p = vmalloc_to_page(addr);
		/*
		 * To do safe access to this _mapped_ area, we need
		 * lock. But adding lock here means that we need to add
		 * overhead of vmalloc()/vfree() calles for this _debug_
		 * interface, rarely used. Instead of that, we'll use
		 * kmap() and get small overhead in this access function.
		 */
		if (p) {
			/*
			 * we can expect USER0 is not used (see vread/vwrite's
			 * function description)
			 */
			void *map = kmap_atomic(p, KM_USER0);
			memcpy(buf, map + offset, length);
			kunmap_atomic(map, KM_USER0);
		} else
			memset(buf, 0, length);

		addr += length;
		buf += length;
		copied += length;
		count -= length;
	}
	return copied;
}

static int aligned_vwrite(char *buf, char *addr, unsigned long count)
{
	struct page *p;
	int copied = 0;

	while (count) {
		unsigned long offset, length;

		offset = (unsigned long)addr & ~PAGE_MASK;
		length = PAGE_SIZE - offset;
		if (length > count)
			length = count;
		p = vmalloc_to_page(addr);
		/*
		 * To do safe access to this _mapped_ area, we need
		 * lock. But adding lock here means that we need to add
		 * overhead of vmalloc()/vfree() calles for this _debug_
		 * interface, rarely used. Instead of that, we'll use
		 * kmap() and get small overhead in this access function.
		 */
		if (p) {
			/*
			 * we can expect USER0 is not used (see vread/vwrite's
			 * function description)
			 */
			void *map = kmap_atomic(p, KM_USER0);
			memcpy(map + offset, buf, length);
			kunmap_atomic(map, KM_USER0);
		}
		addr += length;
		buf += length;
		copied += length;
		count -= length;
	}
	return copied;
}

/**
 *	vread() -  read vmalloc area in a safe way.
 *	@buf:		buffer for reading data
 *	@addr:		vm address.
 *	@count:		number of bytes to be read.
 *
 *	Returns # of bytes which addr and buf should be increased.
 *	(same number to @count). Returns 0 if [addr...addr+count) doesn't
 *	includes any intersect with alive vmalloc area.
 *
 *	This function checks that addr is a valid vmalloc'ed area, and
 *	copy data from that area to a given buffer. If the given memory range
 *	of [addr...addr+count) includes some valid address, data is copied to
 *	proper area of @buf. If there are memory holes, they'll be zero-filled.
 *	IOREMAP area is treated as memory hole and no copy is done.
 *
 *	If [addr...addr+count) doesn't includes any intersects with alive
 *	vm_struct area, returns 0.
 *	@buf should be kernel's buffer. Because	this function uses KM_USER0,
 *	the caller should guarantee KM_USER0 is not used.
 *
 *	Note: In usual ops, vread() is never necessary because the caller
 *	should know vmalloc() area is valid and can use memcpy().
 *	This is for routines which have to access vmalloc area without
 *	any informaion, as /dev/kmem.
 *
 */

long vread(char *buf, char *addr, unsigned long count)
{
	struct vm_struct *tmp;
	char *vaddr, *buf_start = buf;
	unsigned long buflen = count;
	unsigned long n;

	/* Don't allow overflow */
	if ((unsigned long) addr + count < count)
		count = -(unsigned long) addr;

	read_lock(&vmlist_lock);
	for (tmp = vmlist; count && tmp; tmp = tmp->next) {
		vaddr = (char *) tmp->addr;
		if (addr >= vaddr + tmp->size - PAGE_SIZE)
			continue;
		while (addr < vaddr) {
			if (count == 0)
				goto finished;
			*buf = '\0';
			buf++;
			addr++;
			count--;
		}
		n = vaddr + tmp->size - PAGE_SIZE - addr;
		if (n > count)
			n = count;
		if (!(tmp->flags & VM_IOREMAP))
			aligned_vread(buf, addr, n);
		else /* IOREMAP area is treated as memory hole */
			memset(buf, 0, n);
		buf += n;
		addr += n;
		count -= n;
	}
finished:
	read_unlock(&vmlist_lock);

	if (buf == buf_start)
		return 0;
	/* zero-fill memory holes */
	if (buf != buf_start + buflen)
		memset(buf, 0, buflen - (buf - buf_start));

	return buflen;
}

/**
 *	vwrite() -  write vmalloc area in a safe way.
 *	@buf:		buffer for source data
 *	@addr:		vm address.
 *	@count:		number of bytes to be read.
 *
 *	Returns # of bytes which addr and buf should be incresed.
 *	(same number to @count).
 *	If [addr...addr+count) doesn't includes any intersect with valid
 *	vmalloc area, returns 0.
 *
 *	This function checks that addr is a valid vmalloc'ed area, and
 *	copy data from a buffer to the given addr. If specified range of
 *	[addr...addr+count) includes some valid address, data is copied from
 *	proper area of @buf. If there are memory holes, no copy to hole.
 *	IOREMAP area is treated as memory hole and no copy is done.
 *
 *	If [addr...addr+count) doesn't includes any intersects with alive
 *	vm_struct area, returns 0.
 *	@buf should be kernel's buffer. Because	this function uses KM_USER0,
 *	the caller should guarantee KM_USER0 is not used.
 *
 *	Note: In usual ops, vwrite() is never necessary because the caller
 *	should know vmalloc() area is valid and can use memcpy().
 *	This is for routines which have to access vmalloc area without
 *	any informaion, as /dev/kmem.
 */

long vwrite(char *buf, char *addr, unsigned long count)
{
	struct vm_struct *tmp;
	char *vaddr;
	unsigned long n, buflen;
	int copied = 0;

	/* Don't allow overflow */
	if ((unsigned long) addr + count < count)
		count = -(unsigned long) addr;
	buflen = count;

	read_lock(&vmlist_lock);
	for (tmp = vmlist; count && tmp; tmp = tmp->next) {
		vaddr = (char *) tmp->addr;
		if (addr >= vaddr + tmp->size - PAGE_SIZE)
			continue;
		while (addr < vaddr) {
			if (count == 0)
				goto finished;
			buf++;
			addr++;
			count--;
		}
		n = vaddr + tmp->size - PAGE_SIZE - addr;
		if (n > count)
			n = count;
		if (!(tmp->flags & VM_IOREMAP)) {
			aligned_vwrite(buf, addr, n);
			copied++;
		}
		buf += n;
		addr += n;
		count -= n;
	}
finished:
	read_unlock(&vmlist_lock);
	if (!copied)
		return 0;
	return buflen;
}

/**
 *	remap_vmalloc_range  -  map vmalloc pages to userspace
 *	@vma:		vma to cover (map full range of vma)
 *	@addr:		vmalloc memory
 *	@pgoff:		number of pages into addr before first page to map
 *
 *	Returns:	0 for success, -Exxx on failure
 *
 *	This function checks that addr is a valid vmalloc'ed area, and
 *	that it is big enough to cover the vma. Will return failure if
 *	that criteria isn't met.
 *
 *	Similar to remap_pfn_range() (see mm/memory.c)
 */
int remap_vmalloc_range(struct vm_area_struct *vma, void *addr,
						unsigned long pgoff)
{
	struct vm_struct *area;
	unsigned long uaddr = vma->vm_start;
	unsigned long usize = vma->vm_end - vma->vm_start;

	if ((PAGE_SIZE-1) & (unsigned long)addr)
		return -EINVAL;

	area = find_vm_area(addr);
	if (!area)
		return -EINVAL;

	if (!(area->flags & VM_USERMAP))
		return -EINVAL;

	if (usize + (pgoff << PAGE_SHIFT) > area->size - PAGE_SIZE)
		return -EINVAL;

	addr += pgoff << PAGE_SHIFT;
	do {
		struct page *page = vmalloc_to_page(addr);
		int ret;

		ret = vm_insert_page(vma, uaddr, page);
		if (ret)
			return ret;

		uaddr += PAGE_SIZE;
		addr += PAGE_SIZE;
		usize -= PAGE_SIZE;
	} while (usize > 0);

	/* Prevent "things" like memory migration? VM_flags need a cleanup... */
	vma->vm_flags |= VM_RESERVED;

	return 0;
}
EXPORT_SYMBOL(remap_vmalloc_range);

/*
 * Implement a stub for vmalloc_sync_all() if the architecture chose not to
 * have one.
 */
void  __attribute__((weak)) vmalloc_sync_all(void)
{
}


static int f(pte_t *pte, pgtable_t table, unsigned long addr, void *data)
{
	pte_t ***p = data;

	if (p) {
		*(*p) = pte;
		(*p)++;
	}
	return 0;
}

/**
 *	alloc_vm_area - allocate a range of kernel address space
 *	@size:		size of the area
 *	@ptes:		returns the PTEs for the address space
 *
 *	Returns:	NULL on failure, vm_struct on success
 *
 *	This function reserves a range of kernel address space, and
 *	allocates pagetables to map that range.  No actual mappings
 *	are created.
 *
 *	If @ptes is non-NULL, pointers to the PTEs (in init_mm)
 *	allocated for the VM area are returned.
 */
struct vm_struct *alloc_vm_area(size_t size, pte_t **ptes)
{
	struct vm_struct *area;

	area = get_vm_area_caller(size, VM_IOREMAP,
				__builtin_return_address(0));
	if (area == NULL)
		return NULL;

	/*
	 * This ensures that page tables are constructed for this region
	 * of kernel virtual address space and mapped into init_mm.
	 */
	if (apply_to_page_range(&init_mm, (unsigned long)area->addr,
				size, f, ptes ? &ptes : NULL)) {
		free_vm_area(area);
		return NULL;
	}

	/*
	 * If the allocated address space is passed to a hypercall
	 * before being used then we cannot rely on a page fault to
	 * trigger an update of the page tables.  So sync all the page
	 * tables here.
	 */
	vmalloc_sync_all();

	return area;
}
EXPORT_SYMBOL_GPL(alloc_vm_area);

void free_vm_area(struct vm_struct *area)
{
	struct vm_struct *ret;
	ret = remove_vm_area(area->addr);
	BUG_ON(ret != area);
	kfree(area);
}
EXPORT_SYMBOL_GPL(free_vm_area);

#ifdef CONFIG_SMP
static struct vmap_area *node_to_va(struct rb_node *n)
{
	return n ? rb_entry(n, struct vmap_area, rb_node) : NULL;
}

/**
 * pvm_find_next_prev - find the next and prev vmap_area surrounding @end
 * @end: target address
 * @pnext: out arg for the next vmap_area
 * @pprev: out arg for the previous vmap_area
 *
 * Returns: %true if either or both of next and prev are found,
 *	    %false if no vmap_area exists
 *
 * Find vmap_areas end addresses of which enclose @end.  ie. if not
 * NULL, *pnext->va_end > @end and *pprev->va_end <= @end.
 */
static bool pvm_find_next_prev(unsigned long end,
			       struct vmap_area **pnext,
			       struct vmap_area **pprev)
{
	struct rb_node *n = vmap_area_root.rb_node;
	struct vmap_area *va = NULL;

	while (n) {
		va = rb_entry(n, struct vmap_area, rb_node);
		if (end < va->va_end)
			n = n->rb_left;
		else if (end > va->va_end)
			n = n->rb_right;
		else
			break;
	}

	if (!va)
		return false;

	if (va->va_end > end) {
		*pnext = va;
		*pprev = node_to_va(rb_prev(&(*pnext)->rb_node));
	} else {
		*pprev = va;
		*pnext = node_to_va(rb_next(&(*pprev)->rb_node));
	}
	return true;
}

/**
 * pvm_determine_end - find the highest aligned address between two vmap_areas
 * @pnext: in/out arg for the next vmap_area
 * @pprev: in/out arg for the previous vmap_area
 * @align: alignment
 *
 * Returns: determined end address
 *
 * Find the highest aligned address between *@pnext and *@pprev below
 * VMALLOC_END.  *@pnext and *@pprev are adjusted so that the aligned
 * down address is between the end addresses of the two vmap_areas.
 *
 * Please note that the address returned by this function may fall
 * inside *@pnext vmap_area.  The caller is responsible for checking
 * that.
 */
static unsigned long pvm_determine_end(struct vmap_area **pnext,
				       struct vmap_area **pprev,
				       unsigned long align)
{
	const unsigned long vmalloc_end = VMALLOC_END & ~(align - 1);
	unsigned long addr;

	if (*pnext)
		addr = min((*pnext)->va_start & ~(align - 1), vmalloc_end);
	else
		addr = vmalloc_end;

	while (*pprev && (*pprev)->va_end > addr) {
		*pnext = *pprev;
		*pprev = node_to_va(rb_prev(&(*pnext)->rb_node));
	}

	return addr;
}

/**
 * pcpu_get_vm_areas - allocate vmalloc areas for percpu allocator
 * @offsets: array containing offset of each area
 * @sizes: array containing size of each area
 * @nr_vms: the number of areas to allocate
 * @align: alignment, all entries in @offsets and @sizes must be aligned to this
 *
 * Returns: kmalloc'd vm_struct pointer array pointing to allocated
 *	    vm_structs on success, %NULL on failure
 *
 * Percpu allocator wants to use congruent vm areas so that it can
 * maintain the offsets among percpu areas.  This function allocates
 * congruent vmalloc areas for it with GFP_KERNEL.  These areas tend to
 * be scattered pretty far, distance between two areas easily going up
 * to gigabytes.  To avoid interacting with regular vmallocs, these
 * areas are allocated from top.
 *
 * Despite its complicated look, this allocator is rather simple.  It
 * does everything top-down and scans areas from the end looking for
 * matching slot.  While scanning, if any of the areas overlaps with
 * existing vmap_area, the base address is pulled down to fit the
 * area.  Scanning is repeated till all the areas fit and then all
 * necessary data structres are inserted and the result is returned.
 */
struct vm_struct **pcpu_get_vm_areas(const unsigned long *offsets,
				     const size_t *sizes, int nr_vms,
				     size_t align)
{
	const unsigned long vmalloc_start = ALIGN(VMALLOC_START, align);
	const unsigned long vmalloc_end = VMALLOC_END & ~(align - 1);
	struct vmap_area **vas, *prev, *next;
	struct vm_struct **vms;
	int area, area2, last_area, term_area;
	unsigned long base, start, end, last_end;
	bool purged = false;

	/* verify parameters and allocate data structures */
	BUG_ON(align & ~PAGE_MASK || !is_power_of_2(align));
	for (last_area = 0, area = 0; area < nr_vms; area++) {
		start = offsets[area];
		end = start + sizes[area];

		/* is everything aligned properly? */
		BUG_ON(!IS_ALIGNED(offsets[area], align));
		BUG_ON(!IS_ALIGNED(sizes[area], align));

		/* detect the area with the highest address */
		if (start > offsets[last_area])
			last_area = area;

		for (area2 = 0; area2 < nr_vms; area2++) {
			unsigned long start2 = offsets[area2];
			unsigned long end2 = start2 + sizes[area2];

			if (area2 == area)
				continue;

			BUG_ON(start2 >= start && start2 < end);
			BUG_ON(end2 <= end && end2 > start);
		}
	}
	last_end = offsets[last_area] + sizes[last_area];

	if (vmalloc_end - vmalloc_start < last_end) {
		WARN_ON(true);
		return NULL;
	}

	vms = kzalloc(sizeof(vms[0]) * nr_vms, GFP_KERNEL);
	vas = kzalloc(sizeof(vas[0]) * nr_vms, GFP_KERNEL);
	if (!vas || !vms)
		goto err_free2;

	for (area = 0; area < nr_vms; area++) {
		vas[area] = kzalloc(sizeof(struct vmap_area), GFP_KERNEL);
		vms[area] = kzalloc(sizeof(struct vm_struct), GFP_KERNEL);
		if (!vas[area] || !vms[area])
			goto err_free;
	}
retry:
	spin_lock(&vmap_area_lock);

	/* start scanning - we scan from the top, begin with the last area */
	area = term_area = last_area;
	start = offsets[area];
	end = start + sizes[area];

	if (!pvm_find_next_prev(vmap_area_pcpu_hole, &next, &prev)) {
		base = vmalloc_end - last_end;
		goto found;
	}
	base = pvm_determine_end(&next, &prev, align) - end;

	while (true) {
		BUG_ON(next && next->va_end <= base + end);
		BUG_ON(prev && prev->va_end > base + end);

		/*
		 * base might have underflowed, add last_end before
		 * comparing.
		 */
		if (base + last_end < vmalloc_start + last_end) {
			spin_unlock(&vmap_area_lock);
			if (!purged) {
				purge_vmap_area_lazy();
				purged = true;
				goto retry;
			}
			goto err_free;
		}

		/*
		 * If next overlaps, move base downwards so that it's
		 * right below next and then recheck.
		 */
		if (next && next->va_start < base + end) {
			base = pvm_determine_end(&next, &prev, align) - end;
			term_area = area;
			continue;
		}

		/*
		 * If prev overlaps, shift down next and prev and move
		 * base so that it's right below new next and then
		 * recheck.
		 */
		if (prev && prev->va_end > base + start)  {
			next = prev;
			prev = node_to_va(rb_prev(&next->rb_node));
			base = pvm_determine_end(&next, &prev, align) - end;
			term_area = area;
			continue;
		}

		/*
		 * This area fits, move on to the previous one.  If
		 * the previous one is the terminal one, we're done.
		 */
		area = (area + nr_vms - 1) % nr_vms;
		if (area == term_area)
			break;
		start = offsets[area];
		end = start + sizes[area];
		pvm_find_next_prev(base + end, &next, &prev);
	}
found:
	/* we've found a fitting base, insert all va's */
	for (area = 0; area < nr_vms; area++) {
		struct vmap_area *va = vas[area];

		va->va_start = base + offsets[area];
		va->va_end = va->va_start + sizes[area];
		__insert_vmap_area(va);
	}

	vmap_area_pcpu_hole = base + offsets[last_area];

	spin_unlock(&vmap_area_lock);

	/* insert all vm's */
	for (area = 0; area < nr_vms; area++)
		insert_vmalloc_vm(vms[area], vas[area], VM_ALLOC,
				  pcpu_get_vm_areas);

	kfree(vas);
	return vms;

err_free:
	for (area = 0; area < nr_vms; area++) {
		kfree(vas[area]);
		kfree(vms[area]);
	}
err_free2:
	kfree(vas);
	kfree(vms);
	return NULL;
}

/**
 * pcpu_free_vm_areas - free vmalloc areas for percpu allocator
 * @vms: vm_struct pointer array returned by pcpu_get_vm_areas()
 * @nr_vms: the number of allocated areas
 *
 * Free vm_structs and the array allocated by pcpu_get_vm_areas().
 */
void pcpu_free_vm_areas(struct vm_struct **vms, int nr_vms)
{
	int i;

	for (i = 0; i < nr_vms; i++)
		free_vm_area(vms[i]);
	kfree(vms);
}
#endif	/* CONFIG_SMP */

#ifdef CONFIG_PROC_FS
static void *s_start(struct seq_file *m, loff_t *pos)
	__acquires(&vmlist_lock)
{
	loff_t n = *pos;
	struct vm_struct *v;

	read_lock(&vmlist_lock);
	v = vmlist;
	while (n > 0 && v) {
		n--;
		v = v->next;
	}
	if (!n)
		return v;

	return NULL;

}

static void *s_next(struct seq_file *m, void *p, loff_t *pos)
{
	struct vm_struct *v = p;

	++*pos;
	return v->next;
}

static void s_stop(struct seq_file *m, void *p)
	__releases(&vmlist_lock)
{
	read_unlock(&vmlist_lock);
}

static void show_numa_info(struct seq_file *m, struct vm_struct *v)
{
	if (NUMA_BUILD) {
		unsigned int nr, *counters = m->private;

		if (!counters)
			return;

		memset(counters, 0, nr_node_ids * sizeof(unsigned int));

		for (nr = 0; nr < v->nr_pages; nr++)
			counters[page_to_nid(v->pages[nr])]++;

		for_each_node_state(nr, N_HIGH_MEMORY)
			if (counters[nr])
				seq_printf(m, " N%u=%u", nr, counters[nr]);
	}
}

static int s_show(struct seq_file *m, void *p)
{
	struct vm_struct *v = p;

	seq_printf(m, "0x%p-0x%p %7ld",
		v->addr, v->addr + v->size, v->size);

	if (v->caller)
		seq_printf(m, " %pS", v->caller);

	if (v->nr_pages)
		seq_printf(m, " pages=%d", v->nr_pages);

	if (v->phys_addr)
		seq_printf(m, " phys=%llx", (unsigned long long)v->phys_addr);

	if (v->flags & VM_IOREMAP)
		seq_printf(m, " ioremap");

	if (v->flags & VM_ALLOC)
		seq_printf(m, " vmalloc");

	if (v->flags & VM_MAP)
		seq_printf(m, " vmap");

	if (v->flags & VM_USERMAP)
		seq_printf(m, " user");

	if (v->flags & VM_VPAGES)
		seq_printf(m, " vpages");

	show_numa_info(m, v);
	seq_putc(m, '\n');
	return 0;
}

static const struct seq_operations vmalloc_op = {
	.start = s_start,
	.next = s_next,
	.stop = s_stop,
	.show = s_show,
};

static int vmalloc_open(struct inode *inode, struct file *file)
{
	unsigned int *ptr = NULL;
	int ret;

	if (NUMA_BUILD) {
		ptr = kmalloc(nr_node_ids * sizeof(unsigned int), GFP_KERNEL);
		if (ptr == NULL)
			return -ENOMEM;
	}
	ret = seq_open(file, &vmalloc_op);
	if (!ret) {
		struct seq_file *m = file->private_data;
		m->private = ptr;
	} else
		kfree(ptr);
	return ret;
}

static const struct file_operations proc_vmalloc_operations = {
	.open		= vmalloc_open,
	.read		= seq_read,
	.llseek		= seq_lseek,
	.release	= seq_release_private,
};

static int __init proc_vmalloc_init(void)
{
	proc_create("vmallocinfo", S_IRUSR, NULL, &proc_vmalloc_operations);
	return 0;
}
module_init(proc_vmalloc_init);
#endif
<|MERGE_RESOLUTION|>--- conflicted
+++ resolved
@@ -1288,19 +1288,11 @@
 	va->vm = vm;
 	va->flags |= VM_VM_AREA;
 }
-<<<<<<< HEAD
 
 static void insert_vmalloc_vmlist(struct vm_struct *vm)
 {
 	struct vm_struct *tmp, **p;
 
-=======
-
-static void insert_vmalloc_vmlist(struct vm_struct *vm)
-{
-	struct vm_struct *tmp, **p;
-
->>>>>>> dcd6c922
 	vm->flags &= ~VM_UNLIST;
 	write_lock(&vmlist_lock);
 	for (p = &vmlist; (tmp = *p) != NULL; p = &tmp->next) {
@@ -1435,11 +1427,7 @@
 
 	va = find_vmap_area((unsigned long)addr);
 	if (va && va->flags & VM_VM_AREA) {
-<<<<<<< HEAD
-		struct vm_struct *vm = va->private;
-=======
 		struct vm_struct *vm = va->vm;
->>>>>>> dcd6c922
 
 		if (!(vm->flags & VM_UNLIST)) {
 			struct vm_struct *tmp, **p;
@@ -1672,12 +1660,6 @@
 	addr = __vmalloc_area_node(area, gfp_mask, prot, node, caller);
 	if (!addr)
 		return NULL;
-
-	/*
-	 * In this function, newly allocated vm_struct is not added
-	 * to vmlist at __get_vm_area_node(). so, it is added here.
-	 */
-	insert_vmalloc_vmlist(area);
 
 	/*
 	 * In this function, newly allocated vm_struct is not added
@@ -2228,14 +2210,6 @@
 		return NULL;
 	}
 
-	/*
-	 * If the allocated address space is passed to a hypercall
-	 * before being used then we cannot rely on a page fault to
-	 * trigger an update of the page tables.  So sync all the page
-	 * tables here.
-	 */
-	vmalloc_sync_all();
-
 	return area;
 }
 EXPORT_SYMBOL_GPL(alloc_vm_area);
