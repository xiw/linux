--- conflicted
+++ resolved
@@ -536,13 +536,8 @@
 		 * the last resort safeguard.
 		 */
 		dirty_exceeded =
-<<<<<<< HEAD
-			(bdi_nr_reclaimable + bdi_nr_writeback >= bdi_thresh)
-			|| (nr_reclaimable + nr_writeback >= dirty_thresh);
-=======
 			(bdi_nr_reclaimable + bdi_nr_writeback > bdi_thresh)
 			|| (nr_reclaimable + nr_writeback > dirty_thresh);
->>>>>>> 45f53cc9
 
 		if (!dirty_exceeded)
 			break;
@@ -1127,8 +1122,6 @@
 	}
 }
 EXPORT_SYMBOL(account_page_dirtied);
-<<<<<<< HEAD
-=======
 
 /*
  * Helper function for set_page_writeback family.
@@ -1141,7 +1134,6 @@
 	inc_zone_page_state(page, NR_WRITTEN);
 }
 EXPORT_SYMBOL(account_page_writeback);
->>>>>>> 45f53cc9
 
 /*
  * For address_spaces which do not use buffers.  Just tag the page as dirty in
