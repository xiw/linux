--- conflicted
+++ resolved
@@ -96,15 +96,9 @@
 	}
 }
 
-<<<<<<< HEAD
-static int jffs2_show_options(struct seq_file *s, struct vfsmount *mnt)
-{
-	struct jffs2_sb_info *c = JFFS2_SB_INFO(mnt->mnt_sb);
-=======
 static int jffs2_show_options(struct seq_file *s, struct dentry *root)
 {
 	struct jffs2_sb_info *c = JFFS2_SB_INFO(root->d_sb);
->>>>>>> dcd6c922
 	struct jffs2_mount_opts *opts = &c->mount_opts;
 
 	if (opts->override_compr)
