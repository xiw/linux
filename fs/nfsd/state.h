--- conflicted
+++ resolved
@@ -372,12 +372,7 @@
 	 * fi_access[O_RDONLY], fi_access[O_WRONLY], or both, depending
 	 * on open or lock mode:
 	 */
-<<<<<<< HEAD
-	atomic_t		fi_readers;
-	atomic_t		fi_writers;
-=======
 	atomic_t		fi_access[2];
->>>>>>> 0ce790e7
 	struct file		*fi_deleg_file;
 	struct file_lock	*fi_lease;
 	atomic_t		fi_delegees;
