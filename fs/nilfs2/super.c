/*
 * super.c - NILFS module and super block management.
 *
 * Copyright (C) 2005-2008 Nippon Telegraph and Telephone Corporation.
 *
 * This program is free software; you can redistribute it and/or modify
 * it under the terms of the GNU General Public License as published by
 * the Free Software Foundation; either version 2 of the License, or
 * (at your option) any later version.
 *
 * This program is distributed in the hope that it will be useful,
 * but WITHOUT ANY WARRANTY; without even the implied warranty of
 * MERCHANTABILITY or FITNESS FOR A PARTICULAR PURPOSE.  See the
 * GNU General Public License for more details.
 *
 * You should have received a copy of the GNU General Public License
 * along with this program; if not, write to the Free Software
 * Foundation, Inc., 51 Franklin St, Fifth Floor, Boston, MA  02110-1301  USA
 *
 * Written by Ryusuke Konishi <ryusuke@osrg.net>
 */
/*
 *  linux/fs/ext2/super.c
 *
 * Copyright (C) 1992, 1993, 1994, 1995
 * Remy Card (card@masi.ibp.fr)
 * Laboratoire MASI - Institut Blaise Pascal
 * Universite Pierre et Marie Curie (Paris VI)
 *
 *  from
 *
 *  linux/fs/minix/inode.c
 *
 *  Copyright (C) 1991, 1992  Linus Torvalds
 *
 *  Big-endian to little-endian byte-swapping/bitmaps by
 *        David S. Miller (davem@caip.rutgers.edu), 1995
 */

#include <linux/module.h>
#include <linux/string.h>
#include <linux/slab.h>
#include <linux/init.h>
#include <linux/blkdev.h>
#include <linux/parser.h>
#include <linux/random.h>
#include <linux/crc32.h>
#include <linux/smp_lock.h>
#include <linux/vfs.h>
#include <linux/writeback.h>
#include <linux/kobject.h>
#include <linux/exportfs.h>
#include <linux/seq_file.h>
#include <linux/mount.h>
#include "nilfs.h"
#include "mdt.h"
#include "alloc.h"
#include "btree.h"
#include "btnode.h"
#include "page.h"
#include "cpfile.h"
#include "ifile.h"
#include "dat.h"
#include "segment.h"
#include "segbuf.h"

MODULE_AUTHOR("NTT Corp.");
MODULE_DESCRIPTION("A New Implementation of the Log-structured Filesystem "
		   "(NILFS)");
MODULE_LICENSE("GPL");

struct kmem_cache *nilfs_inode_cachep;
struct kmem_cache *nilfs_transaction_cachep;
struct kmem_cache *nilfs_segbuf_cachep;
struct kmem_cache *nilfs_btree_path_cache;

static int nilfs_remount(struct super_block *sb, int *flags, char *data);

static void nilfs_set_error(struct nilfs_sb_info *sbi)
{
	struct the_nilfs *nilfs = sbi->s_nilfs;
	struct nilfs_super_block **sbp;

	down_write(&nilfs->ns_sem);
	if (!(nilfs->ns_mount_state & NILFS_ERROR_FS)) {
		nilfs->ns_mount_state |= NILFS_ERROR_FS;
		sbp = nilfs_prepare_super(sbi, 0);
		if (likely(sbp)) {
			sbp[0]->s_state |= cpu_to_le16(NILFS_ERROR_FS);
			if (sbp[1])
				sbp[1]->s_state |= cpu_to_le16(NILFS_ERROR_FS);
			nilfs_commit_super(sbi, NILFS_SB_COMMIT_ALL);
		}
	}
	up_write(&nilfs->ns_sem);
}

/**
 * nilfs_error() - report failure condition on a filesystem
 *
 * nilfs_error() sets an ERROR_FS flag on the superblock as well as
 * reporting an error message.  It should be called when NILFS detects
 * incoherences or defects of meta data on disk.  As for sustainable
 * errors such as a single-shot I/O error, nilfs_warning() or the printk()
 * function should be used instead.
 *
 * The segment constructor must not call this function because it can
 * kill itself.
 */
void nilfs_error(struct super_block *sb, const char *function,
		 const char *fmt, ...)
{
	struct nilfs_sb_info *sbi = NILFS_SB(sb);
	va_list args;

	va_start(args, fmt);
	printk(KERN_CRIT "NILFS error (device %s): %s: ", sb->s_id, function);
	vprintk(fmt, args);
	printk("\n");
	va_end(args);

	if (!(sb->s_flags & MS_RDONLY)) {
		nilfs_set_error(sbi);

		if (nilfs_test_opt(sbi, ERRORS_RO)) {
			printk(KERN_CRIT "Remounting filesystem read-only\n");
			sb->s_flags |= MS_RDONLY;
		}
	}

	if (nilfs_test_opt(sbi, ERRORS_PANIC))
		panic("NILFS (device %s): panic forced after error\n",
		      sb->s_id);
}

void nilfs_warning(struct super_block *sb, const char *function,
		   const char *fmt, ...)
{
	va_list args;

	va_start(args, fmt);
	printk(KERN_WARNING "NILFS warning (device %s): %s: ",
	       sb->s_id, function);
	vprintk(fmt, args);
	printk("\n");
	va_end(args);
}


struct inode *nilfs_alloc_inode_common(struct the_nilfs *nilfs)
{
	struct nilfs_inode_info *ii;

	ii = kmem_cache_alloc(nilfs_inode_cachep, GFP_NOFS);
	if (!ii)
		return NULL;
	ii->i_bh = NULL;
	ii->i_state = 0;
	ii->vfs_inode.i_version = 1;
	nilfs_btnode_cache_init(&ii->i_btnode_cache, nilfs->ns_bdi);
	return &ii->vfs_inode;
}

struct inode *nilfs_alloc_inode(struct super_block *sb)
{
	return nilfs_alloc_inode_common(NILFS_SB(sb)->s_nilfs);
}

void nilfs_destroy_inode(struct inode *inode)
{
	kmem_cache_free(nilfs_inode_cachep, NILFS_I(inode));
}

static int nilfs_sync_super(struct nilfs_sb_info *sbi, int flag)
{
	struct the_nilfs *nilfs = sbi->s_nilfs;
	int err;

 retry:
	set_buffer_dirty(nilfs->ns_sbh[0]);

	if (nilfs_test_opt(sbi, BARRIER)) {
		err = __sync_dirty_buffer(nilfs->ns_sbh[0],
					  WRITE_SYNC | WRITE_BARRIER);
		if (err == -EOPNOTSUPP) {
			nilfs_warning(sbi->s_super, __func__,
				      "barrier-based sync failed. "
				      "disabling barriers\n");
			nilfs_clear_opt(sbi, BARRIER);
			goto retry;
		}
	} else {
		err = sync_dirty_buffer(nilfs->ns_sbh[0]);
	}

	if (unlikely(err)) {
		printk(KERN_ERR
		       "NILFS: unable to write superblock (err=%d)\n", err);
		if (err == -EIO && nilfs->ns_sbh[1]) {
			/*
			 * sbp[0] points to newer log than sbp[1],
			 * so copy sbp[0] to sbp[1] to take over sbp[0].
			 */
			memcpy(nilfs->ns_sbp[1], nilfs->ns_sbp[0],
			       nilfs->ns_sbsize);
			nilfs_fall_back_super_block(nilfs);
			goto retry;
		}
	} else {
		struct nilfs_super_block *sbp = nilfs->ns_sbp[0];

		nilfs->ns_sbwcount++;

		/*
		 * The latest segment becomes trailable from the position
		 * written in superblock.
		 */
		clear_nilfs_discontinued(nilfs);

		/* update GC protection for recent segments */
		if (nilfs->ns_sbh[1]) {
			if (flag == NILFS_SB_COMMIT_ALL) {
				set_buffer_dirty(nilfs->ns_sbh[1]);
				if (sync_dirty_buffer(nilfs->ns_sbh[1]) < 0)
					goto out;
			}
			if (le64_to_cpu(nilfs->ns_sbp[1]->s_last_cno) <
			    le64_to_cpu(nilfs->ns_sbp[0]->s_last_cno))
				sbp = nilfs->ns_sbp[1];
		}

		spin_lock(&nilfs->ns_last_segment_lock);
		nilfs->ns_prot_seq = le64_to_cpu(sbp->s_last_seq);
		spin_unlock(&nilfs->ns_last_segment_lock);
	}
 out:
	return err;
}

void nilfs_set_log_cursor(struct nilfs_super_block *sbp,
			  struct the_nilfs *nilfs)
{
	sector_t nfreeblocks;

	/* nilfs->ns_sem must be locked by the caller. */
	nilfs_count_free_blocks(nilfs, &nfreeblocks);
	sbp->s_free_blocks_count = cpu_to_le64(nfreeblocks);

	spin_lock(&nilfs->ns_last_segment_lock);
	sbp->s_last_seq = cpu_to_le64(nilfs->ns_last_seq);
	sbp->s_last_pseg = cpu_to_le64(nilfs->ns_last_pseg);
	sbp->s_last_cno = cpu_to_le64(nilfs->ns_last_cno);
	spin_unlock(&nilfs->ns_last_segment_lock);
}

struct nilfs_super_block **nilfs_prepare_super(struct nilfs_sb_info *sbi,
					       int flip)
{
	struct the_nilfs *nilfs = sbi->s_nilfs;
	struct nilfs_super_block **sbp = nilfs->ns_sbp;

	/* nilfs->ns_sem must be locked by the caller. */
	if (sbp[0]->s_magic != cpu_to_le16(NILFS_SUPER_MAGIC)) {
		if (sbp[1] &&
		    sbp[1]->s_magic == cpu_to_le16(NILFS_SUPER_MAGIC)) {
			memcpy(sbp[0], sbp[1], nilfs->ns_sbsize);
		} else {
			printk(KERN_CRIT "NILFS: superblock broke on dev %s\n",
			       sbi->s_super->s_id);
			return NULL;
		}
	} else if (sbp[1] &&
		   sbp[1]->s_magic != cpu_to_le16(NILFS_SUPER_MAGIC)) {
			memcpy(sbp[1], sbp[0], nilfs->ns_sbsize);
	}

	if (flip && sbp[1])
		nilfs_swap_super_block(nilfs);

	return sbp;
}

int nilfs_commit_super(struct nilfs_sb_info *sbi, int flag)
{
	struct the_nilfs *nilfs = sbi->s_nilfs;
	struct nilfs_super_block **sbp = nilfs->ns_sbp;
	time_t t;

	/* nilfs->ns_sem must be locked by the caller. */
	t = get_seconds();
	nilfs->ns_sbwtime = t;
	sbp[0]->s_wtime = cpu_to_le64(t);
	sbp[0]->s_sum = 0;
	sbp[0]->s_sum = cpu_to_le32(crc32_le(nilfs->ns_crc_seed,
					     (unsigned char *)sbp[0],
					     nilfs->ns_sbsize));
	if (flag == NILFS_SB_COMMIT_ALL && sbp[1]) {
		sbp[1]->s_wtime = sbp[0]->s_wtime;
		sbp[1]->s_sum = 0;
		sbp[1]->s_sum = cpu_to_le32(crc32_le(nilfs->ns_crc_seed,
					    (unsigned char *)sbp[1],
					    nilfs->ns_sbsize));
<<<<<<< HEAD
	}
	clear_nilfs_sb_dirty(nilfs);
	return nilfs_sync_super(sbi, flag);
}

/**
 * nilfs_cleanup_super() - write filesystem state for cleanup
 * @sbi: nilfs_sb_info to be unmounted or degraded to read-only
 *
 * This function restores state flags in the on-disk super block.
 * This will set "clean" flag (i.e. NILFS_VALID_FS) unless the
 * filesystem was not clean previously.
 */
int nilfs_cleanup_super(struct nilfs_sb_info *sbi)
{
	struct nilfs_super_block **sbp;
	int flag = NILFS_SB_COMMIT;
	int ret = -EIO;

	sbp = nilfs_prepare_super(sbi, 0);
	if (sbp) {
		sbp[0]->s_state = cpu_to_le16(sbi->s_nilfs->ns_mount_state);
		nilfs_set_log_cursor(sbp[0], sbi->s_nilfs);
		if (sbp[1] && sbp[0]->s_last_cno == sbp[1]->s_last_cno) {
			/*
			 * make the "clean" flag also to the opposite
			 * super block if both super blocks point to
			 * the same checkpoint.
			 */
			sbp[1]->s_state = sbp[0]->s_state;
			flag = NILFS_SB_COMMIT_ALL;
		}
		ret = nilfs_commit_super(sbi, flag);
	}
=======
	}
	clear_nilfs_sb_dirty(nilfs);
	return nilfs_sync_super(sbi, flag);
}

/**
 * nilfs_cleanup_super() - write filesystem state for cleanup
 * @sbi: nilfs_sb_info to be unmounted or degraded to read-only
 *
 * This function restores state flags in the on-disk super block.
 * This will set "clean" flag (i.e. NILFS_VALID_FS) unless the
 * filesystem was not clean previously.
 */
int nilfs_cleanup_super(struct nilfs_sb_info *sbi)
{
	struct nilfs_super_block **sbp;
	int flag = NILFS_SB_COMMIT;
	int ret = -EIO;

	sbp = nilfs_prepare_super(sbi, 0);
	if (sbp) {
		sbp[0]->s_state = cpu_to_le16(sbi->s_nilfs->ns_mount_state);
		nilfs_set_log_cursor(sbp[0], sbi->s_nilfs);
		if (sbp[1] && sbp[0]->s_last_cno == sbp[1]->s_last_cno) {
			/*
			 * make the "clean" flag also to the opposite
			 * super block if both super blocks point to
			 * the same checkpoint.
			 */
			sbp[1]->s_state = sbp[0]->s_state;
			flag = NILFS_SB_COMMIT_ALL;
		}
		ret = nilfs_commit_super(sbi, flag);
	}
>>>>>>> 062c1825
	return ret;
}

static void nilfs_put_super(struct super_block *sb)
{
	struct nilfs_sb_info *sbi = NILFS_SB(sb);
	struct the_nilfs *nilfs = sbi->s_nilfs;

	lock_kernel();

	nilfs_detach_segment_constructor(sbi);

	if (!(sb->s_flags & MS_RDONLY)) {
		down_write(&nilfs->ns_sem);
		nilfs_cleanup_super(sbi);
		up_write(&nilfs->ns_sem);
	}
	down_write(&nilfs->ns_super_sem);
	if (nilfs->ns_current == sbi)
		nilfs->ns_current = NULL;
	up_write(&nilfs->ns_super_sem);

	nilfs_detach_checkpoint(sbi);
	put_nilfs(sbi->s_nilfs);
	sbi->s_super = NULL;
	sb->s_fs_info = NULL;
	nilfs_put_sbinfo(sbi);

	unlock_kernel();
}

static int nilfs_sync_fs(struct super_block *sb, int wait)
{
	struct nilfs_sb_info *sbi = NILFS_SB(sb);
	struct the_nilfs *nilfs = sbi->s_nilfs;
	struct nilfs_super_block **sbp;
	int err = 0;

	/* This function is called when super block should be written back */
	if (wait)
		err = nilfs_construct_segment(sb);

	down_write(&nilfs->ns_sem);
	if (nilfs_sb_dirty(nilfs)) {
		sbp = nilfs_prepare_super(sbi, nilfs_sb_will_flip(nilfs));
		if (likely(sbp)) {
			nilfs_set_log_cursor(sbp[0], nilfs);
			nilfs_commit_super(sbi, NILFS_SB_COMMIT);
		}
	}
	up_write(&nilfs->ns_sem);

	return err;
}

int nilfs_attach_checkpoint(struct nilfs_sb_info *sbi, __u64 cno)
{
	struct the_nilfs *nilfs = sbi->s_nilfs;
	struct nilfs_checkpoint *raw_cp;
	struct buffer_head *bh_cp;
	int err;

	down_write(&nilfs->ns_super_sem);
	list_add(&sbi->s_list, &nilfs->ns_supers);
	up_write(&nilfs->ns_super_sem);

	err = -ENOMEM;
	sbi->s_ifile = nilfs_ifile_new(sbi, nilfs->ns_inode_size);
	if (!sbi->s_ifile)
		goto delist;

	down_read(&nilfs->ns_segctor_sem);
	err = nilfs_cpfile_get_checkpoint(nilfs->ns_cpfile, cno, 0, &raw_cp,
					  &bh_cp);
	up_read(&nilfs->ns_segctor_sem);
	if (unlikely(err)) {
		if (err == -ENOENT || err == -EINVAL) {
			printk(KERN_ERR
			       "NILFS: Invalid checkpoint "
			       "(checkpoint number=%llu)\n",
			       (unsigned long long)cno);
			err = -EINVAL;
		}
		goto failed;
	}
	err = nilfs_read_inode_common(sbi->s_ifile, &raw_cp->cp_ifile_inode);
	if (unlikely(err))
		goto failed_bh;
	atomic_set(&sbi->s_inodes_count, le64_to_cpu(raw_cp->cp_inodes_count));
	atomic_set(&sbi->s_blocks_count, le64_to_cpu(raw_cp->cp_blocks_count));

	nilfs_cpfile_put_checkpoint(nilfs->ns_cpfile, cno, bh_cp);
	return 0;

 failed_bh:
	nilfs_cpfile_put_checkpoint(nilfs->ns_cpfile, cno, bh_cp);
 failed:
	nilfs_mdt_destroy(sbi->s_ifile);
	sbi->s_ifile = NULL;

 delist:
	down_write(&nilfs->ns_super_sem);
	list_del_init(&sbi->s_list);
	up_write(&nilfs->ns_super_sem);

	return err;
}

void nilfs_detach_checkpoint(struct nilfs_sb_info *sbi)
{
	struct the_nilfs *nilfs = sbi->s_nilfs;

	nilfs_mdt_destroy(sbi->s_ifile);
	sbi->s_ifile = NULL;
	down_write(&nilfs->ns_super_sem);
	list_del_init(&sbi->s_list);
	up_write(&nilfs->ns_super_sem);
}

static int nilfs_statfs(struct dentry *dentry, struct kstatfs *buf)
{
	struct super_block *sb = dentry->d_sb;
	struct nilfs_sb_info *sbi = NILFS_SB(sb);
	struct the_nilfs *nilfs = sbi->s_nilfs;
	u64 id = huge_encode_dev(sb->s_bdev->bd_dev);
	unsigned long long blocks;
	unsigned long overhead;
	unsigned long nrsvblocks;
	sector_t nfreeblocks;
	int err;

	/*
	 * Compute all of the segment blocks
	 *
	 * The blocks before first segment and after last segment
	 * are excluded.
	 */
	blocks = nilfs->ns_blocks_per_segment * nilfs->ns_nsegments
		- nilfs->ns_first_data_block;
	nrsvblocks = nilfs->ns_nrsvsegs * nilfs->ns_blocks_per_segment;

	/*
	 * Compute the overhead
	 *
	 * When distributing meta data blocks outside segment structure,
	 * We must count them as the overhead.
	 */
	overhead = 0;

	err = nilfs_count_free_blocks(nilfs, &nfreeblocks);
	if (unlikely(err))
		return err;

	buf->f_type = NILFS_SUPER_MAGIC;
	buf->f_bsize = sb->s_blocksize;
	buf->f_blocks = blocks - overhead;
	buf->f_bfree = nfreeblocks;
	buf->f_bavail = (buf->f_bfree >= nrsvblocks) ?
		(buf->f_bfree - nrsvblocks) : 0;
	buf->f_files = atomic_read(&sbi->s_inodes_count);
	buf->f_ffree = 0; /* nilfs_count_free_inodes(sb); */
	buf->f_namelen = NILFS_NAME_LEN;
	buf->f_fsid.val[0] = (u32)id;
	buf->f_fsid.val[1] = (u32)(id >> 32);

	return 0;
}

static int nilfs_show_options(struct seq_file *seq, struct vfsmount *vfs)
{
	struct super_block *sb = vfs->mnt_sb;
	struct nilfs_sb_info *sbi = NILFS_SB(sb);

	if (!nilfs_test_opt(sbi, BARRIER))
		seq_puts(seq, ",nobarrier");
	if (nilfs_test_opt(sbi, SNAPSHOT))
		seq_printf(seq, ",cp=%llu",
			   (unsigned long long int)sbi->s_snapshot_cno);
	if (nilfs_test_opt(sbi, ERRORS_PANIC))
		seq_puts(seq, ",errors=panic");
	if (nilfs_test_opt(sbi, ERRORS_CONT))
		seq_puts(seq, ",errors=continue");
	if (nilfs_test_opt(sbi, STRICT_ORDER))
		seq_puts(seq, ",order=strict");
	if (nilfs_test_opt(sbi, NORECOVERY))
		seq_puts(seq, ",norecovery");
	if (nilfs_test_opt(sbi, DISCARD))
		seq_puts(seq, ",discard");

	return 0;
}

static const struct super_operations nilfs_sops = {
	.alloc_inode    = nilfs_alloc_inode,
	.destroy_inode  = nilfs_destroy_inode,
	.dirty_inode    = nilfs_dirty_inode,
	/* .write_inode    = nilfs_write_inode, */
	/* .put_inode      = nilfs_put_inode, */
	/* .drop_inode	  = nilfs_drop_inode, */
	.evict_inode    = nilfs_evict_inode,
	.put_super      = nilfs_put_super,
	/* .write_super    = nilfs_write_super, */
	.sync_fs        = nilfs_sync_fs,
	/* .write_super_lockfs */
	/* .unlockfs */
	.statfs         = nilfs_statfs,
	.remount_fs     = nilfs_remount,
	/* .umount_begin */
	.show_options = nilfs_show_options
};

static struct inode *
nilfs_nfs_get_inode(struct super_block *sb, u64 ino, u32 generation)
{
	struct inode *inode;

	if (ino < NILFS_FIRST_INO(sb) && ino != NILFS_ROOT_INO &&
	    ino != NILFS_SKETCH_INO)
		return ERR_PTR(-ESTALE);

	inode = nilfs_iget(sb, ino);
	if (IS_ERR(inode))
		return ERR_CAST(inode);
	if (generation && inode->i_generation != generation) {
		iput(inode);
		return ERR_PTR(-ESTALE);
	}

	return inode;
}

static struct dentry *
nilfs_fh_to_dentry(struct super_block *sb, struct fid *fid, int fh_len,
		   int fh_type)
{
	return generic_fh_to_dentry(sb, fid, fh_len, fh_type,
				    nilfs_nfs_get_inode);
}

static struct dentry *
nilfs_fh_to_parent(struct super_block *sb, struct fid *fid, int fh_len,
		   int fh_type)
{
	return generic_fh_to_parent(sb, fid, fh_len, fh_type,
				    nilfs_nfs_get_inode);
}

static const struct export_operations nilfs_export_ops = {
	.fh_to_dentry = nilfs_fh_to_dentry,
	.fh_to_parent = nilfs_fh_to_parent,
	.get_parent = nilfs_get_parent,
};

enum {
	Opt_err_cont, Opt_err_panic, Opt_err_ro,
	Opt_barrier, Opt_nobarrier, Opt_snapshot, Opt_order, Opt_norecovery,
	Opt_discard, Opt_nodiscard, Opt_err,
};

static match_table_t tokens = {
	{Opt_err_cont, "errors=continue"},
	{Opt_err_panic, "errors=panic"},
	{Opt_err_ro, "errors=remount-ro"},
	{Opt_barrier, "barrier"},
	{Opt_nobarrier, "nobarrier"},
	{Opt_snapshot, "cp=%u"},
	{Opt_order, "order=%s"},
	{Opt_norecovery, "norecovery"},
	{Opt_discard, "discard"},
	{Opt_nodiscard, "nodiscard"},
	{Opt_err, NULL}
};

static int parse_options(char *options, struct super_block *sb, int is_remount)
{
	struct nilfs_sb_info *sbi = NILFS_SB(sb);
	char *p;
	substring_t args[MAX_OPT_ARGS];
	int option;

	if (!options)
		return 1;

	while ((p = strsep(&options, ",")) != NULL) {
		int token;
		if (!*p)
			continue;

		token = match_token(p, tokens, args);
		switch (token) {
		case Opt_barrier:
			nilfs_set_opt(sbi, BARRIER);
			break;
		case Opt_nobarrier:
			nilfs_clear_opt(sbi, BARRIER);
			break;
		case Opt_order:
			if (strcmp(args[0].from, "relaxed") == 0)
				/* Ordered data semantics */
				nilfs_clear_opt(sbi, STRICT_ORDER);
			else if (strcmp(args[0].from, "strict") == 0)
				/* Strict in-order semantics */
				nilfs_set_opt(sbi, STRICT_ORDER);
			else
				return 0;
			break;
		case Opt_err_panic:
			nilfs_write_opt(sbi, ERROR_MODE, ERRORS_PANIC);
			break;
		case Opt_err_ro:
			nilfs_write_opt(sbi, ERROR_MODE, ERRORS_RO);
			break;
		case Opt_err_cont:
			nilfs_write_opt(sbi, ERROR_MODE, ERRORS_CONT);
			break;
		case Opt_snapshot:
			if (match_int(&args[0], &option) || option <= 0)
				return 0;
			if (is_remount) {
				if (!nilfs_test_opt(sbi, SNAPSHOT)) {
					printk(KERN_ERR
					       "NILFS: cannot change regular "
					       "mount to snapshot.\n");
					return 0;
				} else if (option != sbi->s_snapshot_cno) {
					printk(KERN_ERR
					       "NILFS: cannot remount to a "
					       "different snapshot.\n");
					return 0;
				}
				break;
			}
			if (!(sb->s_flags & MS_RDONLY)) {
				printk(KERN_ERR "NILFS: cannot mount snapshot "
				       "read/write.  A read-only option is "
				       "required.\n");
				return 0;
			}
			sbi->s_snapshot_cno = option;
			nilfs_set_opt(sbi, SNAPSHOT);
			break;
		case Opt_norecovery:
			nilfs_set_opt(sbi, NORECOVERY);
			break;
		case Opt_discard:
			nilfs_set_opt(sbi, DISCARD);
			break;
		case Opt_nodiscard:
			nilfs_clear_opt(sbi, DISCARD);
			break;
		default:
			printk(KERN_ERR
			       "NILFS: Unrecognized mount option \"%s\"\n", p);
			return 0;
		}
	}
	return 1;
}

static inline void
nilfs_set_default_options(struct nilfs_sb_info *sbi,
			  struct nilfs_super_block *sbp)
{
	sbi->s_mount_opt =
		NILFS_MOUNT_ERRORS_RO | NILFS_MOUNT_BARRIER;
}

static int nilfs_setup_super(struct nilfs_sb_info *sbi)
{
	struct the_nilfs *nilfs = sbi->s_nilfs;
	struct nilfs_super_block **sbp;
	int max_mnt_count;
	int mnt_count;

	/* nilfs->ns_sem must be locked by the caller. */
	sbp = nilfs_prepare_super(sbi, 0);
	if (!sbp)
		return -EIO;

	max_mnt_count = le16_to_cpu(sbp[0]->s_max_mnt_count);
	mnt_count = le16_to_cpu(sbp[0]->s_mnt_count);

	if (nilfs->ns_mount_state & NILFS_ERROR_FS) {
		printk(KERN_WARNING
		       "NILFS warning: mounting fs with errors\n");
#if 0
	} else if (max_mnt_count >= 0 && mnt_count >= max_mnt_count) {
		printk(KERN_WARNING
		       "NILFS warning: maximal mount count reached\n");
#endif
	}
	if (!max_mnt_count)
		sbp[0]->s_max_mnt_count = cpu_to_le16(NILFS_DFL_MAX_MNT_COUNT);

	sbp[0]->s_mnt_count = cpu_to_le16(mnt_count + 1);
	sbp[0]->s_state =
		cpu_to_le16(le16_to_cpu(sbp[0]->s_state) & ~NILFS_VALID_FS);
	sbp[0]->s_mtime = cpu_to_le64(get_seconds());
	/* synchronize sbp[1] with sbp[0] */
	memcpy(sbp[1], sbp[0], nilfs->ns_sbsize);
	return nilfs_commit_super(sbi, NILFS_SB_COMMIT_ALL);
}

struct nilfs_super_block *nilfs_read_super_block(struct super_block *sb,
						 u64 pos, int blocksize,
						 struct buffer_head **pbh)
{
	unsigned long long sb_index = pos;
	unsigned long offset;

	offset = do_div(sb_index, blocksize);
	*pbh = sb_bread(sb, sb_index);
	if (!*pbh)
		return NULL;
	return (struct nilfs_super_block *)((char *)(*pbh)->b_data + offset);
}

int nilfs_store_magic_and_option(struct super_block *sb,
				 struct nilfs_super_block *sbp,
				 char *data)
{
	struct nilfs_sb_info *sbi = NILFS_SB(sb);

	sb->s_magic = le16_to_cpu(sbp->s_magic);

	/* FS independent flags */
#ifdef NILFS_ATIME_DISABLE
	sb->s_flags |= MS_NOATIME;
#endif

	nilfs_set_default_options(sbi, sbp);

	sbi->s_resuid = le16_to_cpu(sbp->s_def_resuid);
	sbi->s_resgid = le16_to_cpu(sbp->s_def_resgid);
	sbi->s_interval = le32_to_cpu(sbp->s_c_interval);
	sbi->s_watermark = le32_to_cpu(sbp->s_c_block_max);

	return !parse_options(data, sb, 0) ? -EINVAL : 0 ;
}

int nilfs_check_feature_compatibility(struct super_block *sb,
				      struct nilfs_super_block *sbp)
{
	__u64 features;

	features = le64_to_cpu(sbp->s_feature_incompat) &
		~NILFS_FEATURE_INCOMPAT_SUPP;
	if (features) {
		printk(KERN_ERR "NILFS: couldn't mount because of unsupported "
		       "optional features (%llx)\n",
		       (unsigned long long)features);
		return -EINVAL;
	}
	features = le64_to_cpu(sbp->s_feature_compat_ro) &
		~NILFS_FEATURE_COMPAT_RO_SUPP;
	if (!(sb->s_flags & MS_RDONLY) && features) {
		printk(KERN_ERR "NILFS: couldn't mount RDWR because of "
		       "unsupported optional features (%llx)\n",
		       (unsigned long long)features);
		return -EINVAL;
	}
	return 0;
}

/**
 * nilfs_fill_super() - initialize a super block instance
 * @sb: super_block
 * @data: mount options
 * @silent: silent mode flag
 * @nilfs: the_nilfs struct
 *
 * This function is called exclusively by nilfs->ns_mount_mutex.
 * So, the recovery process is protected from other simultaneous mounts.
 */
static int
nilfs_fill_super(struct super_block *sb, void *data, int silent,
		 struct the_nilfs *nilfs)
{
	struct nilfs_sb_info *sbi;
	struct inode *root;
	__u64 cno;
	int err;

	sbi = kzalloc(sizeof(*sbi), GFP_KERNEL);
	if (!sbi)
		return -ENOMEM;

	sb->s_fs_info = sbi;

	get_nilfs(nilfs);
	sbi->s_nilfs = nilfs;
	sbi->s_super = sb;
	atomic_set(&sbi->s_count, 1);

	err = init_nilfs(nilfs, sbi, (char *)data);
	if (err)
		goto failed_sbi;

	spin_lock_init(&sbi->s_inode_lock);
	INIT_LIST_HEAD(&sbi->s_dirty_files);
	INIT_LIST_HEAD(&sbi->s_list);

	/*
	 * Following initialization is overlapped because
	 * nilfs_sb_info structure has been cleared at the beginning.
	 * But we reserve them to keep our interest and make ready
	 * for the future change.
	 */
	get_random_bytes(&sbi->s_next_generation,
			 sizeof(sbi->s_next_generation));
	spin_lock_init(&sbi->s_next_gen_lock);

	sb->s_op = &nilfs_sops;
	sb->s_export_op = &nilfs_export_ops;
	sb->s_root = NULL;
	sb->s_time_gran = 1;
	sb->s_bdi = nilfs->ns_bdi;

	err = load_nilfs(nilfs, sbi);
	if (err)
		goto failed_sbi;

	cno = nilfs_last_cno(nilfs);

	if (sb->s_flags & MS_RDONLY) {
		if (nilfs_test_opt(sbi, SNAPSHOT)) {
			down_read(&nilfs->ns_segctor_sem);
			err = nilfs_cpfile_is_snapshot(nilfs->ns_cpfile,
						       sbi->s_snapshot_cno);
			up_read(&nilfs->ns_segctor_sem);
			if (err < 0) {
				if (err == -ENOENT)
					err = -EINVAL;
				goto failed_sbi;
			}
			if (!err) {
				printk(KERN_ERR
				       "NILFS: The specified checkpoint is "
				       "not a snapshot "
				       "(checkpoint number=%llu).\n",
				       (unsigned long long)sbi->s_snapshot_cno);
				err = -EINVAL;
				goto failed_sbi;
			}
			cno = sbi->s_snapshot_cno;
		}
	}

	err = nilfs_attach_checkpoint(sbi, cno);
	if (err) {
		printk(KERN_ERR "NILFS: error loading a checkpoint"
		       " (checkpoint number=%llu).\n", (unsigned long long)cno);
		goto failed_sbi;
	}

	if (!(sb->s_flags & MS_RDONLY)) {
		err = nilfs_attach_segment_constructor(sbi);
		if (err)
			goto failed_checkpoint;
	}

	root = nilfs_iget(sb, NILFS_ROOT_INO);
	if (IS_ERR(root)) {
		printk(KERN_ERR "NILFS: get root inode failed\n");
		err = PTR_ERR(root);
		goto failed_segctor;
	}
	if (!S_ISDIR(root->i_mode) || !root->i_blocks || !root->i_size) {
		iput(root);
		printk(KERN_ERR "NILFS: corrupt root inode.\n");
		err = -EINVAL;
		goto failed_segctor;
	}
	sb->s_root = d_alloc_root(root);
	if (!sb->s_root) {
		iput(root);
		printk(KERN_ERR "NILFS: get root dentry failed\n");
		err = -ENOMEM;
		goto failed_segctor;
	}

	if (!(sb->s_flags & MS_RDONLY)) {
		down_write(&nilfs->ns_sem);
		nilfs_setup_super(sbi);
		up_write(&nilfs->ns_sem);
	}

	down_write(&nilfs->ns_super_sem);
	if (!nilfs_test_opt(sbi, SNAPSHOT))
		nilfs->ns_current = sbi;
	up_write(&nilfs->ns_super_sem);

	return 0;

 failed_segctor:
	nilfs_detach_segment_constructor(sbi);

 failed_checkpoint:
	nilfs_detach_checkpoint(sbi);

 failed_sbi:
	put_nilfs(nilfs);
	sb->s_fs_info = NULL;
	nilfs_put_sbinfo(sbi);
	return err;
}

static int nilfs_remount(struct super_block *sb, int *flags, char *data)
{
	struct nilfs_sb_info *sbi = NILFS_SB(sb);
	struct the_nilfs *nilfs = sbi->s_nilfs;
	unsigned long old_sb_flags;
	struct nilfs_mount_options old_opts;
	int was_snapshot, err;

	lock_kernel();

	down_write(&nilfs->ns_super_sem);
	old_sb_flags = sb->s_flags;
	old_opts.mount_opt = sbi->s_mount_opt;
	old_opts.snapshot_cno = sbi->s_snapshot_cno;
	was_snapshot = nilfs_test_opt(sbi, SNAPSHOT);

	if (!parse_options(data, sb, 1)) {
		err = -EINVAL;
		goto restore_opts;
	}
	sb->s_flags = (sb->s_flags & ~MS_POSIXACL);

	err = -EINVAL;
	if (was_snapshot && !(*flags & MS_RDONLY)) {
		printk(KERN_ERR "NILFS (device %s): cannot remount snapshot "
		       "read/write.\n", sb->s_id);
		goto restore_opts;
	}

	if (!nilfs_valid_fs(nilfs)) {
		printk(KERN_WARNING "NILFS (device %s): couldn't "
		       "remount because the filesystem is in an "
		       "incomplete recovery state.\n", sb->s_id);
		goto restore_opts;
	}

	if ((*flags & MS_RDONLY) == (sb->s_flags & MS_RDONLY))
		goto out;
	if (*flags & MS_RDONLY) {
		/* Shutting down the segment constructor */
		nilfs_detach_segment_constructor(sbi);
		sb->s_flags |= MS_RDONLY;

		/*
		 * Remounting a valid RW partition RDONLY, so set
		 * the RDONLY flag and then mark the partition as valid again.
		 */
		down_write(&nilfs->ns_sem);
		nilfs_cleanup_super(sbi);
		up_write(&nilfs->ns_sem);
	} else {
		__u64 features;

		/*
		 * Mounting a RDONLY partition read-write, so reread and
		 * store the current valid flag.  (It may have been changed
		 * by fsck since we originally mounted the partition.)
		 */
		down_read(&nilfs->ns_sem);
		features = le64_to_cpu(nilfs->ns_sbp[0]->s_feature_compat_ro) &
			~NILFS_FEATURE_COMPAT_RO_SUPP;
		up_read(&nilfs->ns_sem);
		if (features) {
			printk(KERN_WARNING "NILFS (device %s): couldn't "
			       "remount RDWR because of unsupported optional "
			       "features (%llx)\n",
			       sb->s_id, (unsigned long long)features);
			err = -EROFS;
			goto restore_opts;
		}

		sb->s_flags &= ~MS_RDONLY;

		err = nilfs_attach_segment_constructor(sbi);
		if (err)
			goto restore_opts;

		down_write(&nilfs->ns_sem);
		nilfs_setup_super(sbi);
		up_write(&nilfs->ns_sem);
	}
 out:
	up_write(&nilfs->ns_super_sem);
	unlock_kernel();
	return 0;

 restore_opts:
	sb->s_flags = old_sb_flags;
	sbi->s_mount_opt = old_opts.mount_opt;
	sbi->s_snapshot_cno = old_opts.snapshot_cno;
	up_write(&nilfs->ns_super_sem);
	unlock_kernel();
	return err;
}

struct nilfs_super_data {
	struct block_device *bdev;
	struct nilfs_sb_info *sbi;
	__u64 cno;
	int flags;
};

/**
 * nilfs_identify - pre-read mount options needed to identify mount instance
 * @data: mount options
 * @sd: nilfs_super_data
 */
static int nilfs_identify(char *data, struct nilfs_super_data *sd)
{
	char *p, *options = data;
	substring_t args[MAX_OPT_ARGS];
	int option, token;
	int ret = 0;

	do {
		p = strsep(&options, ",");
		if (p != NULL && *p) {
			token = match_token(p, tokens, args);
			if (token == Opt_snapshot) {
				if (!(sd->flags & MS_RDONLY))
					ret++;
				else {
					ret = match_int(&args[0], &option);
					if (!ret) {
						if (option > 0)
							sd->cno = option;
						else
							ret++;
					}
				}
			}
			if (ret)
				printk(KERN_ERR
				       "NILFS: invalid mount option: %s\n", p);
		}
		if (!options)
			break;
		BUG_ON(options == data);
		*(options - 1) = ',';
	} while (!ret);
	return ret;
}

static int nilfs_set_bdev_super(struct super_block *s, void *data)
{
	struct nilfs_super_data *sd = data;

	s->s_bdev = sd->bdev;
	s->s_dev = s->s_bdev->bd_dev;
	return 0;
}

static int nilfs_test_bdev_super(struct super_block *s, void *data)
{
	struct nilfs_super_data *sd = data;

	return sd->sbi && s->s_fs_info == (void *)sd->sbi;
}

static int
nilfs_get_sb(struct file_system_type *fs_type, int flags,
	     const char *dev_name, void *data, struct vfsmount *mnt)
{
	struct nilfs_super_data sd;
	struct super_block *s;
	fmode_t mode = FMODE_READ;
	struct the_nilfs *nilfs;
	int err, need_to_close = 1;

	if (!(flags & MS_RDONLY))
		mode |= FMODE_WRITE;

	sd.bdev = open_bdev_exclusive(dev_name, mode, fs_type);
	if (IS_ERR(sd.bdev))
		return PTR_ERR(sd.bdev);

	/*
	 * To get mount instance using sget() vfs-routine, NILFS needs
	 * much more information than normal filesystems to identify mount
	 * instance.  For snapshot mounts, not only a mount type (ro-mount
	 * or rw-mount) but also a checkpoint number is required.
	 */
	sd.cno = 0;
	sd.flags = flags;
	if (nilfs_identify((char *)data, &sd)) {
		err = -EINVAL;
		goto failed;
	}

	nilfs = find_or_create_nilfs(sd.bdev);
	if (!nilfs) {
		err = -ENOMEM;
		goto failed;
	}

	mutex_lock(&nilfs->ns_mount_mutex);

	if (!sd.cno) {
		/*
		 * Check if an exclusive mount exists or not.
		 * Snapshot mounts coexist with a current mount
		 * (i.e. rw-mount or ro-mount), whereas rw-mount and
		 * ro-mount are mutually exclusive.
		 */
		down_read(&nilfs->ns_super_sem);
		if (nilfs->ns_current &&
		    ((nilfs->ns_current->s_super->s_flags ^ flags)
		     & MS_RDONLY)) {
			up_read(&nilfs->ns_super_sem);
			err = -EBUSY;
			goto failed_unlock;
		}
		up_read(&nilfs->ns_super_sem);
	}

	/*
	 * Find existing nilfs_sb_info struct
	 */
	sd.sbi = nilfs_find_sbinfo(nilfs, !(flags & MS_RDONLY), sd.cno);

	/*
	 * Get super block instance holding the nilfs_sb_info struct.
	 * A new instance is allocated if no existing mount is present or
	 * existing instance has been unmounted.
	 */
	s = sget(fs_type, nilfs_test_bdev_super, nilfs_set_bdev_super, &sd);
	if (sd.sbi)
		nilfs_put_sbinfo(sd.sbi);

	if (IS_ERR(s)) {
		err = PTR_ERR(s);
		goto failed_unlock;
	}

	if (!s->s_root) {
		char b[BDEVNAME_SIZE];

		/* New superblock instance created */
		s->s_flags = flags;
		s->s_mode = mode;
		strlcpy(s->s_id, bdevname(sd.bdev, b), sizeof(s->s_id));
		sb_set_blocksize(s, block_size(sd.bdev));

		err = nilfs_fill_super(s, data, flags & MS_SILENT ? 1 : 0,
				       nilfs);
		if (err)
			goto cancel_new;

		s->s_flags |= MS_ACTIVE;
		need_to_close = 0;
	}

	mutex_unlock(&nilfs->ns_mount_mutex);
	put_nilfs(nilfs);
	if (need_to_close)
		close_bdev_exclusive(sd.bdev, mode);
	simple_set_mnt(mnt, s);
	return 0;

 failed_unlock:
	mutex_unlock(&nilfs->ns_mount_mutex);
	put_nilfs(nilfs);
 failed:
	close_bdev_exclusive(sd.bdev, mode);

	return err;

 cancel_new:
	/* Abandoning the newly allocated superblock */
	mutex_unlock(&nilfs->ns_mount_mutex);
	put_nilfs(nilfs);
	deactivate_locked_super(s);
	/*
	 * deactivate_locked_super() invokes close_bdev_exclusive().
	 * We must finish all post-cleaning before this call;
	 * put_nilfs() needs the block device.
	 */
	return err;
}

struct file_system_type nilfs_fs_type = {
	.owner    = THIS_MODULE,
	.name     = "nilfs2",
	.get_sb   = nilfs_get_sb,
	.kill_sb  = kill_block_super,
	.fs_flags = FS_REQUIRES_DEV,
};

static void nilfs_inode_init_once(void *obj)
{
	struct nilfs_inode_info *ii = obj;

	INIT_LIST_HEAD(&ii->i_dirty);
#ifdef CONFIG_NILFS_XATTR
	init_rwsem(&ii->xattr_sem);
#endif
	nilfs_btnode_cache_init_once(&ii->i_btnode_cache);
	ii->i_bmap = &ii->i_bmap_data;
	inode_init_once(&ii->vfs_inode);
}

static void nilfs_segbuf_init_once(void *obj)
{
	memset(obj, 0, sizeof(struct nilfs_segment_buffer));
}

static void nilfs_destroy_cachep(void)
{
	if (nilfs_inode_cachep)
		kmem_cache_destroy(nilfs_inode_cachep);
	if (nilfs_transaction_cachep)
		kmem_cache_destroy(nilfs_transaction_cachep);
	if (nilfs_segbuf_cachep)
		kmem_cache_destroy(nilfs_segbuf_cachep);
	if (nilfs_btree_path_cache)
		kmem_cache_destroy(nilfs_btree_path_cache);
}

static int __init nilfs_init_cachep(void)
{
	nilfs_inode_cachep = kmem_cache_create("nilfs2_inode_cache",
			sizeof(struct nilfs_inode_info), 0,
			SLAB_RECLAIM_ACCOUNT, nilfs_inode_init_once);
	if (!nilfs_inode_cachep)
		goto fail;

	nilfs_transaction_cachep = kmem_cache_create("nilfs2_transaction_cache",
			sizeof(struct nilfs_transaction_info), 0,
			SLAB_RECLAIM_ACCOUNT, NULL);
	if (!nilfs_transaction_cachep)
		goto fail;

	nilfs_segbuf_cachep = kmem_cache_create("nilfs2_segbuf_cache",
			sizeof(struct nilfs_segment_buffer), 0,
			SLAB_RECLAIM_ACCOUNT, nilfs_segbuf_init_once);
	if (!nilfs_segbuf_cachep)
		goto fail;

	nilfs_btree_path_cache = kmem_cache_create("nilfs2_btree_path_cache",
			sizeof(struct nilfs_btree_path) * NILFS_BTREE_LEVEL_MAX,
			0, 0, NULL);
	if (!nilfs_btree_path_cache)
		goto fail;

	return 0;

fail:
	nilfs_destroy_cachep();
	return -ENOMEM;
}
<<<<<<< HEAD

static int __init init_nilfs_fs(void)
{
	int err;

	err = nilfs_init_cachep();
	if (err)
		goto fail;

	err = register_filesystem(&nilfs_fs_type);
	if (err)
		goto free_cachep;

	printk(KERN_INFO "NILFS version 2 loaded\n");
	return 0;

=======

static int __init init_nilfs_fs(void)
{
	int err;

	err = nilfs_init_cachep();
	if (err)
		goto fail;

	err = register_filesystem(&nilfs_fs_type);
	if (err)
		goto free_cachep;

	printk(KERN_INFO "NILFS version 2 loaded\n");
	return 0;

>>>>>>> 062c1825
free_cachep:
	nilfs_destroy_cachep();
fail:
	return err;
}

static void __exit exit_nilfs_fs(void)
{
	nilfs_destroy_cachep();
	unregister_filesystem(&nilfs_fs_type);
}

module_init(init_nilfs_fs)
module_exit(exit_nilfs_fs)<|MERGE_RESOLUTION|>--- conflicted
+++ resolved
@@ -300,7 +300,6 @@
 		sbp[1]->s_sum = cpu_to_le32(crc32_le(nilfs->ns_crc_seed,
 					    (unsigned char *)sbp[1],
 					    nilfs->ns_sbsize));
-<<<<<<< HEAD
 	}
 	clear_nilfs_sb_dirty(nilfs);
 	return nilfs_sync_super(sbi, flag);
@@ -335,42 +334,6 @@
 		}
 		ret = nilfs_commit_super(sbi, flag);
 	}
-=======
-	}
-	clear_nilfs_sb_dirty(nilfs);
-	return nilfs_sync_super(sbi, flag);
-}
-
-/**
- * nilfs_cleanup_super() - write filesystem state for cleanup
- * @sbi: nilfs_sb_info to be unmounted or degraded to read-only
- *
- * This function restores state flags in the on-disk super block.
- * This will set "clean" flag (i.e. NILFS_VALID_FS) unless the
- * filesystem was not clean previously.
- */
-int nilfs_cleanup_super(struct nilfs_sb_info *sbi)
-{
-	struct nilfs_super_block **sbp;
-	int flag = NILFS_SB_COMMIT;
-	int ret = -EIO;
-
-	sbp = nilfs_prepare_super(sbi, 0);
-	if (sbp) {
-		sbp[0]->s_state = cpu_to_le16(sbi->s_nilfs->ns_mount_state);
-		nilfs_set_log_cursor(sbp[0], sbi->s_nilfs);
-		if (sbp[1] && sbp[0]->s_last_cno == sbp[1]->s_last_cno) {
-			/*
-			 * make the "clean" flag also to the opposite
-			 * super block if both super blocks point to
-			 * the same checkpoint.
-			 */
-			sbp[1]->s_state = sbp[0]->s_state;
-			flag = NILFS_SB_COMMIT_ALL;
-		}
-		ret = nilfs_commit_super(sbi, flag);
-	}
->>>>>>> 062c1825
 	return ret;
 }
 
@@ -1328,7 +1291,6 @@
 	nilfs_destroy_cachep();
 	return -ENOMEM;
 }
-<<<<<<< HEAD
 
 static int __init init_nilfs_fs(void)
 {
@@ -1345,24 +1307,6 @@
 	printk(KERN_INFO "NILFS version 2 loaded\n");
 	return 0;
 
-=======
-
-static int __init init_nilfs_fs(void)
-{
-	int err;
-
-	err = nilfs_init_cachep();
-	if (err)
-		goto fail;
-
-	err = register_filesystem(&nilfs_fs_type);
-	if (err)
-		goto free_cachep;
-
-	printk(KERN_INFO "NILFS version 2 loaded\n");
-	return 0;
-
->>>>>>> 062c1825
 free_cachep:
 	nilfs_destroy_cachep();
 fail:
