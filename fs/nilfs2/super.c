--- conflicted
+++ resolved
@@ -47,10 +47,6 @@
 #include <linux/crc32.h>
 #include <linux/vfs.h>
 #include <linux/writeback.h>
-<<<<<<< HEAD
-#include <linux/kobject.h>
-=======
->>>>>>> 3cbea436
 #include <linux/seq_file.h>
 #include <linux/mount.h>
 #include "nilfs.h"
@@ -119,8 +115,6 @@
 
 	va_start(args, fmt);
 
-<<<<<<< HEAD
-=======
 	vaf.fmt = fmt;
 	vaf.va = &args;
 
@@ -129,7 +123,6 @@
 
 	va_end(args);
 
->>>>>>> 3cbea436
 	if (!(sb->s_flags & MS_RDONLY)) {
 		nilfs_set_error(sbi);
 
@@ -177,12 +170,6 @@
 	return &ii->vfs_inode;
 }
 
-<<<<<<< HEAD
-void nilfs_destroy_inode(struct inode *inode)
-{
-	struct nilfs_mdt_info *mdi = NILFS_MDT(inode);
-
-=======
 static void nilfs_i_callback(struct rcu_head *head)
 {
 	struct inode *inode = container_of(head, struct inode, i_rcu);
@@ -190,7 +177,6 @@
 
 	INIT_LIST_HEAD(&inode->i_dentry);
 
->>>>>>> 3cbea436
 	if (mdi) {
 		kfree(mdi->mi_bgl); /* kfree(NULL) is safe */
 		kfree(mdi);
@@ -198,14 +184,11 @@
 	kmem_cache_free(nilfs_inode_cachep, NILFS_I(inode));
 }
 
-<<<<<<< HEAD
-=======
 void nilfs_destroy_inode(struct inode *inode)
 {
 	call_rcu(&inode->i_rcu, nilfs_i_callback);
 }
 
->>>>>>> 3cbea436
 static int nilfs_sync_super(struct nilfs_sb_info *sbi, int flag)
 {
 	struct the_nilfs *nilfs = sbi->s_nilfs;
@@ -464,7 +447,6 @@
 
 	return err;
 }
-<<<<<<< HEAD
 
 static int nilfs_freeze(struct super_block *sb)
 {
@@ -472,15 +454,6 @@
 	struct the_nilfs *nilfs = sbi->s_nilfs;
 	int err;
 
-=======
-
-static int nilfs_freeze(struct super_block *sb)
-{
-	struct nilfs_sb_info *sbi = NILFS_SB(sb);
-	struct the_nilfs *nilfs = sbi->s_nilfs;
-	int err;
-
->>>>>>> 3cbea436
 	if (sb->s_flags & MS_RDONLY)
 		return 0;
 
@@ -881,11 +854,7 @@
 
 static int nilfs_tree_was_touched(struct dentry *root_dentry)
 {
-<<<<<<< HEAD
-	return atomic_read(&root_dentry->d_count) > 1;
-=======
 	return root_dentry->d_count > 1;
->>>>>>> 3cbea436
 }
 
 /**
@@ -1053,11 +1022,7 @@
 	int err;
 
 	old_sb_flags = sb->s_flags;
-<<<<<<< HEAD
-	old_opts.mount_opt = sbi->s_mount_opt;
-=======
 	old_mount_opt = sbi->s_mount_opt;
->>>>>>> 3cbea436
 
 	if (!parse_options(data, sb, 1)) {
 		err = -EINVAL;
@@ -1126,11 +1091,7 @@
 
  restore_opts:
 	sb->s_flags = old_sb_flags;
-<<<<<<< HEAD
-	sbi->s_mount_opt = old_opts.mount_opt;
-=======
 	sbi->s_mount_opt = old_mount_opt;
->>>>>>> 3cbea436
 	return err;
 }
 
@@ -1202,16 +1163,6 @@
 {
 	struct nilfs_super_data sd;
 	struct super_block *s;
-<<<<<<< HEAD
-	fmode_t mode = FMODE_READ;
-	struct dentry *root_dentry;
-	int err, s_new = false;
-
-	if (!(flags & MS_RDONLY))
-		mode |= FMODE_WRITE;
-
-	sd.bdev = open_bdev_exclusive(dev_name, mode, fs_type);
-=======
 	fmode_t mode = FMODE_READ | FMODE_EXCL;
 	struct dentry *root_dentry;
 	int err, s_new = false;
@@ -1220,7 +1171,6 @@
 		mode |= FMODE_WRITE;
 
 	sd.bdev = blkdev_get_by_path(dev_name, mode, fs_type);
->>>>>>> 3cbea436
 	if (IS_ERR(sd.bdev))
 		return ERR_CAST(sd.bdev);
 
@@ -1299,11 +1249,7 @@
 	}
 
 	if (!s_new)
-<<<<<<< HEAD
-		close_bdev_exclusive(sd.bdev, mode);
-=======
 		blkdev_put(sd.bdev, mode);
->>>>>>> 3cbea436
 
 	return root_dentry;
 
@@ -1312,11 +1258,7 @@
 
  failed:
 	if (!s_new)
-<<<<<<< HEAD
-		close_bdev_exclusive(sd.bdev, mode);
-=======
 		blkdev_put(sd.bdev, mode);
->>>>>>> 3cbea436
 	return ERR_PTR(err);
 }
 
