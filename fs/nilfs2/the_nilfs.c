/*
 * the_nilfs.c - the_nilfs shared structure.
 *
 * Copyright (C) 2005-2008 Nippon Telegraph and Telephone Corporation.
 *
 * This program is free software; you can redistribute it and/or modify
 * it under the terms of the GNU General Public License as published by
 * the Free Software Foundation; either version 2 of the License, or
 * (at your option) any later version.
 *
 * This program is distributed in the hope that it will be useful,
 * but WITHOUT ANY WARRANTY; without even the implied warranty of
 * MERCHANTABILITY or FITNESS FOR A PARTICULAR PURPOSE.  See the
 * GNU General Public License for more details.
 *
 * You should have received a copy of the GNU General Public License
 * along with this program; if not, write to the Free Software
 * Foundation, Inc., 51 Franklin St, Fifth Floor, Boston, MA  02110-1301  USA
 *
 * Written by Ryusuke Konishi <ryusuke@osrg.net>
 *
 */

#include <linux/buffer_head.h>
#include <linux/slab.h>
#include <linux/blkdev.h>
#include <linux/backing-dev.h>
#include <linux/crc32.h>
#include "nilfs.h"
#include "segment.h"
#include "alloc.h"
#include "cpfile.h"
#include "sufile.h"
#include "dat.h"
#include "segbuf.h"


static int nilfs_valid_sb(struct nilfs_super_block *sbp);

static int nilfs_valid_sb(struct nilfs_super_block *sbp);

void nilfs_set_last_segment(struct the_nilfs *nilfs,
			    sector_t start_blocknr, u64 seq, __u64 cno)
{
	spin_lock(&nilfs->ns_last_segment_lock);
	nilfs->ns_last_pseg = start_blocknr;
	nilfs->ns_last_seq = seq;
	nilfs->ns_last_cno = cno;

	if (!nilfs_sb_dirty(nilfs)) {
		if (nilfs->ns_prev_seq == nilfs->ns_last_seq)
			goto stay_cursor;

		set_nilfs_sb_dirty(nilfs);
	}
	nilfs->ns_prev_seq = nilfs->ns_last_seq;

 stay_cursor:
	spin_unlock(&nilfs->ns_last_segment_lock);
}

/**
 * alloc_nilfs - allocate a nilfs object
 * @bdev: block device to which the_nilfs is related
 *
 * Return Value: On success, pointer to the_nilfs is returned.
 * On error, NULL is returned.
 */
struct the_nilfs *alloc_nilfs(struct block_device *bdev)
{
	struct the_nilfs *nilfs;

	nilfs = kzalloc(sizeof(*nilfs), GFP_KERNEL);
	if (!nilfs)
		return NULL;

	nilfs->ns_bdev = bdev;
	atomic_set(&nilfs->ns_ndirtyblks, 0);
	init_rwsem(&nilfs->ns_sem);
	INIT_LIST_HEAD(&nilfs->ns_gc_inodes);
	spin_lock_init(&nilfs->ns_last_segment_lock);
	nilfs->ns_cptree = RB_ROOT;
	spin_lock_init(&nilfs->ns_cptree_lock);
	init_rwsem(&nilfs->ns_segctor_sem);

	return nilfs;
}

/**
 * destroy_nilfs - destroy nilfs object
 * @nilfs: nilfs object to be released
 */
void destroy_nilfs(struct the_nilfs *nilfs)
{
	might_sleep();
	if (nilfs_init(nilfs)) {
		brelse(nilfs->ns_sbh[0]);
		brelse(nilfs->ns_sbh[1]);
	}
	kfree(nilfs);
}

<<<<<<< HEAD
static int nilfs_load_super_root(struct the_nilfs *nilfs, sector_t sr_block)
=======
static int nilfs_load_super_root(struct the_nilfs *nilfs,
				 struct super_block *sb, sector_t sr_block)
>>>>>>> 45f53cc9
{
	struct buffer_head *bh_sr;
	struct nilfs_super_root *raw_sr;
	struct nilfs_super_block **sbp = nilfs->ns_sbp;
	struct nilfs_inode *rawi;
	unsigned dat_entry_size, segment_usage_size, checkpoint_size;
	unsigned inode_size;
	int err;

	err = nilfs_read_super_root_block(nilfs, sr_block, &bh_sr, 1);
	if (unlikely(err))
		return err;

	down_read(&nilfs->ns_sem);
	dat_entry_size = le16_to_cpu(sbp[0]->s_dat_entry_size);
	checkpoint_size = le16_to_cpu(sbp[0]->s_checkpoint_size);
	segment_usage_size = le16_to_cpu(sbp[0]->s_segment_usage_size);
	up_read(&nilfs->ns_sem);

	inode_size = nilfs->ns_inode_size;

	rawi = (void *)bh_sr->b_data + NILFS_SR_DAT_OFFSET(inode_size);
	err = nilfs_dat_read(sb, dat_entry_size, rawi, &nilfs->ns_dat);
	if (err)
		goto failed;

	rawi = (void *)bh_sr->b_data + NILFS_SR_CPFILE_OFFSET(inode_size);
	err = nilfs_cpfile_read(sb, checkpoint_size, rawi, &nilfs->ns_cpfile);
	if (err)
		goto failed_dat;

	rawi = (void *)bh_sr->b_data + NILFS_SR_SUFILE_OFFSET(inode_size);
	err = nilfs_sufile_read(sb, segment_usage_size, rawi,
				&nilfs->ns_sufile);
	if (err)
		goto failed_cpfile;

	raw_sr = (struct nilfs_super_root *)bh_sr->b_data;
	nilfs->ns_nongc_ctime = le64_to_cpu(raw_sr->sr_nongc_ctime);

 failed:
	brelse(bh_sr);
	return err;

 failed_cpfile:
	iput(nilfs->ns_cpfile);

 failed_dat:
	iput(nilfs->ns_dat);
	goto failed;
}

static void nilfs_init_recovery_info(struct nilfs_recovery_info *ri)
{
	memset(ri, 0, sizeof(*ri));
	INIT_LIST_HEAD(&ri->ri_used_segments);
}

static void nilfs_clear_recovery_info(struct nilfs_recovery_info *ri)
{
	nilfs_dispose_segment_list(&ri->ri_used_segments);
}

/**
 * nilfs_store_log_cursor - load log cursor from a super block
 * @nilfs: nilfs object
 * @sbp: buffer storing super block to be read
 *
 * nilfs_store_log_cursor() reads the last position of the log
 * containing a super root from a given super block, and initializes
 * relevant information on the nilfs object preparatory for log
 * scanning and recovery.
 */
static int nilfs_store_log_cursor(struct the_nilfs *nilfs,
				  struct nilfs_super_block *sbp)
{
	int ret = 0;

	nilfs->ns_last_pseg = le64_to_cpu(sbp->s_last_pseg);
	nilfs->ns_last_cno = le64_to_cpu(sbp->s_last_cno);
	nilfs->ns_last_seq = le64_to_cpu(sbp->s_last_seq);

	nilfs->ns_prev_seq = nilfs->ns_last_seq;
	nilfs->ns_seg_seq = nilfs->ns_last_seq;
	nilfs->ns_segnum =
		nilfs_get_segnum_of_block(nilfs, nilfs->ns_last_pseg);
	nilfs->ns_cno = nilfs->ns_last_cno + 1;
	if (nilfs->ns_segnum >= nilfs->ns_nsegments) {
		printk(KERN_ERR "NILFS invalid last segment number.\n");
		ret = -EINVAL;
	}
	return ret;
}

/**
 * load_nilfs - load and recover the nilfs
 * @nilfs: the_nilfs structure to be released
 * @sbi: nilfs_sb_info used to recover past segment
 *
 * load_nilfs() searches and load the latest super root,
 * attaches the last segment, and does recovery if needed.
 * The caller must call this exclusively for simultaneous mounts.
 */
int load_nilfs(struct the_nilfs *nilfs, struct nilfs_sb_info *sbi)
{
	struct nilfs_recovery_info ri;
	unsigned int s_flags = sbi->s_super->s_flags;
	int really_read_only = bdev_read_only(nilfs->ns_bdev);
	int valid_fs = nilfs_valid_fs(nilfs);
	int err;

	if (!valid_fs) {
		printk(KERN_WARNING "NILFS warning: mounting unchecked fs\n");
		if (s_flags & MS_RDONLY) {
			printk(KERN_INFO "NILFS: INFO: recovery "
			       "required for readonly filesystem.\n");
			printk(KERN_INFO "NILFS: write access will "
			       "be enabled during recovery.\n");
		}
	}

	nilfs_init_recovery_info(&ri);

	err = nilfs_search_super_root(nilfs, &ri);
	if (unlikely(err)) {
		struct nilfs_super_block **sbp = nilfs->ns_sbp;
		int blocksize;

		if (err != -EINVAL)
			goto scan_error;

		if (!nilfs_valid_sb(sbp[1])) {
			printk(KERN_WARNING
			       "NILFS warning: unable to fall back to spare"
			       "super block\n");
			goto scan_error;
		}
		printk(KERN_INFO
		       "NILFS: try rollback from an earlier position\n");

		/*
		 * restore super block with its spare and reconfigure
		 * relevant states of the nilfs object.
		 */
		memcpy(sbp[0], sbp[1], nilfs->ns_sbsize);
		nilfs->ns_crc_seed = le32_to_cpu(sbp[0]->s_crc_seed);
		nilfs->ns_sbwtime = le64_to_cpu(sbp[0]->s_wtime);

		/* verify consistency between two super blocks */
		blocksize = BLOCK_SIZE << le32_to_cpu(sbp[0]->s_log_block_size);
		if (blocksize != nilfs->ns_blocksize) {
			printk(KERN_WARNING
			       "NILFS warning: blocksize differs between "
			       "two super blocks (%d != %d)\n",
			       blocksize, nilfs->ns_blocksize);
			goto scan_error;
		}

		err = nilfs_store_log_cursor(nilfs, sbp[0]);
		if (err)
			goto scan_error;

		/* drop clean flag to allow roll-forward and recovery */
		nilfs->ns_mount_state &= ~NILFS_VALID_FS;
		valid_fs = 0;

		err = nilfs_search_super_root(nilfs, &ri);
		if (err)
			goto scan_error;
	}

<<<<<<< HEAD
	err = nilfs_load_super_root(nilfs, ri.ri_super_root);
=======
	err = nilfs_load_super_root(nilfs, sbi->s_super, ri.ri_super_root);
>>>>>>> 45f53cc9
	if (unlikely(err)) {
		printk(KERN_ERR "NILFS: error loading super root.\n");
		goto failed;
	}

	if (valid_fs)
		goto skip_recovery;

	if (s_flags & MS_RDONLY) {
		__u64 features;

		if (nilfs_test_opt(sbi, NORECOVERY)) {
			printk(KERN_INFO "NILFS: norecovery option specified. "
			       "skipping roll-forward recovery\n");
			goto skip_recovery;
		}
		features = le64_to_cpu(nilfs->ns_sbp[0]->s_feature_compat_ro) &
			~NILFS_FEATURE_COMPAT_RO_SUPP;
		if (features) {
			printk(KERN_ERR "NILFS: couldn't proceed with "
			       "recovery because of unsupported optional "
			       "features (%llx)\n",
			       (unsigned long long)features);
			err = -EROFS;
			goto failed_unload;
		}
		if (really_read_only) {
			printk(KERN_ERR "NILFS: write access "
			       "unavailable, cannot proceed.\n");
			err = -EROFS;
			goto failed_unload;
		}
		sbi->s_super->s_flags &= ~MS_RDONLY;
	} else if (nilfs_test_opt(sbi, NORECOVERY)) {
		printk(KERN_ERR "NILFS: recovery cancelled because norecovery "
		       "option was specified for a read/write mount\n");
		err = -EINVAL;
		goto failed_unload;
	}

	err = nilfs_salvage_orphan_logs(nilfs, sbi, &ri);
	if (err)
		goto failed_unload;

	down_write(&nilfs->ns_sem);
	nilfs->ns_mount_state |= NILFS_VALID_FS; /* set "clean" flag */
	err = nilfs_cleanup_super(sbi);
	up_write(&nilfs->ns_sem);

	if (err) {
		printk(KERN_ERR "NILFS: failed to update super block. "
		       "recovery unfinished.\n");
		goto failed_unload;
	}
	printk(KERN_INFO "NILFS: recovery complete.\n");

 skip_recovery:
	set_nilfs_loaded(nilfs);
	nilfs_clear_recovery_info(&ri);
	sbi->s_super->s_flags = s_flags;
	return 0;

 scan_error:
	printk(KERN_ERR "NILFS: error searching super root.\n");
	goto failed;

 failed_unload:
<<<<<<< HEAD
	nilfs_mdt_destroy(nilfs->ns_cpfile);
	nilfs_mdt_destroy(nilfs->ns_sufile);
	nilfs_mdt_destroy(nilfs->ns_dat);
	nilfs_mdt_destroy(nilfs->ns_gc_dat);
=======
	iput(nilfs->ns_cpfile);
	iput(nilfs->ns_sufile);
	iput(nilfs->ns_dat);
>>>>>>> 45f53cc9

 failed:
	nilfs_clear_recovery_info(&ri);
	sbi->s_super->s_flags = s_flags;
	return err;
}

static unsigned long long nilfs_max_size(unsigned int blkbits)
{
	unsigned int max_bits;
	unsigned long long res = MAX_LFS_FILESIZE; /* page cache limit */

	max_bits = blkbits + NILFS_BMAP_KEY_BIT; /* bmap size limit */
	if (max_bits < 64)
		res = min_t(unsigned long long, res, (1ULL << max_bits) - 1);
	return res;
}

static int nilfs_store_disk_layout(struct the_nilfs *nilfs,
				   struct nilfs_super_block *sbp)
{
	if (le32_to_cpu(sbp->s_rev_level) < NILFS_MIN_SUPP_REV) {
		printk(KERN_ERR "NILFS: unsupported revision "
		       "(superblock rev.=%d.%d, current rev.=%d.%d). "
		       "Please check the version of mkfs.nilfs.\n",
		       le32_to_cpu(sbp->s_rev_level),
		       le16_to_cpu(sbp->s_minor_rev_level),
		       NILFS_CURRENT_REV, NILFS_MINOR_REV);
		return -EINVAL;
	}
	nilfs->ns_sbsize = le16_to_cpu(sbp->s_bytes);
	if (nilfs->ns_sbsize > BLOCK_SIZE)
		return -EINVAL;

	nilfs->ns_inode_size = le16_to_cpu(sbp->s_inode_size);
	nilfs->ns_first_ino = le32_to_cpu(sbp->s_first_ino);

	nilfs->ns_blocks_per_segment = le32_to_cpu(sbp->s_blocks_per_segment);
	if (nilfs->ns_blocks_per_segment < NILFS_SEG_MIN_BLOCKS) {
		printk(KERN_ERR "NILFS: too short segment.\n");
		return -EINVAL;
	}

	nilfs->ns_first_data_block = le64_to_cpu(sbp->s_first_data_block);
	nilfs->ns_nsegments = le64_to_cpu(sbp->s_nsegments);
	nilfs->ns_r_segments_percentage =
		le32_to_cpu(sbp->s_r_segments_percentage);
	nilfs->ns_nrsvsegs =
		max_t(unsigned long, NILFS_MIN_NRSVSEGS,
		      DIV_ROUND_UP(nilfs->ns_nsegments *
				   nilfs->ns_r_segments_percentage, 100));
	nilfs->ns_crc_seed = le32_to_cpu(sbp->s_crc_seed);
	return 0;
}

static int nilfs_valid_sb(struct nilfs_super_block *sbp)
{
	static unsigned char sum[4];
	const int sumoff = offsetof(struct nilfs_super_block, s_sum);
	size_t bytes;
	u32 crc;

	if (!sbp || le16_to_cpu(sbp->s_magic) != NILFS_SUPER_MAGIC)
		return 0;
	bytes = le16_to_cpu(sbp->s_bytes);
	if (bytes > BLOCK_SIZE)
		return 0;
	crc = crc32_le(le32_to_cpu(sbp->s_crc_seed), (unsigned char *)sbp,
		       sumoff);
	crc = crc32_le(crc, sum, 4);
	crc = crc32_le(crc, (unsigned char *)sbp + sumoff + 4,
		       bytes - sumoff - 4);
	return crc == le32_to_cpu(sbp->s_sum);
}

static int nilfs_sb2_bad_offset(struct nilfs_super_block *sbp, u64 offset)
{
	return offset < ((le64_to_cpu(sbp->s_nsegments) *
			  le32_to_cpu(sbp->s_blocks_per_segment)) <<
			 (le32_to_cpu(sbp->s_log_block_size) + 10));
}

static void nilfs_release_super_block(struct the_nilfs *nilfs)
{
	int i;

	for (i = 0; i < 2; i++) {
		if (nilfs->ns_sbp[i]) {
			brelse(nilfs->ns_sbh[i]);
			nilfs->ns_sbh[i] = NULL;
			nilfs->ns_sbp[i] = NULL;
		}
	}
}

void nilfs_fall_back_super_block(struct the_nilfs *nilfs)
{
	brelse(nilfs->ns_sbh[0]);
	nilfs->ns_sbh[0] = nilfs->ns_sbh[1];
	nilfs->ns_sbp[0] = nilfs->ns_sbp[1];
	nilfs->ns_sbh[1] = NULL;
	nilfs->ns_sbp[1] = NULL;
}

void nilfs_swap_super_block(struct the_nilfs *nilfs)
{
	struct buffer_head *tsbh = nilfs->ns_sbh[0];
	struct nilfs_super_block *tsbp = nilfs->ns_sbp[0];

	nilfs->ns_sbh[0] = nilfs->ns_sbh[1];
	nilfs->ns_sbp[0] = nilfs->ns_sbp[1];
	nilfs->ns_sbh[1] = tsbh;
	nilfs->ns_sbp[1] = tsbp;
}

static int nilfs_load_super_block(struct the_nilfs *nilfs,
				  struct super_block *sb, int blocksize,
				  struct nilfs_super_block **sbpp)
{
	struct nilfs_super_block **sbp = nilfs->ns_sbp;
	struct buffer_head **sbh = nilfs->ns_sbh;
	u64 sb2off = NILFS_SB2_OFFSET_BYTES(nilfs->ns_bdev->bd_inode->i_size);
	int valid[2], swp = 0;

	sbp[0] = nilfs_read_super_block(sb, NILFS_SB_OFFSET_BYTES, blocksize,
					&sbh[0]);
	sbp[1] = nilfs_read_super_block(sb, sb2off, blocksize, &sbh[1]);

	if (!sbp[0]) {
		if (!sbp[1]) {
			printk(KERN_ERR "NILFS: unable to read superblock\n");
			return -EIO;
		}
		printk(KERN_WARNING
		       "NILFS warning: unable to read primary superblock\n");
	} else if (!sbp[1])
		printk(KERN_WARNING
		       "NILFS warning: unable to read secondary superblock\n");

	/*
	 * Compare two super blocks and set 1 in swp if the secondary
	 * super block is valid and newer.  Otherwise, set 0 in swp.
	 */
	valid[0] = nilfs_valid_sb(sbp[0]);
	valid[1] = nilfs_valid_sb(sbp[1]);
	swp = valid[1] && (!valid[0] ||
			   le64_to_cpu(sbp[1]->s_last_cno) >
			   le64_to_cpu(sbp[0]->s_last_cno));

	if (valid[swp] && nilfs_sb2_bad_offset(sbp[swp], sb2off)) {
		brelse(sbh[1]);
		sbh[1] = NULL;
		sbp[1] = NULL;
		swp = 0;
	}
	if (!valid[swp]) {
		nilfs_release_super_block(nilfs);
		printk(KERN_ERR "NILFS: Can't find nilfs on dev %s.\n",
		       sb->s_id);
		return -EINVAL;
	}

	if (!valid[!swp])
		printk(KERN_WARNING "NILFS warning: broken superblock. "
		       "using spare superblock.\n");
	if (swp)
		nilfs_swap_super_block(nilfs);

	nilfs->ns_sbwcount = 0;
	nilfs->ns_sbwtime = le64_to_cpu(sbp[0]->s_wtime);
	nilfs->ns_prot_seq = le64_to_cpu(sbp[valid[1] & !swp]->s_last_seq);
	*sbpp = sbp[0];
	return 0;
}

/**
 * init_nilfs - initialize a NILFS instance.
 * @nilfs: the_nilfs structure
 * @sbi: nilfs_sb_info
 * @sb: super block
 * @data: mount options
 *
 * init_nilfs() performs common initialization per block device (e.g.
 * reading the super block, getting disk layout information, initializing
 * shared fields in the_nilfs).
 *
 * Return Value: On success, 0 is returned. On error, a negative error
 * code is returned.
 */
int init_nilfs(struct the_nilfs *nilfs, struct nilfs_sb_info *sbi, char *data)
{
	struct super_block *sb = sbi->s_super;
	struct nilfs_super_block *sbp;
	int blocksize;
	int err;

	down_write(&nilfs->ns_sem);
<<<<<<< HEAD
	if (nilfs_init(nilfs)) {
		/* Load values from existing the_nilfs */
		sbp = nilfs->ns_sbp[0];
		err = nilfs_store_magic_and_option(sb, sbp, data);
		if (err)
			goto out;

		err = nilfs_check_feature_compatibility(sb, sbp);
		if (err)
			goto out;

		blocksize = BLOCK_SIZE << le32_to_cpu(sbp->s_log_block_size);
		if (sb->s_blocksize != blocksize &&
		    !sb_set_blocksize(sb, blocksize)) {
			printk(KERN_ERR "NILFS: blocksize %d unfit to device\n",
			       blocksize);
			err = -EINVAL;
		}
		sb->s_maxbytes = nilfs_max_size(sb->s_blocksize_bits);
		goto out;
	}
=======
>>>>>>> 45f53cc9

	blocksize = sb_min_blocksize(sb, NILFS_MIN_BLOCK_SIZE);
	if (!blocksize) {
		printk(KERN_ERR "NILFS: unable to set blocksize\n");
		err = -EINVAL;
		goto out;
	}
	err = nilfs_load_super_block(nilfs, sb, blocksize, &sbp);
	if (err)
		goto out;

	err = nilfs_store_magic_and_option(sb, sbp, data);
	if (err)
		goto failed_sbh;

	err = nilfs_check_feature_compatibility(sb, sbp);
	if (err)
		goto failed_sbh;

	blocksize = BLOCK_SIZE << le32_to_cpu(sbp->s_log_block_size);
	if (blocksize < NILFS_MIN_BLOCK_SIZE ||
	    blocksize > NILFS_MAX_BLOCK_SIZE) {
		printk(KERN_ERR "NILFS: couldn't mount because of unsupported "
		       "filesystem blocksize %d\n", blocksize);
		err = -EINVAL;
		goto failed_sbh;
	}
	if (sb->s_blocksize != blocksize) {
		int hw_blocksize = bdev_logical_block_size(sb->s_bdev);

		if (blocksize < hw_blocksize) {
			printk(KERN_ERR
			       "NILFS: blocksize %d too small for device "
			       "(sector-size = %d).\n",
			       blocksize, hw_blocksize);
			err = -EINVAL;
			goto failed_sbh;
		}
		nilfs_release_super_block(nilfs);
		sb_set_blocksize(sb, blocksize);

		err = nilfs_load_super_block(nilfs, sb, blocksize, &sbp);
		if (err)
			goto out;
			/* not failed_sbh; sbh is released automatically
			   when reloading fails. */
	}
	nilfs->ns_blocksize_bits = sb->s_blocksize_bits;
	nilfs->ns_blocksize = blocksize;

	err = nilfs_store_disk_layout(nilfs, sbp);
	if (err)
		goto failed_sbh;

	sb->s_maxbytes = nilfs_max_size(sb->s_blocksize_bits);

	nilfs->ns_mount_state = le16_to_cpu(sbp->s_state);

<<<<<<< HEAD
	bdi = nilfs->ns_bdev->bd_inode->i_mapping->backing_dev_info;
	nilfs->ns_bdi = bdi ? : &default_backing_dev_info;

	err = nilfs_store_log_cursor(nilfs, sbp);
	if (err)
		goto failed_sbh;

	/* Initialize gcinode cache */
	err = nilfs_init_gccache(nilfs);
=======
	err = nilfs_store_log_cursor(nilfs, sbp);
>>>>>>> 45f53cc9
	if (err)
		goto failed_sbh;

	set_nilfs_init(nilfs);
	err = 0;
 out:
	up_write(&nilfs->ns_sem);
	return err;

 failed_sbh:
	nilfs_release_super_block(nilfs);
	goto out;
}

int nilfs_discard_segments(struct the_nilfs *nilfs, __u64 *segnump,
			    size_t nsegs)
{
	sector_t seg_start, seg_end;
	sector_t start = 0, nblocks = 0;
	unsigned int sects_per_block;
	__u64 *sn;
	int ret = 0;

	sects_per_block = (1 << nilfs->ns_blocksize_bits) /
		bdev_logical_block_size(nilfs->ns_bdev);
	for (sn = segnump; sn < segnump + nsegs; sn++) {
		nilfs_get_segment_range(nilfs, *sn, &seg_start, &seg_end);

		if (!nblocks) {
			start = seg_start;
			nblocks = seg_end - seg_start + 1;
		} else if (start + nblocks == seg_start) {
			nblocks += seg_end - seg_start + 1;
		} else {
			ret = blkdev_issue_discard(nilfs->ns_bdev,
						   start * sects_per_block,
						   nblocks * sects_per_block,
<<<<<<< HEAD
						   GFP_NOFS,
						   BLKDEV_IFL_WAIT |
						   BLKDEV_IFL_BARRIER);
=======
						   GFP_NOFS, 0);
>>>>>>> 45f53cc9
			if (ret < 0)
				return ret;
			nblocks = 0;
		}
	}
	if (nblocks)
		ret = blkdev_issue_discard(nilfs->ns_bdev,
					   start * sects_per_block,
					   nblocks * sects_per_block,
<<<<<<< HEAD
					   GFP_NOFS,
					  BLKDEV_IFL_WAIT | BLKDEV_IFL_BARRIER);
=======
					   GFP_NOFS, 0);
>>>>>>> 45f53cc9
	return ret;
}

int nilfs_count_free_blocks(struct the_nilfs *nilfs, sector_t *nblocks)
{
	struct inode *dat = nilfs_dat_inode(nilfs);
	unsigned long ncleansegs;

	down_read(&NILFS_MDT(dat)->mi_sem);	/* XXX */
	ncleansegs = nilfs_sufile_get_ncleansegs(nilfs->ns_sufile);
	up_read(&NILFS_MDT(dat)->mi_sem);	/* XXX */
	*nblocks = (sector_t)ncleansegs * nilfs->ns_blocks_per_segment;
	return 0;
}

int nilfs_near_disk_full(struct the_nilfs *nilfs)
{
	unsigned long ncleansegs, nincsegs;

	ncleansegs = nilfs_sufile_get_ncleansegs(nilfs->ns_sufile);
	nincsegs = atomic_read(&nilfs->ns_ndirtyblks) /
		nilfs->ns_blocks_per_segment + 1;

	return ncleansegs <= nilfs->ns_nrsvsegs + nincsegs;
}

struct nilfs_root *nilfs_lookup_root(struct the_nilfs *nilfs, __u64 cno)
{
	struct rb_node *n;
	struct nilfs_root *root;

	spin_lock(&nilfs->ns_cptree_lock);
	n = nilfs->ns_cptree.rb_node;
	while (n) {
		root = rb_entry(n, struct nilfs_root, rb_node);

		if (cno < root->cno) {
			n = n->rb_left;
		} else if (cno > root->cno) {
			n = n->rb_right;
		} else {
			atomic_inc(&root->count);
			spin_unlock(&nilfs->ns_cptree_lock);
			return root;
		}
	}
	spin_unlock(&nilfs->ns_cptree_lock);

	return NULL;
}

struct nilfs_root *
nilfs_find_or_create_root(struct the_nilfs *nilfs, __u64 cno)
{
	struct rb_node **p, *parent;
	struct nilfs_root *root, *new;

	root = nilfs_lookup_root(nilfs, cno);
	if (root)
		return root;

	new = kmalloc(sizeof(*root), GFP_KERNEL);
	if (!new)
		return NULL;

	spin_lock(&nilfs->ns_cptree_lock);

	p = &nilfs->ns_cptree.rb_node;
	parent = NULL;

	while (*p) {
		parent = *p;
		root = rb_entry(parent, struct nilfs_root, rb_node);

		if (cno < root->cno) {
			p = &(*p)->rb_left;
		} else if (cno > root->cno) {
			p = &(*p)->rb_right;
		} else {
			atomic_inc(&root->count);
			spin_unlock(&nilfs->ns_cptree_lock);
			kfree(new);
			return root;
		}
	}

	new->cno = cno;
	new->ifile = NULL;
	new->nilfs = nilfs;
	atomic_set(&new->count, 1);
	atomic_set(&new->inodes_count, 0);
	atomic_set(&new->blocks_count, 0);

	rb_link_node(&new->rb_node, parent, p);
	rb_insert_color(&new->rb_node, &nilfs->ns_cptree);

	spin_unlock(&nilfs->ns_cptree_lock);

	return new;
}

void nilfs_put_root(struct nilfs_root *root)
{
	if (atomic_dec_and_test(&root->count)) {
		struct the_nilfs *nilfs = root->nilfs;

		spin_lock(&nilfs->ns_cptree_lock);
		rb_erase(&root->rb_node, &nilfs->ns_cptree);
		spin_unlock(&nilfs->ns_cptree_lock);
		if (root->ifile)
			iput(root->ifile);

		kfree(root);
	}
}<|MERGE_RESOLUTION|>--- conflicted
+++ resolved
@@ -37,8 +37,6 @@
 
 static int nilfs_valid_sb(struct nilfs_super_block *sbp);
 
-static int nilfs_valid_sb(struct nilfs_super_block *sbp);
-
 void nilfs_set_last_segment(struct the_nilfs *nilfs,
 			    sector_t start_blocknr, u64 seq, __u64 cno)
 {
@@ -100,12 +98,8 @@
 	kfree(nilfs);
 }
 
-<<<<<<< HEAD
-static int nilfs_load_super_root(struct the_nilfs *nilfs, sector_t sr_block)
-=======
 static int nilfs_load_super_root(struct the_nilfs *nilfs,
 				 struct super_block *sb, sector_t sr_block)
->>>>>>> 45f53cc9
 {
 	struct buffer_head *bh_sr;
 	struct nilfs_super_root *raw_sr;
@@ -277,11 +271,7 @@
 			goto scan_error;
 	}
 
-<<<<<<< HEAD
-	err = nilfs_load_super_root(nilfs, ri.ri_super_root);
-=======
 	err = nilfs_load_super_root(nilfs, sbi->s_super, ri.ri_super_root);
->>>>>>> 45f53cc9
 	if (unlikely(err)) {
 		printk(KERN_ERR "NILFS: error loading super root.\n");
 		goto failed;
@@ -349,16 +339,9 @@
 	goto failed;
 
  failed_unload:
-<<<<<<< HEAD
-	nilfs_mdt_destroy(nilfs->ns_cpfile);
-	nilfs_mdt_destroy(nilfs->ns_sufile);
-	nilfs_mdt_destroy(nilfs->ns_dat);
-	nilfs_mdt_destroy(nilfs->ns_gc_dat);
-=======
 	iput(nilfs->ns_cpfile);
 	iput(nilfs->ns_sufile);
 	iput(nilfs->ns_dat);
->>>>>>> 45f53cc9
 
  failed:
 	nilfs_clear_recovery_info(&ri);
@@ -556,30 +539,6 @@
 	int err;
 
 	down_write(&nilfs->ns_sem);
-<<<<<<< HEAD
-	if (nilfs_init(nilfs)) {
-		/* Load values from existing the_nilfs */
-		sbp = nilfs->ns_sbp[0];
-		err = nilfs_store_magic_and_option(sb, sbp, data);
-		if (err)
-			goto out;
-
-		err = nilfs_check_feature_compatibility(sb, sbp);
-		if (err)
-			goto out;
-
-		blocksize = BLOCK_SIZE << le32_to_cpu(sbp->s_log_block_size);
-		if (sb->s_blocksize != blocksize &&
-		    !sb_set_blocksize(sb, blocksize)) {
-			printk(KERN_ERR "NILFS: blocksize %d unfit to device\n",
-			       blocksize);
-			err = -EINVAL;
-		}
-		sb->s_maxbytes = nilfs_max_size(sb->s_blocksize_bits);
-		goto out;
-	}
-=======
->>>>>>> 45f53cc9
 
 	blocksize = sb_min_blocksize(sb, NILFS_MIN_BLOCK_SIZE);
 	if (!blocksize) {
@@ -638,19 +597,7 @@
 
 	nilfs->ns_mount_state = le16_to_cpu(sbp->s_state);
 
-<<<<<<< HEAD
-	bdi = nilfs->ns_bdev->bd_inode->i_mapping->backing_dev_info;
-	nilfs->ns_bdi = bdi ? : &default_backing_dev_info;
-
 	err = nilfs_store_log_cursor(nilfs, sbp);
-	if (err)
-		goto failed_sbh;
-
-	/* Initialize gcinode cache */
-	err = nilfs_init_gccache(nilfs);
-=======
-	err = nilfs_store_log_cursor(nilfs, sbp);
->>>>>>> 45f53cc9
 	if (err)
 		goto failed_sbh;
 
@@ -688,13 +635,7 @@
 			ret = blkdev_issue_discard(nilfs->ns_bdev,
 						   start * sects_per_block,
 						   nblocks * sects_per_block,
-<<<<<<< HEAD
-						   GFP_NOFS,
-						   BLKDEV_IFL_WAIT |
-						   BLKDEV_IFL_BARRIER);
-=======
 						   GFP_NOFS, 0);
->>>>>>> 45f53cc9
 			if (ret < 0)
 				return ret;
 			nblocks = 0;
@@ -704,12 +645,7 @@
 		ret = blkdev_issue_discard(nilfs->ns_bdev,
 					   start * sects_per_block,
 					   nblocks * sects_per_block,
-<<<<<<< HEAD
-					   GFP_NOFS,
-					  BLKDEV_IFL_WAIT | BLKDEV_IFL_BARRIER);
-=======
 					   GFP_NOFS, 0);
->>>>>>> 45f53cc9
 	return ret;
 }
 
