#include <linux/ceph/ceph_debug.h>

#include <linux/backing-dev.h>
#include <linux/fs.h>
#include <linux/mm.h>
#include <linux/pagemap.h>
#include <linux/writeback.h>	/* generic_writepages */
#include <linux/slab.h>
#include <linux/pagevec.h>
#include <linux/task_io_accounting_ops.h>

#include "super.h"
#include "mds_client.h"
#include <linux/ceph/osd_client.h>

/*
 * Ceph address space ops.
 *
 * There are a few funny things going on here.
 *
 * The page->private field is used to reference a struct
 * ceph_snap_context for _every_ dirty page.  This indicates which
 * snapshot the page was logically dirtied in, and thus which snap
 * context needs to be associated with the osd write during writeback.
 *
 * Similarly, struct ceph_inode_info maintains a set of counters to
 * count dirty pages on the inode.  In the absence of snapshots,
 * i_wrbuffer_ref == i_wrbuffer_ref_head == the dirty page count.
 *
 * When a snapshot is taken (that is, when the client receives
 * notification that a snapshot was taken), each inode with caps and
 * with dirty pages (dirty pages implies there is a cap) gets a new
 * ceph_cap_snap in the i_cap_snaps list (which is sorted in ascending
 * order, new snaps go to the tail).  The i_wrbuffer_ref_head count is
 * moved to capsnap->dirty. (Unless a sync write is currently in
 * progress.  In that case, the capsnap is said to be "pending", new
 * writes cannot start, and the capsnap isn't "finalized" until the
 * write completes (or fails) and a final size/mtime for the inode for
 * that snap can be settled upon.)  i_wrbuffer_ref_head is reset to 0.
 *
 * On writeback, we must submit writes to the osd IN SNAP ORDER.  So,
 * we look for the first capsnap in i_cap_snaps and write out pages in
 * that snap context _only_.  Then we move on to the next capsnap,
 * eventually reaching the "live" or "head" context (i.e., pages that
 * are not yet snapped) and are writing the most recently dirtied
 * pages.
 *
 * Invalidate and so forth must take care to ensure the dirty page
 * accounting is preserved.
 */

#define CONGESTION_ON_THRESH(congestion_kb) (congestion_kb >> (PAGE_SHIFT-10))
#define CONGESTION_OFF_THRESH(congestion_kb)				\
	(CONGESTION_ON_THRESH(congestion_kb) -				\
	 (CONGESTION_ON_THRESH(congestion_kb) >> 2))

static inline struct ceph_snap_context *page_snap_context(struct page *page)
{
	if (PagePrivate(page))
		return (void *)page->private;
	return NULL;
}

/*
 * Dirty a page.  Optimistically adjust accounting, on the assumption
 * that we won't race with invalidate.  If we do, readjust.
 */
static int ceph_set_page_dirty(struct page *page)
{
	struct address_space *mapping = page->mapping;
	struct inode *inode;
	struct ceph_inode_info *ci;
	int undo = 0;
	struct ceph_snap_context *snapc;

	if (unlikely(!mapping))
		return !TestSetPageDirty(page);

	if (TestSetPageDirty(page)) {
		dout("%p set_page_dirty %p idx %lu -- already dirty\n",
		     mapping->host, page, page->index);
		return 0;
	}

	inode = mapping->host;
	ci = ceph_inode(inode);

	/*
	 * Note that we're grabbing a snapc ref here without holding
	 * any locks!
	 */
	snapc = ceph_get_snap_context(ci->i_snap_realm->cached_context);

	/* dirty the head */
	spin_lock(&ci->i_ceph_lock);
	if (ci->i_head_snapc == NULL)
		ci->i_head_snapc = ceph_get_snap_context(snapc);
	++ci->i_wrbuffer_ref_head;
	if (ci->i_wrbuffer_ref == 0)
		ihold(inode);
	++ci->i_wrbuffer_ref;
	dout("%p set_page_dirty %p idx %lu head %d/%d -> %d/%d "
	     "snapc %p seq %lld (%d snaps)\n",
	     mapping->host, page, page->index,
	     ci->i_wrbuffer_ref-1, ci->i_wrbuffer_ref_head-1,
	     ci->i_wrbuffer_ref, ci->i_wrbuffer_ref_head,
	     snapc, snapc->seq, snapc->num_snaps);
	spin_unlock(&ci->i_ceph_lock);

	/* now adjust page */
	spin_lock_irq(&mapping->tree_lock);
	if (page->mapping) {	/* Race with truncate? */
		WARN_ON_ONCE(!PageUptodate(page));
		account_page_dirtied(page, page->mapping);
		radix_tree_tag_set(&mapping->page_tree,
				page_index(page), PAGECACHE_TAG_DIRTY);

		/*
		 * Reference snap context in page->private.  Also set
		 * PagePrivate so that we get invalidatepage callback.
		 */
		page->private = (unsigned long)snapc;
		SetPagePrivate(page);
	} else {
		dout("ANON set_page_dirty %p (raced truncate?)\n", page);
		undo = 1;
	}

	spin_unlock_irq(&mapping->tree_lock);

	if (undo)
		/* whoops, we failed to dirty the page */
		ceph_put_wrbuffer_cap_refs(ci, 1, snapc);

	__mark_inode_dirty(mapping->host, I_DIRTY_PAGES);

	BUG_ON(!PageDirty(page));
	return 1;
}

/*
 * If we are truncating the full page (i.e. offset == 0), adjust the
 * dirty page counters appropriately.  Only called if there is private
 * data on the page.
 */
static void ceph_invalidatepage(struct page *page, unsigned long offset)
{
	struct inode *inode;
	struct ceph_inode_info *ci;
	struct ceph_snap_context *snapc = page_snap_context(page);

	BUG_ON(!PageLocked(page));
	BUG_ON(!PagePrivate(page));
	BUG_ON(!page->mapping);

	inode = page->mapping->host;

	/*
	 * We can get non-dirty pages here due to races between
	 * set_page_dirty and truncate_complete_page; just spit out a
	 * warning, in case we end up with accounting problems later.
	 */
	if (!PageDirty(page))
		pr_err("%p invalidatepage %p page not dirty\n", inode, page);

	if (offset == 0)
		ClearPageChecked(page);

	ci = ceph_inode(inode);
	if (offset == 0) {
		dout("%p invalidatepage %p idx %lu full dirty page %lu\n",
		     inode, page, page->index, offset);
		ceph_put_wrbuffer_cap_refs(ci, 1, snapc);
		ceph_put_snap_context(snapc);
		page->private = 0;
		ClearPagePrivate(page);
	} else {
		dout("%p invalidatepage %p idx %lu partial dirty page\n",
		     inode, page, page->index);
	}
}

/* just a sanity check */
static int ceph_releasepage(struct page *page, gfp_t g)
{
	struct inode *inode = page->mapping ? page->mapping->host : NULL;
	dout("%p releasepage %p idx %lu\n", inode, page, page->index);
	WARN_ON(PageDirty(page));
	WARN_ON(PagePrivate(page));
	return 0;
}

/*
 * read a single page, without unlocking it.
 */
static int readpage_nounlock(struct file *filp, struct page *page)
{
	struct inode *inode = file_inode(filp);
	struct ceph_inode_info *ci = ceph_inode(inode);
	struct ceph_osd_client *osdc = 
		&ceph_inode_to_client(inode)->client->osdc;
	int err = 0;
	u64 len = PAGE_CACHE_SIZE;

	dout("readpage inode %p file %p page %p index %lu\n",
	     inode, filp, page, page->index);
	err = ceph_osdc_readpages(osdc, ceph_vino(inode), &ci->i_layout,
				  (u64) page_offset(page), &len,
				  ci->i_truncate_seq, ci->i_truncate_size,
				  &page, 1, 0);
	if (err == -ENOENT)
		err = 0;
	if (err < 0) {
		SetPageError(page);
		goto out;
	} else if (err < PAGE_CACHE_SIZE) {
		/* zero fill remainder of page */
		zero_user_segment(page, err, PAGE_CACHE_SIZE);
	}
	SetPageUptodate(page);

out:
	return err < 0 ? err : 0;
}

static int ceph_readpage(struct file *filp, struct page *page)
{
	int r = readpage_nounlock(filp, page);
	unlock_page(page);
	return r;
}

/*
 * Finish an async read(ahead) op.
 */
static void finish_read(struct ceph_osd_request *req, struct ceph_msg *msg)
{
	struct inode *inode = req->r_inode;
	struct ceph_osd_data *osd_data;
	int rc = req->r_result;
	int bytes = le32_to_cpu(msg->hdr.data_len);
	int num_pages;
	int i;

	dout("finish_read %p req %p rc %d bytes %d\n", inode, req, rc, bytes);

	/* unlock all pages, zeroing any data we didn't read */
	osd_data = osd_req_op_extent_osd_data(req, 0);
	BUG_ON(osd_data->type != CEPH_OSD_DATA_TYPE_PAGES);
	num_pages = calc_pages_for((u64)osd_data->alignment,
					(u64)osd_data->length);
	for (i = 0; i < num_pages; i++) {
		struct page *page = osd_data->pages[i];

		if (bytes < (int)PAGE_CACHE_SIZE) {
			/* zero (remainder of) page */
			int s = bytes < 0 ? 0 : bytes;
			zero_user_segment(page, s, PAGE_CACHE_SIZE);
		}
 		dout("finish_read %p uptodate %p idx %lu\n", inode, page,
		     page->index);
		flush_dcache_page(page);
		SetPageUptodate(page);
		unlock_page(page);
		page_cache_release(page);
		bytes -= PAGE_CACHE_SIZE;
	}
	kfree(osd_data->pages);
}

static void ceph_unlock_page_vector(struct page **pages, int num_pages)
{
	int i;

	for (i = 0; i < num_pages; i++)
		unlock_page(pages[i]);
}

/*
 * start an async read(ahead) operation.  return nr_pages we submitted
 * a read for on success, or negative error code.
 */
static int start_read(struct inode *inode, struct list_head *page_list, int max)
{
	struct ceph_osd_client *osdc =
		&ceph_inode_to_client(inode)->client->osdc;
	struct ceph_inode_info *ci = ceph_inode(inode);
	struct page *page = list_entry(page_list->prev, struct page, lru);
	struct ceph_vino vino;
	struct ceph_osd_request *req;
	u64 off;
	u64 len;
	int i;
	struct page **pages;
	pgoff_t next_index;
	int nr_pages = 0;
	int ret;

	off = (u64) page_offset(page);

	/* count pages */
	next_index = page->index;
	list_for_each_entry_reverse(page, page_list, lru) {
		if (page->index != next_index)
			break;
		nr_pages++;
		next_index++;
		if (max && nr_pages == max)
			break;
	}
	len = nr_pages << PAGE_CACHE_SHIFT;
	dout("start_read %p nr_pages %d is %lld~%lld\n", inode, nr_pages,
	     off, len);
	vino = ceph_vino(inode);
	req = ceph_osdc_new_request(osdc, &ci->i_layout, vino, off, &len,
				    1, CEPH_OSD_OP_READ,
				    CEPH_OSD_FLAG_READ, NULL,
				    ci->i_truncate_seq, ci->i_truncate_size,
				    false);
	if (IS_ERR(req))
		return PTR_ERR(req);

	/* build page vector */
	nr_pages = calc_pages_for(0, len);
	pages = kmalloc(sizeof(*pages) * nr_pages, GFP_NOFS);
	ret = -ENOMEM;
	if (!pages)
		goto out;
	for (i = 0; i < nr_pages; ++i) {
		page = list_entry(page_list->prev, struct page, lru);
		BUG_ON(PageLocked(page));
		list_del(&page->lru);
		
 		dout("start_read %p adding %p idx %lu\n", inode, page,
		     page->index);
		if (add_to_page_cache_lru(page, &inode->i_data, page->index,
					  GFP_NOFS)) {
			page_cache_release(page);
			dout("start_read %p add_to_page_cache failed %p\n",
			     inode, page);
			nr_pages = i;
			goto out_pages;
		}
		pages[i] = page;
	}
	osd_req_op_extent_osd_data_pages(req, 0, pages, len, 0, false, false);
	req->r_callback = finish_read;
	req->r_inode = inode;

	ceph_osdc_build_request(req, off, NULL, vino.snap, NULL);

	dout("start_read %p starting %p %lld~%lld\n", inode, req, off, len);
	ret = ceph_osdc_start_request(osdc, req, false);
	if (ret < 0)
		goto out_pages;
	ceph_osdc_put_request(req);
	return nr_pages;

out_pages:
	ceph_unlock_page_vector(pages, nr_pages);
	ceph_release_page_vector(pages, nr_pages);
out:
	ceph_osdc_put_request(req);
	return ret;
}


/*
 * Read multiple pages.  Leave pages we don't read + unlock in page_list;
 * the caller (VM) cleans them up.
 */
static int ceph_readpages(struct file *file, struct address_space *mapping,
			  struct list_head *page_list, unsigned nr_pages)
{
	struct inode *inode = file_inode(file);
	struct ceph_fs_client *fsc = ceph_inode_to_client(inode);
	int rc = 0;
	int max = 0;

	if (fsc->mount_options->rsize >= PAGE_CACHE_SIZE)
		max = (fsc->mount_options->rsize + PAGE_CACHE_SIZE - 1)
			>> PAGE_SHIFT;

	dout("readpages %p file %p nr_pages %d max %d\n", inode,
		file, nr_pages,
	     max);
	while (!list_empty(page_list)) {
		rc = start_read(inode, page_list, max);
		if (rc < 0)
			goto out;
		BUG_ON(rc == 0);
	}
out:
	dout("readpages %p file %p ret %d\n", inode, file, rc);
	return rc;
}

/*
 * Get ref for the oldest snapc for an inode with dirty data... that is, the
 * only snap context we are allowed to write back.
 */
static struct ceph_snap_context *get_oldest_context(struct inode *inode,
						    u64 *snap_size)
{
	struct ceph_inode_info *ci = ceph_inode(inode);
	struct ceph_snap_context *snapc = NULL;
	struct ceph_cap_snap *capsnap = NULL;

	spin_lock(&ci->i_ceph_lock);
	list_for_each_entry(capsnap, &ci->i_cap_snaps, ci_item) {
		dout(" cap_snap %p snapc %p has %d dirty pages\n", capsnap,
		     capsnap->context, capsnap->dirty_pages);
		if (capsnap->dirty_pages) {
			snapc = ceph_get_snap_context(capsnap->context);
			if (snap_size)
				*snap_size = capsnap->size;
			break;
		}
	}
	if (!snapc && ci->i_wrbuffer_ref_head) {
		snapc = ceph_get_snap_context(ci->i_head_snapc);
		dout(" head snapc %p has %d dirty pages\n",
		     snapc, ci->i_wrbuffer_ref_head);
	}
	spin_unlock(&ci->i_ceph_lock);
	return snapc;
}

/*
 * Write a single page, but leave the page locked.
 *
 * If we get a write error, set the page error bit, but still adjust the
 * dirty page accounting (i.e., page is no longer dirty).
 */
static int writepage_nounlock(struct page *page, struct writeback_control *wbc)
{
	struct inode *inode;
	struct ceph_inode_info *ci;
	struct ceph_fs_client *fsc;
	struct ceph_osd_client *osdc;
	loff_t page_off = page_offset(page);
	int len = PAGE_CACHE_SIZE;
	loff_t i_size;
	int err = 0;
	struct ceph_snap_context *snapc, *oldest;
	u64 snap_size = 0;
	long writeback_stat;

	dout("writepage %p idx %lu\n", page, page->index);

	if (!page->mapping || !page->mapping->host) {
		dout("writepage %p - no mapping\n", page);
		return -EFAULT;
	}
	inode = page->mapping->host;
	ci = ceph_inode(inode);
	fsc = ceph_inode_to_client(inode);
	osdc = &fsc->client->osdc;

	/* verify this is a writeable snap context */
	snapc = page_snap_context(page);
	if (snapc == NULL) {
		dout("writepage %p page %p not dirty?\n", inode, page);
		goto out;
	}
	oldest = get_oldest_context(inode, &snap_size);
	if (snapc->seq > oldest->seq) {
		dout("writepage %p page %p snapc %p not writeable - noop\n",
		     inode, page, snapc);
		/* we should only noop if called by kswapd */
		WARN_ON((current->flags & PF_MEMALLOC) == 0);
		ceph_put_snap_context(oldest);
		goto out;
	}
	ceph_put_snap_context(oldest);

	/* is this a partial page at end of file? */
	if (snap_size)
		i_size = snap_size;
	else
		i_size = i_size_read(inode);
	if (i_size < page_off + len)
		len = i_size - page_off;

	dout("writepage %p page %p index %lu on %llu~%u snapc %p\n",
	     inode, page, page->index, page_off, len, snapc);

	writeback_stat = atomic_long_inc_return(&fsc->writeback_count);
	if (writeback_stat >
	    CONGESTION_ON_THRESH(fsc->mount_options->congestion_kb))
		set_bdi_congested(&fsc->backing_dev_info, BLK_RW_ASYNC);

	set_page_writeback(page);
	err = ceph_osdc_writepages(osdc, ceph_vino(inode),
				   &ci->i_layout, snapc,
				   page_off, len,
				   ci->i_truncate_seq, ci->i_truncate_size,
				   &inode->i_mtime, &page, 1);
	if (err < 0) {
		dout("writepage setting page/mapping error %d %p\n", err, page);
		SetPageError(page);
		mapping_set_error(&inode->i_data, err);
		if (wbc)
			wbc->pages_skipped++;
	} else {
		dout("writepage cleaned page %p\n", page);
		err = 0;  /* vfs expects us to return 0 */
	}
	page->private = 0;
	ClearPagePrivate(page);
	end_page_writeback(page);
	ceph_put_wrbuffer_cap_refs(ci, 1, snapc);
	ceph_put_snap_context(snapc);  /* page's reference */
out:
	return err;
}

static int ceph_writepage(struct page *page, struct writeback_control *wbc)
{
	int err;
	struct inode *inode = page->mapping->host;
	BUG_ON(!inode);
	ihold(inode);
	err = writepage_nounlock(page, wbc);
	unlock_page(page);
	iput(inode);
	return err;
}


/*
 * lame release_pages helper.  release_pages() isn't exported to
 * modules.
 */
static void ceph_release_pages(struct page **pages, int num)
{
	struct pagevec pvec;
	int i;

	pagevec_init(&pvec, 0);
	for (i = 0; i < num; i++) {
		if (pagevec_add(&pvec, pages[i]) == 0)
			pagevec_release(&pvec);
	}
	pagevec_release(&pvec);
}


/*
 * async writeback completion handler.
 *
 * If we get an error, set the mapping error bit, but not the individual
 * page error bits.
 */
static void writepages_finish(struct ceph_osd_request *req,
			      struct ceph_msg *msg)
{
	struct inode *inode = req->r_inode;
	struct ceph_inode_info *ci = ceph_inode(inode);
	struct ceph_osd_data *osd_data;
	unsigned wrote;
	struct page *page;
	int num_pages;
	int i;
	struct ceph_snap_context *snapc = req->r_snapc;
	struct address_space *mapping = inode->i_mapping;
	int rc = req->r_result;
	u64 bytes = req->r_ops[0].extent.length;
	struct ceph_fs_client *fsc = ceph_inode_to_client(inode);
	long writeback_stat;
	unsigned issued = ceph_caps_issued(ci);

	osd_data = osd_req_op_extent_osd_data(req, 0);
	BUG_ON(osd_data->type != CEPH_OSD_DATA_TYPE_PAGES);
	num_pages = calc_pages_for((u64)osd_data->alignment,
					(u64)osd_data->length);
	if (rc >= 0) {
		/*
		 * Assume we wrote the pages we originally sent.  The
		 * osd might reply with fewer pages if our writeback
		 * raced with a truncation and was adjusted at the osd,
		 * so don't believe the reply.
		 */
		wrote = num_pages;
	} else {
		wrote = 0;
		mapping_set_error(mapping, rc);
	}
	dout("writepages_finish %p rc %d bytes %llu wrote %d (pages)\n",
	     inode, rc, bytes, wrote);

	/* clean all pages */
	for (i = 0; i < num_pages; i++) {
		page = osd_data->pages[i];
		BUG_ON(!page);
		WARN_ON(!PageUptodate(page));

		writeback_stat =
			atomic_long_dec_return(&fsc->writeback_count);
		if (writeback_stat <
		    CONGESTION_OFF_THRESH(fsc->mount_options->congestion_kb))
			clear_bdi_congested(&fsc->backing_dev_info,
					    BLK_RW_ASYNC);

		ceph_put_snap_context(page_snap_context(page));
		page->private = 0;
		ClearPagePrivate(page);
		dout("unlocking %d %p\n", i, page);
		end_page_writeback(page);

		/*
		 * We lost the cache cap, need to truncate the page before
		 * it is unlocked, otherwise we'd truncate it later in the
		 * page truncation thread, possibly losing some data that
		 * raced its way in
		 */
		if ((issued & (CEPH_CAP_FILE_CACHE|CEPH_CAP_FILE_LAZYIO)) == 0)
			generic_error_remove_page(inode->i_mapping, page);

		unlock_page(page);
	}
	dout("%p wrote+cleaned %d pages\n", inode, wrote);
	ceph_put_wrbuffer_cap_refs(ci, num_pages, snapc);

	ceph_release_pages(osd_data->pages, num_pages);
	if (osd_data->pages_from_pool)
		mempool_free(osd_data->pages,
			     ceph_sb_to_client(inode->i_sb)->wb_pagevec_pool);
	else
		kfree(osd_data->pages);
	ceph_osdc_put_request(req);
}

static struct ceph_osd_request *
ceph_writepages_osd_request(struct inode *inode, u64 offset, u64 *len,
				struct ceph_snap_context *snapc, int num_ops)
{
	struct ceph_fs_client *fsc;
	struct ceph_inode_info *ci;
	struct ceph_vino vino;

	fsc = ceph_inode_to_client(inode);
	ci = ceph_inode(inode);
	vino = ceph_vino(inode);
	/* BUG_ON(vino.snap != CEPH_NOSNAP); */

	return ceph_osdc_new_request(&fsc->client->osdc, &ci->i_layout,
			vino, offset, len, num_ops, CEPH_OSD_OP_WRITE,
			CEPH_OSD_FLAG_WRITE|CEPH_OSD_FLAG_ONDISK,
			snapc, ci->i_truncate_seq, ci->i_truncate_size, true);
}

/*
 * initiate async writeback
 */
static int ceph_writepages_start(struct address_space *mapping,
				 struct writeback_control *wbc)
{
	struct inode *inode = mapping->host;
	struct ceph_inode_info *ci = ceph_inode(inode);
	struct ceph_fs_client *fsc;
	pgoff_t index, start, end;
	int range_whole = 0;
	int should_loop = 1;
	pgoff_t max_pages = 0, max_pages_ever = 0;
	struct ceph_snap_context *snapc = NULL, *last_snapc = NULL, *pgsnapc;
	struct pagevec pvec;
	int done = 0;
	int rc = 0;
	unsigned wsize = 1 << inode->i_blkbits;
	struct ceph_osd_request *req = NULL;
	int do_sync;
	u64 snap_size;

	/*
	 * Include a 'sync' in the OSD request if this is a data
	 * integrity write (e.g., O_SYNC write or fsync()), or if our
	 * cap is being revoked.
	 */
	do_sync = wbc->sync_mode == WB_SYNC_ALL;
	if (ceph_caps_revoking(ci, CEPH_CAP_FILE_BUFFER))
		do_sync = 1;
	dout("writepages_start %p dosync=%d (mode=%s)\n",
	     inode, do_sync,
	     wbc->sync_mode == WB_SYNC_NONE ? "NONE" :
	     (wbc->sync_mode == WB_SYNC_ALL ? "ALL" : "HOLD"));

	fsc = ceph_inode_to_client(inode);
	if (fsc->mount_state == CEPH_MOUNT_SHUTDOWN) {
		pr_warning("writepage_start %p on forced umount\n", inode);
		return -EIO; /* we're in a forced umount, don't write! */
	}
	if (fsc->mount_options->wsize && fsc->mount_options->wsize < wsize)
		wsize = fsc->mount_options->wsize;
	if (wsize < PAGE_CACHE_SIZE)
		wsize = PAGE_CACHE_SIZE;
	max_pages_ever = wsize >> PAGE_CACHE_SHIFT;

	pagevec_init(&pvec, 0);

	/* where to start/end? */
	if (wbc->range_cyclic) {
		start = mapping->writeback_index; /* Start from prev offset */
		end = -1;
		dout(" cyclic, start at %lu\n", start);
	} else {
		start = wbc->range_start >> PAGE_CACHE_SHIFT;
		end = wbc->range_end >> PAGE_CACHE_SHIFT;
		if (wbc->range_start == 0 && wbc->range_end == LLONG_MAX)
			range_whole = 1;
		should_loop = 0;
		dout(" not cyclic, %lu to %lu\n", start, end);
	}
	index = start;

retry:
	/* find oldest snap context with dirty data */
	ceph_put_snap_context(snapc);
	snap_size = 0;
	snapc = get_oldest_context(inode, &snap_size);
	if (!snapc) {
		/* hmm, why does writepages get called when there
		   is no dirty data? */
		dout(" no snap context with dirty data?\n");
		goto out;
	}
	if (snap_size == 0)
		snap_size = i_size_read(inode);
	dout(" oldest snapc is %p seq %lld (%d snaps)\n",
	     snapc, snapc->seq, snapc->num_snaps);
	if (last_snapc && snapc != last_snapc) {
		/* if we switched to a newer snapc, restart our scan at the
		 * start of the original file range. */
		dout("  snapc differs from last pass, restarting at %lu\n",
		     index);
		index = start;
	}
	last_snapc = snapc;

	while (!done && index <= end) {
		int num_ops = do_sync ? 2 : 1;
		struct ceph_vino vino;
		unsigned i;
		int first;
		pgoff_t next;
		int pvec_pages, locked_pages;
		struct page **pages = NULL;
		mempool_t *pool = NULL;	/* Becomes non-null if mempool used */
		struct page *page;
		int want;
		u64 offset, len;
		long writeback_stat;

		next = 0;
		locked_pages = 0;
		max_pages = max_pages_ever;

get_more_pages:
		first = -1;
		want = min(end - index,
			   min((pgoff_t)PAGEVEC_SIZE,
			       max_pages - (pgoff_t)locked_pages) - 1)
			+ 1;
		pvec_pages = pagevec_lookup_tag(&pvec, mapping, &index,
						PAGECACHE_TAG_DIRTY,
						want);
		dout("pagevec_lookup_tag got %d\n", pvec_pages);
		if (!pvec_pages && !locked_pages)
			break;
		for (i = 0; i < pvec_pages && locked_pages < max_pages; i++) {
			page = pvec.pages[i];
			dout("? %p idx %lu\n", page, page->index);
			if (locked_pages == 0)
				lock_page(page);  /* first page */
			else if (!trylock_page(page))
				break;

			/* only dirty pages, or our accounting breaks */
			if (unlikely(!PageDirty(page)) ||
			    unlikely(page->mapping != mapping)) {
				dout("!dirty or !mapping %p\n", page);
				unlock_page(page);
				break;
			}
			if (!wbc->range_cyclic && page->index > end) {
				dout("end of range %p\n", page);
				done = 1;
				unlock_page(page);
				break;
			}
			if (next && (page->index != next)) {
				dout("not consecutive %p\n", page);
				unlock_page(page);
				break;
			}
			if (wbc->sync_mode != WB_SYNC_NONE) {
				dout("waiting on writeback %p\n", page);
				wait_on_page_writeback(page);
			}
			if (page_offset(page) >= snap_size) {
				dout("%p page eof %llu\n", page, snap_size);
				done = 1;
				unlock_page(page);
				break;
			}
			if (PageWriteback(page)) {
				dout("%p under writeback\n", page);
				unlock_page(page);
				break;
			}

			/* only if matching snap context */
			pgsnapc = page_snap_context(page);
			if (pgsnapc->seq > snapc->seq) {
				dout("page snapc %p %lld > oldest %p %lld\n",
				     pgsnapc, pgsnapc->seq, snapc, snapc->seq);
				unlock_page(page);
				if (!locked_pages)
					continue; /* keep looking for snap */
				break;
			}

			if (!clear_page_dirty_for_io(page)) {
				dout("%p !clear_page_dirty_for_io\n", page);
				unlock_page(page);
				break;
			}

			/*
			 * We have something to write.  If this is
			 * the first locked page this time through,
			 * allocate an osd request and a page array
			 * that it will use.
			 */
			if (locked_pages == 0) {
				size_t size;

				BUG_ON(pages);

				/* prepare async write request */
				offset = (u64)page_offset(page);
				len = wsize;
				req = ceph_writepages_osd_request(inode,
							offset, &len, snapc,
							num_ops);

				if (IS_ERR(req)) {
					rc = PTR_ERR(req);
					unlock_page(page);
					break;
				}

				req->r_callback = writepages_finish;
				req->r_inode = inode;

				max_pages = calc_pages_for(0, (u64)len);
				size = max_pages * sizeof (*pages);
				pages = kmalloc(size, GFP_NOFS);
				if (!pages) {
					pool = fsc->wb_pagevec_pool;
					pages = mempool_alloc(pool, GFP_NOFS);
					BUG_ON(!pages);
				}
			}

			/* note position of first page in pvec */
			if (first < 0)
				first = i;
			dout("%p will write page %p idx %lu\n",
			     inode, page, page->index);

			writeback_stat =
			       atomic_long_inc_return(&fsc->writeback_count);
			if (writeback_stat > CONGESTION_ON_THRESH(
				    fsc->mount_options->congestion_kb)) {
				set_bdi_congested(&fsc->backing_dev_info,
						  BLK_RW_ASYNC);
			}

			set_page_writeback(page);
			pages[locked_pages] = page;
			locked_pages++;
			next = page->index + 1;
		}

		/* did we get anything? */
		if (!locked_pages)
			goto release_pvec_pages;
		if (i) {
			int j;
			BUG_ON(!locked_pages || first < 0);

			if (pvec_pages && i == pvec_pages &&
			    locked_pages < max_pages) {
				dout("reached end pvec, trying for more\n");
				pagevec_reinit(&pvec);
				goto get_more_pages;
			}

			/* shift unused pages over in the pvec...  we
			 * will need to release them below. */
			for (j = i; j < pvec_pages; j++) {
				dout(" pvec leftover page %p\n",
				     pvec.pages[j]);
				pvec.pages[j-i+first] = pvec.pages[j];
			}
			pvec.nr -= i-first;
		}

		/* Format the osd request message and submit the write */

		offset = page_offset(pages[0]);
		len = min(snap_size - offset,
			  (u64)locked_pages << PAGE_CACHE_SHIFT);
		dout("writepages got %d pages at %llu~%llu\n",
		     locked_pages, offset, len);

		osd_req_op_extent_osd_data_pages(req, 0, pages, len, 0,
							!!pool, false);

		pages = NULL;	/* request message now owns the pages array */
		pool = NULL;

		/* Update the write op length in case we changed it */

		osd_req_op_extent_update(req, 0, len);

		vino = ceph_vino(inode);
		ceph_osdc_build_request(req, offset, snapc, vino.snap,
					&inode->i_mtime);

		rc = ceph_osdc_start_request(&fsc->client->osdc, req, true);
		BUG_ON(rc);
		req = NULL;

		/* continue? */
		index = next;
		wbc->nr_to_write -= locked_pages;
		if (wbc->nr_to_write <= 0)
			done = 1;

release_pvec_pages:
		dout("pagevec_release on %d pages (%p)\n", (int)pvec.nr,
		     pvec.nr ? pvec.pages[0] : NULL);
		pagevec_release(&pvec);

		if (locked_pages && !done)
			goto retry;
	}

	if (should_loop && !done) {
		/* more to do; loop back to beginning of file */
		dout("writepages looping back to beginning of file\n");
		should_loop = 0;
		index = 0;
		goto retry;
	}

	if (wbc->range_cyclic || (range_whole && wbc->nr_to_write > 0))
		mapping->writeback_index = index;

out:
	if (req)
		ceph_osdc_put_request(req);
	ceph_put_snap_context(snapc);
	dout("writepages done, rc = %d\n", rc);
	return rc;
}



/*
 * See if a given @snapc is either writeable, or already written.
 */
static int context_is_writeable_or_written(struct inode *inode,
					   struct ceph_snap_context *snapc)
{
	struct ceph_snap_context *oldest = get_oldest_context(inode, NULL);
	int ret = !oldest || snapc->seq <= oldest->seq;

	ceph_put_snap_context(oldest);
	return ret;
}

/*
 * We are only allowed to write into/dirty the page if the page is
 * clean, or already dirty within the same snap context.
 *
 * called with page locked.
 * return success with page locked,
 * or any failure (incl -EAGAIN) with page unlocked.
 */
static int ceph_update_writeable_page(struct file *file,
			    loff_t pos, unsigned len,
			    struct page *page)
{
	struct inode *inode = file_inode(file);
	struct ceph_inode_info *ci = ceph_inode(inode);
	struct ceph_mds_client *mdsc = ceph_inode_to_client(inode)->mdsc;
	loff_t page_off = pos & PAGE_CACHE_MASK;
	int pos_in_page = pos & ~PAGE_CACHE_MASK;
	int end_in_page = pos_in_page + len;
	loff_t i_size;
	int r;
	struct ceph_snap_context *snapc, *oldest;

retry_locked:
	/* writepages currently holds page lock, but if we change that later, */
	wait_on_page_writeback(page);

	/* check snap context */
	BUG_ON(!ci->i_snap_realm);
	down_read(&mdsc->snap_rwsem);
	BUG_ON(!ci->i_snap_realm->cached_context);
	snapc = page_snap_context(page);
	if (snapc && snapc != ci->i_head_snapc) {
		/*
		 * this page is already dirty in another (older) snap
		 * context!  is it writeable now?
		 */
		oldest = get_oldest_context(inode, NULL);
		up_read(&mdsc->snap_rwsem);

		if (snapc->seq > oldest->seq) {
			ceph_put_snap_context(oldest);
			dout(" page %p snapc %p not current or oldest\n",
			     page, snapc);
			/*
			 * queue for writeback, and wait for snapc to
			 * be writeable or written
			 */
			snapc = ceph_get_snap_context(snapc);
			unlock_page(page);
			ceph_queue_writeback(inode);
			r = wait_event_interruptible(ci->i_cap_wq,
			       context_is_writeable_or_written(inode, snapc));
			ceph_put_snap_context(snapc);
			if (r == -ERESTARTSYS)
				return r;
			return -EAGAIN;
		}
		ceph_put_snap_context(oldest);

		/* yay, writeable, do it now (without dropping page lock) */
		dout(" page %p snapc %p not current, but oldest\n",
		     page, snapc);
		if (!clear_page_dirty_for_io(page))
			goto retry_locked;
		r = writepage_nounlock(page, NULL);
		if (r < 0)
			goto fail_nosnap;
		goto retry_locked;
	}

	if (PageUptodate(page)) {
		dout(" page %p already uptodate\n", page);
		return 0;
	}

	/* full page? */
	if (pos_in_page == 0 && len == PAGE_CACHE_SIZE)
		return 0;

	/* past end of file? */
	i_size = inode->i_size;   /* caller holds i_mutex */

	if (i_size + len > inode->i_sb->s_maxbytes) {
		/* file is too big */
		r = -EINVAL;
		goto fail;
	}

	if (page_off >= i_size ||
	    (pos_in_page == 0 && (pos+len) >= i_size &&
	     end_in_page - pos_in_page != PAGE_CACHE_SIZE)) {
		dout(" zeroing %p 0 - %d and %d - %d\n",
		     page, pos_in_page, end_in_page, (int)PAGE_CACHE_SIZE);
		zero_user_segments(page,
				   0, pos_in_page,
				   end_in_page, PAGE_CACHE_SIZE);
		return 0;
	}

	/* we need to read it. */
	up_read(&mdsc->snap_rwsem);
	r = readpage_nounlock(file, page);
	if (r < 0)
		goto fail_nosnap;
	goto retry_locked;

fail:
	up_read(&mdsc->snap_rwsem);
fail_nosnap:
	unlock_page(page);
	return r;
}

/*
 * We are only allowed to write into/dirty the page if the page is
 * clean, or already dirty within the same snap context.
 */
static int ceph_write_begin(struct file *file, struct address_space *mapping,
			    loff_t pos, unsigned len, unsigned flags,
			    struct page **pagep, void **fsdata)
{
<<<<<<< HEAD
	struct inode *inode = file_inode(file);
	struct ceph_inode_info *ci = ceph_inode(inode);
	struct ceph_file_info *fi = file->private_data;
=======
	struct inode *inode = file->f_dentry->d_inode;
>>>>>>> 42c60705
	struct page *page;
	pgoff_t index = pos >> PAGE_CACHE_SHIFT;
	int r;

	do {
		/* get a page */
		page = grab_cache_page_write_begin(mapping, index, 0);
		if (!page)
			return -ENOMEM;
		*pagep = page;

		dout("write_begin file %p inode %p page %p %d~%d\n", file,
		     inode, page, (int)pos, (int)len);

		r = ceph_update_writeable_page(file, pos, len, page);
	} while (r == -EAGAIN);

	return r;
}

/*
 * we don't do anything in here that simple_write_end doesn't do
 * except adjust dirty page accounting and drop read lock on
 * mdsc->snap_rwsem.
 */
static int ceph_write_end(struct file *file, struct address_space *mapping,
			  loff_t pos, unsigned len, unsigned copied,
			  struct page *page, void *fsdata)
{
<<<<<<< HEAD
	struct inode *inode = file_inode(file);
	struct ceph_inode_info *ci = ceph_inode(inode);
=======
	struct inode *inode = file->f_dentry->d_inode;
>>>>>>> 42c60705
	struct ceph_fs_client *fsc = ceph_inode_to_client(inode);
	struct ceph_mds_client *mdsc = fsc->mdsc;
	unsigned from = pos & (PAGE_CACHE_SIZE - 1);
	int check_cap = 0;

	dout("write_end file %p inode %p page %p %d~%d (%d)\n", file,
	     inode, page, (int)pos, (int)copied, (int)len);

	/* zero the stale part of the page if we did a short copy */
	if (copied < len)
		zero_user_segment(page, from+copied, len);

	/* did file size increase? */
	/* (no need for i_size_read(); we caller holds i_mutex */
	if (pos+copied > inode->i_size)
		check_cap = ceph_inode_set_size(inode, pos+copied);

	if (!PageUptodate(page))
		SetPageUptodate(page);

	set_page_dirty(page);

	unlock_page(page);
	up_read(&mdsc->snap_rwsem);
	page_cache_release(page);

	if (check_cap)
		ceph_check_caps(ceph_inode(inode), CHECK_CAPS_AUTHONLY, NULL);

	return copied;
}

/*
 * we set .direct_IO to indicate direct io is supported, but since we
 * intercept O_DIRECT reads and writes early, this function should
 * never get called.
 */
static ssize_t ceph_direct_io(int rw, struct kiocb *iocb,
			      const struct iovec *iov,
			      loff_t pos, unsigned long nr_segs)
{
	WARN_ON(1);
	return -EINVAL;
}

const struct address_space_operations ceph_aops = {
	.readpage = ceph_readpage,
	.readpages = ceph_readpages,
	.writepage = ceph_writepage,
	.writepages = ceph_writepages_start,
	.write_begin = ceph_write_begin,
	.write_end = ceph_write_end,
	.set_page_dirty = ceph_set_page_dirty,
	.invalidatepage = ceph_invalidatepage,
	.releasepage = ceph_releasepage,
	.direct_IO = ceph_direct_io,
};


/*
 * vm ops
 */

/*
 * Reuse write_begin here for simplicity.
 */
static int ceph_page_mkwrite(struct vm_area_struct *vma, struct vm_fault *vmf)
{
	struct inode *inode = file_inode(vma->vm_file);
	struct page *page = vmf->page;
	struct ceph_mds_client *mdsc = ceph_inode_to_client(inode)->mdsc;
	loff_t off = page_offset(page);
	loff_t size, len;
	int ret;

	/* Update time before taking page lock */
	file_update_time(vma->vm_file);

	size = i_size_read(inode);
	if (off + PAGE_CACHE_SIZE <= size)
		len = PAGE_CACHE_SIZE;
	else
		len = size & ~PAGE_CACHE_MASK;

	dout("page_mkwrite %p %llu~%llu page %p idx %lu\n", inode,
	     off, len, page, page->index);

	lock_page(page);

	ret = VM_FAULT_NOPAGE;
	if ((off > size) ||
	    (page->mapping != inode->i_mapping))
		goto out;

	ret = ceph_update_writeable_page(vma->vm_file, off, len, page);
	if (ret == 0) {
		/* success.  we'll keep the page locked. */
		set_page_dirty(page);
		up_read(&mdsc->snap_rwsem);
		ret = VM_FAULT_LOCKED;
	} else {
		if (ret == -ENOMEM)
			ret = VM_FAULT_OOM;
		else
			ret = VM_FAULT_SIGBUS;
	}
out:
	dout("page_mkwrite %p %llu~%llu = %d\n", inode, off, len, ret);
	if (ret != VM_FAULT_LOCKED)
		unlock_page(page);
	return ret;
}

static struct vm_operations_struct ceph_vmops = {
	.fault		= filemap_fault,
	.page_mkwrite	= ceph_page_mkwrite,
	.remap_pages	= generic_file_remap_pages,
};

int ceph_mmap(struct file *file, struct vm_area_struct *vma)
{
	struct address_space *mapping = file->f_mapping;

	if (!mapping->a_ops->readpage)
		return -ENOEXEC;
	file_accessed(file);
	vma->vm_ops = &ceph_vmops;
	return 0;
}<|MERGE_RESOLUTION|>--- conflicted
+++ resolved
@@ -1103,13 +1103,7 @@
 			    loff_t pos, unsigned len, unsigned flags,
 			    struct page **pagep, void **fsdata)
 {
-<<<<<<< HEAD
 	struct inode *inode = file_inode(file);
-	struct ceph_inode_info *ci = ceph_inode(inode);
-	struct ceph_file_info *fi = file->private_data;
-=======
-	struct inode *inode = file->f_dentry->d_inode;
->>>>>>> 42c60705
 	struct page *page;
 	pgoff_t index = pos >> PAGE_CACHE_SHIFT;
 	int r;
@@ -1139,12 +1133,7 @@
 			  loff_t pos, unsigned len, unsigned copied,
 			  struct page *page, void *fsdata)
 {
-<<<<<<< HEAD
 	struct inode *inode = file_inode(file);
-	struct ceph_inode_info *ci = ceph_inode(inode);
-=======
-	struct inode *inode = file->f_dentry->d_inode;
->>>>>>> 42c60705
 	struct ceph_fs_client *fsc = ceph_inode_to_client(inode);
 	struct ceph_mds_client *mdsc = fsc->mdsc;
 	unsigned from = pos & (PAGE_CACHE_SIZE - 1);
