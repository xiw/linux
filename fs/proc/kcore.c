/*
 *	fs/proc/kcore.c kernel ELF core dumper
 *
 *	Modelled on fs/exec.c:aout_core_dump()
 *	Jeremy Fitzhardinge <jeremy@sw.oz.au>
 *	ELF version written by David Howells <David.Howells@nexor.co.uk>
 *	Modified and incorporated into 2.3.x by Tigran Aivazian <tigran@veritas.com>
 *	Support to dump vmalloc'd areas (ELF only), Tigran Aivazian <tigran@veritas.com>
 *	Safe accesses to vmalloc/direct-mapped discontiguous areas, Kanoj Sarcar <kanoj@sgi.com>
 */

#include <linux/mm.h>
#include <linux/proc_fs.h>
#include <linux/user.h>
#include <linux/capability.h>
#include <linux/elf.h>
#include <linux/elfcore.h>
#include <linux/vmalloc.h>
#include <linux/highmem.h>
#include <linux/bootmem.h>
#include <linux/init.h>
#include <linux/slab.h>
#include <asm/uaccess.h>
#include <asm/io.h>
#include <linux/list.h>
#include <linux/ioport.h>
#include <linux/memory.h>
#include <asm/sections.h>

#define CORE_STR "CORE"

#ifndef ELF_CORE_EFLAGS
#define ELF_CORE_EFLAGS	0
#endif

static struct proc_dir_entry *proc_root_kcore;


#ifndef kc_vaddr_to_offset
#define	kc_vaddr_to_offset(v) ((v) - PAGE_OFFSET)
#endif
#ifndef	kc_offset_to_vaddr
#define	kc_offset_to_vaddr(o) ((o) + PAGE_OFFSET)
#endif

/* An ELF note in memory */
struct memelfnote
{
	const char *name;
	int type;
	unsigned int datasz;
	void *data;
};

static LIST_HEAD(kclist_head);
static DEFINE_RWLOCK(kclist_lock);
static int kcore_need_update = 1;

void
kclist_add(struct kcore_list *new, void *addr, size_t size, int type)
{
	new->addr = (unsigned long)addr;
	new->size = size;
	new->type = type;

	write_lock(&kclist_lock);
	list_add_tail(&new->list, &kclist_head);
	write_unlock(&kclist_lock);
}

static size_t get_kcore_size(int *nphdr, size_t *elf_buflen)
{
	size_t try, size;
	struct kcore_list *m;

	*nphdr = 1; /* PT_NOTE */
	size = 0;

	list_for_each_entry(m, &kclist_head, list) {
		try = kc_vaddr_to_offset((size_t)m->addr + m->size);
		if (try > size)
			size = try;
		*nphdr = *nphdr + 1;
	}
	*elf_buflen =	sizeof(struct elfhdr) + 
			(*nphdr + 2)*sizeof(struct elf_phdr) + 
			3 * ((sizeof(struct elf_note)) +
			     roundup(sizeof(CORE_STR), 4)) +
			roundup(sizeof(struct elf_prstatus), 4) +
			roundup(sizeof(struct elf_prpsinfo), 4) +
			roundup(sizeof(struct task_struct), 4);
	*elf_buflen = PAGE_ALIGN(*elf_buflen);
	return size + *elf_buflen;
}

static void free_kclist_ents(struct list_head *head)
{
	struct kcore_list *tmp, *pos;

	list_for_each_entry_safe(pos, tmp, head, list) {
		list_del(&pos->list);
		kfree(pos);
	}
}
/*
 * Replace all KCORE_RAM/KCORE_VMEMMAP information with passed list.
 */
static void __kcore_update_ram(struct list_head *list)
{
	int nphdr;
	size_t size;
	struct kcore_list *tmp, *pos;
	LIST_HEAD(garbage);

	write_lock(&kclist_lock);
	if (kcore_need_update) {
		list_for_each_entry_safe(pos, tmp, &kclist_head, list) {
			if (pos->type == KCORE_RAM
				|| pos->type == KCORE_VMEMMAP)
				list_move(&pos->list, &garbage);
		}
		list_splice_tail(list, &kclist_head);
	} else
		list_splice(list, &garbage);
	kcore_need_update = 0;
	proc_root_kcore->size = get_kcore_size(&nphdr, &size);
	write_unlock(&kclist_lock);

	free_kclist_ents(&garbage);
}


#ifdef CONFIG_HIGHMEM
/*
 * If no highmem, we can assume [0...max_low_pfn) continuous range of memory
 * because memory hole is not as big as !HIGHMEM case.
 * (HIGHMEM is special because part of memory is _invisible_ from the kernel.)
 */
static int kcore_update_ram(void)
{
	LIST_HEAD(head);
	struct kcore_list *ent;
	int ret = 0;

	ent = kmalloc(sizeof(*ent), GFP_KERNEL);
	if (!ent)
		return -ENOMEM;
	ent->addr = (unsigned long)__va(0);
	ent->size = max_low_pfn << PAGE_SHIFT;
	ent->type = KCORE_RAM;
	list_add(&ent->list, &head);
	__kcore_update_ram(&head);
	return ret;
}

#else /* !CONFIG_HIGHMEM */

#ifdef CONFIG_SPARSEMEM_VMEMMAP
/* calculate vmemmap's address from given system ram pfn and register it */
int get_sparsemem_vmemmap_info(struct kcore_list *ent, struct list_head *head)
{
	unsigned long pfn = __pa(ent->addr) >> PAGE_SHIFT;
	unsigned long nr_pages = ent->size >> PAGE_SHIFT;
	unsigned long start, end;
	struct kcore_list *vmm, *tmp;


	start = ((unsigned long)pfn_to_page(pfn)) & PAGE_MASK;
	end = ((unsigned long)pfn_to_page(pfn + nr_pages)) - 1;
	end = ALIGN(end, PAGE_SIZE);
	/* overlap check (because we have to align page */
	list_for_each_entry(tmp, head, list) {
		if (tmp->type != KCORE_VMEMMAP)
			continue;
		if (start < tmp->addr + tmp->size)
			if (end > tmp->addr)
				end = tmp->addr;
	}
	if (start < end) {
		vmm = kmalloc(sizeof(*vmm), GFP_KERNEL);
		if (!vmm)
			return 0;
		vmm->addr = start;
		vmm->size = end - start;
		vmm->type = KCORE_VMEMMAP;
		list_add_tail(&vmm->list, head);
	}
	return 1;

}
#else
int get_sparsemem_vmemmap_info(struct kcore_list *ent, struct list_head *head)
{
	return 1;
}

#endif

static int
kclist_add_private(unsigned long pfn, unsigned long nr_pages, void *arg)
{
	struct list_head *head = (struct list_head *)arg;
	struct kcore_list *ent;

	ent = kmalloc(sizeof(*ent), GFP_KERNEL);
	if (!ent)
		return -ENOMEM;
	ent->addr = (unsigned long)__va((pfn << PAGE_SHIFT));
	ent->size = nr_pages << PAGE_SHIFT;

	/* Sanity check: Can happen in 32bit arch...maybe */
	if (ent->addr < (unsigned long) __va(0))
		goto free_out;

	/* cut not-mapped area. ....from ppc-32 code. */
	if (ULONG_MAX - ent->addr < ent->size)
		ent->size = ULONG_MAX - ent->addr;

	/* cut when vmalloc() area is higher than direct-map area */
	if (VMALLOC_START > (unsigned long)__va(0)) {
		if (ent->addr > VMALLOC_START)
			goto free_out;
		if (VMALLOC_START - ent->addr < ent->size)
			ent->size = VMALLOC_START - ent->addr;
	}

	ent->type = KCORE_RAM;
	list_add_tail(&ent->list, head);

	if (!get_sparsemem_vmemmap_info(ent, head)) {
		list_del(&ent->list);
		goto free_out;
	}

	return 0;
free_out:
	kfree(ent);
	return 1;
}

static int kcore_update_ram(void)
{
	int nid, ret;
	unsigned long end_pfn;
	LIST_HEAD(head);

	/* Not inialized....update now */
	/* find out "max pfn" */
	end_pfn = 0;
	for_each_node_state(nid, N_HIGH_MEMORY) {
		unsigned long node_end;
		node_end  = NODE_DATA(nid)->node_start_pfn +
			NODE_DATA(nid)->node_spanned_pages;
		if (end_pfn < node_end)
			end_pfn = node_end;
	}
	/* scan 0 to max_pfn */
	ret = walk_system_ram_range(0, end_pfn, &head, kclist_add_private);
	if (ret) {
		free_kclist_ents(&head);
		return -ENOMEM;
	}
	__kcore_update_ram(&head);
	return ret;
}
#endif /* CONFIG_HIGHMEM */

/*****************************************************************************/
/*
 * determine size of ELF note
 */
static int notesize(struct memelfnote *en)
{
	int sz;

	sz = sizeof(struct elf_note);
	sz += roundup((strlen(en->name) + 1), 4);
	sz += roundup(en->datasz, 4);

	return sz;
} /* end notesize() */

/*****************************************************************************/
/*
 * store a note in the header buffer
 */
static char *storenote(struct memelfnote *men, char *bufp)
{
	struct elf_note en;

#define DUMP_WRITE(addr,nr) do { memcpy(bufp,addr,nr); bufp += nr; } while(0)

	en.n_namesz = strlen(men->name) + 1;
	en.n_descsz = men->datasz;
	en.n_type = men->type;

	DUMP_WRITE(&en, sizeof(en));
	DUMP_WRITE(men->name, en.n_namesz);

	/* XXX - cast from long long to long to avoid need for libgcc.a */
	bufp = (char*) roundup((unsigned long)bufp,4);
	DUMP_WRITE(men->data, men->datasz);
	bufp = (char*) roundup((unsigned long)bufp,4);

#undef DUMP_WRITE

	return bufp;
} /* end storenote() */

/*
 * store an ELF coredump header in the supplied buffer
 * nphdr is the number of elf_phdr to insert
 */
static void elf_kcore_store_hdr(char *bufp, int nphdr, int dataoff)
{
	struct elf_prstatus prstatus;	/* NT_PRSTATUS */
	struct elf_prpsinfo prpsinfo;	/* NT_PRPSINFO */
	struct elf_phdr *nhdr, *phdr;
	struct elfhdr *elf;
	struct memelfnote notes[3];
	off_t offset = 0;
	struct kcore_list *m;

	/* setup ELF header */
	elf = (struct elfhdr *) bufp;
	bufp += sizeof(struct elfhdr);
	offset += sizeof(struct elfhdr);
	memcpy(elf->e_ident, ELFMAG, SELFMAG);
	elf->e_ident[EI_CLASS]	= ELF_CLASS;
	elf->e_ident[EI_DATA]	= ELF_DATA;
	elf->e_ident[EI_VERSION]= EV_CURRENT;
	elf->e_ident[EI_OSABI] = ELF_OSABI;
	memset(elf->e_ident+EI_PAD, 0, EI_NIDENT-EI_PAD);
	elf->e_type	= ET_CORE;
	elf->e_machine	= ELF_ARCH;
	elf->e_version	= EV_CURRENT;
	elf->e_entry	= 0;
	elf->e_phoff	= sizeof(struct elfhdr);
	elf->e_shoff	= 0;
	elf->e_flags	= ELF_CORE_EFLAGS;
	elf->e_ehsize	= sizeof(struct elfhdr);
	elf->e_phentsize= sizeof(struct elf_phdr);
	elf->e_phnum	= nphdr;
	elf->e_shentsize= 0;
	elf->e_shnum	= 0;
	elf->e_shstrndx	= 0;

	/* setup ELF PT_NOTE program header */
	nhdr = (struct elf_phdr *) bufp;
	bufp += sizeof(struct elf_phdr);
	offset += sizeof(struct elf_phdr);
	nhdr->p_type	= PT_NOTE;
	nhdr->p_offset	= 0;
	nhdr->p_vaddr	= 0;
	nhdr->p_paddr	= 0;
	nhdr->p_filesz	= 0;
	nhdr->p_memsz	= 0;
	nhdr->p_flags	= 0;
	nhdr->p_align	= 0;

	/* setup ELF PT_LOAD program header for every area */
	list_for_each_entry(m, &kclist_head, list) {
		phdr = (struct elf_phdr *) bufp;
		bufp += sizeof(struct elf_phdr);
		offset += sizeof(struct elf_phdr);

		phdr->p_type	= PT_LOAD;
		phdr->p_flags	= PF_R|PF_W|PF_X;
		phdr->p_offset	= kc_vaddr_to_offset(m->addr) + dataoff;
		phdr->p_vaddr	= (size_t)m->addr;
		phdr->p_paddr	= 0;
		phdr->p_filesz	= phdr->p_memsz	= m->size;
		phdr->p_align	= PAGE_SIZE;
	}

	/*
	 * Set up the notes in similar form to SVR4 core dumps made
	 * with info from their /proc.
	 */
	nhdr->p_offset	= offset;

	/* set up the process status */
	notes[0].name = CORE_STR;
	notes[0].type = NT_PRSTATUS;
	notes[0].datasz = sizeof(struct elf_prstatus);
	notes[0].data = &prstatus;

	memset(&prstatus, 0, sizeof(struct elf_prstatus));

	nhdr->p_filesz	= notesize(&notes[0]);
	bufp = storenote(&notes[0], bufp);

	/* set up the process info */
	notes[1].name	= CORE_STR;
	notes[1].type	= NT_PRPSINFO;
	notes[1].datasz	= sizeof(struct elf_prpsinfo);
	notes[1].data	= &prpsinfo;

	memset(&prpsinfo, 0, sizeof(struct elf_prpsinfo));
	prpsinfo.pr_state	= 0;
	prpsinfo.pr_sname	= 'R';
	prpsinfo.pr_zomb	= 0;

	strcpy(prpsinfo.pr_fname, "vmlinux");
	strncpy(prpsinfo.pr_psargs, saved_command_line, ELF_PRARGSZ);

	nhdr->p_filesz	+= notesize(&notes[1]);
	bufp = storenote(&notes[1], bufp);

	/* set up the task structure */
	notes[2].name	= CORE_STR;
	notes[2].type	= NT_TASKSTRUCT;
	notes[2].datasz	= sizeof(struct task_struct);
	notes[2].data	= current;

	nhdr->p_filesz	+= notesize(&notes[2]);
	bufp = storenote(&notes[2], bufp);

} /* end elf_kcore_store_hdr() */

/*****************************************************************************/
/*
 * read from the ELF header and then kernel memory
 */
static ssize_t
read_kcore(struct file *file, char __user *buffer, size_t buflen, loff_t *fpos)
{
	ssize_t acc = 0;
	size_t size, tsz;
	size_t elf_buflen;
	int nphdr;
	unsigned long start;

	read_lock(&kclist_lock);
	size = get_kcore_size(&nphdr, &elf_buflen);

	if (buflen == 0 || *fpos >= size) {
		read_unlock(&kclist_lock);
		return 0;
	}

	/* trim buflen to not go beyond EOF */
	if (buflen > size - *fpos)
		buflen = size - *fpos;

	/* construct an ELF core header if we'll need some of it */
	if (*fpos < elf_buflen) {
		char * elf_buf;

		tsz = elf_buflen - *fpos;
		if (buflen < tsz)
			tsz = buflen;
		elf_buf = kzalloc(elf_buflen, GFP_ATOMIC);
		if (!elf_buf) {
			read_unlock(&kclist_lock);
			return -ENOMEM;
		}
		elf_kcore_store_hdr(elf_buf, nphdr, elf_buflen);
		read_unlock(&kclist_lock);
		if (copy_to_user(buffer, elf_buf + *fpos, tsz)) {
			kfree(elf_buf);
			return -EFAULT;
		}
		kfree(elf_buf);
		buflen -= tsz;
		*fpos += tsz;
		buffer += tsz;
		acc += tsz;

		/* leave now if filled buffer already */
		if (buflen == 0)
			return acc;
	} else
		read_unlock(&kclist_lock);

	/*
	 * Check to see if our file offset matches with any of
	 * the addresses in the elf_phdr on our list.
	 */
	start = kc_offset_to_vaddr(*fpos - elf_buflen);
	if ((tsz = (PAGE_SIZE - (start & ~PAGE_MASK))) > buflen)
		tsz = buflen;
		
	while (buflen) {
		struct kcore_list *m;

		read_lock(&kclist_lock);
		list_for_each_entry(m, &kclist_head, list) {
			if (start >= m->addr && start < (m->addr+m->size))
				break;
		}
		read_unlock(&kclist_lock);

		if (&m->list == &kclist_head) {
			if (clear_user(buffer, tsz))
				return -EFAULT;
		} else if (is_vmalloc_or_module_addr((void *)start)) {
			char * elf_buf;

			elf_buf = kzalloc(tsz, GFP_KERNEL);
			if (!elf_buf)
				return -ENOMEM;
			vread(elf_buf, (char *)start, tsz);
			/* we have to zero-fill user buffer even if no read */
			if (copy_to_user(buffer, elf_buf, tsz)) {
				kfree(elf_buf);
				return -EFAULT;
			}
			kfree(elf_buf);
		} else {
			if (kern_addr_valid(start)) {
				unsigned long n;

				n = copy_to_user(buffer, (char *)start, tsz);
				/*
				 * We cannot distingush between fault on source
				 * and fault on destination. When this happens
				 * we clear too and hope it will trigger the
				 * EFAULT again.
				 */
				if (n) { 
					if (clear_user(buffer + tsz - n,
								n))
						return -EFAULT;
				}
			} else {
				if (clear_user(buffer, tsz))
					return -EFAULT;
			}
		}
		buflen -= tsz;
		*fpos += tsz;
		buffer += tsz;
		acc += tsz;
		start += tsz;
		tsz = (buflen > PAGE_SIZE ? PAGE_SIZE : buflen);
	}

	return acc;
}


static int open_kcore(struct inode *inode, struct file *filp)
{
	if (!capable(CAP_SYS_RAWIO))
		return -EPERM;
	if (kcore_need_update)
		kcore_update_ram();
	if (i_size_read(inode) != proc_root_kcore->size) {
		mutex_lock(&inode->i_mutex);
		i_size_write(inode, proc_root_kcore->size);
		mutex_unlock(&inode->i_mutex);
	}
	return 0;
}


static const struct file_operations proc_kcore_operations = {
	.read		= read_kcore,
	.open		= open_kcore,
<<<<<<< HEAD
	.llseek		= generic_file_llseek,
=======
	.llseek		= default_llseek,
>>>>>>> 3cbea436
};

#ifdef CONFIG_MEMORY_HOTPLUG
/* just remember that we have to update kcore */
static int __meminit kcore_callback(struct notifier_block *self,
				    unsigned long action, void *arg)
{
	switch (action) {
	case MEM_ONLINE:
	case MEM_OFFLINE:
		write_lock(&kclist_lock);
		kcore_need_update = 1;
		write_unlock(&kclist_lock);
	}
	return NOTIFY_OK;
}
#endif


static struct kcore_list kcore_vmalloc;

#ifdef CONFIG_ARCH_PROC_KCORE_TEXT
static struct kcore_list kcore_text;
/*
 * If defined, special segment is used for mapping kernel text instead of
 * direct-map area. We need to create special TEXT section.
 */
static void __init proc_kcore_text_init(void)
{
	kclist_add(&kcore_text, _text, _end - _text, KCORE_TEXT);
}
#else
static void __init proc_kcore_text_init(void)
{
}
#endif

#if defined(CONFIG_MODULES) && defined(MODULES_VADDR)
/*
 * MODULES_VADDR has no intersection with VMALLOC_ADDR.
 */
struct kcore_list kcore_modules;
static void __init add_modules_range(void)
{
	kclist_add(&kcore_modules, (void *)MODULES_VADDR,
			MODULES_END - MODULES_VADDR, KCORE_VMALLOC);
}
#else
static void __init add_modules_range(void)
{
}
#endif

static int __init proc_kcore_init(void)
{
	proc_root_kcore = proc_create("kcore", S_IRUSR, NULL,
				      &proc_kcore_operations);
	if (!proc_root_kcore) {
		printk(KERN_ERR "couldn't create /proc/kcore\n");
		return 0; /* Always returns 0. */
	}
	/* Store text area if it's special */
	proc_kcore_text_init();
	/* Store vmalloc area */
	kclist_add(&kcore_vmalloc, (void *)VMALLOC_START,
		VMALLOC_END - VMALLOC_START, KCORE_VMALLOC);
	add_modules_range();
	/* Store direct-map area from physical memory map */
	kcore_update_ram();
	hotplug_memory_notifier(kcore_callback, 0);

	return 0;
}
module_init(proc_kcore_init);<|MERGE_RESOLUTION|>--- conflicted
+++ resolved
@@ -558,11 +558,7 @@
 static const struct file_operations proc_kcore_operations = {
 	.read		= read_kcore,
 	.open		= open_kcore,
-<<<<<<< HEAD
-	.llseek		= generic_file_llseek,
-=======
 	.llseek		= default_llseek,
->>>>>>> 3cbea436
 };
 
 #ifdef CONFIG_MEMORY_HOTPLUG
