/*
 *   fs/cifs/file.c
 *
 *   vfs operations that deal with files
 *
 *   Copyright (C) International Business Machines  Corp., 2002,2010
 *   Author(s): Steve French (sfrench@us.ibm.com)
 *              Jeremy Allison (jra@samba.org)
 *
 *   This library is free software; you can redistribute it and/or modify
 *   it under the terms of the GNU Lesser General Public License as published
 *   by the Free Software Foundation; either version 2.1 of the License, or
 *   (at your option) any later version.
 *
 *   This library is distributed in the hope that it will be useful,
 *   but WITHOUT ANY WARRANTY; without even the implied warranty of
 *   MERCHANTABILITY or FITNESS FOR A PARTICULAR PURPOSE.  See
 *   the GNU Lesser General Public License for more details.
 *
 *   You should have received a copy of the GNU Lesser General Public License
 *   along with this library; if not, write to the Free Software
 *   Foundation, Inc., 59 Temple Place, Suite 330, Boston, MA 02111-1307 USA
 */
#include <linux/fs.h>
#include <linux/backing-dev.h>
#include <linux/stat.h>
#include <linux/fcntl.h>
#include <linux/pagemap.h>
#include <linux/pagevec.h>
#include <linux/writeback.h>
#include <linux/task_io_accounting_ops.h>
#include <linux/delay.h>
#include <linux/mount.h>
#include <linux/slab.h>
#include <linux/swap.h>
#include <asm/div64.h>
#include "cifsfs.h"
#include "cifspdu.h"
#include "cifsglob.h"
#include "cifsproto.h"
#include "cifs_unicode.h"
#include "cifs_debug.h"
#include "cifs_fs_sb.h"
#include "fscache.h"

static inline int cifs_convert_flags(unsigned int flags)
{
	if ((flags & O_ACCMODE) == O_RDONLY)
		return GENERIC_READ;
	else if ((flags & O_ACCMODE) == O_WRONLY)
		return GENERIC_WRITE;
	else if ((flags & O_ACCMODE) == O_RDWR) {
		/* GENERIC_ALL is too much permission to request
		   can cause unnecessary access denied on create */
		/* return GENERIC_ALL; */
		return (GENERIC_READ | GENERIC_WRITE);
	}

	return (READ_CONTROL | FILE_WRITE_ATTRIBUTES | FILE_READ_ATTRIBUTES |
		FILE_WRITE_EA | FILE_APPEND_DATA | FILE_WRITE_DATA |
		FILE_READ_DATA);
}

static u32 cifs_posix_convert_flags(unsigned int flags)
{
	u32 posix_flags = 0;

	if ((flags & O_ACCMODE) == O_RDONLY)
		posix_flags = SMB_O_RDONLY;
	else if ((flags & O_ACCMODE) == O_WRONLY)
		posix_flags = SMB_O_WRONLY;
	else if ((flags & O_ACCMODE) == O_RDWR)
		posix_flags = SMB_O_RDWR;

	if (flags & O_CREAT)
		posix_flags |= SMB_O_CREAT;
	if (flags & O_EXCL)
		posix_flags |= SMB_O_EXCL;
	if (flags & O_TRUNC)
		posix_flags |= SMB_O_TRUNC;
	/* be safe and imply O_SYNC for O_DSYNC */
	if (flags & O_DSYNC)
		posix_flags |= SMB_O_SYNC;
	if (flags & O_DIRECTORY)
		posix_flags |= SMB_O_DIRECTORY;
	if (flags & O_NOFOLLOW)
		posix_flags |= SMB_O_NOFOLLOW;
	if (flags & O_DIRECT)
		posix_flags |= SMB_O_DIRECT;

	return posix_flags;
}

static inline int cifs_get_disposition(unsigned int flags)
{
	if ((flags & (O_CREAT | O_EXCL)) == (O_CREAT | O_EXCL))
		return FILE_CREATE;
	else if ((flags & (O_CREAT | O_TRUNC)) == (O_CREAT | O_TRUNC))
		return FILE_OVERWRITE_IF;
	else if ((flags & O_CREAT) == O_CREAT)
		return FILE_OPEN_IF;
	else if ((flags & O_TRUNC) == O_TRUNC)
		return FILE_OVERWRITE;
	else
		return FILE_OPEN;
}

int cifs_posix_open(char *full_path, struct inode **pinode,
			struct super_block *sb, int mode, unsigned int f_flags,
			__u32 *poplock, __u16 *pnetfid, int xid)
{
	int rc;
	FILE_UNIX_BASIC_INFO *presp_data;
	__u32 posix_flags = 0;
	struct cifs_sb_info *cifs_sb = CIFS_SB(sb);
	struct cifs_fattr fattr;
	struct tcon_link *tlink;
	struct cifs_tcon *tcon;

	cFYI(1, "posix open %s", full_path);

	presp_data = kzalloc(sizeof(FILE_UNIX_BASIC_INFO), GFP_KERNEL);
	if (presp_data == NULL)
		return -ENOMEM;

	tlink = cifs_sb_tlink(cifs_sb);
	if (IS_ERR(tlink)) {
		rc = PTR_ERR(tlink);
		goto posix_open_ret;
	}

	tcon = tlink_tcon(tlink);
	mode &= ~current_umask();

	posix_flags = cifs_posix_convert_flags(f_flags);
	rc = CIFSPOSIXCreate(xid, tcon, posix_flags, mode, pnetfid, presp_data,
			     poplock, full_path, cifs_sb->local_nls,
			     cifs_sb->mnt_cifs_flags &
					CIFS_MOUNT_MAP_SPECIAL_CHR);
	cifs_put_tlink(tlink);

	if (rc)
		goto posix_open_ret;

	if (presp_data->Type == cpu_to_le32(-1))
		goto posix_open_ret; /* open ok, caller does qpathinfo */

	if (!pinode)
		goto posix_open_ret; /* caller does not need info */

	cifs_unix_basic_to_fattr(&fattr, presp_data, cifs_sb);

	/* get new inode and set it up */
	if (*pinode == NULL) {
		cifs_fill_uniqueid(sb, &fattr);
		*pinode = cifs_iget(sb, &fattr);
		if (!*pinode) {
			rc = -ENOMEM;
			goto posix_open_ret;
		}
	} else {
		cifs_fattr_to_inode(*pinode, &fattr);
	}

posix_open_ret:
	kfree(presp_data);
	return rc;
}

static int
cifs_nt_open(char *full_path, struct inode *inode, struct cifs_sb_info *cifs_sb,
	     struct cifs_tcon *tcon, unsigned int f_flags, __u32 *poplock,
	     __u16 *pnetfid, int xid)
{
	int rc;
	int desiredAccess;
	int disposition;
	int create_options = CREATE_NOT_DIR;
	FILE_ALL_INFO *buf;

	desiredAccess = cifs_convert_flags(f_flags);

/*********************************************************************
 *  open flag mapping table:
 *
 *	POSIX Flag            CIFS Disposition
 *	----------            ----------------
 *	O_CREAT               FILE_OPEN_IF
 *	O_CREAT | O_EXCL      FILE_CREATE
 *	O_CREAT | O_TRUNC     FILE_OVERWRITE_IF
 *	O_TRUNC               FILE_OVERWRITE
 *	none of the above     FILE_OPEN
 *
 *	Note that there is not a direct match between disposition
 *	FILE_SUPERSEDE (ie create whether or not file exists although
 *	O_CREAT | O_TRUNC is similar but truncates the existing
 *	file rather than creating a new file as FILE_SUPERSEDE does
 *	(which uses the attributes / metadata passed in on open call)
 *?
 *?  O_SYNC is a reasonable match to CIFS writethrough flag
 *?  and the read write flags match reasonably.  O_LARGEFILE
 *?  is irrelevant because largefile support is always used
 *?  by this client. Flags O_APPEND, O_DIRECT, O_DIRECTORY,
 *	 O_FASYNC, O_NOFOLLOW, O_NONBLOCK need further investigation
 *********************************************************************/

	disposition = cifs_get_disposition(f_flags);

	/* BB pass O_SYNC flag through on file attributes .. BB */

	buf = kmalloc(sizeof(FILE_ALL_INFO), GFP_KERNEL);
	if (!buf)
		return -ENOMEM;

	if (backup_cred(cifs_sb))
		create_options |= CREATE_OPEN_BACKUP_INTENT;

	if (tcon->ses->capabilities & CAP_NT_SMBS)
		rc = CIFSSMBOpen(xid, tcon, full_path, disposition,
			 desiredAccess, create_options, pnetfid, poplock, buf,
			 cifs_sb->local_nls, cifs_sb->mnt_cifs_flags
				 & CIFS_MOUNT_MAP_SPECIAL_CHR);
	else
		rc = SMBLegacyOpen(xid, tcon, full_path, disposition,
			desiredAccess, CREATE_NOT_DIR, pnetfid, poplock, buf,
			cifs_sb->local_nls, cifs_sb->mnt_cifs_flags
				& CIFS_MOUNT_MAP_SPECIAL_CHR);

	if (rc)
		goto out;

	if (tcon->unix_ext)
		rc = cifs_get_inode_info_unix(&inode, full_path, inode->i_sb,
					      xid);
	else
		rc = cifs_get_inode_info(&inode, full_path, buf, inode->i_sb,
					 xid, pnetfid);

out:
	kfree(buf);
	return rc;
}

struct cifsFileInfo *
cifs_new_fileinfo(__u16 fileHandle, struct file *file,
		  struct tcon_link *tlink, __u32 oplock)
{
	struct dentry *dentry = file->f_path.dentry;
	struct inode *inode = dentry->d_inode;
	struct cifsInodeInfo *pCifsInode = CIFS_I(inode);
	struct cifsFileInfo *pCifsFile;

	pCifsFile = kzalloc(sizeof(struct cifsFileInfo), GFP_KERNEL);
	if (pCifsFile == NULL)
		return pCifsFile;

	pCifsFile->count = 1;
	pCifsFile->netfid = fileHandle;
	pCifsFile->pid = current->tgid;
	pCifsFile->uid = current_fsuid();
	pCifsFile->dentry = dget(dentry);
	pCifsFile->f_flags = file->f_flags;
	pCifsFile->invalidHandle = false;
	pCifsFile->tlink = cifs_get_tlink(tlink);
	mutex_init(&pCifsFile->fh_mutex);
	INIT_WORK(&pCifsFile->oplock_break, cifs_oplock_break);

	spin_lock(&cifs_file_list_lock);
	list_add(&pCifsFile->tlist, &(tlink_tcon(tlink)->openFileList));
	/* if readable file instance put first in list*/
	if (file->f_mode & FMODE_READ)
		list_add(&pCifsFile->flist, &pCifsInode->openFileList);
	else
		list_add_tail(&pCifsFile->flist, &pCifsInode->openFileList);
	spin_unlock(&cifs_file_list_lock);

	cifs_set_oplock_level(pCifsInode, oplock);
	pCifsInode->can_cache_brlcks = pCifsInode->clientCanCacheAll;

	file->private_data = pCifsFile;
	return pCifsFile;
}

static void cifs_del_lock_waiters(struct cifsLockInfo *lock);

/*
 * Release a reference on the file private data. This may involve closing
 * the filehandle out on the server. Must be called without holding
 * cifs_file_list_lock.
 */
void cifsFileInfo_put(struct cifsFileInfo *cifs_file)
{
	struct inode *inode = cifs_file->dentry->d_inode;
	struct cifs_tcon *tcon = tlink_tcon(cifs_file->tlink);
	struct cifsInodeInfo *cifsi = CIFS_I(inode);
	struct cifs_sb_info *cifs_sb = CIFS_SB(inode->i_sb);
	struct cifsLockInfo *li, *tmp;

	spin_lock(&cifs_file_list_lock);
	if (--cifs_file->count > 0) {
		spin_unlock(&cifs_file_list_lock);
		return;
	}

	/* remove it from the lists */
	list_del(&cifs_file->flist);
	list_del(&cifs_file->tlist);

	if (list_empty(&cifsi->openFileList)) {
		cFYI(1, "closing last open instance for inode %p",
			cifs_file->dentry->d_inode);

		/* in strict cache mode we need invalidate mapping on the last
		   close  because it may cause a error when we open this file
		   again and get at least level II oplock */
		if (cifs_sb->mnt_cifs_flags & CIFS_MOUNT_STRICT_IO)
			CIFS_I(inode)->invalid_mapping = true;

		cifs_set_oplock_level(cifsi, 0);
	}
	spin_unlock(&cifs_file_list_lock);

	cancel_work_sync(&cifs_file->oplock_break);

	if (!tcon->need_reconnect && !cifs_file->invalidHandle) {
		int xid, rc;

		xid = GetXid();
		rc = CIFSSMBClose(xid, tcon, cifs_file->netfid);
		FreeXid(xid);
	}

	/* Delete any outstanding lock records. We'll lose them when the file
	 * is closed anyway.
	 */
	mutex_lock(&cifsi->lock_mutex);
	list_for_each_entry_safe(li, tmp, &cifsi->llist, llist) {
		if (li->netfid != cifs_file->netfid)
			continue;
		list_del(&li->llist);
		cifs_del_lock_waiters(li);
		kfree(li);
	}
	mutex_unlock(&cifsi->lock_mutex);

	cifs_put_tlink(cifs_file->tlink);
	dput(cifs_file->dentry);
	kfree(cifs_file);
}

int cifs_open(struct inode *inode, struct file *file)
{
	int rc = -EACCES;
	int xid;
	__u32 oplock;
	struct cifs_sb_info *cifs_sb;
	struct cifs_tcon *tcon;
	struct tcon_link *tlink;
	struct cifsFileInfo *pCifsFile = NULL;
	char *full_path = NULL;
	bool posix_open_ok = false;
	__u16 netfid;

	xid = GetXid();

	cifs_sb = CIFS_SB(inode->i_sb);
	tlink = cifs_sb_tlink(cifs_sb);
	if (IS_ERR(tlink)) {
		FreeXid(xid);
		return PTR_ERR(tlink);
	}
	tcon = tlink_tcon(tlink);

	full_path = build_path_from_dentry(file->f_path.dentry);
	if (full_path == NULL) {
		rc = -ENOMEM;
		goto out;
	}

	cFYI(1, "inode = 0x%p file flags are 0x%x for %s",
		 inode, file->f_flags, full_path);

	if (enable_oplocks)
		oplock = REQ_OPLOCK;
	else
		oplock = 0;

	if (!tcon->broken_posix_open && tcon->unix_ext &&
	    (tcon->ses->capabilities & CAP_UNIX) &&
	    (CIFS_UNIX_POSIX_PATH_OPS_CAP &
			le64_to_cpu(tcon->fsUnixInfo.Capability))) {
		/* can not refresh inode info since size could be stale */
		rc = cifs_posix_open(full_path, &inode, inode->i_sb,
				cifs_sb->mnt_file_mode /* ignored */,
				file->f_flags, &oplock, &netfid, xid);
		if (rc == 0) {
			cFYI(1, "posix open succeeded");
			posix_open_ok = true;
		} else if ((rc == -EINVAL) || (rc == -EOPNOTSUPP)) {
			if (tcon->ses->serverNOS)
				cERROR(1, "server %s of type %s returned"
					   " unexpected error on SMB posix open"
					   ", disabling posix open support."
					   " Check if server update available.",
					   tcon->ses->serverName,
					   tcon->ses->serverNOS);
			tcon->broken_posix_open = true;
		} else if ((rc != -EIO) && (rc != -EREMOTE) &&
			 (rc != -EOPNOTSUPP)) /* path not found or net err */
			goto out;
		/* else fallthrough to retry open the old way on network i/o
		   or DFS errors */
	}

	if (!posix_open_ok) {
		rc = cifs_nt_open(full_path, inode, cifs_sb, tcon,
				  file->f_flags, &oplock, &netfid, xid);
		if (rc)
			goto out;
	}

	pCifsFile = cifs_new_fileinfo(netfid, file, tlink, oplock);
	if (pCifsFile == NULL) {
		CIFSSMBClose(xid, tcon, netfid);
		rc = -ENOMEM;
		goto out;
	}

	cifs_fscache_set_inode_cookie(inode, file);

	if ((oplock & CIFS_CREATE_ACTION) && !posix_open_ok && tcon->unix_ext) {
		/* time to set mode which we can not set earlier due to
		   problems creating new read-only files */
		struct cifs_unix_set_info_args args = {
			.mode	= inode->i_mode,
			.uid	= NO_CHANGE_64,
			.gid	= NO_CHANGE_64,
			.ctime	= NO_CHANGE_64,
			.atime	= NO_CHANGE_64,
			.mtime	= NO_CHANGE_64,
			.device	= 0,
		};
		CIFSSMBUnixSetFileInfo(xid, tcon, &args, netfid,
					pCifsFile->pid);
	}

out:
	kfree(full_path);
	FreeXid(xid);
	cifs_put_tlink(tlink);
	return rc;
}

/* Try to reacquire byte range locks that were released when session */
/* to server was lost */
static int cifs_relock_file(struct cifsFileInfo *cifsFile)
{
	int rc = 0;

/* BB list all locks open on this file and relock */

	return rc;
}

static int cifs_reopen_file(struct cifsFileInfo *pCifsFile, bool can_flush)
{
	int rc = -EACCES;
	int xid;
	__u32 oplock;
	struct cifs_sb_info *cifs_sb;
	struct cifs_tcon *tcon;
	struct cifsInodeInfo *pCifsInode;
	struct inode *inode;
	char *full_path = NULL;
	int desiredAccess;
	int disposition = FILE_OPEN;
	int create_options = CREATE_NOT_DIR;
	__u16 netfid;

	xid = GetXid();
	mutex_lock(&pCifsFile->fh_mutex);
	if (!pCifsFile->invalidHandle) {
		mutex_unlock(&pCifsFile->fh_mutex);
		rc = 0;
		FreeXid(xid);
		return rc;
	}

	inode = pCifsFile->dentry->d_inode;
	cifs_sb = CIFS_SB(inode->i_sb);
	tcon = tlink_tcon(pCifsFile->tlink);

/* can not grab rename sem here because various ops, including
   those that already have the rename sem can end up causing writepage
   to get called and if the server was down that means we end up here,
   and we can never tell if the caller already has the rename_sem */
	full_path = build_path_from_dentry(pCifsFile->dentry);
	if (full_path == NULL) {
		rc = -ENOMEM;
		mutex_unlock(&pCifsFile->fh_mutex);
		FreeXid(xid);
		return rc;
	}

	cFYI(1, "inode = 0x%p file flags 0x%x for %s",
		 inode, pCifsFile->f_flags, full_path);

	if (enable_oplocks)
		oplock = REQ_OPLOCK;
	else
		oplock = 0;

	if (tcon->unix_ext && (tcon->ses->capabilities & CAP_UNIX) &&
	    (CIFS_UNIX_POSIX_PATH_OPS_CAP &
			le64_to_cpu(tcon->fsUnixInfo.Capability))) {

		/*
		 * O_CREAT, O_EXCL and O_TRUNC already had their effect on the
		 * original open. Must mask them off for a reopen.
		 */
		unsigned int oflags = pCifsFile->f_flags &
						~(O_CREAT | O_EXCL | O_TRUNC);

		rc = cifs_posix_open(full_path, NULL, inode->i_sb,
				cifs_sb->mnt_file_mode /* ignored */,
				oflags, &oplock, &netfid, xid);
		if (rc == 0) {
			cFYI(1, "posix reopen succeeded");
			goto reopen_success;
		}
		/* fallthrough to retry open the old way on errors, especially
		   in the reconnect path it is important to retry hard */
	}

	desiredAccess = cifs_convert_flags(pCifsFile->f_flags);

	if (backup_cred(cifs_sb))
		create_options |= CREATE_OPEN_BACKUP_INTENT;

	/* Can not refresh inode by passing in file_info buf to be returned
	   by SMBOpen and then calling get_inode_info with returned buf
	   since file might have write behind data that needs to be flushed
	   and server version of file size can be stale. If we knew for sure
	   that inode was not dirty locally we could do this */

	rc = CIFSSMBOpen(xid, tcon, full_path, disposition, desiredAccess,
			 create_options, &netfid, &oplock, NULL,
			 cifs_sb->local_nls, cifs_sb->mnt_cifs_flags &
				CIFS_MOUNT_MAP_SPECIAL_CHR);
	if (rc) {
		mutex_unlock(&pCifsFile->fh_mutex);
		cFYI(1, "cifs_open returned 0x%x", rc);
		cFYI(1, "oplock: %d", oplock);
		goto reopen_error_exit;
	}

reopen_success:
	pCifsFile->netfid = netfid;
	pCifsFile->invalidHandle = false;
	mutex_unlock(&pCifsFile->fh_mutex);
	pCifsInode = CIFS_I(inode);

	if (can_flush) {
		rc = filemap_write_and_wait(inode->i_mapping);
		mapping_set_error(inode->i_mapping, rc);

		if (tcon->unix_ext)
			rc = cifs_get_inode_info_unix(&inode,
				full_path, inode->i_sb, xid);
		else
			rc = cifs_get_inode_info(&inode,
				full_path, NULL, inode->i_sb,
				xid, NULL);
	} /* else we are writing out data to server already
	     and could deadlock if we tried to flush data, and
	     since we do not know if we have data that would
	     invalidate the current end of file on the server
	     we can not go to the server to get the new inod
	     info */

	cifs_set_oplock_level(pCifsInode, oplock);

	cifs_relock_file(pCifsFile);

reopen_error_exit:
	kfree(full_path);
	FreeXid(xid);
	return rc;
}

int cifs_close(struct inode *inode, struct file *file)
{
	if (file->private_data != NULL) {
		cifsFileInfo_put(file->private_data);
		file->private_data = NULL;
	}

	/* return code from the ->release op is always ignored */
	return 0;
}

int cifs_closedir(struct inode *inode, struct file *file)
{
	int rc = 0;
	int xid;
	struct cifsFileInfo *pCFileStruct = file->private_data;
	char *ptmp;

	cFYI(1, "Closedir inode = 0x%p", inode);

	xid = GetXid();

	if (pCFileStruct) {
		struct cifs_tcon *pTcon = tlink_tcon(pCFileStruct->tlink);

		cFYI(1, "Freeing private data in close dir");
		spin_lock(&cifs_file_list_lock);
		if (!pCFileStruct->srch_inf.endOfSearch &&
		    !pCFileStruct->invalidHandle) {
			pCFileStruct->invalidHandle = true;
			spin_unlock(&cifs_file_list_lock);
			rc = CIFSFindClose(xid, pTcon, pCFileStruct->netfid);
			cFYI(1, "Closing uncompleted readdir with rc %d",
				 rc);
			/* not much we can do if it fails anyway, ignore rc */
			rc = 0;
		} else
			spin_unlock(&cifs_file_list_lock);
		ptmp = pCFileStruct->srch_inf.ntwrk_buf_start;
		if (ptmp) {
			cFYI(1, "closedir free smb buf in srch struct");
			pCFileStruct->srch_inf.ntwrk_buf_start = NULL;
			if (pCFileStruct->srch_inf.smallBuf)
				cifs_small_buf_release(ptmp);
			else
				cifs_buf_release(ptmp);
		}
		cifs_put_tlink(pCFileStruct->tlink);
		kfree(file->private_data);
		file->private_data = NULL;
	}
	/* BB can we lock the filestruct while this is going on? */
	FreeXid(xid);
	return rc;
}

static struct cifsLockInfo *
cifs_lock_init(__u64 offset, __u64 length, __u8 type, __u16 netfid)
{
	struct cifsLockInfo *lock =
		kmalloc(sizeof(struct cifsLockInfo), GFP_KERNEL);
	if (!lock)
		return lock;
	lock->offset = offset;
	lock->length = length;
	lock->type = type;
	lock->netfid = netfid;
	lock->pid = current->tgid;
	INIT_LIST_HEAD(&lock->blist);
	init_waitqueue_head(&lock->block_q);
	return lock;
}

static void
cifs_del_lock_waiters(struct cifsLockInfo *lock)
{
	struct cifsLockInfo *li, *tmp;
	list_for_each_entry_safe(li, tmp, &lock->blist, blist) {
		list_del_init(&li->blist);
		wake_up(&li->block_q);
	}
}

static bool
__cifs_find_lock_conflict(struct cifsInodeInfo *cinode, __u64 offset,
			__u64 length, __u8 type, __u16 netfid,
			struct cifsLockInfo **conf_lock)
{
	struct cifsLockInfo *li, *tmp;

	list_for_each_entry_safe(li, tmp, &cinode->llist, llist) {
		if (offset + length <= li->offset ||
		    offset >= li->offset + li->length)
			continue;
		else if ((type & LOCKING_ANDX_SHARED_LOCK) &&
			 ((netfid == li->netfid && current->tgid == li->pid) ||
			  type == li->type))
			continue;
		else {
			*conf_lock = li;
			return true;
		}
	}
	return false;
}

static bool
cifs_find_lock_conflict(struct cifsInodeInfo *cinode, struct cifsLockInfo *lock,
			struct cifsLockInfo **conf_lock)
{
	return __cifs_find_lock_conflict(cinode, lock->offset, lock->length,
					 lock->type, lock->netfid, conf_lock);
}

<<<<<<< HEAD
=======
/*
 * Check if there is another lock that prevents us to set the lock (mandatory
 * style). If such a lock exists, update the flock structure with its
 * properties. Otherwise, set the flock type to F_UNLCK if we can cache brlocks
 * or leave it the same if we can't. Returns 0 if we don't need to request to
 * the server or 1 otherwise.
 */
>>>>>>> dcd6c922
static int
cifs_lock_test(struct cifsInodeInfo *cinode, __u64 offset, __u64 length,
	       __u8 type, __u16 netfid, struct file_lock *flock)
{
	int rc = 0;
	struct cifsLockInfo *conf_lock;
	bool exist;

	mutex_lock(&cinode->lock_mutex);

	exist = __cifs_find_lock_conflict(cinode, offset, length, type, netfid,
					  &conf_lock);
	if (exist) {
		flock->fl_start = conf_lock->offset;
		flock->fl_end = conf_lock->offset + conf_lock->length - 1;
		flock->fl_pid = conf_lock->pid;
		if (conf_lock->type & LOCKING_ANDX_SHARED_LOCK)
			flock->fl_type = F_RDLCK;
		else
			flock->fl_type = F_WRLCK;
	} else if (!cinode->can_cache_brlcks)
		rc = 1;
	else
		flock->fl_type = F_UNLCK;

	mutex_unlock(&cinode->lock_mutex);
	return rc;
}

static void
cifs_lock_add(struct cifsInodeInfo *cinode, struct cifsLockInfo *lock)
{
	mutex_lock(&cinode->lock_mutex);
	list_add_tail(&lock->llist, &cinode->llist);
	mutex_unlock(&cinode->lock_mutex);
}

<<<<<<< HEAD
=======
/*
 * Set the byte-range lock (mandatory style). Returns:
 * 1) 0, if we set the lock and don't need to request to the server;
 * 2) 1, if no locks prevent us but we need to request to the server;
 * 3) -EACCESS, if there is a lock that prevents us and wait is false.
 */
>>>>>>> dcd6c922
static int
cifs_lock_add_if(struct cifsInodeInfo *cinode, struct cifsLockInfo *lock,
		 bool wait)
{
	struct cifsLockInfo *conf_lock;
	bool exist;
	int rc = 0;

try_again:
	exist = false;
	mutex_lock(&cinode->lock_mutex);

	exist = cifs_find_lock_conflict(cinode, lock, &conf_lock);
	if (!exist && cinode->can_cache_brlcks) {
		list_add_tail(&lock->llist, &cinode->llist);
		mutex_unlock(&cinode->lock_mutex);
		return rc;
	}

	if (!exist)
		rc = 1;
	else if (!wait)
		rc = -EACCES;
	else {
		list_add_tail(&lock->blist, &conf_lock->blist);
		mutex_unlock(&cinode->lock_mutex);
		rc = wait_event_interruptible(lock->block_q,
					(lock->blist.prev == &lock->blist) &&
					(lock->blist.next == &lock->blist));
		if (!rc)
			goto try_again;
		mutex_lock(&cinode->lock_mutex);
		list_del_init(&lock->blist);
	}

	mutex_unlock(&cinode->lock_mutex);
	return rc;
}

<<<<<<< HEAD
=======
/*
 * Check if there is another lock that prevents us to set the lock (posix
 * style). If such a lock exists, update the flock structure with its
 * properties. Otherwise, set the flock type to F_UNLCK if we can cache brlocks
 * or leave it the same if we can't. Returns 0 if we don't need to request to
 * the server or 1 otherwise.
 */
>>>>>>> dcd6c922
static int
cifs_posix_lock_test(struct file *file, struct file_lock *flock)
{
	int rc = 0;
	struct cifsInodeInfo *cinode = CIFS_I(file->f_path.dentry->d_inode);
	unsigned char saved_type = flock->fl_type;

	if ((flock->fl_flags & FL_POSIX) == 0)
		return 1;

	mutex_lock(&cinode->lock_mutex);
	posix_test_lock(file, flock);

	if (flock->fl_type == F_UNLCK && !cinode->can_cache_brlcks) {
		flock->fl_type = saved_type;
		rc = 1;
	}

	mutex_unlock(&cinode->lock_mutex);
	return rc;
}

<<<<<<< HEAD
=======
/*
 * Set the byte-range lock (posix style). Returns:
 * 1) 0, if we set the lock and don't need to request to the server;
 * 2) 1, if we need to request to the server;
 * 3) <0, if the error occurs while setting the lock.
 */
>>>>>>> dcd6c922
static int
cifs_posix_lock_set(struct file *file, struct file_lock *flock)
{
	struct cifsInodeInfo *cinode = CIFS_I(file->f_path.dentry->d_inode);
	int rc = 1;

	if ((flock->fl_flags & FL_POSIX) == 0)
		return rc;

	mutex_lock(&cinode->lock_mutex);
	if (!cinode->can_cache_brlcks) {
		mutex_unlock(&cinode->lock_mutex);
		return rc;
	}
	rc = posix_lock_file_wait(file, flock);
	mutex_unlock(&cinode->lock_mutex);
	return rc;
}

static int
cifs_push_mandatory_locks(struct cifsFileInfo *cfile)
{
	int xid, rc = 0, stored_rc;
	struct cifsLockInfo *li, *tmp;
	struct cifs_tcon *tcon;
	struct cifsInodeInfo *cinode = CIFS_I(cfile->dentry->d_inode);
	unsigned int num, max_num;
	LOCKING_ANDX_RANGE *buf, *cur;
	int types[] = {LOCKING_ANDX_LARGE_FILES,
		       LOCKING_ANDX_SHARED_LOCK | LOCKING_ANDX_LARGE_FILES};
	int i;

	xid = GetXid();
	tcon = tlink_tcon(cfile->tlink);

	mutex_lock(&cinode->lock_mutex);
	if (!cinode->can_cache_brlcks) {
		mutex_unlock(&cinode->lock_mutex);
		FreeXid(xid);
		return rc;
	}

	max_num = (tcon->ses->server->maxBuf - sizeof(struct smb_hdr)) /
		  sizeof(LOCKING_ANDX_RANGE);
	buf = kzalloc(max_num * sizeof(LOCKING_ANDX_RANGE), GFP_KERNEL);
	if (!buf) {
		mutex_unlock(&cinode->lock_mutex);
		FreeXid(xid);
		return rc;
	}

	for (i = 0; i < 2; i++) {
		cur = buf;
		num = 0;
		list_for_each_entry_safe(li, tmp, &cinode->llist, llist) {
			if (li->type != types[i])
				continue;
			cur->Pid = cpu_to_le16(li->pid);
			cur->LengthLow = cpu_to_le32((u32)li->length);
			cur->LengthHigh = cpu_to_le32((u32)(li->length>>32));
			cur->OffsetLow = cpu_to_le32((u32)li->offset);
			cur->OffsetHigh = cpu_to_le32((u32)(li->offset>>32));
			if (++num == max_num) {
				stored_rc = cifs_lockv(xid, tcon, cfile->netfid,
						       li->type, 0, num, buf);
				if (stored_rc)
					rc = stored_rc;
				cur = buf;
				num = 0;
			} else
				cur++;
		}

		if (num) {
			stored_rc = cifs_lockv(xid, tcon, cfile->netfid,
					       types[i], 0, num, buf);
			if (stored_rc)
				rc = stored_rc;
		}
	}

	cinode->can_cache_brlcks = false;
	mutex_unlock(&cinode->lock_mutex);

	kfree(buf);
	FreeXid(xid);
	return rc;
}

/* copied from fs/locks.c with a name change */
#define cifs_for_each_lock(inode, lockp) \
	for (lockp = &inode->i_flock; *lockp != NULL; \
	     lockp = &(*lockp)->fl_next)

static int
cifs_push_posix_locks(struct cifsFileInfo *cfile)
{
	struct cifsInodeInfo *cinode = CIFS_I(cfile->dentry->d_inode);
	struct cifs_tcon *tcon = tlink_tcon(cfile->tlink);
	struct file_lock *flock, **before;
	struct cifsLockInfo *lck, *tmp;
	int rc = 0, xid, type;
	__u64 length;
	struct list_head locks_to_send;

	xid = GetXid();

	mutex_lock(&cinode->lock_mutex);
	if (!cinode->can_cache_brlcks) {
		mutex_unlock(&cinode->lock_mutex);
		FreeXid(xid);
		return rc;
	}

	INIT_LIST_HEAD(&locks_to_send);

	lock_flocks();
	cifs_for_each_lock(cfile->dentry->d_inode, before) {
		flock = *before;
		length = 1 + flock->fl_end - flock->fl_start;
		if (flock->fl_type == F_RDLCK || flock->fl_type == F_SHLCK)
			type = CIFS_RDLCK;
		else
			type = CIFS_WRLCK;

		lck = cifs_lock_init(flock->fl_start, length, type,
				     cfile->netfid);
		if (!lck) {
			rc = -ENOMEM;
			goto send_locks;
		}
		lck->pid = flock->fl_pid;

		list_add_tail(&lck->llist, &locks_to_send);
	}

send_locks:
	unlock_flocks();

	list_for_each_entry_safe(lck, tmp, &locks_to_send, llist) {
		struct file_lock tmp_lock;
		int stored_rc;

		tmp_lock.fl_start = lck->offset;
		stored_rc = CIFSSMBPosixLock(xid, tcon, lck->netfid, lck->pid,
					     0, lck->length, &tmp_lock,
					     lck->type, 0);
		if (stored_rc)
			rc = stored_rc;
		list_del(&lck->llist);
		kfree(lck);
	}

	cinode->can_cache_brlcks = false;
	mutex_unlock(&cinode->lock_mutex);

	FreeXid(xid);
	return rc;
}

static int
cifs_push_locks(struct cifsFileInfo *cfile)
{
	struct cifs_sb_info *cifs_sb = CIFS_SB(cfile->dentry->d_sb);
	struct cifs_tcon *tcon = tlink_tcon(cfile->tlink);

	if ((tcon->ses->capabilities & CAP_UNIX) &&
	    (CIFS_UNIX_FCNTL_CAP & le64_to_cpu(tcon->fsUnixInfo.Capability)) &&
	    ((cifs_sb->mnt_cifs_flags & CIFS_MOUNT_NOPOSIXBRL) == 0))
		return cifs_push_posix_locks(cfile);

	return cifs_push_mandatory_locks(cfile);
}

static void
cifs_read_flock(struct file_lock *flock, __u8 *type, int *lock, int *unlock,
		bool *wait_flag)
{
	if (flock->fl_flags & FL_POSIX)
		cFYI(1, "Posix");
	if (flock->fl_flags & FL_FLOCK)
		cFYI(1, "Flock");
	if (flock->fl_flags & FL_SLEEP) {
		cFYI(1, "Blocking lock");
		*wait_flag = true;
	}
	if (flock->fl_flags & FL_ACCESS)
		cFYI(1, "Process suspended by mandatory locking - "
			"not implemented yet");
	if (flock->fl_flags & FL_LEASE)
		cFYI(1, "Lease on file - not implemented yet");
	if (flock->fl_flags &
	    (~(FL_POSIX | FL_FLOCK | FL_SLEEP | FL_ACCESS | FL_LEASE)))
		cFYI(1, "Unknown lock flags 0x%x", flock->fl_flags);

	*type = LOCKING_ANDX_LARGE_FILES;
	if (flock->fl_type == F_WRLCK) {
		cFYI(1, "F_WRLCK ");
		*lock = 1;
	} else if (flock->fl_type == F_UNLCK) {
		cFYI(1, "F_UNLCK");
		*unlock = 1;
		/* Check if unlock includes more than one lock range */
	} else if (flock->fl_type == F_RDLCK) {
		cFYI(1, "F_RDLCK");
		*type |= LOCKING_ANDX_SHARED_LOCK;
		*lock = 1;
	} else if (flock->fl_type == F_EXLCK) {
		cFYI(1, "F_EXLCK");
		*lock = 1;
	} else if (flock->fl_type == F_SHLCK) {
		cFYI(1, "F_SHLCK");
		*type |= LOCKING_ANDX_SHARED_LOCK;
		*lock = 1;
	} else
		cFYI(1, "Unknown type of lock");
}

static int
cifs_getlk(struct file *file, struct file_lock *flock, __u8 type,
	   bool wait_flag, bool posix_lck, int xid)
{
	int rc = 0;
	__u64 length = 1 + flock->fl_end - flock->fl_start;
	struct cifsFileInfo *cfile = (struct cifsFileInfo *)file->private_data;
	struct cifs_tcon *tcon = tlink_tcon(cfile->tlink);
	struct cifsInodeInfo *cinode = CIFS_I(cfile->dentry->d_inode);
	__u16 netfid = cfile->netfid;

	if (posix_lck) {
		int posix_lock_type;

		rc = cifs_posix_lock_test(file, flock);
		if (!rc)
			return rc;

		if (type & LOCKING_ANDX_SHARED_LOCK)
			posix_lock_type = CIFS_RDLCK;
		else
			posix_lock_type = CIFS_WRLCK;
		rc = CIFSSMBPosixLock(xid, tcon, netfid, current->tgid,
				      1 /* get */, length, flock,
				      posix_lock_type, wait_flag);
		return rc;
	}

	rc = cifs_lock_test(cinode, flock->fl_start, length, type, netfid,
			    flock);
	if (!rc)
		return rc;

	/* BB we could chain these into one lock request BB */
	rc = CIFSSMBLock(xid, tcon, netfid, current->tgid, length,
			 flock->fl_start, 0, 1, type, 0, 0);
	if (rc == 0) {
		rc = CIFSSMBLock(xid, tcon, netfid, current->tgid,
				 length, flock->fl_start, 1, 0,
				 type, 0, 0);
		flock->fl_type = F_UNLCK;
		if (rc != 0)
			cERROR(1, "Error unlocking previously locked "
				   "range %d during test of lock", rc);
		return 0;
	}

	if (type & LOCKING_ANDX_SHARED_LOCK) {
		flock->fl_type = F_WRLCK;
		return 0;
	}

	rc = CIFSSMBLock(xid, tcon, netfid, current->tgid, length,
			 flock->fl_start, 0, 1,
			 type | LOCKING_ANDX_SHARED_LOCK, 0, 0);
	if (rc == 0) {
		rc = CIFSSMBLock(xid, tcon, netfid, current->tgid,
				 length, flock->fl_start, 1, 0,
				 type | LOCKING_ANDX_SHARED_LOCK,
				 0, 0);
		flock->fl_type = F_RDLCK;
		if (rc != 0)
			cERROR(1, "Error unlocking previously locked "
				  "range %d during test of lock", rc);
	} else
		flock->fl_type = F_WRLCK;

	return 0;
}
<<<<<<< HEAD

static void
cifs_move_llist(struct list_head *source, struct list_head *dest)
{
	struct list_head *li, *tmp;
	list_for_each_safe(li, tmp, source)
		list_move(li, dest);
}

static void
=======

static void
cifs_move_llist(struct list_head *source, struct list_head *dest)
{
	struct list_head *li, *tmp;
	list_for_each_safe(li, tmp, source)
		list_move(li, dest);
}

static void
>>>>>>> dcd6c922
cifs_free_llist(struct list_head *llist)
{
	struct cifsLockInfo *li, *tmp;
	list_for_each_entry_safe(li, tmp, llist, llist) {
		cifs_del_lock_waiters(li);
		list_del(&li->llist);
		kfree(li);
	}
}

static int
cifs_unlock_range(struct cifsFileInfo *cfile, struct file_lock *flock, int xid)
{
	int rc = 0, stored_rc;
	int types[] = {LOCKING_ANDX_LARGE_FILES,
		       LOCKING_ANDX_SHARED_LOCK | LOCKING_ANDX_LARGE_FILES};
	unsigned int i;
	unsigned int max_num, num;
	LOCKING_ANDX_RANGE *buf, *cur;
	struct cifs_tcon *tcon = tlink_tcon(cfile->tlink);
	struct cifsInodeInfo *cinode = CIFS_I(cfile->dentry->d_inode);
	struct cifsLockInfo *li, *tmp;
	__u64 length = 1 + flock->fl_end - flock->fl_start;
	struct list_head tmp_llist;

	INIT_LIST_HEAD(&tmp_llist);

	max_num = (tcon->ses->server->maxBuf - sizeof(struct smb_hdr)) /
		  sizeof(LOCKING_ANDX_RANGE);
	buf = kzalloc(max_num * sizeof(LOCKING_ANDX_RANGE), GFP_KERNEL);
	if (!buf)
		return -ENOMEM;

	mutex_lock(&cinode->lock_mutex);
	for (i = 0; i < 2; i++) {
		cur = buf;
		num = 0;
		list_for_each_entry_safe(li, tmp, &cinode->llist, llist) {
			if (flock->fl_start > li->offset ||
			    (flock->fl_start + length) <
			    (li->offset + li->length))
				continue;
			if (current->tgid != li->pid)
				continue;
			if (cfile->netfid != li->netfid)
				continue;
			if (types[i] != li->type)
				continue;
			if (!cinode->can_cache_brlcks) {
				cur->Pid = cpu_to_le16(li->pid);
				cur->LengthLow = cpu_to_le32((u32)li->length);
				cur->LengthHigh =
					cpu_to_le32((u32)(li->length>>32));
				cur->OffsetLow = cpu_to_le32((u32)li->offset);
				cur->OffsetHigh =
					cpu_to_le32((u32)(li->offset>>32));
				/*
				 * We need to save a lock here to let us add
				 * it again to the inode list if the unlock
				 * range request fails on the server.
				 */
				list_move(&li->llist, &tmp_llist);
				if (++num == max_num) {
					stored_rc = cifs_lockv(xid, tcon,
							       cfile->netfid,
							       li->type, num,
							       0, buf);
					if (stored_rc) {
						/*
						 * We failed on the unlock range
						 * request - add all locks from
						 * the tmp list to the head of
						 * the inode list.
						 */
						cifs_move_llist(&tmp_llist,
								&cinode->llist);
						rc = stored_rc;
					} else
						/*
						 * The unlock range request
						 * succeed - free the tmp list.
						 */
						cifs_free_llist(&tmp_llist);
					cur = buf;
					num = 0;
				} else
					cur++;
			} else {
				/*
				 * We can cache brlock requests - simply remove
				 * a lock from the inode list.
				 */
				list_del(&li->llist);
				cifs_del_lock_waiters(li);
				kfree(li);
			}
		}
		if (num) {
			stored_rc = cifs_lockv(xid, tcon, cfile->netfid,
					       types[i], num, 0, buf);
			if (stored_rc) {
				cifs_move_llist(&tmp_llist, &cinode->llist);
				rc = stored_rc;
			} else
				cifs_free_llist(&tmp_llist);
		}
	}

	mutex_unlock(&cinode->lock_mutex);
	kfree(buf);
	return rc;
}

static int
cifs_setlk(struct file *file,  struct file_lock *flock, __u8 type,
	   bool wait_flag, bool posix_lck, int lock, int unlock, int xid)
{
	int rc = 0;
	__u64 length = 1 + flock->fl_end - flock->fl_start;
	struct cifsFileInfo *cfile = (struct cifsFileInfo *)file->private_data;
	struct cifs_tcon *tcon = tlink_tcon(cfile->tlink);
	struct cifsInodeInfo *cinode = CIFS_I(file->f_path.dentry->d_inode);
	__u16 netfid = cfile->netfid;

	if (posix_lck) {
		int posix_lock_type;

		rc = cifs_posix_lock_set(file, flock);
		if (!rc || rc < 0)
			return rc;

		if (type & LOCKING_ANDX_SHARED_LOCK)
			posix_lock_type = CIFS_RDLCK;
		else
			posix_lock_type = CIFS_WRLCK;

		if (unlock == 1)
			posix_lock_type = CIFS_UNLCK;

		rc = CIFSSMBPosixLock(xid, tcon, netfid, current->tgid,
				      0 /* set */, length, flock,
				      posix_lock_type, wait_flag);
		goto out;
	}

	if (lock) {
		struct cifsLockInfo *lock;

		lock = cifs_lock_init(flock->fl_start, length, type, netfid);
		if (!lock)
			return -ENOMEM;

		rc = cifs_lock_add_if(cinode, lock, wait_flag);
		if (rc < 0)
			kfree(lock);
		if (rc <= 0)
			goto out;

		rc = CIFSSMBLock(xid, tcon, netfid, current->tgid, length,
				 flock->fl_start, 0, 1, type, wait_flag, 0);
		if (rc) {
			kfree(lock);
			goto out;
		}

		cifs_lock_add(cinode, lock);
	} else if (unlock)
		rc = cifs_unlock_range(cfile, flock, xid);

out:
	if (flock->fl_flags & FL_POSIX)
		posix_lock_file_wait(file, flock);
	return rc;
}

int cifs_lock(struct file *file, int cmd, struct file_lock *flock)
{
	int rc, xid;
	int lock = 0, unlock = 0;
	bool wait_flag = false;
	bool posix_lck = false;
	struct cifs_sb_info *cifs_sb;
	struct cifs_tcon *tcon;
	struct cifsInodeInfo *cinode;
	struct cifsFileInfo *cfile;
	__u16 netfid;
	__u8 type;

	rc = -EACCES;
	xid = GetXid();

	cFYI(1, "Lock parm: 0x%x flockflags: 0x%x flocktype: 0x%x start: %lld "
		"end: %lld", cmd, flock->fl_flags, flock->fl_type,
		flock->fl_start, flock->fl_end);

	cifs_read_flock(flock, &type, &lock, &unlock, &wait_flag);

	cifs_sb = CIFS_SB(file->f_path.dentry->d_sb);
	cfile = (struct cifsFileInfo *)file->private_data;
	tcon = tlink_tcon(cfile->tlink);
	netfid = cfile->netfid;
	cinode = CIFS_I(file->f_path.dentry->d_inode);

	if ((tcon->ses->capabilities & CAP_UNIX) &&
	    (CIFS_UNIX_FCNTL_CAP & le64_to_cpu(tcon->fsUnixInfo.Capability)) &&
	    ((cifs_sb->mnt_cifs_flags & CIFS_MOUNT_NOPOSIXBRL) == 0))
		posix_lck = true;
	/*
	 * BB add code here to normalize offset and length to account for
	 * negative length which we can not accept over the wire.
	 */
	if (IS_GETLK(cmd)) {
		rc = cifs_getlk(file, flock, type, wait_flag, posix_lck, xid);
		FreeXid(xid);
		return rc;
	}

	if (!lock && !unlock) {
		/*
		 * if no lock or unlock then nothing to do since we do not
		 * know what it is
		 */
		FreeXid(xid);
		return -EOPNOTSUPP;
	}

	rc = cifs_setlk(file, flock, type, wait_flag, posix_lck, lock, unlock,
			xid);
	FreeXid(xid);
	return rc;
}

/* update the file size (if needed) after a write */
void
cifs_update_eof(struct cifsInodeInfo *cifsi, loff_t offset,
		      unsigned int bytes_written)
{
	loff_t end_of_write = offset + bytes_written;

	if (end_of_write > cifsi->server_eof)
		cifsi->server_eof = end_of_write;
}

static ssize_t cifs_write(struct cifsFileInfo *open_file, __u32 pid,
			  const char *write_data, size_t write_size,
			  loff_t *poffset)
{
	int rc = 0;
	unsigned int bytes_written = 0;
	unsigned int total_written;
	struct cifs_sb_info *cifs_sb;
	struct cifs_tcon *pTcon;
	int xid;
	struct dentry *dentry = open_file->dentry;
	struct cifsInodeInfo *cifsi = CIFS_I(dentry->d_inode);
	struct cifs_io_parms io_parms;

	cifs_sb = CIFS_SB(dentry->d_sb);

	cFYI(1, "write %zd bytes to offset %lld of %s", write_size,
	   *poffset, dentry->d_name.name);

	pTcon = tlink_tcon(open_file->tlink);

	xid = GetXid();

	for (total_written = 0; write_size > total_written;
	     total_written += bytes_written) {
		rc = -EAGAIN;
		while (rc == -EAGAIN) {
			struct kvec iov[2];
			unsigned int len;

			if (open_file->invalidHandle) {
				/* we could deadlock if we called
				   filemap_fdatawait from here so tell
				   reopen_file not to flush data to
				   server now */
				rc = cifs_reopen_file(open_file, false);
				if (rc != 0)
					break;
			}

			len = min((size_t)cifs_sb->wsize,
				  write_size - total_written);
			/* iov[0] is reserved for smb header */
			iov[1].iov_base = (char *)write_data + total_written;
			iov[1].iov_len = len;
			io_parms.netfid = open_file->netfid;
			io_parms.pid = pid;
			io_parms.tcon = pTcon;
			io_parms.offset = *poffset;
			io_parms.length = len;
			rc = CIFSSMBWrite2(xid, &io_parms, &bytes_written, iov,
					   1, 0);
		}
		if (rc || (bytes_written == 0)) {
			if (total_written)
				break;
			else {
				FreeXid(xid);
				return rc;
			}
		} else {
			cifs_update_eof(cifsi, *poffset, bytes_written);
			*poffset += bytes_written;
		}
	}

	cifs_stats_bytes_written(pTcon, total_written);

	if (total_written > 0) {
		spin_lock(&dentry->d_inode->i_lock);
		if (*poffset > dentry->d_inode->i_size)
			i_size_write(dentry->d_inode, *poffset);
		spin_unlock(&dentry->d_inode->i_lock);
	}
	mark_inode_dirty_sync(dentry->d_inode);
	FreeXid(xid);
	return total_written;
}

struct cifsFileInfo *find_readable_file(struct cifsInodeInfo *cifs_inode,
					bool fsuid_only)
{
	struct cifsFileInfo *open_file = NULL;
	struct cifs_sb_info *cifs_sb = CIFS_SB(cifs_inode->vfs_inode.i_sb);

	/* only filter by fsuid on multiuser mounts */
	if (!(cifs_sb->mnt_cifs_flags & CIFS_MOUNT_MULTIUSER))
		fsuid_only = false;

	spin_lock(&cifs_file_list_lock);
	/* we could simply get the first_list_entry since write-only entries
	   are always at the end of the list but since the first entry might
	   have a close pending, we go through the whole list */
	list_for_each_entry(open_file, &cifs_inode->openFileList, flist) {
		if (fsuid_only && open_file->uid != current_fsuid())
			continue;
		if (OPEN_FMODE(open_file->f_flags) & FMODE_READ) {
			if (!open_file->invalidHandle) {
				/* found a good file */
				/* lock it so it will not be closed on us */
				cifsFileInfo_get(open_file);
				spin_unlock(&cifs_file_list_lock);
				return open_file;
			} /* else might as well continue, and look for
			     another, or simply have the caller reopen it
			     again rather than trying to fix this handle */
		} else /* write only file */
			break; /* write only files are last so must be done */
	}
	spin_unlock(&cifs_file_list_lock);
	return NULL;
}

struct cifsFileInfo *find_writable_file(struct cifsInodeInfo *cifs_inode,
					bool fsuid_only)
{
	struct cifsFileInfo *open_file;
	struct cifs_sb_info *cifs_sb;
	bool any_available = false;
	int rc;

	/* Having a null inode here (because mapping->host was set to zero by
	the VFS or MM) should not happen but we had reports of on oops (due to
	it being zero) during stress testcases so we need to check for it */

	if (cifs_inode == NULL) {
		cERROR(1, "Null inode passed to cifs_writeable_file");
		dump_stack();
		return NULL;
	}

	cifs_sb = CIFS_SB(cifs_inode->vfs_inode.i_sb);

	/* only filter by fsuid on multiuser mounts */
	if (!(cifs_sb->mnt_cifs_flags & CIFS_MOUNT_MULTIUSER))
		fsuid_only = false;

	spin_lock(&cifs_file_list_lock);
refind_writable:
	list_for_each_entry(open_file, &cifs_inode->openFileList, flist) {
		if (!any_available && open_file->pid != current->tgid)
			continue;
		if (fsuid_only && open_file->uid != current_fsuid())
			continue;
		if (OPEN_FMODE(open_file->f_flags) & FMODE_WRITE) {
			cifsFileInfo_get(open_file);

			if (!open_file->invalidHandle) {
				/* found a good writable file */
				spin_unlock(&cifs_file_list_lock);
				return open_file;
			}

			spin_unlock(&cifs_file_list_lock);

			/* Had to unlock since following call can block */
			rc = cifs_reopen_file(open_file, false);
			if (!rc)
				return open_file;

			/* if it fails, try another handle if possible */
			cFYI(1, "wp failed on reopen file");
			cifsFileInfo_put(open_file);

			spin_lock(&cifs_file_list_lock);

			/* else we simply continue to the next entry. Thus
			   we do not loop on reopen errors.  If we
			   can not reopen the file, for example if we
			   reconnected to a server with another client
			   racing to delete or lock the file we would not
			   make progress if we restarted before the beginning
			   of the loop here. */
		}
	}
	/* couldn't find useable FH with same pid, try any available */
	if (!any_available) {
		any_available = true;
		goto refind_writable;
	}
	spin_unlock(&cifs_file_list_lock);
	return NULL;
}

static int cifs_partialpagewrite(struct page *page, unsigned from, unsigned to)
{
	struct address_space *mapping = page->mapping;
	loff_t offset = (loff_t)page->index << PAGE_CACHE_SHIFT;
	char *write_data;
	int rc = -EFAULT;
	int bytes_written = 0;
	struct inode *inode;
	struct cifsFileInfo *open_file;

	if (!mapping || !mapping->host)
		return -EFAULT;

	inode = page->mapping->host;

	offset += (loff_t)from;
	write_data = kmap(page);
	write_data += from;

	if ((to > PAGE_CACHE_SIZE) || (from > to)) {
		kunmap(page);
		return -EIO;
	}

	/* racing with truncate? */
	if (offset > mapping->host->i_size) {
		kunmap(page);
		return 0; /* don't care */
	}

	/* check to make sure that we are not extending the file */
	if (mapping->host->i_size - offset < (loff_t)to)
		to = (unsigned)(mapping->host->i_size - offset);

	open_file = find_writable_file(CIFS_I(mapping->host), false);
	if (open_file) {
		bytes_written = cifs_write(open_file, open_file->pid,
					   write_data, to - from, &offset);
		cifsFileInfo_put(open_file);
		/* Does mm or vfs already set times? */
		inode->i_atime = inode->i_mtime = current_fs_time(inode->i_sb);
		if ((bytes_written > 0) && (offset))
			rc = 0;
		else if (bytes_written < 0)
			rc = bytes_written;
	} else {
		cFYI(1, "No writeable filehandles for inode");
		rc = -EIO;
	}

	kunmap(page);
	return rc;
}

static int cifs_writepages(struct address_space *mapping,
			   struct writeback_control *wbc)
{
	struct cifs_sb_info *cifs_sb = CIFS_SB(mapping->host->i_sb);
	bool done = false, scanned = false, range_whole = false;
	pgoff_t end, index;
	struct cifs_writedata *wdata;
	struct page *page;
	int rc = 0;

	/*
	 * If wsize is smaller than the page cache size, default to writing
	 * one page at a time via cifs_writepage
	 */
	if (cifs_sb->wsize < PAGE_CACHE_SIZE)
		return generic_writepages(mapping, wbc);

	if (wbc->range_cyclic) {
		index = mapping->writeback_index; /* Start from prev offset */
		end = -1;
	} else {
		index = wbc->range_start >> PAGE_CACHE_SHIFT;
		end = wbc->range_end >> PAGE_CACHE_SHIFT;
		if (wbc->range_start == 0 && wbc->range_end == LLONG_MAX)
			range_whole = true;
		scanned = true;
	}
retry:
	while (!done && index <= end) {
		unsigned int i, nr_pages, found_pages;
		pgoff_t next = 0, tofind;
		struct page **pages;

		tofind = min((cifs_sb->wsize / PAGE_CACHE_SIZE) - 1,
				end - index) + 1;

		wdata = cifs_writedata_alloc((unsigned int)tofind);
		if (!wdata) {
			rc = -ENOMEM;
			break;
		}

		/*
		 * find_get_pages_tag seems to return a max of 256 on each
		 * iteration, so we must call it several times in order to
		 * fill the array or the wsize is effectively limited to
		 * 256 * PAGE_CACHE_SIZE.
		 */
		found_pages = 0;
		pages = wdata->pages;
		do {
			nr_pages = find_get_pages_tag(mapping, &index,
							PAGECACHE_TAG_DIRTY,
							tofind, pages);
			found_pages += nr_pages;
			tofind -= nr_pages;
			pages += nr_pages;
		} while (nr_pages && tofind && index <= end);

		if (found_pages == 0) {
			kref_put(&wdata->refcount, cifs_writedata_release);
			break;
		}

		nr_pages = 0;
		for (i = 0; i < found_pages; i++) {
			page = wdata->pages[i];
			/*
			 * At this point we hold neither mapping->tree_lock nor
			 * lock on the page itself: the page may be truncated or
			 * invalidated (changing page->mapping to NULL), or even
			 * swizzled back from swapper_space to tmpfs file
			 * mapping
			 */

			if (nr_pages == 0)
				lock_page(page);
			else if (!trylock_page(page))
				break;

			if (unlikely(page->mapping != mapping)) {
				unlock_page(page);
				break;
			}

			if (!wbc->range_cyclic && page->index > end) {
				done = true;
				unlock_page(page);
				break;
			}

			if (next && (page->index != next)) {
				/* Not next consecutive page */
				unlock_page(page);
				break;
			}

			if (wbc->sync_mode != WB_SYNC_NONE)
				wait_on_page_writeback(page);

			if (PageWriteback(page) ||
					!clear_page_dirty_for_io(page)) {
				unlock_page(page);
				break;
			}

			/*
			 * This actually clears the dirty bit in the radix tree.
			 * See cifs_writepage() for more commentary.
			 */
			set_page_writeback(page);

			if (page_offset(page) >= mapping->host->i_size) {
				done = true;
				unlock_page(page);
				end_page_writeback(page);
				break;
			}

			wdata->pages[i] = page;
			next = page->index + 1;
			++nr_pages;
		}

		/* reset index to refind any pages skipped */
		if (nr_pages == 0)
			index = wdata->pages[0]->index + 1;

		/* put any pages we aren't going to use */
		for (i = nr_pages; i < found_pages; i++) {
			page_cache_release(wdata->pages[i]);
			wdata->pages[i] = NULL;
		}

		/* nothing to write? */
		if (nr_pages == 0) {
			kref_put(&wdata->refcount, cifs_writedata_release);
			continue;
		}

		wdata->sync_mode = wbc->sync_mode;
		wdata->nr_pages = nr_pages;
		wdata->offset = page_offset(wdata->pages[0]);

		do {
			if (wdata->cfile != NULL)
				cifsFileInfo_put(wdata->cfile);
			wdata->cfile = find_writable_file(CIFS_I(mapping->host),
							  false);
			if (!wdata->cfile) {
				cERROR(1, "No writable handles for inode");
				rc = -EBADF;
				break;
			}
			rc = cifs_async_writev(wdata);
		} while (wbc->sync_mode == WB_SYNC_ALL && rc == -EAGAIN);

		for (i = 0; i < nr_pages; ++i)
			unlock_page(wdata->pages[i]);

		/* send failure -- clean up the mess */
		if (rc != 0) {
			for (i = 0; i < nr_pages; ++i) {
				if (rc == -EAGAIN)
					redirty_page_for_writepage(wbc,
							   wdata->pages[i]);
				else
					SetPageError(wdata->pages[i]);
				end_page_writeback(wdata->pages[i]);
				page_cache_release(wdata->pages[i]);
			}
			if (rc != -EAGAIN)
				mapping_set_error(mapping, rc);
		}
		kref_put(&wdata->refcount, cifs_writedata_release);

		wbc->nr_to_write -= nr_pages;
		if (wbc->nr_to_write <= 0)
			done = true;

		index = next;
	}

	if (!scanned && !done) {
		/*
		 * We hit the last page and there is more work to be done: wrap
		 * back to the start of the file
		 */
		scanned = true;
		index = 0;
		goto retry;
	}

	if (wbc->range_cyclic || (range_whole && wbc->nr_to_write > 0))
		mapping->writeback_index = index;

	return rc;
}

static int
cifs_writepage_locked(struct page *page, struct writeback_control *wbc)
{
	int rc;
	int xid;

	xid = GetXid();
/* BB add check for wbc flags */
	page_cache_get(page);
	if (!PageUptodate(page))
		cFYI(1, "ppw - page not up to date");

	/*
	 * Set the "writeback" flag, and clear "dirty" in the radix tree.
	 *
	 * A writepage() implementation always needs to do either this,
	 * or re-dirty the page with "redirty_page_for_writepage()" in
	 * the case of a failure.
	 *
	 * Just unlocking the page will cause the radix tree tag-bits
	 * to fail to update with the state of the page correctly.
	 */
	set_page_writeback(page);
retry_write:
	rc = cifs_partialpagewrite(page, 0, PAGE_CACHE_SIZE);
	if (rc == -EAGAIN && wbc->sync_mode == WB_SYNC_ALL)
		goto retry_write;
	else if (rc == -EAGAIN)
		redirty_page_for_writepage(wbc, page);
	else if (rc != 0)
		SetPageError(page);
	else
		SetPageUptodate(page);
	end_page_writeback(page);
	page_cache_release(page);
	FreeXid(xid);
	return rc;
}

static int cifs_writepage(struct page *page, struct writeback_control *wbc)
{
	int rc = cifs_writepage_locked(page, wbc);
	unlock_page(page);
	return rc;
}

static int cifs_write_end(struct file *file, struct address_space *mapping,
			loff_t pos, unsigned len, unsigned copied,
			struct page *page, void *fsdata)
{
	int rc;
	struct inode *inode = mapping->host;
	struct cifsFileInfo *cfile = file->private_data;
	struct cifs_sb_info *cifs_sb = CIFS_SB(cfile->dentry->d_sb);
	__u32 pid;

	if (cifs_sb->mnt_cifs_flags & CIFS_MOUNT_RWPIDFORWARD)
		pid = cfile->pid;
	else
		pid = current->tgid;

	cFYI(1, "write_end for page %p from pos %lld with %d bytes",
		 page, pos, copied);

	if (PageChecked(page)) {
		if (copied == len)
			SetPageUptodate(page);
		ClearPageChecked(page);
	} else if (!PageUptodate(page) && copied == PAGE_CACHE_SIZE)
		SetPageUptodate(page);

	if (!PageUptodate(page)) {
		char *page_data;
		unsigned offset = pos & (PAGE_CACHE_SIZE - 1);
		int xid;

		xid = GetXid();
		/* this is probably better than directly calling
		   partialpage_write since in this function the file handle is
		   known which we might as well	leverage */
		/* BB check if anything else missing out of ppw
		   such as updating last write time */
		page_data = kmap(page);
		rc = cifs_write(cfile, pid, page_data + offset, copied, &pos);
		/* if (rc < 0) should we set writebehind rc? */
		kunmap(page);

		FreeXid(xid);
	} else {
		rc = copied;
		pos += copied;
		set_page_dirty(page);
	}

	if (rc > 0) {
		spin_lock(&inode->i_lock);
		if (pos > inode->i_size)
			i_size_write(inode, pos);
		spin_unlock(&inode->i_lock);
	}

	unlock_page(page);
	page_cache_release(page);

	return rc;
}

int cifs_strict_fsync(struct file *file, loff_t start, loff_t end,
		      int datasync)
{
	int xid;
	int rc = 0;
	struct cifs_tcon *tcon;
	struct cifsFileInfo *smbfile = file->private_data;
	struct inode *inode = file->f_path.dentry->d_inode;
	struct cifs_sb_info *cifs_sb = CIFS_SB(inode->i_sb);

	rc = filemap_write_and_wait_range(inode->i_mapping, start, end);
	if (rc)
		return rc;
	mutex_lock(&inode->i_mutex);

	xid = GetXid();

	cFYI(1, "Sync file - name: %s datasync: 0x%x",
		file->f_path.dentry->d_name.name, datasync);

	if (!CIFS_I(inode)->clientCanCacheRead) {
		rc = cifs_invalidate_mapping(inode);
		if (rc) {
			cFYI(1, "rc: %d during invalidate phase", rc);
			rc = 0; /* don't care about it in fsync */
		}
	}

	tcon = tlink_tcon(smbfile->tlink);
	if (!(cifs_sb->mnt_cifs_flags & CIFS_MOUNT_NOSSYNC))
		rc = CIFSSMBFlush(xid, tcon, smbfile->netfid);

	FreeXid(xid);
	mutex_unlock(&inode->i_mutex);
	return rc;
}

int cifs_fsync(struct file *file, loff_t start, loff_t end, int datasync)
{
	int xid;
	int rc = 0;
	struct cifs_tcon *tcon;
	struct cifsFileInfo *smbfile = file->private_data;
	struct cifs_sb_info *cifs_sb = CIFS_SB(file->f_path.dentry->d_sb);
	struct inode *inode = file->f_mapping->host;

	rc = filemap_write_and_wait_range(inode->i_mapping, start, end);
	if (rc)
		return rc;
	mutex_lock(&inode->i_mutex);

	xid = GetXid();

	cFYI(1, "Sync file - name: %s datasync: 0x%x",
		file->f_path.dentry->d_name.name, datasync);

	tcon = tlink_tcon(smbfile->tlink);
	if (!(cifs_sb->mnt_cifs_flags & CIFS_MOUNT_NOSSYNC))
		rc = CIFSSMBFlush(xid, tcon, smbfile->netfid);

	FreeXid(xid);
	mutex_unlock(&inode->i_mutex);
	return rc;
}

/*
 * As file closes, flush all cached write data for this inode checking
 * for write behind errors.
 */
int cifs_flush(struct file *file, fl_owner_t id)
{
	struct inode *inode = file->f_path.dentry->d_inode;
	int rc = 0;

	if (file->f_mode & FMODE_WRITE)
		rc = filemap_write_and_wait(inode->i_mapping);

	cFYI(1, "Flush inode %p file %p rc %d", inode, file, rc);

	return rc;
}

static int
cifs_write_allocate_pages(struct page **pages, unsigned long num_pages)
{
	int rc = 0;
	unsigned long i;

	for (i = 0; i < num_pages; i++) {
		pages[i] = alloc_page(__GFP_HIGHMEM);
		if (!pages[i]) {
			/*
			 * save number of pages we have already allocated and
			 * return with ENOMEM error
			 */
			num_pages = i;
			rc = -ENOMEM;
			goto error;
		}
	}

	return rc;

error:
	for (i = 0; i < num_pages; i++)
		put_page(pages[i]);
	return rc;
}

static inline
size_t get_numpages(const size_t wsize, const size_t len, size_t *cur_len)
{
	size_t num_pages;
	size_t clen;

	clen = min_t(const size_t, len, wsize);
	num_pages = clen / PAGE_CACHE_SIZE;
	if (clen % PAGE_CACHE_SIZE)
		num_pages++;

	if (cur_len)
		*cur_len = clen;

	return num_pages;
}

static ssize_t
cifs_iovec_write(struct file *file, const struct iovec *iov,
		 unsigned long nr_segs, loff_t *poffset)
{
	unsigned int written;
	unsigned long num_pages, npages, i;
	size_t copied, len, cur_len;
	ssize_t total_written = 0;
	struct kvec *to_send;
	struct page **pages;
	struct iov_iter it;
	struct inode *inode;
	struct cifsFileInfo *open_file;
	struct cifs_tcon *pTcon;
	struct cifs_sb_info *cifs_sb;
	struct cifs_io_parms io_parms;
	int xid, rc;
	__u32 pid;

	len = iov_length(iov, nr_segs);
	if (!len)
		return 0;

	rc = generic_write_checks(file, poffset, &len, 0);
	if (rc)
		return rc;

	cifs_sb = CIFS_SB(file->f_path.dentry->d_sb);
	num_pages = get_numpages(cifs_sb->wsize, len, &cur_len);

	pages = kmalloc(sizeof(struct pages *)*num_pages, GFP_KERNEL);
	if (!pages)
		return -ENOMEM;

	to_send = kmalloc(sizeof(struct kvec)*(num_pages + 1), GFP_KERNEL);
	if (!to_send) {
		kfree(pages);
		return -ENOMEM;
	}

	rc = cifs_write_allocate_pages(pages, num_pages);
	if (rc) {
		kfree(pages);
		kfree(to_send);
		return rc;
	}

	xid = GetXid();
	open_file = file->private_data;

	if (cifs_sb->mnt_cifs_flags & CIFS_MOUNT_RWPIDFORWARD)
		pid = open_file->pid;
	else
		pid = current->tgid;

	pTcon = tlink_tcon(open_file->tlink);
	inode = file->f_path.dentry->d_inode;

	iov_iter_init(&it, iov, nr_segs, len, 0);
	npages = num_pages;

	do {
		size_t save_len = cur_len;
		for (i = 0; i < npages; i++) {
			copied = min_t(const size_t, cur_len, PAGE_CACHE_SIZE);
			copied = iov_iter_copy_from_user(pages[i], &it, 0,
							 copied);
			cur_len -= copied;
			iov_iter_advance(&it, copied);
			to_send[i+1].iov_base = kmap(pages[i]);
			to_send[i+1].iov_len = copied;
		}

		cur_len = save_len - cur_len;

		do {
			if (open_file->invalidHandle) {
				rc = cifs_reopen_file(open_file, false);
				if (rc != 0)
					break;
			}
			io_parms.netfid = open_file->netfid;
			io_parms.pid = pid;
			io_parms.tcon = pTcon;
			io_parms.offset = *poffset;
			io_parms.length = cur_len;
			rc = CIFSSMBWrite2(xid, &io_parms, &written, to_send,
					   npages, 0);
		} while (rc == -EAGAIN);

		for (i = 0; i < npages; i++)
			kunmap(pages[i]);

		if (written) {
			len -= written;
			total_written += written;
			cifs_update_eof(CIFS_I(inode), *poffset, written);
			*poffset += written;
		} else if (rc < 0) {
			if (!total_written)
				total_written = rc;
			break;
		}

		/* get length and number of kvecs of the next write */
		npages = get_numpages(cifs_sb->wsize, len, &cur_len);
	} while (len > 0);

	if (total_written > 0) {
		spin_lock(&inode->i_lock);
		if (*poffset > inode->i_size)
			i_size_write(inode, *poffset);
		spin_unlock(&inode->i_lock);
	}

	cifs_stats_bytes_written(pTcon, total_written);
	mark_inode_dirty_sync(inode);

	for (i = 0; i < num_pages; i++)
		put_page(pages[i]);
	kfree(to_send);
	kfree(pages);
	FreeXid(xid);
	return total_written;
}

ssize_t cifs_user_writev(struct kiocb *iocb, const struct iovec *iov,
				unsigned long nr_segs, loff_t pos)
{
	ssize_t written;
	struct inode *inode;

	inode = iocb->ki_filp->f_path.dentry->d_inode;

	/*
	 * BB - optimize the way when signing is disabled. We can drop this
	 * extra memory-to-memory copying and use iovec buffers for constructing
	 * write request.
	 */

	written = cifs_iovec_write(iocb->ki_filp, iov, nr_segs, &pos);
	if (written > 0) {
		CIFS_I(inode)->invalid_mapping = true;
		iocb->ki_pos = pos;
	}

	return written;
}

ssize_t cifs_strict_writev(struct kiocb *iocb, const struct iovec *iov,
			   unsigned long nr_segs, loff_t pos)
{
	struct inode *inode;

	inode = iocb->ki_filp->f_path.dentry->d_inode;

	if (CIFS_I(inode)->clientCanCacheAll)
		return generic_file_aio_write(iocb, iov, nr_segs, pos);

	/*
	 * In strict cache mode we need to write the data to the server exactly
	 * from the pos to pos+len-1 rather than flush all affected pages
	 * because it may cause a error with mandatory locks on these pages but
	 * not on the region from pos to ppos+len-1.
	 */

	return cifs_user_writev(iocb, iov, nr_segs, pos);
}

static ssize_t
cifs_iovec_read(struct file *file, const struct iovec *iov,
		 unsigned long nr_segs, loff_t *poffset)
{
	int rc;
	int xid;
	ssize_t total_read;
	unsigned int bytes_read = 0;
	size_t len, cur_len;
	int iov_offset = 0;
	struct cifs_sb_info *cifs_sb;
	struct cifs_tcon *pTcon;
	struct cifsFileInfo *open_file;
	struct smb_com_read_rsp *pSMBr;
	struct cifs_io_parms io_parms;
	char *read_data;
	unsigned int rsize;
	__u32 pid;

	if (!nr_segs)
		return 0;

	len = iov_length(iov, nr_segs);
	if (!len)
		return 0;

	xid = GetXid();
	cifs_sb = CIFS_SB(file->f_path.dentry->d_sb);

	/* FIXME: set up handlers for larger reads and/or convert to async */
	rsize = min_t(unsigned int, cifs_sb->rsize, CIFSMaxBufSize);

	open_file = file->private_data;
	pTcon = tlink_tcon(open_file->tlink);

	if (cifs_sb->mnt_cifs_flags & CIFS_MOUNT_RWPIDFORWARD)
		pid = open_file->pid;
	else
		pid = current->tgid;

	if ((file->f_flags & O_ACCMODE) == O_WRONLY)
		cFYI(1, "attempting read on write only file instance");

	for (total_read = 0; total_read < len; total_read += bytes_read) {
		cur_len = min_t(const size_t, len - total_read, rsize);
		rc = -EAGAIN;
		read_data = NULL;

		while (rc == -EAGAIN) {
			int buf_type = CIFS_NO_BUFFER;
			if (open_file->invalidHandle) {
				rc = cifs_reopen_file(open_file, true);
				if (rc != 0)
					break;
			}
			io_parms.netfid = open_file->netfid;
			io_parms.pid = pid;
			io_parms.tcon = pTcon;
			io_parms.offset = *poffset;
			io_parms.length = cur_len;
			rc = CIFSSMBRead(xid, &io_parms, &bytes_read,
					 &read_data, &buf_type);
			pSMBr = (struct smb_com_read_rsp *)read_data;
			if (read_data) {
				char *data_offset = read_data + 4 +
						le16_to_cpu(pSMBr->DataOffset);
				if (memcpy_toiovecend(iov, data_offset,
						      iov_offset, bytes_read))
					rc = -EFAULT;
				if (buf_type == CIFS_SMALL_BUFFER)
					cifs_small_buf_release(read_data);
				else if (buf_type == CIFS_LARGE_BUFFER)
					cifs_buf_release(read_data);
				read_data = NULL;
				iov_offset += bytes_read;
			}
		}

		if (rc || (bytes_read == 0)) {
			if (total_read) {
				break;
			} else {
				FreeXid(xid);
				return rc;
			}
		} else {
			cifs_stats_bytes_read(pTcon, bytes_read);
			*poffset += bytes_read;
		}
	}

	FreeXid(xid);
	return total_read;
}

ssize_t cifs_user_readv(struct kiocb *iocb, const struct iovec *iov,
			       unsigned long nr_segs, loff_t pos)
{
	ssize_t read;

	read = cifs_iovec_read(iocb->ki_filp, iov, nr_segs, &pos);
	if (read > 0)
		iocb->ki_pos = pos;

	return read;
}

ssize_t cifs_strict_readv(struct kiocb *iocb, const struct iovec *iov,
			  unsigned long nr_segs, loff_t pos)
{
	struct inode *inode;

	inode = iocb->ki_filp->f_path.dentry->d_inode;

	if (CIFS_I(inode)->clientCanCacheRead)
		return generic_file_aio_read(iocb, iov, nr_segs, pos);

	/*
	 * In strict cache mode we need to read from the server all the time
	 * if we don't have level II oplock because the server can delay mtime
	 * change - so we can't make a decision about inode invalidating.
	 * And we can also fail with pagereading if there are mandatory locks
	 * on pages affected by this read but not on the region from pos to
	 * pos+len-1.
	 */

	return cifs_user_readv(iocb, iov, nr_segs, pos);
}

static ssize_t cifs_read(struct file *file, char *read_data, size_t read_size,
			 loff_t *poffset)
{
	int rc = -EACCES;
	unsigned int bytes_read = 0;
	unsigned int total_read;
	unsigned int current_read_size;
	unsigned int rsize;
	struct cifs_sb_info *cifs_sb;
	struct cifs_tcon *pTcon;
	int xid;
	char *current_offset;
	struct cifsFileInfo *open_file;
	struct cifs_io_parms io_parms;
	int buf_type = CIFS_NO_BUFFER;
	__u32 pid;

	xid = GetXid();
	cifs_sb = CIFS_SB(file->f_path.dentry->d_sb);

	/* FIXME: set up handlers for larger reads and/or convert to async */
	rsize = min_t(unsigned int, cifs_sb->rsize, CIFSMaxBufSize);

	if (file->private_data == NULL) {
		rc = -EBADF;
		FreeXid(xid);
		return rc;
	}
	open_file = file->private_data;
	pTcon = tlink_tcon(open_file->tlink);

	if (cifs_sb->mnt_cifs_flags & CIFS_MOUNT_RWPIDFORWARD)
		pid = open_file->pid;
	else
		pid = current->tgid;

	if ((file->f_flags & O_ACCMODE) == O_WRONLY)
		cFYI(1, "attempting read on write only file instance");

	for (total_read = 0, current_offset = read_data;
	     read_size > total_read;
	     total_read += bytes_read, current_offset += bytes_read) {
		current_read_size = min_t(uint, read_size - total_read, rsize);

		/* For windows me and 9x we do not want to request more
		than it negotiated since it will refuse the read then */
		if ((pTcon->ses) &&
			!(pTcon->ses->capabilities & CAP_LARGE_FILES)) {
			current_read_size = min_t(uint, current_read_size,
					CIFSMaxBufSize);
		}
		rc = -EAGAIN;
		while (rc == -EAGAIN) {
			if (open_file->invalidHandle) {
				rc = cifs_reopen_file(open_file, true);
				if (rc != 0)
					break;
			}
			io_parms.netfid = open_file->netfid;
			io_parms.pid = pid;
			io_parms.tcon = pTcon;
			io_parms.offset = *poffset;
			io_parms.length = current_read_size;
			rc = CIFSSMBRead(xid, &io_parms, &bytes_read,
					 &current_offset, &buf_type);
		}
		if (rc || (bytes_read == 0)) {
			if (total_read) {
				break;
			} else {
				FreeXid(xid);
				return rc;
			}
		} else {
			cifs_stats_bytes_read(pTcon, total_read);
			*poffset += bytes_read;
		}
	}
	FreeXid(xid);
	return total_read;
}

/*
 * If the page is mmap'ed into a process' page tables, then we need to make
 * sure that it doesn't change while being written back.
 */
static int
cifs_page_mkwrite(struct vm_area_struct *vma, struct vm_fault *vmf)
{
	struct page *page = vmf->page;

	lock_page(page);
	return VM_FAULT_LOCKED;
}

static struct vm_operations_struct cifs_file_vm_ops = {
	.fault = filemap_fault,
	.page_mkwrite = cifs_page_mkwrite,
};

int cifs_file_strict_mmap(struct file *file, struct vm_area_struct *vma)
{
	int rc, xid;
	struct inode *inode = file->f_path.dentry->d_inode;

	xid = GetXid();

	if (!CIFS_I(inode)->clientCanCacheRead) {
		rc = cifs_invalidate_mapping(inode);
		if (rc)
			return rc;
	}

	rc = generic_file_mmap(file, vma);
	if (rc == 0)
		vma->vm_ops = &cifs_file_vm_ops;
	FreeXid(xid);
	return rc;
}

int cifs_file_mmap(struct file *file, struct vm_area_struct *vma)
{
	int rc, xid;

	xid = GetXid();
	rc = cifs_revalidate_file(file);
	if (rc) {
		cFYI(1, "Validation prior to mmap failed, error=%d", rc);
		FreeXid(xid);
		return rc;
	}
	rc = generic_file_mmap(file, vma);
	if (rc == 0)
		vma->vm_ops = &cifs_file_vm_ops;
	FreeXid(xid);
	return rc;
}

static int cifs_readpages(struct file *file, struct address_space *mapping,
	struct list_head *page_list, unsigned num_pages)
{
	int rc;
	struct list_head tmplist;
	struct cifsFileInfo *open_file = file->private_data;
	struct cifs_sb_info *cifs_sb = CIFS_SB(file->f_path.dentry->d_sb);
	unsigned int rsize = cifs_sb->rsize;
	pid_t pid;

	/*
	 * Give up immediately if rsize is too small to read an entire page.
	 * The VFS will fall back to readpage. We should never reach this
	 * point however since we set ra_pages to 0 when the rsize is smaller
	 * than a cache page.
	 */
	if (unlikely(rsize < PAGE_CACHE_SIZE))
		return 0;

	/*
	 * Reads as many pages as possible from fscache. Returns -ENOBUFS
	 * immediately if the cookie is negative
	 */
	rc = cifs_readpages_from_fscache(mapping->host, mapping, page_list,
					 &num_pages);
	if (rc == 0)
		return rc;

	if (cifs_sb->mnt_cifs_flags & CIFS_MOUNT_RWPIDFORWARD)
		pid = open_file->pid;
	else
		pid = current->tgid;

	rc = 0;
	INIT_LIST_HEAD(&tmplist);

	cFYI(1, "%s: file=%p mapping=%p num_pages=%u", __func__, file,
		mapping, num_pages);

	/*
	 * Start with the page at end of list and move it to private
	 * list. Do the same with any following pages until we hit
	 * the rsize limit, hit an index discontinuity, or run out of
	 * pages. Issue the async read and then start the loop again
	 * until the list is empty.
	 *
	 * Note that list order is important. The page_list is in
	 * the order of declining indexes. When we put the pages in
	 * the rdata->pages, then we want them in increasing order.
	 */
	while (!list_empty(page_list)) {
		unsigned int bytes = PAGE_CACHE_SIZE;
		unsigned int expected_index;
		unsigned int nr_pages = 1;
		loff_t offset;
		struct page *page, *tpage;
		struct cifs_readdata *rdata;

		page = list_entry(page_list->prev, struct page, lru);

		/*
		 * Lock the page and put it in the cache. Since no one else
		 * should have access to this page, we're safe to simply set
		 * PG_locked without checking it first.
		 */
		__set_page_locked(page);
		rc = add_to_page_cache_locked(page, mapping,
					      page->index, GFP_KERNEL);

		/* give up if we can't stick it in the cache */
		if (rc) {
			__clear_page_locked(page);
			break;
		}

		/* move first page to the tmplist */
		offset = (loff_t)page->index << PAGE_CACHE_SHIFT;
		list_move_tail(&page->lru, &tmplist);

		/* now try and add more pages onto the request */
		expected_index = page->index + 1;
		list_for_each_entry_safe_reverse(page, tpage, page_list, lru) {
			/* discontinuity ? */
			if (page->index != expected_index)
				break;

			/* would this page push the read over the rsize? */
			if (bytes + PAGE_CACHE_SIZE > rsize)
				break;

			__set_page_locked(page);
			if (add_to_page_cache_locked(page, mapping,
						page->index, GFP_KERNEL)) {
				__clear_page_locked(page);
				break;
			}
			list_move_tail(&page->lru, &tmplist);
			bytes += PAGE_CACHE_SIZE;
			expected_index++;
			nr_pages++;
		}

		rdata = cifs_readdata_alloc(nr_pages);
		if (!rdata) {
			/* best to give up if we're out of mem */
			list_for_each_entry_safe(page, tpage, &tmplist, lru) {
				list_del(&page->lru);
				lru_cache_add_file(page);
				unlock_page(page);
				page_cache_release(page);
			}
			rc = -ENOMEM;
			break;
		}

		spin_lock(&cifs_file_list_lock);
		cifsFileInfo_get(open_file);
		spin_unlock(&cifs_file_list_lock);
		rdata->cfile = open_file;
		rdata->mapping = mapping;
		rdata->offset = offset;
		rdata->bytes = bytes;
		rdata->pid = pid;
		list_splice_init(&tmplist, &rdata->pages);

		do {
			if (open_file->invalidHandle) {
				rc = cifs_reopen_file(open_file, true);
				if (rc != 0)
					continue;
			}
			rc = cifs_async_readv(rdata);
		} while (rc == -EAGAIN);

		if (rc != 0) {
			list_for_each_entry_safe(page, tpage, &rdata->pages,
						 lru) {
				list_del(&page->lru);
				lru_cache_add_file(page);
				unlock_page(page);
				page_cache_release(page);
			}
			cifs_readdata_free(rdata);
			break;
		}
	}

	return rc;
}

static int cifs_readpage_worker(struct file *file, struct page *page,
	loff_t *poffset)
{
	char *read_data;
	int rc;

	/* Is the page cached? */
	rc = cifs_readpage_from_fscache(file->f_path.dentry->d_inode, page);
	if (rc == 0)
		goto read_complete;

	page_cache_get(page);
	read_data = kmap(page);
	/* for reads over a certain size could initiate async read ahead */

	rc = cifs_read(file, read_data, PAGE_CACHE_SIZE, poffset);

	if (rc < 0)
		goto io_error;
	else
		cFYI(1, "Bytes read %d", rc);

	file->f_path.dentry->d_inode->i_atime =
		current_fs_time(file->f_path.dentry->d_inode->i_sb);

	if (PAGE_CACHE_SIZE > rc)
		memset(read_data + rc, 0, PAGE_CACHE_SIZE - rc);

	flush_dcache_page(page);
	SetPageUptodate(page);

	/* send this page to the cache */
	cifs_readpage_to_fscache(file->f_path.dentry->d_inode, page);

	rc = 0;

io_error:
	kunmap(page);
	page_cache_release(page);

read_complete:
	return rc;
}

static int cifs_readpage(struct file *file, struct page *page)
{
	loff_t offset = (loff_t)page->index << PAGE_CACHE_SHIFT;
	int rc = -EACCES;
	int xid;

	xid = GetXid();

	if (file->private_data == NULL) {
		rc = -EBADF;
		FreeXid(xid);
		return rc;
	}

	cFYI(1, "readpage %p at offset %d 0x%x\n",
		 page, (int)offset, (int)offset);

	rc = cifs_readpage_worker(file, page, &offset);

	unlock_page(page);

	FreeXid(xid);
	return rc;
}

static int is_inode_writable(struct cifsInodeInfo *cifs_inode)
{
	struct cifsFileInfo *open_file;

	spin_lock(&cifs_file_list_lock);
	list_for_each_entry(open_file, &cifs_inode->openFileList, flist) {
		if (OPEN_FMODE(open_file->f_flags) & FMODE_WRITE) {
			spin_unlock(&cifs_file_list_lock);
			return 1;
		}
	}
	spin_unlock(&cifs_file_list_lock);
	return 0;
}

/* We do not want to update the file size from server for inodes
   open for write - to avoid races with writepage extending
   the file - in the future we could consider allowing
   refreshing the inode only on increases in the file size
   but this is tricky to do without racing with writebehind
   page caching in the current Linux kernel design */
bool is_size_safe_to_change(struct cifsInodeInfo *cifsInode, __u64 end_of_file)
{
	if (!cifsInode)
		return true;

	if (is_inode_writable(cifsInode)) {
		/* This inode is open for write at least once */
		struct cifs_sb_info *cifs_sb;

		cifs_sb = CIFS_SB(cifsInode->vfs_inode.i_sb);
		if (cifs_sb->mnt_cifs_flags & CIFS_MOUNT_DIRECT_IO) {
			/* since no page cache to corrupt on directio
			we can change size safely */
			return true;
		}

		if (i_size_read(&cifsInode->vfs_inode) < end_of_file)
			return true;

		return false;
	} else
		return true;
}

static int cifs_write_begin(struct file *file, struct address_space *mapping,
			loff_t pos, unsigned len, unsigned flags,
			struct page **pagep, void **fsdata)
{
	pgoff_t index = pos >> PAGE_CACHE_SHIFT;
	loff_t offset = pos & (PAGE_CACHE_SIZE - 1);
	loff_t page_start = pos & PAGE_MASK;
	loff_t i_size;
	struct page *page;
	int rc = 0;

	cFYI(1, "write_begin from %lld len %d", (long long)pos, len);

	page = grab_cache_page_write_begin(mapping, index, flags);
	if (!page) {
		rc = -ENOMEM;
		goto out;
	}

	if (PageUptodate(page))
		goto out;

	/*
	 * If we write a full page it will be up to date, no need to read from
	 * the server. If the write is short, we'll end up doing a sync write
	 * instead.
	 */
	if (len == PAGE_CACHE_SIZE)
		goto out;

	/*
	 * optimize away the read when we have an oplock, and we're not
	 * expecting to use any of the data we'd be reading in. That
	 * is, when the page lies beyond the EOF, or straddles the EOF
	 * and the write will cover all of the existing data.
	 */
	if (CIFS_I(mapping->host)->clientCanCacheRead) {
		i_size = i_size_read(mapping->host);
		if (page_start >= i_size ||
		    (offset == 0 && (pos + len) >= i_size)) {
			zero_user_segments(page, 0, offset,
					   offset + len,
					   PAGE_CACHE_SIZE);
			/*
			 * PageChecked means that the parts of the page
			 * to which we're not writing are considered up
			 * to date. Once the data is copied to the
			 * page, it can be set uptodate.
			 */
			SetPageChecked(page);
			goto out;
		}
	}

	if ((file->f_flags & O_ACCMODE) != O_WRONLY) {
		/*
		 * might as well read a page, it is fast enough. If we get
		 * an error, we don't need to return it. cifs_write_end will
		 * do a sync write instead since PG_uptodate isn't set.
		 */
		cifs_readpage_worker(file, page, &page_start);
	} else {
		/* we could try using another file handle if there is one -
		   but how would we lock it to prevent close of that handle
		   racing with this read? In any case
		   this will be written out by write_end so is fine */
	}
out:
	*pagep = page;
	return rc;
}

static int cifs_release_page(struct page *page, gfp_t gfp)
{
	if (PagePrivate(page))
		return 0;

	return cifs_fscache_release_page(page, gfp);
}

static void cifs_invalidate_page(struct page *page, unsigned long offset)
{
	struct cifsInodeInfo *cifsi = CIFS_I(page->mapping->host);

	if (offset == 0)
		cifs_fscache_invalidate_page(page, &cifsi->vfs_inode);
}

static int cifs_launder_page(struct page *page)
{
	int rc = 0;
	loff_t range_start = page_offset(page);
	loff_t range_end = range_start + (loff_t)(PAGE_CACHE_SIZE - 1);
	struct writeback_control wbc = {
		.sync_mode = WB_SYNC_ALL,
		.nr_to_write = 0,
		.range_start = range_start,
		.range_end = range_end,
	};

	cFYI(1, "Launder page: %p", page);

	if (clear_page_dirty_for_io(page))
		rc = cifs_writepage_locked(page, &wbc);

	cifs_fscache_invalidate_page(page, page->mapping->host);
	return rc;
}

void cifs_oplock_break(struct work_struct *work)
{
	struct cifsFileInfo *cfile = container_of(work, struct cifsFileInfo,
						  oplock_break);
	struct inode *inode = cfile->dentry->d_inode;
	struct cifsInodeInfo *cinode = CIFS_I(inode);
	int rc = 0;

	if (inode && S_ISREG(inode->i_mode)) {
		if (cinode->clientCanCacheRead)
			break_lease(inode, O_RDONLY);
		else
			break_lease(inode, O_WRONLY);
		rc = filemap_fdatawrite(inode->i_mapping);
		if (cinode->clientCanCacheRead == 0) {
			rc = filemap_fdatawait(inode->i_mapping);
			mapping_set_error(inode->i_mapping, rc);
			invalidate_remote_inode(inode);
		}
		cFYI(1, "Oplock flush inode %p rc %d", inode, rc);
	}

	rc = cifs_push_locks(cfile);
	if (rc)
		cERROR(1, "Push locks rc = %d", rc);

	/*
	 * releasing stale oplock after recent reconnect of smb session using
	 * a now incorrect file handle is not a data integrity issue but do
	 * not bother sending an oplock release if session to server still is
	 * disconnected since oplock already released by the server
	 */
	if (!cfile->oplock_break_cancelled) {
		rc = CIFSSMBLock(0, tlink_tcon(cfile->tlink), cfile->netfid,
				 current->tgid, 0, 0, 0, 0,
				 LOCKING_ANDX_OPLOCK_RELEASE, false,
				 cinode->clientCanCacheRead ? 1 : 0);
		cFYI(1, "Oplock release rc = %d", rc);
	}
}

const struct address_space_operations cifs_addr_ops = {
	.readpage = cifs_readpage,
	.readpages = cifs_readpages,
	.writepage = cifs_writepage,
	.writepages = cifs_writepages,
	.write_begin = cifs_write_begin,
	.write_end = cifs_write_end,
	.set_page_dirty = __set_page_dirty_nobuffers,
	.releasepage = cifs_release_page,
	.invalidatepage = cifs_invalidate_page,
	.launder_page = cifs_launder_page,
};

/*
 * cifs_readpages requires the server to support a buffer large enough to
 * contain the header plus one complete page of data.  Otherwise, we need
 * to leave cifs_readpages out of the address space operations.
 */
const struct address_space_operations cifs_addr_ops_smallbuf = {
	.readpage = cifs_readpage,
	.writepage = cifs_writepage,
	.writepages = cifs_writepages,
	.write_begin = cifs_write_begin,
	.write_end = cifs_write_end,
	.set_page_dirty = __set_page_dirty_nobuffers,
	.releasepage = cifs_release_page,
	.invalidatepage = cifs_invalidate_page,
	.launder_page = cifs_launder_page,
};<|MERGE_RESOLUTION|>--- conflicted
+++ resolved
@@ -702,8 +702,6 @@
 					 lock->type, lock->netfid, conf_lock);
 }
 
-<<<<<<< HEAD
-=======
 /*
  * Check if there is another lock that prevents us to set the lock (mandatory
  * style). If such a lock exists, update the flock structure with its
@@ -711,7 +709,6 @@
  * or leave it the same if we can't. Returns 0 if we don't need to request to
  * the server or 1 otherwise.
  */
->>>>>>> dcd6c922
 static int
 cifs_lock_test(struct cifsInodeInfo *cinode, __u64 offset, __u64 length,
 	       __u8 type, __u16 netfid, struct file_lock *flock)
@@ -749,15 +746,12 @@
 	mutex_unlock(&cinode->lock_mutex);
 }
 
-<<<<<<< HEAD
-=======
 /*
  * Set the byte-range lock (mandatory style). Returns:
  * 1) 0, if we set the lock and don't need to request to the server;
  * 2) 1, if no locks prevent us but we need to request to the server;
  * 3) -EACCESS, if there is a lock that prevents us and wait is false.
  */
->>>>>>> dcd6c922
 static int
 cifs_lock_add_if(struct cifsInodeInfo *cinode, struct cifsLockInfo *lock,
 		 bool wait)
@@ -797,8 +791,6 @@
 	return rc;
 }
 
-<<<<<<< HEAD
-=======
 /*
  * Check if there is another lock that prevents us to set the lock (posix
  * style). If such a lock exists, update the flock structure with its
@@ -806,7 +798,6 @@
  * or leave it the same if we can't. Returns 0 if we don't need to request to
  * the server or 1 otherwise.
  */
->>>>>>> dcd6c922
 static int
 cifs_posix_lock_test(struct file *file, struct file_lock *flock)
 {
@@ -829,15 +820,12 @@
 	return rc;
 }
 
-<<<<<<< HEAD
-=======
 /*
  * Set the byte-range lock (posix style). Returns:
  * 1) 0, if we set the lock and don't need to request to the server;
  * 2) 1, if we need to request to the server;
  * 3) <0, if the error occurs while setting the lock.
  */
->>>>>>> dcd6c922
 static int
 cifs_posix_lock_set(struct file *file, struct file_lock *flock)
 {
@@ -1125,7 +1113,6 @@
 
 	return 0;
 }
-<<<<<<< HEAD
 
 static void
 cifs_move_llist(struct list_head *source, struct list_head *dest)
@@ -1136,18 +1123,6 @@
 }
 
 static void
-=======
-
-static void
-cifs_move_llist(struct list_head *source, struct list_head *dest)
-{
-	struct list_head *li, *tmp;
-	list_for_each_safe(li, tmp, source)
-		list_move(li, dest);
-}
-
-static void
->>>>>>> dcd6c922
 cifs_free_llist(struct list_head *llist)
 {
 	struct cifsLockInfo *li, *tmp;
