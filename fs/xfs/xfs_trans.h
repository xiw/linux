--- conflicted
+++ resolved
@@ -471,10 +471,7 @@
 void		xfs_trans_inode_alloc_buf(xfs_trans_t *, struct xfs_buf *);
 int		xfs_trans_iget(struct xfs_mount *, xfs_trans_t *,
 			       xfs_ino_t , uint, uint, struct xfs_inode **);
-<<<<<<< HEAD
-=======
 void		xfs_trans_ichgtime(struct xfs_trans *, struct xfs_inode *, int);
->>>>>>> 45f53cc9
 void		xfs_trans_ijoin_ref(struct xfs_trans *, struct xfs_inode *, uint);
 void		xfs_trans_ijoin(struct xfs_trans *, struct xfs_inode *);
 void		xfs_trans_log_buf(xfs_trans_t *, struct xfs_buf *, uint, uint);
