/*
 * Copyright (C) 2008 Red Hat.  All rights reserved.
 *
 * This program is free software; you can redistribute it and/or
 * modify it under the terms of the GNU General Public
 * License v2 as published by the Free Software Foundation.
 *
 * This program is distributed in the hope that it will be useful,
 * but WITHOUT ANY WARRANTY; without even the implied warranty of
 * MERCHANTABILITY or FITNESS FOR A PARTICULAR PURPOSE.  See the GNU
 * General Public License for more details.
 *
 * You should have received a copy of the GNU General Public
 * License along with this program; if not, write to the
 * Free Software Foundation, Inc., 59 Temple Place - Suite 330,
 * Boston, MA 021110-1307, USA.
 */

#include <linux/pagemap.h>
#include <linux/sched.h>
#include <linux/slab.h>
#include <linux/math64.h>
#include <linux/ratelimit.h>
#include "ctree.h"
#include "free-space-cache.h"
#include "transaction.h"
#include "disk-io.h"
#include "extent_io.h"
#include "inode-map.h"

#define BITS_PER_BITMAP		(PAGE_CACHE_SIZE * 8)
#define MAX_CACHE_BYTES_PER_GIG	(32 * 1024)

static int link_free_space(struct btrfs_free_space_ctl *ctl,
			   struct btrfs_free_space *info);

static struct inode *__lookup_free_space_inode(struct btrfs_root *root,
					       struct btrfs_path *path,
					       u64 offset)
{
	struct btrfs_key key;
	struct btrfs_key location;
	struct btrfs_disk_key disk_key;
	struct btrfs_free_space_header *header;
	struct extent_buffer *leaf;
	struct inode *inode = NULL;
	int ret;

	key.objectid = BTRFS_FREE_SPACE_OBJECTID;
	key.offset = offset;
	key.type = 0;

	ret = btrfs_search_slot(NULL, root, &key, path, 0, 0);
	if (ret < 0)
		return ERR_PTR(ret);
	if (ret > 0) {
		btrfs_release_path(path);
		return ERR_PTR(-ENOENT);
	}

	leaf = path->nodes[0];
	header = btrfs_item_ptr(leaf, path->slots[0],
				struct btrfs_free_space_header);
	btrfs_free_space_key(leaf, header, &disk_key);
	btrfs_disk_key_to_cpu(&location, &disk_key);
	btrfs_release_path(path);

	inode = btrfs_iget(root->fs_info->sb, &location, root, NULL);
	if (!inode)
		return ERR_PTR(-ENOENT);
	if (IS_ERR(inode))
		return inode;
	if (is_bad_inode(inode)) {
		iput(inode);
		return ERR_PTR(-ENOENT);
	}

	inode->i_mapping->flags &= ~__GFP_FS;

	return inode;
}

struct inode *lookup_free_space_inode(struct btrfs_root *root,
				      struct btrfs_block_group_cache
				      *block_group, struct btrfs_path *path)
{
	struct inode *inode = NULL;
	u32 flags = BTRFS_INODE_NODATASUM | BTRFS_INODE_NODATACOW;

	spin_lock(&block_group->lock);
	if (block_group->inode)
		inode = igrab(block_group->inode);
	spin_unlock(&block_group->lock);
	if (inode)
		return inode;

	inode = __lookup_free_space_inode(root, path,
					  block_group->key.objectid);
	if (IS_ERR(inode))
		return inode;

	spin_lock(&block_group->lock);
	if (!((BTRFS_I(inode)->flags & flags) == flags)) {
		printk(KERN_INFO "Old style space inode found, converting.\n");
		BTRFS_I(inode)->flags |= BTRFS_INODE_NODATASUM |
			BTRFS_INODE_NODATACOW;
		block_group->disk_cache_state = BTRFS_DC_CLEAR;
	}

	if (!block_group->iref) {
		block_group->inode = igrab(inode);
		block_group->iref = 1;
	}
	spin_unlock(&block_group->lock);

	return inode;
}

int __create_free_space_inode(struct btrfs_root *root,
			      struct btrfs_trans_handle *trans,
			      struct btrfs_path *path, u64 ino, u64 offset)
{
	struct btrfs_key key;
	struct btrfs_disk_key disk_key;
	struct btrfs_free_space_header *header;
	struct btrfs_inode_item *inode_item;
	struct extent_buffer *leaf;
	u64 flags = BTRFS_INODE_NOCOMPRESS | BTRFS_INODE_PREALLOC;
	int ret;

	ret = btrfs_insert_empty_inode(trans, root, path, ino);
	if (ret)
		return ret;

	/* We inline crc's for the free disk space cache */
	if (ino != BTRFS_FREE_INO_OBJECTID)
		flags |= BTRFS_INODE_NODATASUM | BTRFS_INODE_NODATACOW;

	leaf = path->nodes[0];
	inode_item = btrfs_item_ptr(leaf, path->slots[0],
				    struct btrfs_inode_item);
	btrfs_item_key(leaf, &disk_key, path->slots[0]);
	memset_extent_buffer(leaf, 0, (unsigned long)inode_item,
			     sizeof(*inode_item));
	btrfs_set_inode_generation(leaf, inode_item, trans->transid);
	btrfs_set_inode_size(leaf, inode_item, 0);
	btrfs_set_inode_nbytes(leaf, inode_item, 0);
	btrfs_set_inode_uid(leaf, inode_item, 0);
	btrfs_set_inode_gid(leaf, inode_item, 0);
	btrfs_set_inode_mode(leaf, inode_item, S_IFREG | 0600);
	btrfs_set_inode_flags(leaf, inode_item, flags);
	btrfs_set_inode_nlink(leaf, inode_item, 1);
	btrfs_set_inode_transid(leaf, inode_item, trans->transid);
	btrfs_set_inode_block_group(leaf, inode_item, offset);
	btrfs_mark_buffer_dirty(leaf);
	btrfs_release_path(path);

	key.objectid = BTRFS_FREE_SPACE_OBJECTID;
	key.offset = offset;
	key.type = 0;

	ret = btrfs_insert_empty_item(trans, root, path, &key,
				      sizeof(struct btrfs_free_space_header));
	if (ret < 0) {
		btrfs_release_path(path);
		return ret;
	}
	leaf = path->nodes[0];
	header = btrfs_item_ptr(leaf, path->slots[0],
				struct btrfs_free_space_header);
	memset_extent_buffer(leaf, 0, (unsigned long)header, sizeof(*header));
	btrfs_set_free_space_key(leaf, header, &disk_key);
	btrfs_mark_buffer_dirty(leaf);
	btrfs_release_path(path);

	return 0;
}

int create_free_space_inode(struct btrfs_root *root,
			    struct btrfs_trans_handle *trans,
			    struct btrfs_block_group_cache *block_group,
			    struct btrfs_path *path)
{
	int ret;
	u64 ino;

	ret = btrfs_find_free_objectid(root, &ino);
	if (ret < 0)
		return ret;

	return __create_free_space_inode(root, trans, path, ino,
					 block_group->key.objectid);
}

int btrfs_truncate_free_space_cache(struct btrfs_root *root,
				    struct btrfs_trans_handle *trans,
				    struct btrfs_path *path,
				    struct inode *inode)
{
	struct btrfs_block_rsv *rsv;
	u64 needed_bytes;
	loff_t oldsize;
	int ret = 0;

	rsv = trans->block_rsv;
	trans->block_rsv = &root->fs_info->global_block_rsv;

	/* 1 for slack space, 1 for updating the inode */
	needed_bytes = btrfs_calc_trunc_metadata_size(root, 1) +
		btrfs_calc_trans_metadata_size(root, 1);

	spin_lock(&trans->block_rsv->lock);
	if (trans->block_rsv->reserved < needed_bytes) {
		spin_unlock(&trans->block_rsv->lock);
		trans->block_rsv = rsv;
		return -ENOSPC;
	}
	spin_unlock(&trans->block_rsv->lock);

	oldsize = i_size_read(inode);
	btrfs_i_size_write(inode, 0);
	truncate_pagecache(inode, oldsize, 0);

	/*
	 * We don't need an orphan item because truncating the free space cache
	 * will never be split across transactions.
	 */
	ret = btrfs_truncate_inode_items(trans, root, inode,
					 0, BTRFS_EXTENT_DATA_KEY);

	if (ret) {
		trans->block_rsv = rsv;
		WARN_ON(1);
		return ret;
	}

	ret = btrfs_update_inode(trans, root, inode);
	trans->block_rsv = rsv;

	return ret;
}

static int readahead_cache(struct inode *inode)
{
	struct file_ra_state *ra;
	unsigned long last_index;

	ra = kzalloc(sizeof(*ra), GFP_NOFS);
	if (!ra)
		return -ENOMEM;

	file_ra_state_init(ra, inode->i_mapping);
	last_index = (i_size_read(inode) - 1) >> PAGE_CACHE_SHIFT;

	page_cache_sync_readahead(inode->i_mapping, ra, NULL, 0, last_index);

	kfree(ra);

	return 0;
}

struct io_ctl {
	void *cur, *orig;
	struct page *page;
	struct page **pages;
	struct btrfs_root *root;
	unsigned long size;
	int index;
	int num_pages;
	unsigned check_crcs:1;
};

static int io_ctl_init(struct io_ctl *io_ctl, struct inode *inode,
		       struct btrfs_root *root)
{
	memset(io_ctl, 0, sizeof(struct io_ctl));
	io_ctl->num_pages = (i_size_read(inode) + PAGE_CACHE_SIZE - 1) >>
		PAGE_CACHE_SHIFT;
	io_ctl->pages = kzalloc(sizeof(struct page *) * io_ctl->num_pages,
				GFP_NOFS);
	if (!io_ctl->pages)
		return -ENOMEM;
	io_ctl->root = root;
	if (btrfs_ino(inode) != BTRFS_FREE_INO_OBJECTID)
		io_ctl->check_crcs = 1;
	return 0;
}

static void io_ctl_free(struct io_ctl *io_ctl)
{
	kfree(io_ctl->pages);
}

static void io_ctl_unmap_page(struct io_ctl *io_ctl)
{
	if (io_ctl->cur) {
		kunmap(io_ctl->page);
		io_ctl->cur = NULL;
		io_ctl->orig = NULL;
	}
}

static void io_ctl_map_page(struct io_ctl *io_ctl, int clear)
{
	WARN_ON(io_ctl->cur);
	BUG_ON(io_ctl->index >= io_ctl->num_pages);
	io_ctl->page = io_ctl->pages[io_ctl->index++];
	io_ctl->cur = kmap(io_ctl->page);
	io_ctl->orig = io_ctl->cur;
	io_ctl->size = PAGE_CACHE_SIZE;
	if (clear)
		memset(io_ctl->cur, 0, PAGE_CACHE_SIZE);
}

static void io_ctl_drop_pages(struct io_ctl *io_ctl)
{
	int i;

	io_ctl_unmap_page(io_ctl);

	for (i = 0; i < io_ctl->num_pages; i++) {
<<<<<<< HEAD
		ClearPageChecked(io_ctl->pages[i]);
		unlock_page(io_ctl->pages[i]);
		page_cache_release(io_ctl->pages[i]);
=======
		if (io_ctl->pages[i]) {
			ClearPageChecked(io_ctl->pages[i]);
			unlock_page(io_ctl->pages[i]);
			page_cache_release(io_ctl->pages[i]);
		}
>>>>>>> dcd6c922
	}
}

static int io_ctl_prepare_pages(struct io_ctl *io_ctl, struct inode *inode,
				int uptodate)
{
	struct page *page;
	gfp_t mask = btrfs_alloc_write_mask(inode->i_mapping);
	int i;

	for (i = 0; i < io_ctl->num_pages; i++) {
		page = find_or_create_page(inode->i_mapping, i, mask);
		if (!page) {
			io_ctl_drop_pages(io_ctl);
			return -ENOMEM;
		}
		io_ctl->pages[i] = page;
		if (uptodate && !PageUptodate(page)) {
			btrfs_readpage(NULL, page);
			lock_page(page);
			if (!PageUptodate(page)) {
				printk(KERN_ERR "btrfs: error reading free "
				       "space cache\n");
				io_ctl_drop_pages(io_ctl);
				return -EIO;
			}
		}
	}

<<<<<<< HEAD
=======
	for (i = 0; i < io_ctl->num_pages; i++) {
		clear_page_dirty_for_io(io_ctl->pages[i]);
		set_page_extent_mapped(io_ctl->pages[i]);
	}

>>>>>>> dcd6c922
	return 0;
}

static void io_ctl_set_generation(struct io_ctl *io_ctl, u64 generation)
{
	u64 *val;

	io_ctl_map_page(io_ctl, 1);

	/*
	 * Skip the csum areas.  If we don't check crcs then we just have a
	 * 64bit chunk at the front of the first page.
	 */
	if (io_ctl->check_crcs) {
		io_ctl->cur += (sizeof(u32) * io_ctl->num_pages);
		io_ctl->size -= sizeof(u64) + (sizeof(u32) * io_ctl->num_pages);
	} else {
		io_ctl->cur += sizeof(u64);
		io_ctl->size -= sizeof(u64) * 2;
	}

	val = io_ctl->cur;
	*val = cpu_to_le64(generation);
	io_ctl->cur += sizeof(u64);
}

static int io_ctl_check_generation(struct io_ctl *io_ctl, u64 generation)
{
	u64 *gen;

	/*
	 * Skip the crc area.  If we don't check crcs then we just have a 64bit
	 * chunk at the front of the first page.
	 */
	if (io_ctl->check_crcs) {
		io_ctl->cur += sizeof(u32) * io_ctl->num_pages;
		io_ctl->size -= sizeof(u64) +
			(sizeof(u32) * io_ctl->num_pages);
	} else {
		io_ctl->cur += sizeof(u64);
		io_ctl->size -= sizeof(u64) * 2;
	}

	gen = io_ctl->cur;
	if (le64_to_cpu(*gen) != generation) {
		printk_ratelimited(KERN_ERR "btrfs: space cache generation "
				   "(%Lu) does not match inode (%Lu)\n", *gen,
				   generation);
		io_ctl_unmap_page(io_ctl);
		return -EIO;
	}
	io_ctl->cur += sizeof(u64);
	return 0;
}

static void io_ctl_set_crc(struct io_ctl *io_ctl, int index)
{
	u32 *tmp;
	u32 crc = ~(u32)0;
	unsigned offset = 0;

	if (!io_ctl->check_crcs) {
		io_ctl_unmap_page(io_ctl);
		return;
	}

	if (index == 0)
<<<<<<< HEAD
		offset = sizeof(u32) * io_ctl->num_pages;;
=======
		offset = sizeof(u32) * io_ctl->num_pages;
>>>>>>> dcd6c922

	crc = btrfs_csum_data(io_ctl->root, io_ctl->orig + offset, crc,
			      PAGE_CACHE_SIZE - offset);
	btrfs_csum_final(crc, (char *)&crc);
	io_ctl_unmap_page(io_ctl);
	tmp = kmap(io_ctl->pages[0]);
	tmp += index;
	*tmp = crc;
	kunmap(io_ctl->pages[0]);
}

static int io_ctl_check_crc(struct io_ctl *io_ctl, int index)
{
	u32 *tmp, val;
	u32 crc = ~(u32)0;
	unsigned offset = 0;

	if (!io_ctl->check_crcs) {
		io_ctl_map_page(io_ctl, 0);
		return 0;
	}

	if (index == 0)
		offset = sizeof(u32) * io_ctl->num_pages;

	tmp = kmap(io_ctl->pages[0]);
	tmp += index;
	val = *tmp;
	kunmap(io_ctl->pages[0]);

	io_ctl_map_page(io_ctl, 0);
	crc = btrfs_csum_data(io_ctl->root, io_ctl->orig + offset, crc,
			      PAGE_CACHE_SIZE - offset);
	btrfs_csum_final(crc, (char *)&crc);
	if (val != crc) {
		printk_ratelimited(KERN_ERR "btrfs: csum mismatch on free "
				   "space cache\n");
		io_ctl_unmap_page(io_ctl);
		return -EIO;
	}

	return 0;
}

static int io_ctl_add_entry(struct io_ctl *io_ctl, u64 offset, u64 bytes,
			    void *bitmap)
{
	struct btrfs_free_space_entry *entry;

	if (!io_ctl->cur)
		return -ENOSPC;

	entry = io_ctl->cur;
	entry->offset = cpu_to_le64(offset);
	entry->bytes = cpu_to_le64(bytes);
	entry->type = (bitmap) ? BTRFS_FREE_SPACE_BITMAP :
		BTRFS_FREE_SPACE_EXTENT;
	io_ctl->cur += sizeof(struct btrfs_free_space_entry);
	io_ctl->size -= sizeof(struct btrfs_free_space_entry);

	if (io_ctl->size >= sizeof(struct btrfs_free_space_entry))
		return 0;

	io_ctl_set_crc(io_ctl, io_ctl->index - 1);

	/* No more pages to map */
	if (io_ctl->index >= io_ctl->num_pages)
		return 0;

	/* map the next page */
	io_ctl_map_page(io_ctl, 1);
	return 0;
}

static int io_ctl_add_bitmap(struct io_ctl *io_ctl, void *bitmap)
{
	if (!io_ctl->cur)
		return -ENOSPC;

	/*
	 * If we aren't at the start of the current page, unmap this one and
	 * map the next one if there is any left.
	 */
	if (io_ctl->cur != io_ctl->orig) {
		io_ctl_set_crc(io_ctl, io_ctl->index - 1);
		if (io_ctl->index >= io_ctl->num_pages)
			return -ENOSPC;
		io_ctl_map_page(io_ctl, 0);
	}

	memcpy(io_ctl->cur, bitmap, PAGE_CACHE_SIZE);
	io_ctl_set_crc(io_ctl, io_ctl->index - 1);
	if (io_ctl->index < io_ctl->num_pages)
		io_ctl_map_page(io_ctl, 0);
	return 0;
}

static void io_ctl_zero_remaining_pages(struct io_ctl *io_ctl)
{
	/*
	 * If we're not on the boundary we know we've modified the page and we
	 * need to crc the page.
	 */
	if (io_ctl->cur != io_ctl->orig)
		io_ctl_set_crc(io_ctl, io_ctl->index - 1);
	else
		io_ctl_unmap_page(io_ctl);

	while (io_ctl->index < io_ctl->num_pages) {
		io_ctl_map_page(io_ctl, 1);
		io_ctl_set_crc(io_ctl, io_ctl->index - 1);
	}
}

static int io_ctl_read_entry(struct io_ctl *io_ctl,
			    struct btrfs_free_space *entry, u8 *type)
{
	struct btrfs_free_space_entry *e;
<<<<<<< HEAD
=======
	int ret;

	if (!io_ctl->cur) {
		ret = io_ctl_check_crc(io_ctl, io_ctl->index);
		if (ret)
			return ret;
	}
>>>>>>> dcd6c922

	e = io_ctl->cur;
	entry->offset = le64_to_cpu(e->offset);
	entry->bytes = le64_to_cpu(e->bytes);
	*type = e->type;
	io_ctl->cur += sizeof(struct btrfs_free_space_entry);
	io_ctl->size -= sizeof(struct btrfs_free_space_entry);

	if (io_ctl->size >= sizeof(struct btrfs_free_space_entry))
		return 0;

	io_ctl_unmap_page(io_ctl);

<<<<<<< HEAD
	if (io_ctl->index >= io_ctl->num_pages)
		return 0;

	return io_ctl_check_crc(io_ctl, io_ctl->index);
=======
	return 0;
>>>>>>> dcd6c922
}

static int io_ctl_read_bitmap(struct io_ctl *io_ctl,
			      struct btrfs_free_space *entry)
{
	int ret;

<<<<<<< HEAD
	if (io_ctl->cur && io_ctl->cur != io_ctl->orig)
		io_ctl_unmap_page(io_ctl);

=======
>>>>>>> dcd6c922
	ret = io_ctl_check_crc(io_ctl, io_ctl->index);
	if (ret)
		return ret;

	memcpy(entry->bitmap, io_ctl->cur, PAGE_CACHE_SIZE);
	io_ctl_unmap_page(io_ctl);

	return 0;
}

int __load_free_space_cache(struct btrfs_root *root, struct inode *inode,
			    struct btrfs_free_space_ctl *ctl,
			    struct btrfs_path *path, u64 offset)
{
	struct btrfs_free_space_header *header;
	struct extent_buffer *leaf;
	struct io_ctl io_ctl;
	struct btrfs_key key;
	struct btrfs_free_space *e, *n;
	struct list_head bitmaps;
	u64 num_entries;
	u64 num_bitmaps;
	u64 generation;
	u8 type;
	int ret = 0;

	INIT_LIST_HEAD(&bitmaps);

	/* Nothing in the space cache, goodbye */
	if (!i_size_read(inode))
		return 0;

	key.objectid = BTRFS_FREE_SPACE_OBJECTID;
	key.offset = offset;
	key.type = 0;

	ret = btrfs_search_slot(NULL, root, &key, path, 0, 0);
	if (ret < 0)
		return 0;
	else if (ret > 0) {
		btrfs_release_path(path);
		return 0;
	}

	ret = -1;

	leaf = path->nodes[0];
	header = btrfs_item_ptr(leaf, path->slots[0],
				struct btrfs_free_space_header);
	num_entries = btrfs_free_space_entries(leaf, header);
	num_bitmaps = btrfs_free_space_bitmaps(leaf, header);
	generation = btrfs_free_space_generation(leaf, header);
	btrfs_release_path(path);

	if (BTRFS_I(inode)->generation != generation) {
		printk(KERN_ERR "btrfs: free space inode generation (%llu) did"
		       " not match free space cache generation (%llu)\n",
		       (unsigned long long)BTRFS_I(inode)->generation,
		       (unsigned long long)generation);
		return 0;
	}

	if (!num_entries)
		return 0;
<<<<<<< HEAD
=======

	ret = io_ctl_init(&io_ctl, inode, root);
	if (ret)
		return ret;
>>>>>>> dcd6c922

	io_ctl_init(&io_ctl, inode, root);
	ret = readahead_cache(inode);
	if (ret)
		goto out;

	ret = io_ctl_prepare_pages(&io_ctl, inode, 1);
	if (ret)
		goto out;

	ret = io_ctl_check_crc(&io_ctl, 0);
	if (ret)
		goto free_cache;
<<<<<<< HEAD

	ret = io_ctl_check_generation(&io_ctl, generation);
	if (ret)
		goto free_cache;

=======

	ret = io_ctl_check_generation(&io_ctl, generation);
	if (ret)
		goto free_cache;

>>>>>>> dcd6c922
	while (num_entries) {
		e = kmem_cache_zalloc(btrfs_free_space_cachep,
				      GFP_NOFS);
		if (!e)
			goto free_cache;

		ret = io_ctl_read_entry(&io_ctl, e, &type);
		if (ret) {
			kmem_cache_free(btrfs_free_space_cachep, e);
			goto free_cache;
		}

		if (!e->bytes) {
			kmem_cache_free(btrfs_free_space_cachep, e);
			goto free_cache;
		}

		if (type == BTRFS_FREE_SPACE_EXTENT) {
			spin_lock(&ctl->tree_lock);
			ret = link_free_space(ctl, e);
			spin_unlock(&ctl->tree_lock);
			if (ret) {
				printk(KERN_ERR "Duplicate entries in "
				       "free space cache, dumping\n");
				kmem_cache_free(btrfs_free_space_cachep, e);
				goto free_cache;
			}
		} else {
			BUG_ON(!num_bitmaps);
			num_bitmaps--;
			e->bitmap = kzalloc(PAGE_CACHE_SIZE, GFP_NOFS);
			if (!e->bitmap) {
				kmem_cache_free(
					btrfs_free_space_cachep, e);
				goto free_cache;
			}
			spin_lock(&ctl->tree_lock);
			ret = link_free_space(ctl, e);
			ctl->total_bitmaps++;
			ctl->op->recalc_thresholds(ctl);
			spin_unlock(&ctl->tree_lock);
			if (ret) {
				printk(KERN_ERR "Duplicate entries in "
				       "free space cache, dumping\n");
				kmem_cache_free(btrfs_free_space_cachep, e);
				goto free_cache;
			}
			list_add_tail(&e->list, &bitmaps);
		}

		num_entries--;
	}

<<<<<<< HEAD
=======
	io_ctl_unmap_page(&io_ctl);

>>>>>>> dcd6c922
	/*
	 * We add the bitmaps at the end of the entries in order that
	 * the bitmap entries are added to the cache.
	 */
	list_for_each_entry_safe(e, n, &bitmaps, list) {
		list_del_init(&e->list);
		ret = io_ctl_read_bitmap(&io_ctl, e);
		if (ret)
			goto free_cache;
	}

	io_ctl_drop_pages(&io_ctl);
	ret = 1;
out:
	io_ctl_free(&io_ctl);
	return ret;
free_cache:
	io_ctl_drop_pages(&io_ctl);
	__btrfs_remove_free_space_cache(ctl);
	goto out;
}

int load_free_space_cache(struct btrfs_fs_info *fs_info,
			  struct btrfs_block_group_cache *block_group)
{
	struct btrfs_free_space_ctl *ctl = block_group->free_space_ctl;
	struct btrfs_root *root = fs_info->tree_root;
	struct inode *inode;
	struct btrfs_path *path;
	int ret = 0;
	bool matched;
	u64 used = btrfs_block_group_used(&block_group->item);

	/*
	 * If we're unmounting then just return, since this does a search on the
	 * normal root and not the commit root and we could deadlock.
	 */
	if (btrfs_fs_closing(fs_info))
		return 0;

	/*
	 * If this block group has been marked to be cleared for one reason or
	 * another then we can't trust the on disk cache, so just return.
	 */
	spin_lock(&block_group->lock);
	if (block_group->disk_cache_state != BTRFS_DC_WRITTEN) {
		spin_unlock(&block_group->lock);
		return 0;
	}
	spin_unlock(&block_group->lock);

	path = btrfs_alloc_path();
	if (!path)
		return 0;

	inode = lookup_free_space_inode(root, block_group, path);
	if (IS_ERR(inode)) {
		btrfs_free_path(path);
		return 0;
	}

	/* We may have converted the inode and made the cache invalid. */
	spin_lock(&block_group->lock);
	if (block_group->disk_cache_state != BTRFS_DC_WRITTEN) {
		spin_unlock(&block_group->lock);
		goto out;
	}
	spin_unlock(&block_group->lock);

	ret = __load_free_space_cache(fs_info->tree_root, inode, ctl,
				      path, block_group->key.objectid);
	btrfs_free_path(path);
	if (ret <= 0)
		goto out;

	spin_lock(&ctl->tree_lock);
	matched = (ctl->free_space == (block_group->key.offset - used -
				       block_group->bytes_super));
	spin_unlock(&ctl->tree_lock);

	if (!matched) {
		__btrfs_remove_free_space_cache(ctl);
		printk(KERN_ERR "block group %llu has an wrong amount of free "
		       "space\n", block_group->key.objectid);
		ret = -1;
	}
out:
	if (ret < 0) {
		/* This cache is bogus, make sure it gets cleared */
		spin_lock(&block_group->lock);
		block_group->disk_cache_state = BTRFS_DC_CLEAR;
		spin_unlock(&block_group->lock);
		ret = 0;

		printk(KERN_ERR "btrfs: failed to load free space cache "
		       "for block group %llu\n", block_group->key.objectid);
	}

	iput(inode);
	return ret;
}

/**
 * __btrfs_write_out_cache - write out cached info to an inode
 * @root - the root the inode belongs to
 * @ctl - the free space cache we are going to write out
 * @block_group - the block_group for this cache if it belongs to a block_group
 * @trans - the trans handle
 * @path - the path to use
 * @offset - the offset for the key we'll insert
 *
 * This function writes out a free space cache struct to disk for quick recovery
 * on mount.  This will return 0 if it was successfull in writing the cache out,
 * and -1 if it was not.
 */
int __btrfs_write_out_cache(struct btrfs_root *root, struct inode *inode,
			    struct btrfs_free_space_ctl *ctl,
			    struct btrfs_block_group_cache *block_group,
			    struct btrfs_trans_handle *trans,
			    struct btrfs_path *path, u64 offset)
{
	struct btrfs_free_space_header *header;
	struct extent_buffer *leaf;
	struct rb_node *node;
	struct list_head *pos, *n;
	struct extent_state *cached_state = NULL;
	struct btrfs_free_cluster *cluster = NULL;
	struct extent_io_tree *unpin = NULL;
	struct io_ctl io_ctl;
	struct list_head bitmap_list;
	struct btrfs_key key;
<<<<<<< HEAD
	u64 start, end, len;
=======
	u64 start, extent_start, extent_end, len;
>>>>>>> dcd6c922
	int entries = 0;
	int bitmaps = 0;
	int ret;
	int err = -1;

	INIT_LIST_HEAD(&bitmap_list);

	if (!i_size_read(inode))
		return -1;

<<<<<<< HEAD
	io_ctl_init(&io_ctl, inode, root);
=======
	ret = io_ctl_init(&io_ctl, inode, root);
	if (ret)
		return -1;
>>>>>>> dcd6c922

	/* Get the cluster for this block_group if it exists */
	if (block_group && !list_empty(&block_group->cluster_list))
		cluster = list_entry(block_group->cluster_list.next,
				     struct btrfs_free_cluster,
				     block_group_list);
<<<<<<< HEAD

	/*
	 * We shouldn't have switched the pinned extents yet so this is the
	 * right one
	 */
	unpin = root->fs_info->pinned_extents;

	/* Lock all pages first so we can lock the extent safely. */
	io_ctl_prepare_pages(&io_ctl, inode, 0);

	lock_extent_bits(&BTRFS_I(inode)->io_tree, 0, i_size_read(inode) - 1,
			 0, &cached_state, GFP_NOFS);

	/*
	 * When searching for pinned extents, we need to start at our start
	 * offset.
	 */
	if (block_group)
		start = block_group->key.objectid;

	node = rb_first(&ctl->free_space_offset);
	if (!node && cluster) {
		node = rb_first(&cluster->root);
		cluster = NULL;
	}

	/* Make sure we can fit our crcs into the first page */
	if (io_ctl.check_crcs &&
	    (io_ctl.num_pages * sizeof(u32)) >= PAGE_CACHE_SIZE) {
		WARN_ON(1);
		goto out_nospc;
	}

	io_ctl_set_generation(&io_ctl, trans->transid);

	/* Write out the extent entries */
	while (node) {
		struct btrfs_free_space *e;

		e = rb_entry(node, struct btrfs_free_space, offset_index);
		entries++;

		ret = io_ctl_add_entry(&io_ctl, e->offset, e->bytes,
				       e->bitmap);
		if (ret)
			goto out_nospc;

=======

	/* Lock all pages first so we can lock the extent safely. */
	io_ctl_prepare_pages(&io_ctl, inode, 0);

	lock_extent_bits(&BTRFS_I(inode)->io_tree, 0, i_size_read(inode) - 1,
			 0, &cached_state, GFP_NOFS);

	node = rb_first(&ctl->free_space_offset);
	if (!node && cluster) {
		node = rb_first(&cluster->root);
		cluster = NULL;
	}

	/* Make sure we can fit our crcs into the first page */
	if (io_ctl.check_crcs &&
	    (io_ctl.num_pages * sizeof(u32)) >= PAGE_CACHE_SIZE) {
		WARN_ON(1);
		goto out_nospc;
	}

	io_ctl_set_generation(&io_ctl, trans->transid);

	/* Write out the extent entries */
	while (node) {
		struct btrfs_free_space *e;

		e = rb_entry(node, struct btrfs_free_space, offset_index);
		entries++;

		ret = io_ctl_add_entry(&io_ctl, e->offset, e->bytes,
				       e->bitmap);
		if (ret)
			goto out_nospc;

>>>>>>> dcd6c922
		if (e->bitmap) {
			list_add_tail(&e->list, &bitmap_list);
			bitmaps++;
		}
		node = rb_next(node);
		if (!node && cluster) {
			node = rb_first(&cluster->root);
			cluster = NULL;
		}
	}

	/*
	 * We want to add any pinned extents to our free space cache
	 * so we don't leak the space
	 */
<<<<<<< HEAD
	while (block_group && (start < block_group->key.objectid +
			       block_group->key.offset)) {
		ret = find_first_extent_bit(unpin, start, &start, &end,
					    EXTENT_DIRTY);
		if (ret) {
			ret = 0;
			break;
		}

		/* This pinned extent is out of our range */
		if (start >= block_group->key.objectid +
		    block_group->key.offset)
			break;

		len = block_group->key.objectid +
			block_group->key.offset - start;
		len = min(len, end + 1 - start);

		entries++;
		ret = io_ctl_add_entry(&io_ctl, start, len, NULL);
		if (ret)
			goto out_nospc;

		start = end + 1;
=======

	/*
	 * We shouldn't have switched the pinned extents yet so this is the
	 * right one
	 */
	unpin = root->fs_info->pinned_extents;

	if (block_group)
		start = block_group->key.objectid;

	while (block_group && (start < block_group->key.objectid +
			       block_group->key.offset)) {
		ret = find_first_extent_bit(unpin, start,
					    &extent_start, &extent_end,
					    EXTENT_DIRTY);
		if (ret) {
			ret = 0;
			break;
		}

		/* This pinned extent is out of our range */
		if (extent_start >= block_group->key.objectid +
		    block_group->key.offset)
			break;

		extent_start = max(extent_start, start);
		extent_end = min(block_group->key.objectid +
				 block_group->key.offset, extent_end + 1);
		len = extent_end - extent_start;

		entries++;
		ret = io_ctl_add_entry(&io_ctl, extent_start, len, NULL);
		if (ret)
			goto out_nospc;

		start = extent_end;
>>>>>>> dcd6c922
	}

	/* Write out the bitmaps */
	list_for_each_safe(pos, n, &bitmap_list) {
		struct btrfs_free_space *entry =
			list_entry(pos, struct btrfs_free_space, list);

		ret = io_ctl_add_bitmap(&io_ctl, entry->bitmap);
		if (ret)
			goto out_nospc;
		list_del_init(&entry->list);
	}

	/* Zero out the rest of the pages just to make sure */
	io_ctl_zero_remaining_pages(&io_ctl);

	ret = btrfs_dirty_pages(root, inode, io_ctl.pages, io_ctl.num_pages,
				0, i_size_read(inode), &cached_state);
	io_ctl_drop_pages(&io_ctl);
	unlock_extent_cached(&BTRFS_I(inode)->io_tree, 0,
			     i_size_read(inode) - 1, &cached_state, GFP_NOFS);

	if (ret)
		goto out;


	ret = filemap_write_and_wait(inode->i_mapping);
	if (ret)
		goto out;

	key.objectid = BTRFS_FREE_SPACE_OBJECTID;
	key.offset = offset;
	key.type = 0;

	ret = btrfs_search_slot(trans, root, &key, path, 0, 1);
	if (ret < 0) {
		clear_extent_bit(&BTRFS_I(inode)->io_tree, 0, inode->i_size - 1,
				 EXTENT_DIRTY | EXTENT_DELALLOC, 0, 0, NULL,
				 GFP_NOFS);
		goto out;
	}
	leaf = path->nodes[0];
	if (ret > 0) {
		struct btrfs_key found_key;
		BUG_ON(!path->slots[0]);
		path->slots[0]--;
		btrfs_item_key_to_cpu(leaf, &found_key, path->slots[0]);
		if (found_key.objectid != BTRFS_FREE_SPACE_OBJECTID ||
		    found_key.offset != offset) {
			clear_extent_bit(&BTRFS_I(inode)->io_tree, 0,
					 inode->i_size - 1,
					 EXTENT_DIRTY | EXTENT_DELALLOC, 0, 0,
					 NULL, GFP_NOFS);
			btrfs_release_path(path);
			goto out;
		}
	}

	BTRFS_I(inode)->generation = trans->transid;
	header = btrfs_item_ptr(leaf, path->slots[0],
				struct btrfs_free_space_header);
	btrfs_set_free_space_entries(leaf, header, entries);
	btrfs_set_free_space_bitmaps(leaf, header, bitmaps);
	btrfs_set_free_space_generation(leaf, header, trans->transid);
	btrfs_mark_buffer_dirty(leaf);
	btrfs_release_path(path);

	err = 0;
out:
	io_ctl_free(&io_ctl);
	if (err) {
		invalidate_inode_pages2(inode->i_mapping);
		BTRFS_I(inode)->generation = 0;
	}
	btrfs_update_inode(trans, root, inode);
	return err;

out_nospc:
	list_for_each_safe(pos, n, &bitmap_list) {
		struct btrfs_free_space *entry =
			list_entry(pos, struct btrfs_free_space, list);
		list_del_init(&entry->list);
	}
	io_ctl_drop_pages(&io_ctl);
	unlock_extent_cached(&BTRFS_I(inode)->io_tree, 0,
			     i_size_read(inode) - 1, &cached_state, GFP_NOFS);
	goto out;
}

int btrfs_write_out_cache(struct btrfs_root *root,
			  struct btrfs_trans_handle *trans,
			  struct btrfs_block_group_cache *block_group,
			  struct btrfs_path *path)
{
	struct btrfs_free_space_ctl *ctl = block_group->free_space_ctl;
	struct inode *inode;
	int ret = 0;

	root = root->fs_info->tree_root;

	spin_lock(&block_group->lock);
	if (block_group->disk_cache_state < BTRFS_DC_SETUP) {
		spin_unlock(&block_group->lock);
		return 0;
	}
	spin_unlock(&block_group->lock);

	inode = lookup_free_space_inode(root, block_group, path);
	if (IS_ERR(inode))
		return 0;

	ret = __btrfs_write_out_cache(root, inode, ctl, block_group, trans,
				      path, block_group->key.objectid);
	if (ret) {
		spin_lock(&block_group->lock);
		block_group->disk_cache_state = BTRFS_DC_ERROR;
		spin_unlock(&block_group->lock);
		ret = 0;
#ifdef DEBUG
		printk(KERN_ERR "btrfs: failed to write free space cace "
		       "for block group %llu\n", block_group->key.objectid);
#endif
	}

	iput(inode);
	return ret;
}

static inline unsigned long offset_to_bit(u64 bitmap_start, u32 unit,
					  u64 offset)
{
	BUG_ON(offset < bitmap_start);
	offset -= bitmap_start;
	return (unsigned long)(div_u64(offset, unit));
}

static inline unsigned long bytes_to_bits(u64 bytes, u32 unit)
{
	return (unsigned long)(div_u64(bytes, unit));
}

static inline u64 offset_to_bitmap(struct btrfs_free_space_ctl *ctl,
				   u64 offset)
{
	u64 bitmap_start;
	u64 bytes_per_bitmap;

	bytes_per_bitmap = BITS_PER_BITMAP * ctl->unit;
	bitmap_start = offset - ctl->start;
	bitmap_start = div64_u64(bitmap_start, bytes_per_bitmap);
	bitmap_start *= bytes_per_bitmap;
	bitmap_start += ctl->start;

	return bitmap_start;
}

static int tree_insert_offset(struct rb_root *root, u64 offset,
			      struct rb_node *node, int bitmap)
{
	struct rb_node **p = &root->rb_node;
	struct rb_node *parent = NULL;
	struct btrfs_free_space *info;

	while (*p) {
		parent = *p;
		info = rb_entry(parent, struct btrfs_free_space, offset_index);

		if (offset < info->offset) {
			p = &(*p)->rb_left;
		} else if (offset > info->offset) {
			p = &(*p)->rb_right;
		} else {
			/*
			 * we could have a bitmap entry and an extent entry
			 * share the same offset.  If this is the case, we want
			 * the extent entry to always be found first if we do a
			 * linear search through the tree, since we want to have
			 * the quickest allocation time, and allocating from an
			 * extent is faster than allocating from a bitmap.  So
			 * if we're inserting a bitmap and we find an entry at
			 * this offset, we want to go right, or after this entry
			 * logically.  If we are inserting an extent and we've
			 * found a bitmap, we want to go left, or before
			 * logically.
			 */
			if (bitmap) {
				if (info->bitmap) {
					WARN_ON_ONCE(1);
					return -EEXIST;
				}
				p = &(*p)->rb_right;
			} else {
				if (!info->bitmap) {
					WARN_ON_ONCE(1);
					return -EEXIST;
				}
				p = &(*p)->rb_left;
			}
		}
	}

	rb_link_node(node, parent, p);
	rb_insert_color(node, root);

	return 0;
}

/*
 * searches the tree for the given offset.
 *
 * fuzzy - If this is set, then we are trying to make an allocation, and we just
 * want a section that has at least bytes size and comes at or after the given
 * offset.
 */
static struct btrfs_free_space *
tree_search_offset(struct btrfs_free_space_ctl *ctl,
		   u64 offset, int bitmap_only, int fuzzy)
{
	struct rb_node *n = ctl->free_space_offset.rb_node;
	struct btrfs_free_space *entry, *prev = NULL;

	/* find entry that is closest to the 'offset' */
	while (1) {
		if (!n) {
			entry = NULL;
			break;
		}

		entry = rb_entry(n, struct btrfs_free_space, offset_index);
		prev = entry;

		if (offset < entry->offset)
			n = n->rb_left;
		else if (offset > entry->offset)
			n = n->rb_right;
		else
			break;
	}

	if (bitmap_only) {
		if (!entry)
			return NULL;
		if (entry->bitmap)
			return entry;

		/*
		 * bitmap entry and extent entry may share same offset,
		 * in that case, bitmap entry comes after extent entry.
		 */
		n = rb_next(n);
		if (!n)
			return NULL;
		entry = rb_entry(n, struct btrfs_free_space, offset_index);
		if (entry->offset != offset)
			return NULL;

		WARN_ON(!entry->bitmap);
		return entry;
	} else if (entry) {
		if (entry->bitmap) {
			/*
			 * if previous extent entry covers the offset,
			 * we should return it instead of the bitmap entry
			 */
			n = &entry->offset_index;
			while (1) {
				n = rb_prev(n);
				if (!n)
					break;
				prev = rb_entry(n, struct btrfs_free_space,
						offset_index);
				if (!prev->bitmap) {
					if (prev->offset + prev->bytes > offset)
						entry = prev;
					break;
				}
			}
		}
		return entry;
	}

	if (!prev)
		return NULL;

	/* find last entry before the 'offset' */
	entry = prev;
	if (entry->offset > offset) {
		n = rb_prev(&entry->offset_index);
		if (n) {
			entry = rb_entry(n, struct btrfs_free_space,
					offset_index);
			BUG_ON(entry->offset > offset);
		} else {
			if (fuzzy)
				return entry;
			else
				return NULL;
		}
	}

	if (entry->bitmap) {
		n = &entry->offset_index;
		while (1) {
			n = rb_prev(n);
			if (!n)
				break;
			prev = rb_entry(n, struct btrfs_free_space,
					offset_index);
			if (!prev->bitmap) {
				if (prev->offset + prev->bytes > offset)
					return prev;
				break;
			}
		}
		if (entry->offset + BITS_PER_BITMAP * ctl->unit > offset)
			return entry;
	} else if (entry->offset + entry->bytes > offset)
		return entry;

	if (!fuzzy)
		return NULL;

	while (1) {
		if (entry->bitmap) {
			if (entry->offset + BITS_PER_BITMAP *
			    ctl->unit > offset)
				break;
		} else {
			if (entry->offset + entry->bytes > offset)
				break;
		}

		n = rb_next(&entry->offset_index);
		if (!n)
			return NULL;
		entry = rb_entry(n, struct btrfs_free_space, offset_index);
	}
	return entry;
}

static inline void
__unlink_free_space(struct btrfs_free_space_ctl *ctl,
		    struct btrfs_free_space *info)
{
	rb_erase(&info->offset_index, &ctl->free_space_offset);
	ctl->free_extents--;
}

static void unlink_free_space(struct btrfs_free_space_ctl *ctl,
			      struct btrfs_free_space *info)
{
	__unlink_free_space(ctl, info);
	ctl->free_space -= info->bytes;
}

static int link_free_space(struct btrfs_free_space_ctl *ctl,
			   struct btrfs_free_space *info)
{
	int ret = 0;

	BUG_ON(!info->bitmap && !info->bytes);
	ret = tree_insert_offset(&ctl->free_space_offset, info->offset,
				 &info->offset_index, (info->bitmap != NULL));
	if (ret)
		return ret;

	ctl->free_space += info->bytes;
	ctl->free_extents++;
	return ret;
}

static void recalculate_thresholds(struct btrfs_free_space_ctl *ctl)
{
	struct btrfs_block_group_cache *block_group = ctl->private;
	u64 max_bytes;
	u64 bitmap_bytes;
	u64 extent_bytes;
	u64 size = block_group->key.offset;
	u64 bytes_per_bg = BITS_PER_BITMAP * block_group->sectorsize;
	int max_bitmaps = div64_u64(size + bytes_per_bg - 1, bytes_per_bg);

	BUG_ON(ctl->total_bitmaps > max_bitmaps);

	/*
	 * The goal is to keep the total amount of memory used per 1gb of space
	 * at or below 32k, so we need to adjust how much memory we allow to be
	 * used by extent based free space tracking
	 */
	if (size < 1024 * 1024 * 1024)
		max_bytes = MAX_CACHE_BYTES_PER_GIG;
	else
		max_bytes = MAX_CACHE_BYTES_PER_GIG *
			div64_u64(size, 1024 * 1024 * 1024);

	/*
	 * we want to account for 1 more bitmap than what we have so we can make
	 * sure we don't go over our overall goal of MAX_CACHE_BYTES_PER_GIG as
	 * we add more bitmaps.
	 */
	bitmap_bytes = (ctl->total_bitmaps + 1) * PAGE_CACHE_SIZE;

	if (bitmap_bytes >= max_bytes) {
		ctl->extents_thresh = 0;
		return;
	}

	/*
	 * we want the extent entry threshold to always be at most 1/2 the maxw
	 * bytes we can have, or whatever is less than that.
	 */
	extent_bytes = max_bytes - bitmap_bytes;
	extent_bytes = min_t(u64, extent_bytes, div64_u64(max_bytes, 2));

	ctl->extents_thresh =
		div64_u64(extent_bytes, (sizeof(struct btrfs_free_space)));
}

static inline void __bitmap_clear_bits(struct btrfs_free_space_ctl *ctl,
				       struct btrfs_free_space *info,
				       u64 offset, u64 bytes)
{
	unsigned long start, count;

	start = offset_to_bit(info->offset, ctl->unit, offset);
	count = bytes_to_bits(bytes, ctl->unit);
	BUG_ON(start + count > BITS_PER_BITMAP);

	bitmap_clear(info->bitmap, start, count);

	info->bytes -= bytes;
}

static void bitmap_clear_bits(struct btrfs_free_space_ctl *ctl,
			      struct btrfs_free_space *info, u64 offset,
			      u64 bytes)
{
	__bitmap_clear_bits(ctl, info, offset, bytes);
	ctl->free_space -= bytes;
}

static void bitmap_set_bits(struct btrfs_free_space_ctl *ctl,
			    struct btrfs_free_space *info, u64 offset,
			    u64 bytes)
{
	unsigned long start, count;

	start = offset_to_bit(info->offset, ctl->unit, offset);
	count = bytes_to_bits(bytes, ctl->unit);
	BUG_ON(start + count > BITS_PER_BITMAP);

	bitmap_set(info->bitmap, start, count);

	info->bytes += bytes;
	ctl->free_space += bytes;
}

static int search_bitmap(struct btrfs_free_space_ctl *ctl,
			 struct btrfs_free_space *bitmap_info, u64 *offset,
			 u64 *bytes)
{
	unsigned long found_bits = 0;
	unsigned long bits, i;
	unsigned long next_zero;

	i = offset_to_bit(bitmap_info->offset, ctl->unit,
			  max_t(u64, *offset, bitmap_info->offset));
	bits = bytes_to_bits(*bytes, ctl->unit);

	for (i = find_next_bit(bitmap_info->bitmap, BITS_PER_BITMAP, i);
	     i < BITS_PER_BITMAP;
	     i = find_next_bit(bitmap_info->bitmap, BITS_PER_BITMAP, i + 1)) {
		next_zero = find_next_zero_bit(bitmap_info->bitmap,
					       BITS_PER_BITMAP, i);
		if ((next_zero - i) >= bits) {
			found_bits = next_zero - i;
			break;
		}
		i = next_zero;
	}

	if (found_bits) {
		*offset = (u64)(i * ctl->unit) + bitmap_info->offset;
		*bytes = (u64)(found_bits) * ctl->unit;
		return 0;
	}

	return -1;
}

static struct btrfs_free_space *
find_free_space(struct btrfs_free_space_ctl *ctl, u64 *offset, u64 *bytes)
{
	struct btrfs_free_space *entry;
	struct rb_node *node;
	int ret;

	if (!ctl->free_space_offset.rb_node)
		return NULL;

	entry = tree_search_offset(ctl, offset_to_bitmap(ctl, *offset), 0, 1);
	if (!entry)
		return NULL;

	for (node = &entry->offset_index; node; node = rb_next(node)) {
		entry = rb_entry(node, struct btrfs_free_space, offset_index);
		if (entry->bytes < *bytes)
			continue;

		if (entry->bitmap) {
			ret = search_bitmap(ctl, entry, offset, bytes);
			if (!ret)
				return entry;
			continue;
		}

		*offset = entry->offset;
		*bytes = entry->bytes;
		return entry;
	}

	return NULL;
}

static void add_new_bitmap(struct btrfs_free_space_ctl *ctl,
			   struct btrfs_free_space *info, u64 offset)
{
	info->offset = offset_to_bitmap(ctl, offset);
	info->bytes = 0;
	INIT_LIST_HEAD(&info->list);
	link_free_space(ctl, info);
	ctl->total_bitmaps++;

	ctl->op->recalc_thresholds(ctl);
}

static void free_bitmap(struct btrfs_free_space_ctl *ctl,
			struct btrfs_free_space *bitmap_info)
{
	unlink_free_space(ctl, bitmap_info);
	kfree(bitmap_info->bitmap);
	kmem_cache_free(btrfs_free_space_cachep, bitmap_info);
	ctl->total_bitmaps--;
	ctl->op->recalc_thresholds(ctl);
}

static noinline int remove_from_bitmap(struct btrfs_free_space_ctl *ctl,
			      struct btrfs_free_space *bitmap_info,
			      u64 *offset, u64 *bytes)
{
	u64 end;
	u64 search_start, search_bytes;
	int ret;

again:
	end = bitmap_info->offset + (u64)(BITS_PER_BITMAP * ctl->unit) - 1;

	/*
	 * XXX - this can go away after a few releases.
	 *
	 * since the only user of btrfs_remove_free_space is the tree logging
	 * stuff, and the only way to test that is under crash conditions, we
	 * want to have this debug stuff here just in case somethings not
	 * working.  Search the bitmap for the space we are trying to use to
	 * make sure its actually there.  If its not there then we need to stop
	 * because something has gone wrong.
	 */
	search_start = *offset;
	search_bytes = *bytes;
	search_bytes = min(search_bytes, end - search_start + 1);
	ret = search_bitmap(ctl, bitmap_info, &search_start, &search_bytes);
	BUG_ON(ret < 0 || search_start != *offset);

	if (*offset > bitmap_info->offset && *offset + *bytes > end) {
		bitmap_clear_bits(ctl, bitmap_info, *offset, end - *offset + 1);
		*bytes -= end - *offset + 1;
		*offset = end + 1;
	} else if (*offset >= bitmap_info->offset && *offset + *bytes <= end) {
		bitmap_clear_bits(ctl, bitmap_info, *offset, *bytes);
		*bytes = 0;
	}

	if (*bytes) {
		struct rb_node *next = rb_next(&bitmap_info->offset_index);
		if (!bitmap_info->bytes)
			free_bitmap(ctl, bitmap_info);

		/*
		 * no entry after this bitmap, but we still have bytes to
		 * remove, so something has gone wrong.
		 */
		if (!next)
			return -EINVAL;

		bitmap_info = rb_entry(next, struct btrfs_free_space,
				       offset_index);

		/*
		 * if the next entry isn't a bitmap we need to return to let the
		 * extent stuff do its work.
		 */
		if (!bitmap_info->bitmap)
			return -EAGAIN;

		/*
		 * Ok the next item is a bitmap, but it may not actually hold
		 * the information for the rest of this free space stuff, so
		 * look for it, and if we don't find it return so we can try
		 * everything over again.
		 */
		search_start = *offset;
		search_bytes = *bytes;
		ret = search_bitmap(ctl, bitmap_info, &search_start,
				    &search_bytes);
		if (ret < 0 || search_start != *offset)
			return -EAGAIN;

		goto again;
	} else if (!bitmap_info->bytes)
		free_bitmap(ctl, bitmap_info);

	return 0;
}

static u64 add_bytes_to_bitmap(struct btrfs_free_space_ctl *ctl,
			       struct btrfs_free_space *info, u64 offset,
			       u64 bytes)
{
	u64 bytes_to_set = 0;
	u64 end;

	end = info->offset + (u64)(BITS_PER_BITMAP * ctl->unit);

	bytes_to_set = min(end - offset, bytes);

	bitmap_set_bits(ctl, info, offset, bytes_to_set);

	return bytes_to_set;

}

static bool use_bitmap(struct btrfs_free_space_ctl *ctl,
		      struct btrfs_free_space *info)
{
	struct btrfs_block_group_cache *block_group = ctl->private;

	/*
	 * If we are below the extents threshold then we can add this as an
	 * extent, and don't have to deal with the bitmap
	 */
	if (ctl->free_extents < ctl->extents_thresh) {
		/*
		 * If this block group has some small extents we don't want to
		 * use up all of our free slots in the cache with them, we want
		 * to reserve them to larger extents, however if we have plent
		 * of cache left then go ahead an dadd them, no sense in adding
		 * the overhead of a bitmap if we don't have to.
		 */
		if (info->bytes <= block_group->sectorsize * 4) {
			if (ctl->free_extents * 2 <= ctl->extents_thresh)
				return false;
		} else {
			return false;
		}
	}

	/*
	 * some block groups are so tiny they can't be enveloped by a bitmap, so
	 * don't even bother to create a bitmap for this
	 */
	if (BITS_PER_BITMAP * block_group->sectorsize >
	    block_group->key.offset)
		return false;

	return true;
}

static struct btrfs_free_space_op free_space_op = {
	.recalc_thresholds	= recalculate_thresholds,
	.use_bitmap		= use_bitmap,
};

static int insert_into_bitmap(struct btrfs_free_space_ctl *ctl,
			      struct btrfs_free_space *info)
{
	struct btrfs_free_space *bitmap_info;
	struct btrfs_block_group_cache *block_group = NULL;
	int added = 0;
	u64 bytes, offset, bytes_added;
	int ret;

	bytes = info->bytes;
	offset = info->offset;

	if (!ctl->op->use_bitmap(ctl, info))
		return 0;

	if (ctl->op == &free_space_op)
		block_group = ctl->private;
again:
	/*
	 * Since we link bitmaps right into the cluster we need to see if we
	 * have a cluster here, and if so and it has our bitmap we need to add
	 * the free space to that bitmap.
	 */
	if (block_group && !list_empty(&block_group->cluster_list)) {
		struct btrfs_free_cluster *cluster;
		struct rb_node *node;
		struct btrfs_free_space *entry;

		cluster = list_entry(block_group->cluster_list.next,
				     struct btrfs_free_cluster,
				     block_group_list);
		spin_lock(&cluster->lock);
		node = rb_first(&cluster->root);
		if (!node) {
			spin_unlock(&cluster->lock);
			goto no_cluster_bitmap;
		}

		entry = rb_entry(node, struct btrfs_free_space, offset_index);
		if (!entry->bitmap) {
			spin_unlock(&cluster->lock);
			goto no_cluster_bitmap;
		}

		if (entry->offset == offset_to_bitmap(ctl, offset)) {
			bytes_added = add_bytes_to_bitmap(ctl, entry,
							  offset, bytes);
			bytes -= bytes_added;
			offset += bytes_added;
		}
		spin_unlock(&cluster->lock);
		if (!bytes) {
			ret = 1;
			goto out;
		}
	}

no_cluster_bitmap:
	bitmap_info = tree_search_offset(ctl, offset_to_bitmap(ctl, offset),
					 1, 0);
	if (!bitmap_info) {
		BUG_ON(added);
		goto new_bitmap;
	}

	bytes_added = add_bytes_to_bitmap(ctl, bitmap_info, offset, bytes);
	bytes -= bytes_added;
	offset += bytes_added;
	added = 0;

	if (!bytes) {
		ret = 1;
		goto out;
	} else
		goto again;

new_bitmap:
	if (info && info->bitmap) {
		add_new_bitmap(ctl, info, offset);
		added = 1;
		info = NULL;
		goto again;
	} else {
		spin_unlock(&ctl->tree_lock);

		/* no pre-allocated info, allocate a new one */
		if (!info) {
			info = kmem_cache_zalloc(btrfs_free_space_cachep,
						 GFP_NOFS);
			if (!info) {
				spin_lock(&ctl->tree_lock);
				ret = -ENOMEM;
				goto out;
			}
		}

		/* allocate the bitmap */
		info->bitmap = kzalloc(PAGE_CACHE_SIZE, GFP_NOFS);
		spin_lock(&ctl->tree_lock);
		if (!info->bitmap) {
			ret = -ENOMEM;
			goto out;
		}
		goto again;
	}

out:
	if (info) {
		if (info->bitmap)
			kfree(info->bitmap);
		kmem_cache_free(btrfs_free_space_cachep, info);
	}

	return ret;
}

static bool try_merge_free_space(struct btrfs_free_space_ctl *ctl,
			  struct btrfs_free_space *info, bool update_stat)
{
	struct btrfs_free_space *left_info;
	struct btrfs_free_space *right_info;
	bool merged = false;
	u64 offset = info->offset;
	u64 bytes = info->bytes;

	/*
	 * first we want to see if there is free space adjacent to the range we
	 * are adding, if there is remove that struct and add a new one to
	 * cover the entire range
	 */
	right_info = tree_search_offset(ctl, offset + bytes, 0, 0);
	if (right_info && rb_prev(&right_info->offset_index))
		left_info = rb_entry(rb_prev(&right_info->offset_index),
				     struct btrfs_free_space, offset_index);
	else
		left_info = tree_search_offset(ctl, offset - 1, 0, 0);

	if (right_info && !right_info->bitmap) {
		if (update_stat)
			unlink_free_space(ctl, right_info);
		else
			__unlink_free_space(ctl, right_info);
		info->bytes += right_info->bytes;
		kmem_cache_free(btrfs_free_space_cachep, right_info);
		merged = true;
	}

	if (left_info && !left_info->bitmap &&
	    left_info->offset + left_info->bytes == offset) {
		if (update_stat)
			unlink_free_space(ctl, left_info);
		else
			__unlink_free_space(ctl, left_info);
		info->offset = left_info->offset;
		info->bytes += left_info->bytes;
		kmem_cache_free(btrfs_free_space_cachep, left_info);
		merged = true;
	}

	return merged;
}

int __btrfs_add_free_space(struct btrfs_free_space_ctl *ctl,
			   u64 offset, u64 bytes)
{
	struct btrfs_free_space *info;
	int ret = 0;

	info = kmem_cache_zalloc(btrfs_free_space_cachep, GFP_NOFS);
	if (!info)
		return -ENOMEM;

	info->offset = offset;
	info->bytes = bytes;

	spin_lock(&ctl->tree_lock);

	if (try_merge_free_space(ctl, info, true))
		goto link;

	/*
	 * There was no extent directly to the left or right of this new
	 * extent then we know we're going to have to allocate a new extent, so
	 * before we do that see if we need to drop this into a bitmap
	 */
	ret = insert_into_bitmap(ctl, info);
	if (ret < 0) {
		goto out;
	} else if (ret) {
		ret = 0;
		goto out;
	}
link:
	ret = link_free_space(ctl, info);
	if (ret)
		kmem_cache_free(btrfs_free_space_cachep, info);
out:
	spin_unlock(&ctl->tree_lock);

	if (ret) {
		printk(KERN_CRIT "btrfs: unable to add free space :%d\n", ret);
		BUG_ON(ret == -EEXIST);
	}

	return ret;
}

int btrfs_remove_free_space(struct btrfs_block_group_cache *block_group,
			    u64 offset, u64 bytes)
{
	struct btrfs_free_space_ctl *ctl = block_group->free_space_ctl;
	struct btrfs_free_space *info;
	struct btrfs_free_space *next_info = NULL;
	int ret = 0;

	spin_lock(&ctl->tree_lock);

again:
	info = tree_search_offset(ctl, offset, 0, 0);
	if (!info) {
		/*
		 * oops didn't find an extent that matched the space we wanted
		 * to remove, look for a bitmap instead
		 */
		info = tree_search_offset(ctl, offset_to_bitmap(ctl, offset),
					  1, 0);
		if (!info) {
			/* the tree logging code might be calling us before we
			 * have fully loaded the free space rbtree for this
			 * block group.  So it is possible the entry won't
			 * be in the rbtree yet at all.  The caching code
			 * will make sure not to put it in the rbtree if
			 * the logging code has pinned it.
			 */
			goto out_lock;
		}
	}

	if (info->bytes < bytes && rb_next(&info->offset_index)) {
		u64 end;
		next_info = rb_entry(rb_next(&info->offset_index),
					     struct btrfs_free_space,
					     offset_index);

		if (next_info->bitmap)
			end = next_info->offset +
			      BITS_PER_BITMAP * ctl->unit - 1;
		else
			end = next_info->offset + next_info->bytes;

		if (next_info->bytes < bytes ||
		    next_info->offset > offset || offset > end) {
			printk(KERN_CRIT "Found free space at %llu, size %llu,"
			      " trying to use %llu\n",
			      (unsigned long long)info->offset,
			      (unsigned long long)info->bytes,
			      (unsigned long long)bytes);
			WARN_ON(1);
			ret = -EINVAL;
			goto out_lock;
		}

		info = next_info;
	}

	if (info->bytes == bytes) {
		unlink_free_space(ctl, info);
		if (info->bitmap) {
			kfree(info->bitmap);
			ctl->total_bitmaps--;
		}
		kmem_cache_free(btrfs_free_space_cachep, info);
		ret = 0;
		goto out_lock;
	}

	if (!info->bitmap && info->offset == offset) {
		unlink_free_space(ctl, info);
		info->offset += bytes;
		info->bytes -= bytes;
		ret = link_free_space(ctl, info);
		WARN_ON(ret);
		goto out_lock;
	}

	if (!info->bitmap && info->offset <= offset &&
	    info->offset + info->bytes >= offset + bytes) {
		u64 old_start = info->offset;
		/*
		 * we're freeing space in the middle of the info,
		 * this can happen during tree log replay
		 *
		 * first unlink the old info and then
		 * insert it again after the hole we're creating
		 */
		unlink_free_space(ctl, info);
		if (offset + bytes < info->offset + info->bytes) {
			u64 old_end = info->offset + info->bytes;

			info->offset = offset + bytes;
			info->bytes = old_end - info->offset;
			ret = link_free_space(ctl, info);
			WARN_ON(ret);
			if (ret)
				goto out_lock;
		} else {
			/* the hole we're creating ends at the end
			 * of the info struct, just free the info
			 */
			kmem_cache_free(btrfs_free_space_cachep, info);
		}
		spin_unlock(&ctl->tree_lock);

		/* step two, insert a new info struct to cover
		 * anything before the hole
		 */
		ret = btrfs_add_free_space(block_group, old_start,
					   offset - old_start);
		WARN_ON(ret);
		goto out;
	}

	ret = remove_from_bitmap(ctl, info, &offset, &bytes);
	if (ret == -EAGAIN)
		goto again;
	BUG_ON(ret);
out_lock:
	spin_unlock(&ctl->tree_lock);
out:
	return ret;
}

void btrfs_dump_free_space(struct btrfs_block_group_cache *block_group,
			   u64 bytes)
{
	struct btrfs_free_space_ctl *ctl = block_group->free_space_ctl;
	struct btrfs_free_space *info;
	struct rb_node *n;
	int count = 0;

	for (n = rb_first(&ctl->free_space_offset); n; n = rb_next(n)) {
		info = rb_entry(n, struct btrfs_free_space, offset_index);
		if (info->bytes >= bytes)
			count++;
		printk(KERN_CRIT "entry offset %llu, bytes %llu, bitmap %s\n",
		       (unsigned long long)info->offset,
		       (unsigned long long)info->bytes,
		       (info->bitmap) ? "yes" : "no");
	}
	printk(KERN_INFO "block group has cluster?: %s\n",
	       list_empty(&block_group->cluster_list) ? "no" : "yes");
	printk(KERN_INFO "%d blocks of free space at or bigger than bytes is"
	       "\n", count);
}

void btrfs_init_free_space_ctl(struct btrfs_block_group_cache *block_group)
{
	struct btrfs_free_space_ctl *ctl = block_group->free_space_ctl;

	spin_lock_init(&ctl->tree_lock);
	ctl->unit = block_group->sectorsize;
	ctl->start = block_group->key.objectid;
	ctl->private = block_group;
	ctl->op = &free_space_op;

	/*
	 * we only want to have 32k of ram per block group for keeping
	 * track of free space, and if we pass 1/2 of that we want to
	 * start converting things over to using bitmaps
	 */
	ctl->extents_thresh = ((1024 * 32) / 2) /
				sizeof(struct btrfs_free_space);
}

/*
 * for a given cluster, put all of its extents back into the free
 * space cache.  If the block group passed doesn't match the block group
 * pointed to by the cluster, someone else raced in and freed the
 * cluster already.  In that case, we just return without changing anything
 */
static int
__btrfs_return_cluster_to_free_space(
			     struct btrfs_block_group_cache *block_group,
			     struct btrfs_free_cluster *cluster)
{
	struct btrfs_free_space_ctl *ctl = block_group->free_space_ctl;
	struct btrfs_free_space *entry;
	struct rb_node *node;

	spin_lock(&cluster->lock);
	if (cluster->block_group != block_group)
		goto out;

	cluster->block_group = NULL;
	cluster->window_start = 0;
	list_del_init(&cluster->block_group_list);

	node = rb_first(&cluster->root);
	while (node) {
		bool bitmap;

		entry = rb_entry(node, struct btrfs_free_space, offset_index);
		node = rb_next(&entry->offset_index);
		rb_erase(&entry->offset_index, &cluster->root);

		bitmap = (entry->bitmap != NULL);
		if (!bitmap)
			try_merge_free_space(ctl, entry, false);
		tree_insert_offset(&ctl->free_space_offset,
				   entry->offset, &entry->offset_index, bitmap);
	}
	cluster->root = RB_ROOT;

out:
	spin_unlock(&cluster->lock);
	btrfs_put_block_group(block_group);
	return 0;
}

void __btrfs_remove_free_space_cache_locked(struct btrfs_free_space_ctl *ctl)
{
	struct btrfs_free_space *info;
	struct rb_node *node;

	while ((node = rb_last(&ctl->free_space_offset)) != NULL) {
		info = rb_entry(node, struct btrfs_free_space, offset_index);
		if (!info->bitmap) {
			unlink_free_space(ctl, info);
			kmem_cache_free(btrfs_free_space_cachep, info);
		} else {
			free_bitmap(ctl, info);
		}
		if (need_resched()) {
			spin_unlock(&ctl->tree_lock);
			cond_resched();
			spin_lock(&ctl->tree_lock);
		}
	}
}

void __btrfs_remove_free_space_cache(struct btrfs_free_space_ctl *ctl)
{
	spin_lock(&ctl->tree_lock);
	__btrfs_remove_free_space_cache_locked(ctl);
	spin_unlock(&ctl->tree_lock);
}

void btrfs_remove_free_space_cache(struct btrfs_block_group_cache *block_group)
{
	struct btrfs_free_space_ctl *ctl = block_group->free_space_ctl;
	struct btrfs_free_cluster *cluster;
	struct list_head *head;

	spin_lock(&ctl->tree_lock);
	while ((head = block_group->cluster_list.next) !=
	       &block_group->cluster_list) {
		cluster = list_entry(head, struct btrfs_free_cluster,
				     block_group_list);

		WARN_ON(cluster->block_group != block_group);
		__btrfs_return_cluster_to_free_space(block_group, cluster);
		if (need_resched()) {
			spin_unlock(&ctl->tree_lock);
			cond_resched();
			spin_lock(&ctl->tree_lock);
		}
	}
	__btrfs_remove_free_space_cache_locked(ctl);
	spin_unlock(&ctl->tree_lock);

}

u64 btrfs_find_space_for_alloc(struct btrfs_block_group_cache *block_group,
			       u64 offset, u64 bytes, u64 empty_size)
{
	struct btrfs_free_space_ctl *ctl = block_group->free_space_ctl;
	struct btrfs_free_space *entry = NULL;
	u64 bytes_search = bytes + empty_size;
	u64 ret = 0;

	spin_lock(&ctl->tree_lock);
	entry = find_free_space(ctl, &offset, &bytes_search);
	if (!entry)
		goto out;

	ret = offset;
	if (entry->bitmap) {
		bitmap_clear_bits(ctl, entry, offset, bytes);
		if (!entry->bytes)
			free_bitmap(ctl, entry);
	} else {
		unlink_free_space(ctl, entry);
		entry->offset += bytes;
		entry->bytes -= bytes;
		if (!entry->bytes)
			kmem_cache_free(btrfs_free_space_cachep, entry);
		else
			link_free_space(ctl, entry);
	}

out:
	spin_unlock(&ctl->tree_lock);

	return ret;
}

/*
 * given a cluster, put all of its extents back into the free space
 * cache.  If a block group is passed, this function will only free
 * a cluster that belongs to the passed block group.
 *
 * Otherwise, it'll get a reference on the block group pointed to by the
 * cluster and remove the cluster from it.
 */
int btrfs_return_cluster_to_free_space(
			       struct btrfs_block_group_cache *block_group,
			       struct btrfs_free_cluster *cluster)
{
	struct btrfs_free_space_ctl *ctl;
	int ret;

	/* first, get a safe pointer to the block group */
	spin_lock(&cluster->lock);
	if (!block_group) {
		block_group = cluster->block_group;
		if (!block_group) {
			spin_unlock(&cluster->lock);
			return 0;
		}
	} else if (cluster->block_group != block_group) {
		/* someone else has already freed it don't redo their work */
		spin_unlock(&cluster->lock);
		return 0;
	}
	atomic_inc(&block_group->count);
	spin_unlock(&cluster->lock);

	ctl = block_group->free_space_ctl;

	/* now return any extents the cluster had on it */
	spin_lock(&ctl->tree_lock);
	ret = __btrfs_return_cluster_to_free_space(block_group, cluster);
	spin_unlock(&ctl->tree_lock);

	/* finally drop our ref */
	btrfs_put_block_group(block_group);
	return ret;
}

static u64 btrfs_alloc_from_bitmap(struct btrfs_block_group_cache *block_group,
				   struct btrfs_free_cluster *cluster,
				   struct btrfs_free_space *entry,
				   u64 bytes, u64 min_start)
{
	struct btrfs_free_space_ctl *ctl = block_group->free_space_ctl;
	int err;
	u64 search_start = cluster->window_start;
	u64 search_bytes = bytes;
	u64 ret = 0;

	search_start = min_start;
	search_bytes = bytes;

	err = search_bitmap(ctl, entry, &search_start, &search_bytes);
	if (err)
		return 0;

	ret = search_start;
	__bitmap_clear_bits(ctl, entry, ret, bytes);

	return ret;
}

/*
 * given a cluster, try to allocate 'bytes' from it, returns 0
 * if it couldn't find anything suitably large, or a logical disk offset
 * if things worked out
 */
u64 btrfs_alloc_from_cluster(struct btrfs_block_group_cache *block_group,
			     struct btrfs_free_cluster *cluster, u64 bytes,
			     u64 min_start)
{
	struct btrfs_free_space_ctl *ctl = block_group->free_space_ctl;
	struct btrfs_free_space *entry = NULL;
	struct rb_node *node;
	u64 ret = 0;

	spin_lock(&cluster->lock);
	if (bytes > cluster->max_size)
		goto out;

	if (cluster->block_group != block_group)
		goto out;

	node = rb_first(&cluster->root);
	if (!node)
		goto out;

	entry = rb_entry(node, struct btrfs_free_space, offset_index);
	while(1) {
		if (entry->bytes < bytes ||
		    (!entry->bitmap && entry->offset < min_start)) {
			node = rb_next(&entry->offset_index);
			if (!node)
				break;
			entry = rb_entry(node, struct btrfs_free_space,
					 offset_index);
			continue;
		}

		if (entry->bitmap) {
			ret = btrfs_alloc_from_bitmap(block_group,
						      cluster, entry, bytes,
						      min_start);
			if (ret == 0) {
				node = rb_next(&entry->offset_index);
				if (!node)
					break;
				entry = rb_entry(node, struct btrfs_free_space,
						 offset_index);
				continue;
			}
		} else {
			ret = entry->offset;

			entry->offset += bytes;
			entry->bytes -= bytes;
		}

		if (entry->bytes == 0)
			rb_erase(&entry->offset_index, &cluster->root);
		break;
	}
out:
	spin_unlock(&cluster->lock);

	if (!ret)
		return 0;

	spin_lock(&ctl->tree_lock);

	ctl->free_space -= bytes;
	if (entry->bytes == 0) {
		ctl->free_extents--;
		if (entry->bitmap) {
			kfree(entry->bitmap);
			ctl->total_bitmaps--;
			ctl->op->recalc_thresholds(ctl);
		}
		kmem_cache_free(btrfs_free_space_cachep, entry);
	}

	spin_unlock(&ctl->tree_lock);

	return ret;
}

static int btrfs_bitmap_cluster(struct btrfs_block_group_cache *block_group,
				struct btrfs_free_space *entry,
				struct btrfs_free_cluster *cluster,
				u64 offset, u64 bytes,
				u64 cont1_bytes, u64 min_bytes)
{
	struct btrfs_free_space_ctl *ctl = block_group->free_space_ctl;
	unsigned long next_zero;
	unsigned long i;
	unsigned long want_bits;
	unsigned long min_bits;
	unsigned long found_bits;
	unsigned long start = 0;
	unsigned long total_found = 0;
	int ret;

	i = offset_to_bit(entry->offset, block_group->sectorsize,
			  max_t(u64, offset, entry->offset));
	want_bits = bytes_to_bits(bytes, block_group->sectorsize);
	min_bits = bytes_to_bits(min_bytes, block_group->sectorsize);

again:
	found_bits = 0;
	for (i = find_next_bit(entry->bitmap, BITS_PER_BITMAP, i);
	     i < BITS_PER_BITMAP;
	     i = find_next_bit(entry->bitmap, BITS_PER_BITMAP, i + 1)) {
		next_zero = find_next_zero_bit(entry->bitmap,
					       BITS_PER_BITMAP, i);
		if (next_zero - i >= min_bits) {
			found_bits = next_zero - i;
			break;
		}
		i = next_zero;
	}

	if (!found_bits)
		return -ENOSPC;

	if (!total_found) {
		start = i;
		cluster->max_size = 0;
	}

	total_found += found_bits;

	if (cluster->max_size < found_bits * block_group->sectorsize)
		cluster->max_size = found_bits * block_group->sectorsize;

	if (total_found < want_bits || cluster->max_size < cont1_bytes) {
		i = next_zero + 1;
		goto again;
	}

	cluster->window_start = start * block_group->sectorsize +
		entry->offset;
	rb_erase(&entry->offset_index, &ctl->free_space_offset);
	ret = tree_insert_offset(&cluster->root, entry->offset,
				 &entry->offset_index, 1);
	BUG_ON(ret);

	trace_btrfs_setup_cluster(block_group, cluster,
				  total_found * block_group->sectorsize, 1);
	return 0;
}

/*
 * This searches the block group for just extents to fill the cluster with.
 * Try to find a cluster with at least bytes total bytes, at least one
 * extent of cont1_bytes, and other clusters of at least min_bytes.
 */
static noinline int
setup_cluster_no_bitmap(struct btrfs_block_group_cache *block_group,
			struct btrfs_free_cluster *cluster,
			struct list_head *bitmaps, u64 offset, u64 bytes,
			u64 cont1_bytes, u64 min_bytes)
{
	struct btrfs_free_space_ctl *ctl = block_group->free_space_ctl;
	struct btrfs_free_space *first = NULL;
	struct btrfs_free_space *entry = NULL;
	struct btrfs_free_space *last;
	struct rb_node *node;
	u64 window_start;
	u64 window_free;
	u64 max_extent;
	u64 total_size = 0;

	entry = tree_search_offset(ctl, offset, 0, 1);
	if (!entry)
		return -ENOSPC;

	/*
	 * We don't want bitmaps, so just move along until we find a normal
	 * extent entry.
	 */
	while (entry->bitmap || entry->bytes < min_bytes) {
		if (entry->bitmap && list_empty(&entry->list))
			list_add_tail(&entry->list, bitmaps);
		node = rb_next(&entry->offset_index);
		if (!node)
			return -ENOSPC;
		entry = rb_entry(node, struct btrfs_free_space, offset_index);
	}

	window_start = entry->offset;
	window_free = entry->bytes;
	max_extent = entry->bytes;
	first = entry;
	last = entry;

	for (node = rb_next(&entry->offset_index); node;
	     node = rb_next(&entry->offset_index)) {
		entry = rb_entry(node, struct btrfs_free_space, offset_index);

		if (entry->bitmap) {
			if (list_empty(&entry->list))
				list_add_tail(&entry->list, bitmaps);
			continue;
		}

		if (entry->bytes < min_bytes)
			continue;

		last = entry;
		window_free += entry->bytes;
		if (entry->bytes > max_extent)
			max_extent = entry->bytes;
	}

	if (window_free < bytes || max_extent < cont1_bytes)
		return -ENOSPC;

	cluster->window_start = first->offset;

	node = &first->offset_index;

	/*
	 * now we've found our entries, pull them out of the free space
	 * cache and put them into the cluster rbtree
	 */
	do {
		int ret;

		entry = rb_entry(node, struct btrfs_free_space, offset_index);
		node = rb_next(&entry->offset_index);
		if (entry->bitmap || entry->bytes < min_bytes)
			continue;

		rb_erase(&entry->offset_index, &ctl->free_space_offset);
		ret = tree_insert_offset(&cluster->root, entry->offset,
					 &entry->offset_index, 0);
		total_size += entry->bytes;
		BUG_ON(ret);
	} while (node && entry != last);

	cluster->max_size = max_extent;
	trace_btrfs_setup_cluster(block_group, cluster, total_size, 0);
	return 0;
}

/*
 * This specifically looks for bitmaps that may work in the cluster, we assume
 * that we have already failed to find extents that will work.
 */
static noinline int
setup_cluster_bitmap(struct btrfs_block_group_cache *block_group,
		     struct btrfs_free_cluster *cluster,
		     struct list_head *bitmaps, u64 offset, u64 bytes,
		     u64 cont1_bytes, u64 min_bytes)
{
	struct btrfs_free_space_ctl *ctl = block_group->free_space_ctl;
	struct btrfs_free_space *entry;
	int ret = -ENOSPC;
	u64 bitmap_offset = offset_to_bitmap(ctl, offset);

	if (ctl->total_bitmaps == 0)
		return -ENOSPC;

	/*
	 * The bitmap that covers offset won't be in the list unless offset
	 * is just its start offset.
	 */
	entry = list_first_entry(bitmaps, struct btrfs_free_space, list);
	if (entry->offset != bitmap_offset) {
		entry = tree_search_offset(ctl, bitmap_offset, 1, 0);
		if (entry && list_empty(&entry->list))
			list_add(&entry->list, bitmaps);
	}

	list_for_each_entry(entry, bitmaps, list) {
		if (entry->bytes < min_bytes)
			continue;
		ret = btrfs_bitmap_cluster(block_group, entry, cluster, offset,
					   bytes, cont1_bytes, min_bytes);
		if (!ret)
			return 0;
	}

	/*
	 * The bitmaps list has all the bitmaps that record free space
	 * starting after offset, so no more search is required.
	 */
	return -ENOSPC;
}

/*
 * here we try to find a cluster of blocks in a block group.  The goal
 * is to find at least bytes+empty_size.
 * We might not find them all in one contiguous area.
 *
 * returns zero and sets up cluster if things worked out, otherwise
 * it returns -enospc
 */
int btrfs_find_space_cluster(struct btrfs_trans_handle *trans,
			     struct btrfs_root *root,
			     struct btrfs_block_group_cache *block_group,
			     struct btrfs_free_cluster *cluster,
			     u64 offset, u64 bytes, u64 empty_size)
{
	struct btrfs_free_space_ctl *ctl = block_group->free_space_ctl;
	struct btrfs_free_space *entry, *tmp;
	LIST_HEAD(bitmaps);
	u64 min_bytes;
	u64 cont1_bytes;
	int ret;

	/*
	 * Choose the minimum extent size we'll require for this
	 * cluster.  For SSD_SPREAD, don't allow any fragmentation.
	 * For metadata, allow allocates with smaller extents.  For
	 * data, keep it dense.
	 */
	if (btrfs_test_opt(root, SSD_SPREAD)) {
		cont1_bytes = min_bytes = bytes + empty_size;
	} else if (block_group->flags & BTRFS_BLOCK_GROUP_METADATA) {
		cont1_bytes = bytes;
		min_bytes = block_group->sectorsize;
	} else {
		cont1_bytes = max(bytes, (bytes + empty_size) >> 2);
		min_bytes = block_group->sectorsize;
	}

	spin_lock(&ctl->tree_lock);

	/*
	 * If we know we don't have enough space to make a cluster don't even
	 * bother doing all the work to try and find one.
	 */
	if (ctl->free_space < bytes) {
		spin_unlock(&ctl->tree_lock);
		return -ENOSPC;
	}

	spin_lock(&cluster->lock);

	/* someone already found a cluster, hooray */
	if (cluster->block_group) {
		ret = 0;
		goto out;
	}

	trace_btrfs_find_cluster(block_group, offset, bytes, empty_size,
				 min_bytes);

	INIT_LIST_HEAD(&bitmaps);
	ret = setup_cluster_no_bitmap(block_group, cluster, &bitmaps, offset,
				      bytes + empty_size,
				      cont1_bytes, min_bytes);
	if (ret)
		ret = setup_cluster_bitmap(block_group, cluster, &bitmaps,
					   offset, bytes + empty_size,
					   cont1_bytes, min_bytes);

	/* Clear our temporary list */
	list_for_each_entry_safe(entry, tmp, &bitmaps, list)
		list_del_init(&entry->list);

	if (!ret) {
		atomic_inc(&block_group->count);
		list_add_tail(&cluster->block_group_list,
			      &block_group->cluster_list);
		cluster->block_group = block_group;
	} else {
		trace_btrfs_failed_cluster_setup(block_group);
	}
out:
	spin_unlock(&cluster->lock);
	spin_unlock(&ctl->tree_lock);

	return ret;
}

/*
 * simple code to zero out a cluster
 */
void btrfs_init_free_cluster(struct btrfs_free_cluster *cluster)
{
	spin_lock_init(&cluster->lock);
	spin_lock_init(&cluster->refill_lock);
	cluster->root = RB_ROOT;
	cluster->max_size = 0;
	INIT_LIST_HEAD(&cluster->block_group_list);
	cluster->block_group = NULL;
}

static int do_trimming(struct btrfs_block_group_cache *block_group,
		       u64 *total_trimmed, u64 start, u64 bytes,
		       u64 reserved_start, u64 reserved_bytes)
{
	struct btrfs_space_info *space_info = block_group->space_info;
	struct btrfs_fs_info *fs_info = block_group->fs_info;
	int ret;
	int update = 0;
	u64 trimmed = 0;

	spin_lock(&space_info->lock);
	spin_lock(&block_group->lock);
	if (!block_group->ro) {
		block_group->reserved += reserved_bytes;
		space_info->bytes_reserved += reserved_bytes;
		update = 1;
	}
	spin_unlock(&block_group->lock);
	spin_unlock(&space_info->lock);

	ret = btrfs_error_discard_extent(fs_info->extent_root,
					 start, bytes, &trimmed);
	if (!ret)
		*total_trimmed += trimmed;

	btrfs_add_free_space(block_group, reserved_start, reserved_bytes);

	if (update) {
		spin_lock(&space_info->lock);
		spin_lock(&block_group->lock);
		if (block_group->ro)
			space_info->bytes_readonly += reserved_bytes;
		block_group->reserved -= reserved_bytes;
		space_info->bytes_reserved -= reserved_bytes;
		spin_unlock(&space_info->lock);
		spin_unlock(&block_group->lock);
	}

	return ret;
}

static int trim_no_bitmap(struct btrfs_block_group_cache *block_group,
			  u64 *total_trimmed, u64 start, u64 end, u64 minlen)
{
	struct btrfs_free_space_ctl *ctl = block_group->free_space_ctl;
	struct btrfs_free_space *entry;
	struct rb_node *node;
	int ret = 0;
	u64 extent_start;
	u64 extent_bytes;
	u64 bytes;

	while (start < end) {
		spin_lock(&ctl->tree_lock);

		if (ctl->free_space < minlen) {
			spin_unlock(&ctl->tree_lock);
			break;
		}

		entry = tree_search_offset(ctl, start, 0, 1);
		if (!entry) {
			spin_unlock(&ctl->tree_lock);
			break;
		}

		/* skip bitmaps */
		while (entry->bitmap) {
			node = rb_next(&entry->offset_index);
			if (!node) {
				spin_unlock(&ctl->tree_lock);
				goto out;
			}
			entry = rb_entry(node, struct btrfs_free_space,
					 offset_index);
		}

		if (entry->offset >= end) {
			spin_unlock(&ctl->tree_lock);
			break;
		}

		extent_start = entry->offset;
		extent_bytes = entry->bytes;
		start = max(start, extent_start);
		bytes = min(extent_start + extent_bytes, end) - start;
		if (bytes < minlen) {
			spin_unlock(&ctl->tree_lock);
			goto next;
		}

		unlink_free_space(ctl, entry);
		kmem_cache_free(btrfs_free_space_cachep, entry);

		spin_unlock(&ctl->tree_lock);

<<<<<<< HEAD
		if (bytes >= minlen) {
			struct btrfs_space_info *space_info;
			int update = 0;

			space_info = block_group->space_info;
			spin_lock(&space_info->lock);
			spin_lock(&block_group->lock);
			if (!block_group->ro) {
				block_group->reserved += bytes;
				space_info->bytes_reserved += bytes;
				update = 1;
			}
			spin_unlock(&block_group->lock);
			spin_unlock(&space_info->lock);
=======
		ret = do_trimming(block_group, total_trimmed, start, bytes,
				  extent_start, extent_bytes);
		if (ret)
			break;
next:
		start += bytes;

		if (fatal_signal_pending(current)) {
			ret = -ERESTARTSYS;
			break;
		}

		cond_resched();
	}
out:
	return ret;
}

static int trim_bitmaps(struct btrfs_block_group_cache *block_group,
			u64 *total_trimmed, u64 start, u64 end, u64 minlen)
{
	struct btrfs_free_space_ctl *ctl = block_group->free_space_ctl;
	struct btrfs_free_space *entry;
	int ret = 0;
	int ret2;
	u64 bytes;
	u64 offset = offset_to_bitmap(ctl, start);

	while (offset < end) {
		bool next_bitmap = false;
>>>>>>> dcd6c922

		spin_lock(&ctl->tree_lock);

<<<<<<< HEAD
			btrfs_add_free_space(block_group, start, bytes);
			if (update) {
				spin_lock(&space_info->lock);
				spin_lock(&block_group->lock);
				if (block_group->ro)
					space_info->bytes_readonly += bytes;
				block_group->reserved -= bytes;
				space_info->bytes_reserved -= bytes;
				spin_unlock(&space_info->lock);
				spin_unlock(&block_group->lock);
			}
=======
		if (ctl->free_space < minlen) {
			spin_unlock(&ctl->tree_lock);
			break;
		}
>>>>>>> dcd6c922

		entry = tree_search_offset(ctl, offset, 1, 0);
		if (!entry) {
			spin_unlock(&ctl->tree_lock);
			next_bitmap = true;
			goto next;
		}

		bytes = minlen;
		ret2 = search_bitmap(ctl, entry, &start, &bytes);
		if (ret2 || start >= end) {
			spin_unlock(&ctl->tree_lock);
			next_bitmap = true;
			goto next;
		}

		bytes = min(bytes, end - start);
		if (bytes < minlen) {
			spin_unlock(&ctl->tree_lock);
			goto next;
		}

		bitmap_clear_bits(ctl, entry, start, bytes);
		if (entry->bytes == 0)
			free_bitmap(ctl, entry);

		spin_unlock(&ctl->tree_lock);

		ret = do_trimming(block_group, total_trimmed, start, bytes,
				  start, bytes);
		if (ret)
			break;
next:
		if (next_bitmap) {
			offset += BITS_PER_BITMAP * ctl->unit;
		} else {
			start += bytes;
			if (start >= offset + BITS_PER_BITMAP * ctl->unit)
				offset += BITS_PER_BITMAP * ctl->unit;
		}

		if (fatal_signal_pending(current)) {
			ret = -ERESTARTSYS;
			break;
		}

		cond_resched();
	}

	return ret;
}

int btrfs_trim_block_group(struct btrfs_block_group_cache *block_group,
			   u64 *trimmed, u64 start, u64 end, u64 minlen)
{
	int ret;

	*trimmed = 0;

	ret = trim_no_bitmap(block_group, trimmed, start, end, minlen);
	if (ret)
		return ret;

	ret = trim_bitmaps(block_group, trimmed, start, end, minlen);

	return ret;
}

/*
 * Find the left-most item in the cache tree, and then return the
 * smallest inode number in the item.
 *
 * Note: the returned inode number may not be the smallest one in
 * the tree, if the left-most item is a bitmap.
 */
u64 btrfs_find_ino_for_alloc(struct btrfs_root *fs_root)
{
	struct btrfs_free_space_ctl *ctl = fs_root->free_ino_ctl;
	struct btrfs_free_space *entry = NULL;
	u64 ino = 0;

	spin_lock(&ctl->tree_lock);

	if (RB_EMPTY_ROOT(&ctl->free_space_offset))
		goto out;

	entry = rb_entry(rb_first(&ctl->free_space_offset),
			 struct btrfs_free_space, offset_index);

	if (!entry->bitmap) {
		ino = entry->offset;

		unlink_free_space(ctl, entry);
		entry->offset++;
		entry->bytes--;
		if (!entry->bytes)
			kmem_cache_free(btrfs_free_space_cachep, entry);
		else
			link_free_space(ctl, entry);
	} else {
		u64 offset = 0;
		u64 count = 1;
		int ret;

		ret = search_bitmap(ctl, entry, &offset, &count);
		BUG_ON(ret);

		ino = offset;
		bitmap_clear_bits(ctl, entry, offset, 1);
		if (entry->bytes == 0)
			free_bitmap(ctl, entry);
	}
out:
	spin_unlock(&ctl->tree_lock);

	return ino;
}

struct inode *lookup_free_ino_inode(struct btrfs_root *root,
				    struct btrfs_path *path)
{
	struct inode *inode = NULL;

	spin_lock(&root->cache_lock);
	if (root->cache_inode)
		inode = igrab(root->cache_inode);
	spin_unlock(&root->cache_lock);
	if (inode)
		return inode;

	inode = __lookup_free_space_inode(root, path, 0);
	if (IS_ERR(inode))
		return inode;

	spin_lock(&root->cache_lock);
	if (!btrfs_fs_closing(root->fs_info))
		root->cache_inode = igrab(inode);
	spin_unlock(&root->cache_lock);

	return inode;
}

int create_free_ino_inode(struct btrfs_root *root,
			  struct btrfs_trans_handle *trans,
			  struct btrfs_path *path)
{
	return __create_free_space_inode(root, trans, path,
					 BTRFS_FREE_INO_OBJECTID, 0);
}

int load_free_ino_cache(struct btrfs_fs_info *fs_info, struct btrfs_root *root)
{
	struct btrfs_free_space_ctl *ctl = root->free_ino_ctl;
	struct btrfs_path *path;
	struct inode *inode;
	int ret = 0;
	u64 root_gen = btrfs_root_generation(&root->root_item);

	if (!btrfs_test_opt(root, INODE_MAP_CACHE))
		return 0;

	/*
	 * If we're unmounting then just return, since this does a search on the
	 * normal root and not the commit root and we could deadlock.
	 */
	if (btrfs_fs_closing(fs_info))
		return 0;

	path = btrfs_alloc_path();
	if (!path)
		return 0;

	inode = lookup_free_ino_inode(root, path);
	if (IS_ERR(inode))
		goto out;

	if (root_gen != BTRFS_I(inode)->generation)
		goto out_put;

	ret = __load_free_space_cache(root, inode, ctl, path, 0);

	if (ret < 0)
		printk(KERN_ERR "btrfs: failed to load free ino cache for "
		       "root %llu\n", root->root_key.objectid);
out_put:
	iput(inode);
out:
	btrfs_free_path(path);
	return ret;
}

int btrfs_write_out_ino_cache(struct btrfs_root *root,
			      struct btrfs_trans_handle *trans,
			      struct btrfs_path *path)
{
	struct btrfs_free_space_ctl *ctl = root->free_ino_ctl;
	struct inode *inode;
	int ret;

	if (!btrfs_test_opt(root, INODE_MAP_CACHE))
		return 0;

	inode = lookup_free_ino_inode(root, path);
	if (IS_ERR(inode))
		return 0;

	ret = __btrfs_write_out_cache(root, inode, ctl, NULL, trans, path, 0);
	if (ret) {
		btrfs_delalloc_release_metadata(inode, inode->i_size);
#ifdef DEBUG
		printk(KERN_ERR "btrfs: failed to write free ino cache "
		       "for root %llu\n", root->root_key.objectid);
#endif
	}

	iput(inode);
	return ret;
}<|MERGE_RESOLUTION|>--- conflicted
+++ resolved
@@ -319,17 +319,11 @@
 	io_ctl_unmap_page(io_ctl);
 
 	for (i = 0; i < io_ctl->num_pages; i++) {
-<<<<<<< HEAD
-		ClearPageChecked(io_ctl->pages[i]);
-		unlock_page(io_ctl->pages[i]);
-		page_cache_release(io_ctl->pages[i]);
-=======
 		if (io_ctl->pages[i]) {
 			ClearPageChecked(io_ctl->pages[i]);
 			unlock_page(io_ctl->pages[i]);
 			page_cache_release(io_ctl->pages[i]);
 		}
->>>>>>> dcd6c922
 	}
 }
 
@@ -359,14 +353,11 @@
 		}
 	}
 
-<<<<<<< HEAD
-=======
 	for (i = 0; i < io_ctl->num_pages; i++) {
 		clear_page_dirty_for_io(io_ctl->pages[i]);
 		set_page_extent_mapped(io_ctl->pages[i]);
 	}
 
->>>>>>> dcd6c922
 	return 0;
 }
 
@@ -434,11 +425,7 @@
 	}
 
 	if (index == 0)
-<<<<<<< HEAD
-		offset = sizeof(u32) * io_ctl->num_pages;;
-=======
 		offset = sizeof(u32) * io_ctl->num_pages;
->>>>>>> dcd6c922
 
 	crc = btrfs_csum_data(io_ctl->root, io_ctl->orig + offset, crc,
 			      PAGE_CACHE_SIZE - offset);
@@ -557,8 +544,6 @@
 			    struct btrfs_free_space *entry, u8 *type)
 {
 	struct btrfs_free_space_entry *e;
-<<<<<<< HEAD
-=======
 	int ret;
 
 	if (!io_ctl->cur) {
@@ -566,7 +551,6 @@
 		if (ret)
 			return ret;
 	}
->>>>>>> dcd6c922
 
 	e = io_ctl->cur;
 	entry->offset = le64_to_cpu(e->offset);
@@ -580,14 +564,7 @@
 
 	io_ctl_unmap_page(io_ctl);
 
-<<<<<<< HEAD
-	if (io_ctl->index >= io_ctl->num_pages)
-		return 0;
-
-	return io_ctl_check_crc(io_ctl, io_ctl->index);
-=======
 	return 0;
->>>>>>> dcd6c922
 }
 
 static int io_ctl_read_bitmap(struct io_ctl *io_ctl,
@@ -595,12 +572,6 @@
 {
 	int ret;
 
-<<<<<<< HEAD
-	if (io_ctl->cur && io_ctl->cur != io_ctl->orig)
-		io_ctl_unmap_page(io_ctl);
-
-=======
->>>>>>> dcd6c922
 	ret = io_ctl_check_crc(io_ctl, io_ctl->index);
 	if (ret)
 		return ret;
@@ -665,15 +636,11 @@
 
 	if (!num_entries)
 		return 0;
-<<<<<<< HEAD
-=======
 
 	ret = io_ctl_init(&io_ctl, inode, root);
 	if (ret)
 		return ret;
->>>>>>> dcd6c922
-
-	io_ctl_init(&io_ctl, inode, root);
+
 	ret = readahead_cache(inode);
 	if (ret)
 		goto out;
@@ -685,19 +652,11 @@
 	ret = io_ctl_check_crc(&io_ctl, 0);
 	if (ret)
 		goto free_cache;
-<<<<<<< HEAD
 
 	ret = io_ctl_check_generation(&io_ctl, generation);
 	if (ret)
 		goto free_cache;
 
-=======
-
-	ret = io_ctl_check_generation(&io_ctl, generation);
-	if (ret)
-		goto free_cache;
-
->>>>>>> dcd6c922
 	while (num_entries) {
 		e = kmem_cache_zalloc(btrfs_free_space_cachep,
 				      GFP_NOFS);
@@ -751,11 +710,8 @@
 		num_entries--;
 	}
 
-<<<<<<< HEAD
-=======
 	io_ctl_unmap_page(&io_ctl);
 
->>>>>>> dcd6c922
 	/*
 	 * We add the bitmaps at the end of the entries in order that
 	 * the bitmap entries are added to the cache.
@@ -887,11 +843,7 @@
 	struct io_ctl io_ctl;
 	struct list_head bitmap_list;
 	struct btrfs_key key;
-<<<<<<< HEAD
-	u64 start, end, len;
-=======
 	u64 start, extent_start, extent_end, len;
->>>>>>> dcd6c922
 	int entries = 0;
 	int bitmaps = 0;
 	int ret;
@@ -902,39 +854,21 @@
 	if (!i_size_read(inode))
 		return -1;
 
-<<<<<<< HEAD
-	io_ctl_init(&io_ctl, inode, root);
-=======
 	ret = io_ctl_init(&io_ctl, inode, root);
 	if (ret)
 		return -1;
->>>>>>> dcd6c922
 
 	/* Get the cluster for this block_group if it exists */
 	if (block_group && !list_empty(&block_group->cluster_list))
 		cluster = list_entry(block_group->cluster_list.next,
 				     struct btrfs_free_cluster,
 				     block_group_list);
-<<<<<<< HEAD
-
-	/*
-	 * We shouldn't have switched the pinned extents yet so this is the
-	 * right one
-	 */
-	unpin = root->fs_info->pinned_extents;
 
 	/* Lock all pages first so we can lock the extent safely. */
 	io_ctl_prepare_pages(&io_ctl, inode, 0);
 
 	lock_extent_bits(&BTRFS_I(inode)->io_tree, 0, i_size_read(inode) - 1,
 			 0, &cached_state, GFP_NOFS);
-
-	/*
-	 * When searching for pinned extents, we need to start at our start
-	 * offset.
-	 */
-	if (block_group)
-		start = block_group->key.objectid;
 
 	node = rb_first(&ctl->free_space_offset);
 	if (!node && cluster) {
@@ -963,42 +897,6 @@
 		if (ret)
 			goto out_nospc;
 
-=======
-
-	/* Lock all pages first so we can lock the extent safely. */
-	io_ctl_prepare_pages(&io_ctl, inode, 0);
-
-	lock_extent_bits(&BTRFS_I(inode)->io_tree, 0, i_size_read(inode) - 1,
-			 0, &cached_state, GFP_NOFS);
-
-	node = rb_first(&ctl->free_space_offset);
-	if (!node && cluster) {
-		node = rb_first(&cluster->root);
-		cluster = NULL;
-	}
-
-	/* Make sure we can fit our crcs into the first page */
-	if (io_ctl.check_crcs &&
-	    (io_ctl.num_pages * sizeof(u32)) >= PAGE_CACHE_SIZE) {
-		WARN_ON(1);
-		goto out_nospc;
-	}
-
-	io_ctl_set_generation(&io_ctl, trans->transid);
-
-	/* Write out the extent entries */
-	while (node) {
-		struct btrfs_free_space *e;
-
-		e = rb_entry(node, struct btrfs_free_space, offset_index);
-		entries++;
-
-		ret = io_ctl_add_entry(&io_ctl, e->offset, e->bytes,
-				       e->bitmap);
-		if (ret)
-			goto out_nospc;
-
->>>>>>> dcd6c922
 		if (e->bitmap) {
 			list_add_tail(&e->list, &bitmap_list);
 			bitmaps++;
@@ -1014,32 +912,6 @@
 	 * We want to add any pinned extents to our free space cache
 	 * so we don't leak the space
 	 */
-<<<<<<< HEAD
-	while (block_group && (start < block_group->key.objectid +
-			       block_group->key.offset)) {
-		ret = find_first_extent_bit(unpin, start, &start, &end,
-					    EXTENT_DIRTY);
-		if (ret) {
-			ret = 0;
-			break;
-		}
-
-		/* This pinned extent is out of our range */
-		if (start >= block_group->key.objectid +
-		    block_group->key.offset)
-			break;
-
-		len = block_group->key.objectid +
-			block_group->key.offset - start;
-		len = min(len, end + 1 - start);
-
-		entries++;
-		ret = io_ctl_add_entry(&io_ctl, start, len, NULL);
-		if (ret)
-			goto out_nospc;
-
-		start = end + 1;
-=======
 
 	/*
 	 * We shouldn't have switched the pinned extents yet so this is the
@@ -1076,7 +948,6 @@
 			goto out_nospc;
 
 		start = extent_end;
->>>>>>> dcd6c922
 	}
 
 	/* Write out the bitmaps */
@@ -2815,22 +2686,6 @@
 
 		spin_unlock(&ctl->tree_lock);
 
-<<<<<<< HEAD
-		if (bytes >= minlen) {
-			struct btrfs_space_info *space_info;
-			int update = 0;
-
-			space_info = block_group->space_info;
-			spin_lock(&space_info->lock);
-			spin_lock(&block_group->lock);
-			if (!block_group->ro) {
-				block_group->reserved += bytes;
-				space_info->bytes_reserved += bytes;
-				update = 1;
-			}
-			spin_unlock(&block_group->lock);
-			spin_unlock(&space_info->lock);
-=======
 		ret = do_trimming(block_group, total_trimmed, start, bytes,
 				  extent_start, extent_bytes);
 		if (ret)
@@ -2861,28 +2716,13 @@
 
 	while (offset < end) {
 		bool next_bitmap = false;
->>>>>>> dcd6c922
 
 		spin_lock(&ctl->tree_lock);
 
-<<<<<<< HEAD
-			btrfs_add_free_space(block_group, start, bytes);
-			if (update) {
-				spin_lock(&space_info->lock);
-				spin_lock(&block_group->lock);
-				if (block_group->ro)
-					space_info->bytes_readonly += bytes;
-				block_group->reserved -= bytes;
-				space_info->bytes_reserved -= bytes;
-				spin_unlock(&space_info->lock);
-				spin_unlock(&block_group->lock);
-			}
-=======
 		if (ctl->free_space < minlen) {
 			spin_unlock(&ctl->tree_lock);
 			break;
 		}
->>>>>>> dcd6c922
 
 		entry = tree_search_offset(ctl, offset, 1, 0);
 		if (!entry) {
