/*
 * Copyright (C) 2007 Oracle.  All rights reserved.
 *
 * This program is free software; you can redistribute it and/or
 * modify it under the terms of the GNU General Public
 * License v2 as published by the Free Software Foundation.
 *
 * This program is distributed in the hope that it will be useful,
 * but WITHOUT ANY WARRANTY; without even the implied warranty of
 * MERCHANTABILITY or FITNESS FOR A PARTICULAR PURPOSE.  See the GNU
 * General Public License for more details.
 *
 * You should have received a copy of the GNU General Public
 * License along with this program; if not, write to the
 * Free Software Foundation, Inc., 59 Temple Place - Suite 330,
 * Boston, MA 021110-1307, USA.
 */
#include <linux/sched.h>
#include <linux/pagemap.h>
#include <linux/writeback.h>
#include <linux/blkdev.h>
#include <linux/sort.h>
#include <linux/rcupdate.h>
#include <linux/kthread.h>
#include <linux/slab.h>
#include <linux/ratelimit.h>
#include "compat.h"
#include "hash.h"
#include "ctree.h"
#include "disk-io.h"
#include "print-tree.h"
#include "transaction.h"
#include "volumes.h"
#include "raid56.h"
#include "locking.h"
#include "free-space-cache.h"
#include "math.h"

#undef SCRAMBLE_DELAYED_REFS

/*
 * control flags for do_chunk_alloc's force field
 * CHUNK_ALLOC_NO_FORCE means to only allocate a chunk
 * if we really need one.
 *
 * CHUNK_ALLOC_LIMITED means to only try and allocate one
 * if we have very few chunks already allocated.  This is
 * used as part of the clustering code to help make sure
 * we have a good pool of storage to cluster in, without
 * filling the FS with empty chunks
 *
 * CHUNK_ALLOC_FORCE means it must try to allocate one
 *
 */
enum {
	CHUNK_ALLOC_NO_FORCE = 0,
	CHUNK_ALLOC_LIMITED = 1,
	CHUNK_ALLOC_FORCE = 2,
};

/*
 * Control how reservations are dealt with.
 *
 * RESERVE_FREE - freeing a reservation.
 * RESERVE_ALLOC - allocating space and we need to update bytes_may_use for
 *   ENOSPC accounting
 * RESERVE_ALLOC_NO_ACCOUNT - allocating space and we should not update
 *   bytes_may_use as the ENOSPC accounting is done elsewhere
 */
enum {
	RESERVE_FREE = 0,
	RESERVE_ALLOC = 1,
	RESERVE_ALLOC_NO_ACCOUNT = 2,
};

static int update_block_group(struct btrfs_root *root,
			      u64 bytenr, u64 num_bytes, int alloc);
static int __btrfs_free_extent(struct btrfs_trans_handle *trans,
				struct btrfs_root *root,
				u64 bytenr, u64 num_bytes, u64 parent,
				u64 root_objectid, u64 owner_objectid,
				u64 owner_offset, int refs_to_drop,
				struct btrfs_delayed_extent_op *extra_op);
static void __run_delayed_extent_op(struct btrfs_delayed_extent_op *extent_op,
				    struct extent_buffer *leaf,
				    struct btrfs_extent_item *ei);
static int alloc_reserved_file_extent(struct btrfs_trans_handle *trans,
				      struct btrfs_root *root,
				      u64 parent, u64 root_objectid,
				      u64 flags, u64 owner, u64 offset,
				      struct btrfs_key *ins, int ref_mod);
static int alloc_reserved_tree_block(struct btrfs_trans_handle *trans,
				     struct btrfs_root *root,
				     u64 parent, u64 root_objectid,
				     u64 flags, struct btrfs_disk_key *key,
				     int level, struct btrfs_key *ins);
static int do_chunk_alloc(struct btrfs_trans_handle *trans,
			  struct btrfs_root *extent_root, u64 flags,
			  int force);
static int find_next_key(struct btrfs_path *path, int level,
			 struct btrfs_key *key);
static void dump_space_info(struct btrfs_space_info *info, u64 bytes,
			    int dump_block_groups);
static int btrfs_update_reserved_bytes(struct btrfs_block_group_cache *cache,
				       u64 num_bytes, int reserve);
static int block_rsv_use_bytes(struct btrfs_block_rsv *block_rsv,
			       u64 num_bytes);

static noinline int
block_group_cache_done(struct btrfs_block_group_cache *cache)
{
	smp_mb();
	return cache->cached == BTRFS_CACHE_FINISHED;
}

static int block_group_bits(struct btrfs_block_group_cache *cache, u64 bits)
{
	return (cache->flags & bits) == bits;
}

static void btrfs_get_block_group(struct btrfs_block_group_cache *cache)
{
	atomic_inc(&cache->count);
}

void btrfs_put_block_group(struct btrfs_block_group_cache *cache)
{
	if (atomic_dec_and_test(&cache->count)) {
		WARN_ON(cache->pinned > 0);
		WARN_ON(cache->reserved > 0);
		kfree(cache->free_space_ctl);
		kfree(cache);
	}
}

/*
 * this adds the block group to the fs_info rb tree for the block group
 * cache
 */
static int btrfs_add_block_group_cache(struct btrfs_fs_info *info,
				struct btrfs_block_group_cache *block_group)
{
	struct rb_node **p;
	struct rb_node *parent = NULL;
	struct btrfs_block_group_cache *cache;

	spin_lock(&info->block_group_cache_lock);
	p = &info->block_group_cache_tree.rb_node;

	while (*p) {
		parent = *p;
		cache = rb_entry(parent, struct btrfs_block_group_cache,
				 cache_node);
		if (block_group->key.objectid < cache->key.objectid) {
			p = &(*p)->rb_left;
		} else if (block_group->key.objectid > cache->key.objectid) {
			p = &(*p)->rb_right;
		} else {
			spin_unlock(&info->block_group_cache_lock);
			return -EEXIST;
		}
	}

	rb_link_node(&block_group->cache_node, parent, p);
	rb_insert_color(&block_group->cache_node,
			&info->block_group_cache_tree);

	if (info->first_logical_byte > block_group->key.objectid)
		info->first_logical_byte = block_group->key.objectid;

	spin_unlock(&info->block_group_cache_lock);

	return 0;
}

/*
 * This will return the block group at or after bytenr if contains is 0, else
 * it will return the block group that contains the bytenr
 */
static struct btrfs_block_group_cache *
block_group_cache_tree_search(struct btrfs_fs_info *info, u64 bytenr,
			      int contains)
{
	struct btrfs_block_group_cache *cache, *ret = NULL;
	struct rb_node *n;
	u64 end, start;

	spin_lock(&info->block_group_cache_lock);
	n = info->block_group_cache_tree.rb_node;

	while (n) {
		cache = rb_entry(n, struct btrfs_block_group_cache,
				 cache_node);
		end = cache->key.objectid + cache->key.offset - 1;
		start = cache->key.objectid;

		if (bytenr < start) {
			if (!contains && (!ret || start < ret->key.objectid))
				ret = cache;
			n = n->rb_left;
		} else if (bytenr > start) {
			if (contains && bytenr <= end) {
				ret = cache;
				break;
			}
			n = n->rb_right;
		} else {
			ret = cache;
			break;
		}
	}
	if (ret) {
		btrfs_get_block_group(ret);
		if (bytenr == 0 && info->first_logical_byte > ret->key.objectid)
			info->first_logical_byte = ret->key.objectid;
	}
	spin_unlock(&info->block_group_cache_lock);

	return ret;
}

static int add_excluded_extent(struct btrfs_root *root,
			       u64 start, u64 num_bytes)
{
	u64 end = start + num_bytes - 1;
	set_extent_bits(&root->fs_info->freed_extents[0],
			start, end, EXTENT_UPTODATE, GFP_NOFS);
	set_extent_bits(&root->fs_info->freed_extents[1],
			start, end, EXTENT_UPTODATE, GFP_NOFS);
	return 0;
}

static void free_excluded_extents(struct btrfs_root *root,
				  struct btrfs_block_group_cache *cache)
{
	u64 start, end;

	start = cache->key.objectid;
	end = start + cache->key.offset - 1;

	clear_extent_bits(&root->fs_info->freed_extents[0],
			  start, end, EXTENT_UPTODATE, GFP_NOFS);
	clear_extent_bits(&root->fs_info->freed_extents[1],
			  start, end, EXTENT_UPTODATE, GFP_NOFS);
}

static int exclude_super_stripes(struct btrfs_root *root,
				 struct btrfs_block_group_cache *cache)
{
	u64 bytenr;
	u64 *logical;
	int stripe_len;
	int i, nr, ret;

	if (cache->key.objectid < BTRFS_SUPER_INFO_OFFSET) {
		stripe_len = BTRFS_SUPER_INFO_OFFSET - cache->key.objectid;
		cache->bytes_super += stripe_len;
		ret = add_excluded_extent(root, cache->key.objectid,
					  stripe_len);
		if (ret)
			return ret;
	}

	for (i = 0; i < BTRFS_SUPER_MIRROR_MAX; i++) {
		bytenr = btrfs_sb_offset(i);
		ret = btrfs_rmap_block(&root->fs_info->mapping_tree,
				       cache->key.objectid, bytenr,
				       0, &logical, &nr, &stripe_len);
		if (ret)
			return ret;

		while (nr--) {
			cache->bytes_super += stripe_len;
			ret = add_excluded_extent(root, logical[nr],
						  stripe_len);
			if (ret) {
				kfree(logical);
				return ret;
			}
		}

		kfree(logical);
	}
	return 0;
}

static struct btrfs_caching_control *
get_caching_control(struct btrfs_block_group_cache *cache)
{
	struct btrfs_caching_control *ctl;

	spin_lock(&cache->lock);
	if (cache->cached != BTRFS_CACHE_STARTED) {
		spin_unlock(&cache->lock);
		return NULL;
	}

	/* We're loading it the fast way, so we don't have a caching_ctl. */
	if (!cache->caching_ctl) {
		spin_unlock(&cache->lock);
		return NULL;
	}

	ctl = cache->caching_ctl;
	atomic_inc(&ctl->count);
	spin_unlock(&cache->lock);
	return ctl;
}

static void put_caching_control(struct btrfs_caching_control *ctl)
{
	if (atomic_dec_and_test(&ctl->count))
		kfree(ctl);
}

/*
 * this is only called by cache_block_group, since we could have freed extents
 * we need to check the pinned_extents for any extents that can't be used yet
 * since their free space will be released as soon as the transaction commits.
 */
static u64 add_new_free_space(struct btrfs_block_group_cache *block_group,
			      struct btrfs_fs_info *info, u64 start, u64 end)
{
	u64 extent_start, extent_end, size, total_added = 0;
	int ret;

	while (start < end) {
		ret = find_first_extent_bit(info->pinned_extents, start,
					    &extent_start, &extent_end,
					    EXTENT_DIRTY | EXTENT_UPTODATE,
					    NULL);
		if (ret)
			break;

		if (extent_start <= start) {
			start = extent_end + 1;
		} else if (extent_start > start && extent_start < end) {
			size = extent_start - start;
			total_added += size;
			ret = btrfs_add_free_space(block_group, start,
						   size);
			BUG_ON(ret); /* -ENOMEM or logic error */
			start = extent_end + 1;
		} else {
			break;
		}
	}

	if (start < end) {
		size = end - start;
		total_added += size;
		ret = btrfs_add_free_space(block_group, start, size);
		BUG_ON(ret); /* -ENOMEM or logic error */
	}

	return total_added;
}

static noinline void caching_thread(struct btrfs_work *work)
{
	struct btrfs_block_group_cache *block_group;
	struct btrfs_fs_info *fs_info;
	struct btrfs_caching_control *caching_ctl;
	struct btrfs_root *extent_root;
	struct btrfs_path *path;
	struct extent_buffer *leaf;
	struct btrfs_key key;
	u64 total_found = 0;
	u64 last = 0;
	u32 nritems;
	int ret = 0;

	caching_ctl = container_of(work, struct btrfs_caching_control, work);
	block_group = caching_ctl->block_group;
	fs_info = block_group->fs_info;
	extent_root = fs_info->extent_root;

	path = btrfs_alloc_path();
	if (!path)
		goto out;

	last = max_t(u64, block_group->key.objectid, BTRFS_SUPER_INFO_OFFSET);

	/*
	 * We don't want to deadlock with somebody trying to allocate a new
	 * extent for the extent root while also trying to search the extent
	 * root to add free space.  So we skip locking and search the commit
	 * root, since its read-only
	 */
	path->skip_locking = 1;
	path->search_commit_root = 1;
	path->reada = 1;

	key.objectid = last;
	key.offset = 0;
	key.type = BTRFS_EXTENT_ITEM_KEY;
again:
	mutex_lock(&caching_ctl->mutex);
	/* need to make sure the commit_root doesn't disappear */
	down_read(&fs_info->extent_commit_sem);

	ret = btrfs_search_slot(NULL, extent_root, &key, path, 0, 0);
	if (ret < 0)
		goto err;

	leaf = path->nodes[0];
	nritems = btrfs_header_nritems(leaf);

	while (1) {
		if (btrfs_fs_closing(fs_info) > 1) {
			last = (u64)-1;
			break;
		}

		if (path->slots[0] < nritems) {
			btrfs_item_key_to_cpu(leaf, &key, path->slots[0]);
		} else {
			ret = find_next_key(path, 0, &key);
			if (ret)
				break;

			if (need_resched() ||
			    btrfs_next_leaf(extent_root, path)) {
				caching_ctl->progress = last;
				btrfs_release_path(path);
				up_read(&fs_info->extent_commit_sem);
				mutex_unlock(&caching_ctl->mutex);
				cond_resched();
				goto again;
			}
			leaf = path->nodes[0];
			nritems = btrfs_header_nritems(leaf);
			continue;
		}

		if (key.objectid < block_group->key.objectid) {
			path->slots[0]++;
			continue;
		}

		if (key.objectid >= block_group->key.objectid +
		    block_group->key.offset)
			break;

		if (key.type == BTRFS_EXTENT_ITEM_KEY) {
			total_found += add_new_free_space(block_group,
							  fs_info, last,
							  key.objectid);
			last = key.objectid + key.offset;

			if (total_found > (1024 * 1024 * 2)) {
				total_found = 0;
				wake_up(&caching_ctl->wait);
			}
		}
		path->slots[0]++;
	}
	ret = 0;

	total_found += add_new_free_space(block_group, fs_info, last,
					  block_group->key.objectid +
					  block_group->key.offset);
	caching_ctl->progress = (u64)-1;

	spin_lock(&block_group->lock);
	block_group->caching_ctl = NULL;
	block_group->cached = BTRFS_CACHE_FINISHED;
	spin_unlock(&block_group->lock);

err:
	btrfs_free_path(path);
	up_read(&fs_info->extent_commit_sem);

	free_excluded_extents(extent_root, block_group);

	mutex_unlock(&caching_ctl->mutex);
out:
	wake_up(&caching_ctl->wait);

	put_caching_control(caching_ctl);
	btrfs_put_block_group(block_group);
}

static int cache_block_group(struct btrfs_block_group_cache *cache,
			     int load_cache_only)
{
	DEFINE_WAIT(wait);
	struct btrfs_fs_info *fs_info = cache->fs_info;
	struct btrfs_caching_control *caching_ctl;
	int ret = 0;

	caching_ctl = kzalloc(sizeof(*caching_ctl), GFP_NOFS);
	if (!caching_ctl)
		return -ENOMEM;

	INIT_LIST_HEAD(&caching_ctl->list);
	mutex_init(&caching_ctl->mutex);
	init_waitqueue_head(&caching_ctl->wait);
	caching_ctl->block_group = cache;
	caching_ctl->progress = cache->key.objectid;
	atomic_set(&caching_ctl->count, 1);
	caching_ctl->work.func = caching_thread;

	spin_lock(&cache->lock);
	/*
	 * This should be a rare occasion, but this could happen I think in the
	 * case where one thread starts to load the space cache info, and then
	 * some other thread starts a transaction commit which tries to do an
	 * allocation while the other thread is still loading the space cache
	 * info.  The previous loop should have kept us from choosing this block
	 * group, but if we've moved to the state where we will wait on caching
	 * block groups we need to first check if we're doing a fast load here,
	 * so we can wait for it to finish, otherwise we could end up allocating
	 * from a block group who's cache gets evicted for one reason or
	 * another.
	 */
	while (cache->cached == BTRFS_CACHE_FAST) {
		struct btrfs_caching_control *ctl;

		ctl = cache->caching_ctl;
		atomic_inc(&ctl->count);
		prepare_to_wait(&ctl->wait, &wait, TASK_UNINTERRUPTIBLE);
		spin_unlock(&cache->lock);

		schedule();

		finish_wait(&ctl->wait, &wait);
		put_caching_control(ctl);
		spin_lock(&cache->lock);
	}

	if (cache->cached != BTRFS_CACHE_NO) {
		spin_unlock(&cache->lock);
		kfree(caching_ctl);
		return 0;
	}
	WARN_ON(cache->caching_ctl);
	cache->caching_ctl = caching_ctl;
	cache->cached = BTRFS_CACHE_FAST;
	spin_unlock(&cache->lock);

	if (fs_info->mount_opt & BTRFS_MOUNT_SPACE_CACHE) {
		ret = load_free_space_cache(fs_info, cache);

		spin_lock(&cache->lock);
		if (ret == 1) {
			cache->caching_ctl = NULL;
			cache->cached = BTRFS_CACHE_FINISHED;
			cache->last_byte_to_unpin = (u64)-1;
		} else {
			if (load_cache_only) {
				cache->caching_ctl = NULL;
				cache->cached = BTRFS_CACHE_NO;
			} else {
				cache->cached = BTRFS_CACHE_STARTED;
			}
		}
		spin_unlock(&cache->lock);
		wake_up(&caching_ctl->wait);
		if (ret == 1) {
			put_caching_control(caching_ctl);
			free_excluded_extents(fs_info->extent_root, cache);
			return 0;
		}
	} else {
		/*
		 * We are not going to do the fast caching, set cached to the
		 * appropriate value and wakeup any waiters.
		 */
		spin_lock(&cache->lock);
		if (load_cache_only) {
			cache->caching_ctl = NULL;
			cache->cached = BTRFS_CACHE_NO;
		} else {
			cache->cached = BTRFS_CACHE_STARTED;
		}
		spin_unlock(&cache->lock);
		wake_up(&caching_ctl->wait);
	}

	if (load_cache_only) {
		put_caching_control(caching_ctl);
		return 0;
	}

	down_write(&fs_info->extent_commit_sem);
	atomic_inc(&caching_ctl->count);
	list_add_tail(&caching_ctl->list, &fs_info->caching_block_groups);
	up_write(&fs_info->extent_commit_sem);

	btrfs_get_block_group(cache);

	btrfs_queue_worker(&fs_info->caching_workers, &caching_ctl->work);

	return ret;
}

/*
 * return the block group that starts at or after bytenr
 */
static struct btrfs_block_group_cache *
btrfs_lookup_first_block_group(struct btrfs_fs_info *info, u64 bytenr)
{
	struct btrfs_block_group_cache *cache;

	cache = block_group_cache_tree_search(info, bytenr, 0);

	return cache;
}

/*
 * return the block group that contains the given bytenr
 */
struct btrfs_block_group_cache *btrfs_lookup_block_group(
						 struct btrfs_fs_info *info,
						 u64 bytenr)
{
	struct btrfs_block_group_cache *cache;

	cache = block_group_cache_tree_search(info, bytenr, 1);

	return cache;
}

static struct btrfs_space_info *__find_space_info(struct btrfs_fs_info *info,
						  u64 flags)
{
	struct list_head *head = &info->space_info;
	struct btrfs_space_info *found;

	flags &= BTRFS_BLOCK_GROUP_TYPE_MASK;

	rcu_read_lock();
	list_for_each_entry_rcu(found, head, list) {
		if (found->flags & flags) {
			rcu_read_unlock();
			return found;
		}
	}
	rcu_read_unlock();
	return NULL;
}

/*
 * after adding space to the filesystem, we need to clear the full flags
 * on all the space infos.
 */
void btrfs_clear_space_info_full(struct btrfs_fs_info *info)
{
	struct list_head *head = &info->space_info;
	struct btrfs_space_info *found;

	rcu_read_lock();
	list_for_each_entry_rcu(found, head, list)
		found->full = 0;
	rcu_read_unlock();
}

u64 btrfs_find_block_group(struct btrfs_root *root,
			   u64 search_start, u64 search_hint, int owner)
{
	struct btrfs_block_group_cache *cache;
	u64 used;
	u64 last = max(search_hint, search_start);
	u64 group_start = 0;
	int full_search = 0;
	int factor = 9;
	int wrapped = 0;
again:
	while (1) {
		cache = btrfs_lookup_first_block_group(root->fs_info, last);
		if (!cache)
			break;

		spin_lock(&cache->lock);
		last = cache->key.objectid + cache->key.offset;
		used = btrfs_block_group_used(&cache->item);

		if ((full_search || !cache->ro) &&
		    block_group_bits(cache, BTRFS_BLOCK_GROUP_METADATA)) {
			if (used + cache->pinned + cache->reserved <
			    div_factor(cache->key.offset, factor)) {
				group_start = cache->key.objectid;
				spin_unlock(&cache->lock);
				btrfs_put_block_group(cache);
				goto found;
			}
		}
		spin_unlock(&cache->lock);
		btrfs_put_block_group(cache);
		cond_resched();
	}
	if (!wrapped) {
		last = search_start;
		wrapped = 1;
		goto again;
	}
	if (!full_search && factor < 10) {
		last = search_start;
		full_search = 1;
		factor = 10;
		goto again;
	}
found:
	return group_start;
}

/* simple helper to search for an existing extent at a given offset */
int btrfs_lookup_extent(struct btrfs_root *root, u64 start, u64 len)
{
	int ret;
	struct btrfs_key key;
	struct btrfs_path *path;

	path = btrfs_alloc_path();
	if (!path)
		return -ENOMEM;

	key.objectid = start;
	key.offset = len;
	btrfs_set_key_type(&key, BTRFS_EXTENT_ITEM_KEY);
	ret = btrfs_search_slot(NULL, root->fs_info->extent_root, &key, path,
				0, 0);
	btrfs_free_path(path);
	return ret;
}

/*
 * helper function to lookup reference count and flags of extent.
 *
 * the head node for delayed ref is used to store the sum of all the
 * reference count modifications queued up in the rbtree. the head
 * node may also store the extent flags to set. This way you can check
 * to see what the reference count and extent flags would be if all of
 * the delayed refs are not processed.
 */
int btrfs_lookup_extent_info(struct btrfs_trans_handle *trans,
			     struct btrfs_root *root, u64 bytenr,
			     u64 num_bytes, u64 *refs, u64 *flags)
{
	struct btrfs_delayed_ref_head *head;
	struct btrfs_delayed_ref_root *delayed_refs;
	struct btrfs_path *path;
	struct btrfs_extent_item *ei;
	struct extent_buffer *leaf;
	struct btrfs_key key;
	u32 item_size;
	u64 num_refs;
	u64 extent_flags;
	int ret;

	path = btrfs_alloc_path();
	if (!path)
		return -ENOMEM;

	key.objectid = bytenr;
	key.type = BTRFS_EXTENT_ITEM_KEY;
	key.offset = num_bytes;
	if (!trans) {
		path->skip_locking = 1;
		path->search_commit_root = 1;
	}
again:
	ret = btrfs_search_slot(trans, root->fs_info->extent_root,
				&key, path, 0, 0);
	if (ret < 0)
		goto out_free;

	if (ret == 0) {
		leaf = path->nodes[0];
		item_size = btrfs_item_size_nr(leaf, path->slots[0]);
		if (item_size >= sizeof(*ei)) {
			ei = btrfs_item_ptr(leaf, path->slots[0],
					    struct btrfs_extent_item);
			num_refs = btrfs_extent_refs(leaf, ei);
			extent_flags = btrfs_extent_flags(leaf, ei);
		} else {
#ifdef BTRFS_COMPAT_EXTENT_TREE_V0
			struct btrfs_extent_item_v0 *ei0;
			BUG_ON(item_size != sizeof(*ei0));
			ei0 = btrfs_item_ptr(leaf, path->slots[0],
					     struct btrfs_extent_item_v0);
			num_refs = btrfs_extent_refs_v0(leaf, ei0);
			/* FIXME: this isn't correct for data */
			extent_flags = BTRFS_BLOCK_FLAG_FULL_BACKREF;
#else
			BUG();
#endif
		}
		BUG_ON(num_refs == 0);
	} else {
		num_refs = 0;
		extent_flags = 0;
		ret = 0;
	}

	if (!trans)
		goto out;

	delayed_refs = &trans->transaction->delayed_refs;
	spin_lock(&delayed_refs->lock);
	head = btrfs_find_delayed_ref_head(trans, bytenr);
	if (head) {
		if (!mutex_trylock(&head->mutex)) {
			atomic_inc(&head->node.refs);
			spin_unlock(&delayed_refs->lock);

			btrfs_release_path(path);

			/*
			 * Mutex was contended, block until it's released and try
			 * again
			 */
			mutex_lock(&head->mutex);
			mutex_unlock(&head->mutex);
			btrfs_put_delayed_ref(&head->node);
			goto again;
		}
		if (head->extent_op && head->extent_op->update_flags)
			extent_flags |= head->extent_op->flags_to_set;
		else
			BUG_ON(num_refs == 0);

		num_refs += head->node.ref_mod;
		mutex_unlock(&head->mutex);
	}
	spin_unlock(&delayed_refs->lock);
out:
	WARN_ON(num_refs == 0);
	if (refs)
		*refs = num_refs;
	if (flags)
		*flags = extent_flags;
out_free:
	btrfs_free_path(path);
	return ret;
}

/*
 * Back reference rules.  Back refs have three main goals:
 *
 * 1) differentiate between all holders of references to an extent so that
 *    when a reference is dropped we can make sure it was a valid reference
 *    before freeing the extent.
 *
 * 2) Provide enough information to quickly find the holders of an extent
 *    if we notice a given block is corrupted or bad.
 *
 * 3) Make it easy to migrate blocks for FS shrinking or storage pool
 *    maintenance.  This is actually the same as #2, but with a slightly
 *    different use case.
 *
 * There are two kinds of back refs. The implicit back refs is optimized
 * for pointers in non-shared tree blocks. For a given pointer in a block,
 * back refs of this kind provide information about the block's owner tree
 * and the pointer's key. These information allow us to find the block by
 * b-tree searching. The full back refs is for pointers in tree blocks not
 * referenced by their owner trees. The location of tree block is recorded
 * in the back refs. Actually the full back refs is generic, and can be
 * used in all cases the implicit back refs is used. The major shortcoming
 * of the full back refs is its overhead. Every time a tree block gets
 * COWed, we have to update back refs entry for all pointers in it.
 *
 * For a newly allocated tree block, we use implicit back refs for
 * pointers in it. This means most tree related operations only involve
 * implicit back refs. For a tree block created in old transaction, the
 * only way to drop a reference to it is COW it. So we can detect the
 * event that tree block loses its owner tree's reference and do the
 * back refs conversion.
 *
 * When a tree block is COW'd through a tree, there are four cases:
 *
 * The reference count of the block is one and the tree is the block's
 * owner tree. Nothing to do in this case.
 *
 * The reference count of the block is one and the tree is not the
 * block's owner tree. In this case, full back refs is used for pointers
 * in the block. Remove these full back refs, add implicit back refs for
 * every pointers in the new block.
 *
 * The reference count of the block is greater than one and the tree is
 * the block's owner tree. In this case, implicit back refs is used for
 * pointers in the block. Add full back refs for every pointers in the
 * block, increase lower level extents' reference counts. The original
 * implicit back refs are entailed to the new block.
 *
 * The reference count of the block is greater than one and the tree is
 * not the block's owner tree. Add implicit back refs for every pointer in
 * the new block, increase lower level extents' reference count.
 *
 * Back Reference Key composing:
 *
 * The key objectid corresponds to the first byte in the extent,
 * The key type is used to differentiate between types of back refs.
 * There are different meanings of the key offset for different types
 * of back refs.
 *
 * File extents can be referenced by:
 *
 * - multiple snapshots, subvolumes, or different generations in one subvol
 * - different files inside a single subvolume
 * - different offsets inside a file (bookend extents in file.c)
 *
 * The extent ref structure for the implicit back refs has fields for:
 *
 * - Objectid of the subvolume root
 * - objectid of the file holding the reference
 * - original offset in the file
 * - how many bookend extents
 *
 * The key offset for the implicit back refs is hash of the first
 * three fields.
 *
 * The extent ref structure for the full back refs has field for:
 *
 * - number of pointers in the tree leaf
 *
 * The key offset for the implicit back refs is the first byte of
 * the tree leaf
 *
 * When a file extent is allocated, The implicit back refs is used.
 * the fields are filled in:
 *
 *     (root_key.objectid, inode objectid, offset in file, 1)
 *
 * When a file extent is removed file truncation, we find the
 * corresponding implicit back refs and check the following fields:
 *
 *     (btrfs_header_owner(leaf), inode objectid, offset in file)
 *
 * Btree extents can be referenced by:
 *
 * - Different subvolumes
 *
 * Both the implicit back refs and the full back refs for tree blocks
 * only consist of key. The key offset for the implicit back refs is
 * objectid of block's owner tree. The key offset for the full back refs
 * is the first byte of parent block.
 *
 * When implicit back refs is used, information about the lowest key and
 * level of the tree block are required. These information are stored in
 * tree block info structure.
 */

#ifdef BTRFS_COMPAT_EXTENT_TREE_V0
static int convert_extent_item_v0(struct btrfs_trans_handle *trans,
				  struct btrfs_root *root,
				  struct btrfs_path *path,
				  u64 owner, u32 extra_size)
{
	struct btrfs_extent_item *item;
	struct btrfs_extent_item_v0 *ei0;
	struct btrfs_extent_ref_v0 *ref0;
	struct btrfs_tree_block_info *bi;
	struct extent_buffer *leaf;
	struct btrfs_key key;
	struct btrfs_key found_key;
	u32 new_size = sizeof(*item);
	u64 refs;
	int ret;

	leaf = path->nodes[0];
	BUG_ON(btrfs_item_size_nr(leaf, path->slots[0]) != sizeof(*ei0));

	btrfs_item_key_to_cpu(leaf, &key, path->slots[0]);
	ei0 = btrfs_item_ptr(leaf, path->slots[0],
			     struct btrfs_extent_item_v0);
	refs = btrfs_extent_refs_v0(leaf, ei0);

	if (owner == (u64)-1) {
		while (1) {
			if (path->slots[0] >= btrfs_header_nritems(leaf)) {
				ret = btrfs_next_leaf(root, path);
				if (ret < 0)
					return ret;
				BUG_ON(ret > 0); /* Corruption */
				leaf = path->nodes[0];
			}
			btrfs_item_key_to_cpu(leaf, &found_key,
					      path->slots[0]);
			BUG_ON(key.objectid != found_key.objectid);
			if (found_key.type != BTRFS_EXTENT_REF_V0_KEY) {
				path->slots[0]++;
				continue;
			}
			ref0 = btrfs_item_ptr(leaf, path->slots[0],
					      struct btrfs_extent_ref_v0);
			owner = btrfs_ref_objectid_v0(leaf, ref0);
			break;
		}
	}
	btrfs_release_path(path);

	if (owner < BTRFS_FIRST_FREE_OBJECTID)
		new_size += sizeof(*bi);

	new_size -= sizeof(*ei0);
	ret = btrfs_search_slot(trans, root, &key, path,
				new_size + extra_size, 1);
	if (ret < 0)
		return ret;
	BUG_ON(ret); /* Corruption */

	btrfs_extend_item(trans, root, path, new_size);

	leaf = path->nodes[0];
	item = btrfs_item_ptr(leaf, path->slots[0], struct btrfs_extent_item);
	btrfs_set_extent_refs(leaf, item, refs);
	/* FIXME: get real generation */
	btrfs_set_extent_generation(leaf, item, 0);
	if (owner < BTRFS_FIRST_FREE_OBJECTID) {
		btrfs_set_extent_flags(leaf, item,
				       BTRFS_EXTENT_FLAG_TREE_BLOCK |
				       BTRFS_BLOCK_FLAG_FULL_BACKREF);
		bi = (struct btrfs_tree_block_info *)(item + 1);
		/* FIXME: get first key of the block */
		memset_extent_buffer(leaf, 0, (unsigned long)bi, sizeof(*bi));
		btrfs_set_tree_block_level(leaf, bi, (int)owner);
	} else {
		btrfs_set_extent_flags(leaf, item, BTRFS_EXTENT_FLAG_DATA);
	}
	btrfs_mark_buffer_dirty(leaf);
	return 0;
}
#endif

static u64 hash_extent_data_ref(u64 root_objectid, u64 owner, u64 offset)
{
	u32 high_crc = ~(u32)0;
	u32 low_crc = ~(u32)0;
	__le64 lenum;

	lenum = cpu_to_le64(root_objectid);
	high_crc = crc32c(high_crc, &lenum, sizeof(lenum));
	lenum = cpu_to_le64(owner);
	low_crc = crc32c(low_crc, &lenum, sizeof(lenum));
	lenum = cpu_to_le64(offset);
	low_crc = crc32c(low_crc, &lenum, sizeof(lenum));

	return ((u64)high_crc << 31) ^ (u64)low_crc;
}

static u64 hash_extent_data_ref_item(struct extent_buffer *leaf,
				     struct btrfs_extent_data_ref *ref)
{
	return hash_extent_data_ref(btrfs_extent_data_ref_root(leaf, ref),
				    btrfs_extent_data_ref_objectid(leaf, ref),
				    btrfs_extent_data_ref_offset(leaf, ref));
}

static int match_extent_data_ref(struct extent_buffer *leaf,
				 struct btrfs_extent_data_ref *ref,
				 u64 root_objectid, u64 owner, u64 offset)
{
	if (btrfs_extent_data_ref_root(leaf, ref) != root_objectid ||
	    btrfs_extent_data_ref_objectid(leaf, ref) != owner ||
	    btrfs_extent_data_ref_offset(leaf, ref) != offset)
		return 0;
	return 1;
}

static noinline int lookup_extent_data_ref(struct btrfs_trans_handle *trans,
					   struct btrfs_root *root,
					   struct btrfs_path *path,
					   u64 bytenr, u64 parent,
					   u64 root_objectid,
					   u64 owner, u64 offset)
{
	struct btrfs_key key;
	struct btrfs_extent_data_ref *ref;
	struct extent_buffer *leaf;
	u32 nritems;
	int ret;
	int recow;
	int err = -ENOENT;

	key.objectid = bytenr;
	if (parent) {
		key.type = BTRFS_SHARED_DATA_REF_KEY;
		key.offset = parent;
	} else {
		key.type = BTRFS_EXTENT_DATA_REF_KEY;
		key.offset = hash_extent_data_ref(root_objectid,
						  owner, offset);
	}
again:
	recow = 0;
	ret = btrfs_search_slot(trans, root, &key, path, -1, 1);
	if (ret < 0) {
		err = ret;
		goto fail;
	}

	if (parent) {
		if (!ret)
			return 0;
#ifdef BTRFS_COMPAT_EXTENT_TREE_V0
		key.type = BTRFS_EXTENT_REF_V0_KEY;
		btrfs_release_path(path);
		ret = btrfs_search_slot(trans, root, &key, path, -1, 1);
		if (ret < 0) {
			err = ret;
			goto fail;
		}
		if (!ret)
			return 0;
#endif
		goto fail;
	}

	leaf = path->nodes[0];
	nritems = btrfs_header_nritems(leaf);
	while (1) {
		if (path->slots[0] >= nritems) {
			ret = btrfs_next_leaf(root, path);
			if (ret < 0)
				err = ret;
			if (ret)
				goto fail;

			leaf = path->nodes[0];
			nritems = btrfs_header_nritems(leaf);
			recow = 1;
		}

		btrfs_item_key_to_cpu(leaf, &key, path->slots[0]);
		if (key.objectid != bytenr ||
		    key.type != BTRFS_EXTENT_DATA_REF_KEY)
			goto fail;

		ref = btrfs_item_ptr(leaf, path->slots[0],
				     struct btrfs_extent_data_ref);

		if (match_extent_data_ref(leaf, ref, root_objectid,
					  owner, offset)) {
			if (recow) {
				btrfs_release_path(path);
				goto again;
			}
			err = 0;
			break;
		}
		path->slots[0]++;
	}
fail:
	return err;
}

static noinline int insert_extent_data_ref(struct btrfs_trans_handle *trans,
					   struct btrfs_root *root,
					   struct btrfs_path *path,
					   u64 bytenr, u64 parent,
					   u64 root_objectid, u64 owner,
					   u64 offset, int refs_to_add)
{
	struct btrfs_key key;
	struct extent_buffer *leaf;
	u32 size;
	u32 num_refs;
	int ret;

	key.objectid = bytenr;
	if (parent) {
		key.type = BTRFS_SHARED_DATA_REF_KEY;
		key.offset = parent;
		size = sizeof(struct btrfs_shared_data_ref);
	} else {
		key.type = BTRFS_EXTENT_DATA_REF_KEY;
		key.offset = hash_extent_data_ref(root_objectid,
						  owner, offset);
		size = sizeof(struct btrfs_extent_data_ref);
	}

	ret = btrfs_insert_empty_item(trans, root, path, &key, size);
	if (ret && ret != -EEXIST)
		goto fail;

	leaf = path->nodes[0];
	if (parent) {
		struct btrfs_shared_data_ref *ref;
		ref = btrfs_item_ptr(leaf, path->slots[0],
				     struct btrfs_shared_data_ref);
		if (ret == 0) {
			btrfs_set_shared_data_ref_count(leaf, ref, refs_to_add);
		} else {
			num_refs = btrfs_shared_data_ref_count(leaf, ref);
			num_refs += refs_to_add;
			btrfs_set_shared_data_ref_count(leaf, ref, num_refs);
		}
	} else {
		struct btrfs_extent_data_ref *ref;
		while (ret == -EEXIST) {
			ref = btrfs_item_ptr(leaf, path->slots[0],
					     struct btrfs_extent_data_ref);
			if (match_extent_data_ref(leaf, ref, root_objectid,
						  owner, offset))
				break;
			btrfs_release_path(path);
			key.offset++;
			ret = btrfs_insert_empty_item(trans, root, path, &key,
						      size);
			if (ret && ret != -EEXIST)
				goto fail;

			leaf = path->nodes[0];
		}
		ref = btrfs_item_ptr(leaf, path->slots[0],
				     struct btrfs_extent_data_ref);
		if (ret == 0) {
			btrfs_set_extent_data_ref_root(leaf, ref,
						       root_objectid);
			btrfs_set_extent_data_ref_objectid(leaf, ref, owner);
			btrfs_set_extent_data_ref_offset(leaf, ref, offset);
			btrfs_set_extent_data_ref_count(leaf, ref, refs_to_add);
		} else {
			num_refs = btrfs_extent_data_ref_count(leaf, ref);
			num_refs += refs_to_add;
			btrfs_set_extent_data_ref_count(leaf, ref, num_refs);
		}
	}
	btrfs_mark_buffer_dirty(leaf);
	ret = 0;
fail:
	btrfs_release_path(path);
	return ret;
}

static noinline int remove_extent_data_ref(struct btrfs_trans_handle *trans,
					   struct btrfs_root *root,
					   struct btrfs_path *path,
					   int refs_to_drop)
{
	struct btrfs_key key;
	struct btrfs_extent_data_ref *ref1 = NULL;
	struct btrfs_shared_data_ref *ref2 = NULL;
	struct extent_buffer *leaf;
	u32 num_refs = 0;
	int ret = 0;

	leaf = path->nodes[0];
	btrfs_item_key_to_cpu(leaf, &key, path->slots[0]);

	if (key.type == BTRFS_EXTENT_DATA_REF_KEY) {
		ref1 = btrfs_item_ptr(leaf, path->slots[0],
				      struct btrfs_extent_data_ref);
		num_refs = btrfs_extent_data_ref_count(leaf, ref1);
	} else if (key.type == BTRFS_SHARED_DATA_REF_KEY) {
		ref2 = btrfs_item_ptr(leaf, path->slots[0],
				      struct btrfs_shared_data_ref);
		num_refs = btrfs_shared_data_ref_count(leaf, ref2);
#ifdef BTRFS_COMPAT_EXTENT_TREE_V0
	} else if (key.type == BTRFS_EXTENT_REF_V0_KEY) {
		struct btrfs_extent_ref_v0 *ref0;
		ref0 = btrfs_item_ptr(leaf, path->slots[0],
				      struct btrfs_extent_ref_v0);
		num_refs = btrfs_ref_count_v0(leaf, ref0);
#endif
	} else {
		BUG();
	}

	BUG_ON(num_refs < refs_to_drop);
	num_refs -= refs_to_drop;

	if (num_refs == 0) {
		ret = btrfs_del_item(trans, root, path);
	} else {
		if (key.type == BTRFS_EXTENT_DATA_REF_KEY)
			btrfs_set_extent_data_ref_count(leaf, ref1, num_refs);
		else if (key.type == BTRFS_SHARED_DATA_REF_KEY)
			btrfs_set_shared_data_ref_count(leaf, ref2, num_refs);
#ifdef BTRFS_COMPAT_EXTENT_TREE_V0
		else {
			struct btrfs_extent_ref_v0 *ref0;
			ref0 = btrfs_item_ptr(leaf, path->slots[0],
					struct btrfs_extent_ref_v0);
			btrfs_set_ref_count_v0(leaf, ref0, num_refs);
		}
#endif
		btrfs_mark_buffer_dirty(leaf);
	}
	return ret;
}

static noinline u32 extent_data_ref_count(struct btrfs_root *root,
					  struct btrfs_path *path,
					  struct btrfs_extent_inline_ref *iref)
{
	struct btrfs_key key;
	struct extent_buffer *leaf;
	struct btrfs_extent_data_ref *ref1;
	struct btrfs_shared_data_ref *ref2;
	u32 num_refs = 0;

	leaf = path->nodes[0];
	btrfs_item_key_to_cpu(leaf, &key, path->slots[0]);
	if (iref) {
		if (btrfs_extent_inline_ref_type(leaf, iref) ==
		    BTRFS_EXTENT_DATA_REF_KEY) {
			ref1 = (struct btrfs_extent_data_ref *)(&iref->offset);
			num_refs = btrfs_extent_data_ref_count(leaf, ref1);
		} else {
			ref2 = (struct btrfs_shared_data_ref *)(iref + 1);
			num_refs = btrfs_shared_data_ref_count(leaf, ref2);
		}
	} else if (key.type == BTRFS_EXTENT_DATA_REF_KEY) {
		ref1 = btrfs_item_ptr(leaf, path->slots[0],
				      struct btrfs_extent_data_ref);
		num_refs = btrfs_extent_data_ref_count(leaf, ref1);
	} else if (key.type == BTRFS_SHARED_DATA_REF_KEY) {
		ref2 = btrfs_item_ptr(leaf, path->slots[0],
				      struct btrfs_shared_data_ref);
		num_refs = btrfs_shared_data_ref_count(leaf, ref2);
#ifdef BTRFS_COMPAT_EXTENT_TREE_V0
	} else if (key.type == BTRFS_EXTENT_REF_V0_KEY) {
		struct btrfs_extent_ref_v0 *ref0;
		ref0 = btrfs_item_ptr(leaf, path->slots[0],
				      struct btrfs_extent_ref_v0);
		num_refs = btrfs_ref_count_v0(leaf, ref0);
#endif
	} else {
		WARN_ON(1);
	}
	return num_refs;
}

static noinline int lookup_tree_block_ref(struct btrfs_trans_handle *trans,
					  struct btrfs_root *root,
					  struct btrfs_path *path,
					  u64 bytenr, u64 parent,
					  u64 root_objectid)
{
	struct btrfs_key key;
	int ret;

	key.objectid = bytenr;
	if (parent) {
		key.type = BTRFS_SHARED_BLOCK_REF_KEY;
		key.offset = parent;
	} else {
		key.type = BTRFS_TREE_BLOCK_REF_KEY;
		key.offset = root_objectid;
	}

	ret = btrfs_search_slot(trans, root, &key, path, -1, 1);
	if (ret > 0)
		ret = -ENOENT;
#ifdef BTRFS_COMPAT_EXTENT_TREE_V0
	if (ret == -ENOENT && parent) {
		btrfs_release_path(path);
		key.type = BTRFS_EXTENT_REF_V0_KEY;
		ret = btrfs_search_slot(trans, root, &key, path, -1, 1);
		if (ret > 0)
			ret = -ENOENT;
	}
#endif
	return ret;
}

static noinline int insert_tree_block_ref(struct btrfs_trans_handle *trans,
					  struct btrfs_root *root,
					  struct btrfs_path *path,
					  u64 bytenr, u64 parent,
					  u64 root_objectid)
{
	struct btrfs_key key;
	int ret;

	key.objectid = bytenr;
	if (parent) {
		key.type = BTRFS_SHARED_BLOCK_REF_KEY;
		key.offset = parent;
	} else {
		key.type = BTRFS_TREE_BLOCK_REF_KEY;
		key.offset = root_objectid;
	}

	ret = btrfs_insert_empty_item(trans, root, path, &key, 0);
	btrfs_release_path(path);
	return ret;
}

static inline int extent_ref_type(u64 parent, u64 owner)
{
	int type;
	if (owner < BTRFS_FIRST_FREE_OBJECTID) {
		if (parent > 0)
			type = BTRFS_SHARED_BLOCK_REF_KEY;
		else
			type = BTRFS_TREE_BLOCK_REF_KEY;
	} else {
		if (parent > 0)
			type = BTRFS_SHARED_DATA_REF_KEY;
		else
			type = BTRFS_EXTENT_DATA_REF_KEY;
	}
	return type;
}

static int find_next_key(struct btrfs_path *path, int level,
			 struct btrfs_key *key)

{
	for (; level < BTRFS_MAX_LEVEL; level++) {
		if (!path->nodes[level])
			break;
		if (path->slots[level] + 1 >=
		    btrfs_header_nritems(path->nodes[level]))
			continue;
		if (level == 0)
			btrfs_item_key_to_cpu(path->nodes[level], key,
					      path->slots[level] + 1);
		else
			btrfs_node_key_to_cpu(path->nodes[level], key,
					      path->slots[level] + 1);
		return 0;
	}
	return 1;
}

/*
 * look for inline back ref. if back ref is found, *ref_ret is set
 * to the address of inline back ref, and 0 is returned.
 *
 * if back ref isn't found, *ref_ret is set to the address where it
 * should be inserted, and -ENOENT is returned.
 *
 * if insert is true and there are too many inline back refs, the path
 * points to the extent item, and -EAGAIN is returned.
 *
 * NOTE: inline back refs are ordered in the same way that back ref
 *	 items in the tree are ordered.
 */
static noinline_for_stack
int lookup_inline_extent_backref(struct btrfs_trans_handle *trans,
				 struct btrfs_root *root,
				 struct btrfs_path *path,
				 struct btrfs_extent_inline_ref **ref_ret,
				 u64 bytenr, u64 num_bytes,
				 u64 parent, u64 root_objectid,
				 u64 owner, u64 offset, int insert)
{
	struct btrfs_key key;
	struct extent_buffer *leaf;
	struct btrfs_extent_item *ei;
	struct btrfs_extent_inline_ref *iref;
	u64 flags;
	u64 item_size;
	unsigned long ptr;
	unsigned long end;
	int extra_size;
	int type;
	int want;
	int ret;
	int err = 0;

	key.objectid = bytenr;
	key.type = BTRFS_EXTENT_ITEM_KEY;
	key.offset = num_bytes;

	want = extent_ref_type(parent, owner);
	if (insert) {
		extra_size = btrfs_extent_inline_ref_size(want);
		path->keep_locks = 1;
	} else
		extra_size = -1;
	ret = btrfs_search_slot(trans, root, &key, path, extra_size, 1);
	if (ret < 0) {
		err = ret;
		goto out;
	}
	if (ret && !insert) {
		err = -ENOENT;
		goto out;
	} else if (ret) {
		err = -EIO;
		WARN_ON(1);
		goto out;
	}

	leaf = path->nodes[0];
	item_size = btrfs_item_size_nr(leaf, path->slots[0]);
#ifdef BTRFS_COMPAT_EXTENT_TREE_V0
	if (item_size < sizeof(*ei)) {
		if (!insert) {
			err = -ENOENT;
			goto out;
		}
		ret = convert_extent_item_v0(trans, root, path, owner,
					     extra_size);
		if (ret < 0) {
			err = ret;
			goto out;
		}
		leaf = path->nodes[0];
		item_size = btrfs_item_size_nr(leaf, path->slots[0]);
	}
#endif
	BUG_ON(item_size < sizeof(*ei));

	ei = btrfs_item_ptr(leaf, path->slots[0], struct btrfs_extent_item);
	flags = btrfs_extent_flags(leaf, ei);

	ptr = (unsigned long)(ei + 1);
	end = (unsigned long)ei + item_size;

	if (flags & BTRFS_EXTENT_FLAG_TREE_BLOCK) {
		ptr += sizeof(struct btrfs_tree_block_info);
		BUG_ON(ptr > end);
	} else {
		BUG_ON(!(flags & BTRFS_EXTENT_FLAG_DATA));
	}

	err = -ENOENT;
	while (1) {
		if (ptr >= end) {
			WARN_ON(ptr > end);
			break;
		}
		iref = (struct btrfs_extent_inline_ref *)ptr;
		type = btrfs_extent_inline_ref_type(leaf, iref);
		if (want < type)
			break;
		if (want > type) {
			ptr += btrfs_extent_inline_ref_size(type);
			continue;
		}

		if (type == BTRFS_EXTENT_DATA_REF_KEY) {
			struct btrfs_extent_data_ref *dref;
			dref = (struct btrfs_extent_data_ref *)(&iref->offset);
			if (match_extent_data_ref(leaf, dref, root_objectid,
						  owner, offset)) {
				err = 0;
				break;
			}
			if (hash_extent_data_ref_item(leaf, dref) <
			    hash_extent_data_ref(root_objectid, owner, offset))
				break;
		} else {
			u64 ref_offset;
			ref_offset = btrfs_extent_inline_ref_offset(leaf, iref);
			if (parent > 0) {
				if (parent == ref_offset) {
					err = 0;
					break;
				}
				if (ref_offset < parent)
					break;
			} else {
				if (root_objectid == ref_offset) {
					err = 0;
					break;
				}
				if (ref_offset < root_objectid)
					break;
			}
		}
		ptr += btrfs_extent_inline_ref_size(type);
	}
	if (err == -ENOENT && insert) {
		if (item_size + extra_size >=
		    BTRFS_MAX_EXTENT_ITEM_SIZE(root)) {
			err = -EAGAIN;
			goto out;
		}
		/*
		 * To add new inline back ref, we have to make sure
		 * there is no corresponding back ref item.
		 * For simplicity, we just do not add new inline back
		 * ref if there is any kind of item for this block
		 */
		if (find_next_key(path, 0, &key) == 0 &&
		    key.objectid == bytenr &&
		    key.type < BTRFS_BLOCK_GROUP_ITEM_KEY) {
			err = -EAGAIN;
			goto out;
		}
	}
	*ref_ret = (struct btrfs_extent_inline_ref *)ptr;
out:
	if (insert) {
		path->keep_locks = 0;
		btrfs_unlock_up_safe(path, 1);
	}
	return err;
}

/*
 * helper to add new inline back ref
 */
static noinline_for_stack
void setup_inline_extent_backref(struct btrfs_trans_handle *trans,
				 struct btrfs_root *root,
				 struct btrfs_path *path,
				 struct btrfs_extent_inline_ref *iref,
				 u64 parent, u64 root_objectid,
				 u64 owner, u64 offset, int refs_to_add,
				 struct btrfs_delayed_extent_op *extent_op)
{
	struct extent_buffer *leaf;
	struct btrfs_extent_item *ei;
	unsigned long ptr;
	unsigned long end;
	unsigned long item_offset;
	u64 refs;
	int size;
	int type;

	leaf = path->nodes[0];
	ei = btrfs_item_ptr(leaf, path->slots[0], struct btrfs_extent_item);
	item_offset = (unsigned long)iref - (unsigned long)ei;

	type = extent_ref_type(parent, owner);
	size = btrfs_extent_inline_ref_size(type);

	btrfs_extend_item(trans, root, path, size);

	ei = btrfs_item_ptr(leaf, path->slots[0], struct btrfs_extent_item);
	refs = btrfs_extent_refs(leaf, ei);
	refs += refs_to_add;
	btrfs_set_extent_refs(leaf, ei, refs);
	if (extent_op)
		__run_delayed_extent_op(extent_op, leaf, ei);

	ptr = (unsigned long)ei + item_offset;
	end = (unsigned long)ei + btrfs_item_size_nr(leaf, path->slots[0]);
	if (ptr < end - size)
		memmove_extent_buffer(leaf, ptr + size, ptr,
				      end - size - ptr);

	iref = (struct btrfs_extent_inline_ref *)ptr;
	btrfs_set_extent_inline_ref_type(leaf, iref, type);
	if (type == BTRFS_EXTENT_DATA_REF_KEY) {
		struct btrfs_extent_data_ref *dref;
		dref = (struct btrfs_extent_data_ref *)(&iref->offset);
		btrfs_set_extent_data_ref_root(leaf, dref, root_objectid);
		btrfs_set_extent_data_ref_objectid(leaf, dref, owner);
		btrfs_set_extent_data_ref_offset(leaf, dref, offset);
		btrfs_set_extent_data_ref_count(leaf, dref, refs_to_add);
	} else if (type == BTRFS_SHARED_DATA_REF_KEY) {
		struct btrfs_shared_data_ref *sref;
		sref = (struct btrfs_shared_data_ref *)(iref + 1);
		btrfs_set_shared_data_ref_count(leaf, sref, refs_to_add);
		btrfs_set_extent_inline_ref_offset(leaf, iref, parent);
	} else if (type == BTRFS_SHARED_BLOCK_REF_KEY) {
		btrfs_set_extent_inline_ref_offset(leaf, iref, parent);
	} else {
		btrfs_set_extent_inline_ref_offset(leaf, iref, root_objectid);
	}
	btrfs_mark_buffer_dirty(leaf);
}

static int lookup_extent_backref(struct btrfs_trans_handle *trans,
				 struct btrfs_root *root,
				 struct btrfs_path *path,
				 struct btrfs_extent_inline_ref **ref_ret,
				 u64 bytenr, u64 num_bytes, u64 parent,
				 u64 root_objectid, u64 owner, u64 offset)
{
	int ret;

	ret = lookup_inline_extent_backref(trans, root, path, ref_ret,
					   bytenr, num_bytes, parent,
					   root_objectid, owner, offset, 0);
	if (ret != -ENOENT)
		return ret;

	btrfs_release_path(path);
	*ref_ret = NULL;

	if (owner < BTRFS_FIRST_FREE_OBJECTID) {
		ret = lookup_tree_block_ref(trans, root, path, bytenr, parent,
					    root_objectid);
	} else {
		ret = lookup_extent_data_ref(trans, root, path, bytenr, parent,
					     root_objectid, owner, offset);
	}
	return ret;
}

/*
 * helper to update/remove inline back ref
 */
static noinline_for_stack
void update_inline_extent_backref(struct btrfs_trans_handle *trans,
				  struct btrfs_root *root,
				  struct btrfs_path *path,
				  struct btrfs_extent_inline_ref *iref,
				  int refs_to_mod,
				  struct btrfs_delayed_extent_op *extent_op)
{
	struct extent_buffer *leaf;
	struct btrfs_extent_item *ei;
	struct btrfs_extent_data_ref *dref = NULL;
	struct btrfs_shared_data_ref *sref = NULL;
	unsigned long ptr;
	unsigned long end;
	u32 item_size;
	int size;
	int type;
	u64 refs;

	leaf = path->nodes[0];
	ei = btrfs_item_ptr(leaf, path->slots[0], struct btrfs_extent_item);
	refs = btrfs_extent_refs(leaf, ei);
	WARN_ON(refs_to_mod < 0 && refs + refs_to_mod <= 0);
	refs += refs_to_mod;
	btrfs_set_extent_refs(leaf, ei, refs);
	if (extent_op)
		__run_delayed_extent_op(extent_op, leaf, ei);

	type = btrfs_extent_inline_ref_type(leaf, iref);

	if (type == BTRFS_EXTENT_DATA_REF_KEY) {
		dref = (struct btrfs_extent_data_ref *)(&iref->offset);
		refs = btrfs_extent_data_ref_count(leaf, dref);
	} else if (type == BTRFS_SHARED_DATA_REF_KEY) {
		sref = (struct btrfs_shared_data_ref *)(iref + 1);
		refs = btrfs_shared_data_ref_count(leaf, sref);
	} else {
		refs = 1;
		BUG_ON(refs_to_mod != -1);
	}

	BUG_ON(refs_to_mod < 0 && refs < -refs_to_mod);
	refs += refs_to_mod;

	if (refs > 0) {
		if (type == BTRFS_EXTENT_DATA_REF_KEY)
			btrfs_set_extent_data_ref_count(leaf, dref, refs);
		else
			btrfs_set_shared_data_ref_count(leaf, sref, refs);
	} else {
		size =  btrfs_extent_inline_ref_size(type);
		item_size = btrfs_item_size_nr(leaf, path->slots[0]);
		ptr = (unsigned long)iref;
		end = (unsigned long)ei + item_size;
		if (ptr + size < end)
			memmove_extent_buffer(leaf, ptr, ptr + size,
					      end - ptr - size);
		item_size -= size;
		btrfs_truncate_item(trans, root, path, item_size, 1);
	}
	btrfs_mark_buffer_dirty(leaf);
}

static noinline_for_stack
int insert_inline_extent_backref(struct btrfs_trans_handle *trans,
				 struct btrfs_root *root,
				 struct btrfs_path *path,
				 u64 bytenr, u64 num_bytes, u64 parent,
				 u64 root_objectid, u64 owner,
				 u64 offset, int refs_to_add,
				 struct btrfs_delayed_extent_op *extent_op)
{
	struct btrfs_extent_inline_ref *iref;
	int ret;

	ret = lookup_inline_extent_backref(trans, root, path, &iref,
					   bytenr, num_bytes, parent,
					   root_objectid, owner, offset, 1);
	if (ret == 0) {
		BUG_ON(owner < BTRFS_FIRST_FREE_OBJECTID);
		update_inline_extent_backref(trans, root, path, iref,
					     refs_to_add, extent_op);
	} else if (ret == -ENOENT) {
		setup_inline_extent_backref(trans, root, path, iref, parent,
					    root_objectid, owner, offset,
					    refs_to_add, extent_op);
		ret = 0;
	}
	return ret;
}

static int insert_extent_backref(struct btrfs_trans_handle *trans,
				 struct btrfs_root *root,
				 struct btrfs_path *path,
				 u64 bytenr, u64 parent, u64 root_objectid,
				 u64 owner, u64 offset, int refs_to_add)
{
	int ret;
	if (owner < BTRFS_FIRST_FREE_OBJECTID) {
		BUG_ON(refs_to_add != 1);
		ret = insert_tree_block_ref(trans, root, path, bytenr,
					    parent, root_objectid);
	} else {
		ret = insert_extent_data_ref(trans, root, path, bytenr,
					     parent, root_objectid,
					     owner, offset, refs_to_add);
	}
	return ret;
}

static int remove_extent_backref(struct btrfs_trans_handle *trans,
				 struct btrfs_root *root,
				 struct btrfs_path *path,
				 struct btrfs_extent_inline_ref *iref,
				 int refs_to_drop, int is_data)
{
	int ret = 0;

	BUG_ON(!is_data && refs_to_drop != 1);
	if (iref) {
		update_inline_extent_backref(trans, root, path, iref,
					     -refs_to_drop, NULL);
	} else if (is_data) {
		ret = remove_extent_data_ref(trans, root, path, refs_to_drop);
	} else {
		ret = btrfs_del_item(trans, root, path);
	}
	return ret;
}

static int btrfs_issue_discard(struct block_device *bdev,
				u64 start, u64 len)
{
	return blkdev_issue_discard(bdev, start >> 9, len >> 9, GFP_NOFS, 0);
}

static int btrfs_discard_extent(struct btrfs_root *root, u64 bytenr,
				u64 num_bytes, u64 *actual_bytes)
{
	int ret;
	u64 discarded_bytes = 0;
	struct btrfs_bio *bbio = NULL;


	/* Tell the block device(s) that the sectors can be discarded */
	ret = btrfs_map_block(root->fs_info, REQ_DISCARD,
			      bytenr, &num_bytes, &bbio, 0);
	/* Error condition is -ENOMEM */
	if (!ret) {
		struct btrfs_bio_stripe *stripe = bbio->stripes;
		int i;


		for (i = 0; i < bbio->num_stripes; i++, stripe++) {
			if (!stripe->dev->can_discard)
				continue;

			ret = btrfs_issue_discard(stripe->dev->bdev,
						  stripe->physical,
						  stripe->length);
			if (!ret)
				discarded_bytes += stripe->length;
			else if (ret != -EOPNOTSUPP)
				break; /* Logic errors or -ENOMEM, or -EIO but I don't know how that could happen JDM */

			/*
			 * Just in case we get back EOPNOTSUPP for some reason,
			 * just ignore the return value so we don't screw up
			 * people calling discard_extent.
			 */
			ret = 0;
		}
		kfree(bbio);
	}

	if (actual_bytes)
		*actual_bytes = discarded_bytes;


	if (ret == -EOPNOTSUPP)
		ret = 0;
	return ret;
}

/* Can return -ENOMEM */
int btrfs_inc_extent_ref(struct btrfs_trans_handle *trans,
			 struct btrfs_root *root,
			 u64 bytenr, u64 num_bytes, u64 parent,
			 u64 root_objectid, u64 owner, u64 offset, int for_cow)
{
	int ret;
	struct btrfs_fs_info *fs_info = root->fs_info;

	BUG_ON(owner < BTRFS_FIRST_FREE_OBJECTID &&
	       root_objectid == BTRFS_TREE_LOG_OBJECTID);

	if (owner < BTRFS_FIRST_FREE_OBJECTID) {
		ret = btrfs_add_delayed_tree_ref(fs_info, trans, bytenr,
					num_bytes,
					parent, root_objectid, (int)owner,
					BTRFS_ADD_DELAYED_REF, NULL, for_cow);
	} else {
		ret = btrfs_add_delayed_data_ref(fs_info, trans, bytenr,
					num_bytes,
					parent, root_objectid, owner, offset,
					BTRFS_ADD_DELAYED_REF, NULL, for_cow);
	}
	return ret;
}

static int __btrfs_inc_extent_ref(struct btrfs_trans_handle *trans,
				  struct btrfs_root *root,
				  u64 bytenr, u64 num_bytes,
				  u64 parent, u64 root_objectid,
				  u64 owner, u64 offset, int refs_to_add,
				  struct btrfs_delayed_extent_op *extent_op)
{
	struct btrfs_path *path;
	struct extent_buffer *leaf;
	struct btrfs_extent_item *item;
	u64 refs;
	int ret;
	int err = 0;

	path = btrfs_alloc_path();
	if (!path)
		return -ENOMEM;

	path->reada = 1;
	path->leave_spinning = 1;
	/* this will setup the path even if it fails to insert the back ref */
	ret = insert_inline_extent_backref(trans, root->fs_info->extent_root,
					   path, bytenr, num_bytes, parent,
					   root_objectid, owner, offset,
					   refs_to_add, extent_op);
	if (ret == 0)
		goto out;

	if (ret != -EAGAIN) {
		err = ret;
		goto out;
	}

	leaf = path->nodes[0];
	item = btrfs_item_ptr(leaf, path->slots[0], struct btrfs_extent_item);
	refs = btrfs_extent_refs(leaf, item);
	btrfs_set_extent_refs(leaf, item, refs + refs_to_add);
	if (extent_op)
		__run_delayed_extent_op(extent_op, leaf, item);

	btrfs_mark_buffer_dirty(leaf);
	btrfs_release_path(path);

	path->reada = 1;
	path->leave_spinning = 1;

	/* now insert the actual backref */
	ret = insert_extent_backref(trans, root->fs_info->extent_root,
				    path, bytenr, parent, root_objectid,
				    owner, offset, refs_to_add);
	if (ret)
		btrfs_abort_transaction(trans, root, ret);
out:
	btrfs_free_path(path);
	return err;
}

static int run_delayed_data_ref(struct btrfs_trans_handle *trans,
				struct btrfs_root *root,
				struct btrfs_delayed_ref_node *node,
				struct btrfs_delayed_extent_op *extent_op,
				int insert_reserved)
{
	int ret = 0;
	struct btrfs_delayed_data_ref *ref;
	struct btrfs_key ins;
	u64 parent = 0;
	u64 ref_root = 0;
	u64 flags = 0;

	ins.objectid = node->bytenr;
	ins.offset = node->num_bytes;
	ins.type = BTRFS_EXTENT_ITEM_KEY;

	ref = btrfs_delayed_node_to_data_ref(node);
	if (node->type == BTRFS_SHARED_DATA_REF_KEY)
		parent = ref->parent;
	else
		ref_root = ref->root;

	if (node->action == BTRFS_ADD_DELAYED_REF && insert_reserved) {
		if (extent_op) {
			BUG_ON(extent_op->update_key);
			flags |= extent_op->flags_to_set;
		}
		ret = alloc_reserved_file_extent(trans, root,
						 parent, ref_root, flags,
						 ref->objectid, ref->offset,
						 &ins, node->ref_mod);
	} else if (node->action == BTRFS_ADD_DELAYED_REF) {
		ret = __btrfs_inc_extent_ref(trans, root, node->bytenr,
					     node->num_bytes, parent,
					     ref_root, ref->objectid,
					     ref->offset, node->ref_mod,
					     extent_op);
	} else if (node->action == BTRFS_DROP_DELAYED_REF) {
		ret = __btrfs_free_extent(trans, root, node->bytenr,
					  node->num_bytes, parent,
					  ref_root, ref->objectid,
					  ref->offset, node->ref_mod,
					  extent_op);
	} else {
		BUG();
	}
	return ret;
}

static void __run_delayed_extent_op(struct btrfs_delayed_extent_op *extent_op,
				    struct extent_buffer *leaf,
				    struct btrfs_extent_item *ei)
{
	u64 flags = btrfs_extent_flags(leaf, ei);
	if (extent_op->update_flags) {
		flags |= extent_op->flags_to_set;
		btrfs_set_extent_flags(leaf, ei, flags);
	}

	if (extent_op->update_key) {
		struct btrfs_tree_block_info *bi;
		BUG_ON(!(flags & BTRFS_EXTENT_FLAG_TREE_BLOCK));
		bi = (struct btrfs_tree_block_info *)(ei + 1);
		btrfs_set_tree_block_key(leaf, bi, &extent_op->key);
	}
}

static int run_delayed_extent_op(struct btrfs_trans_handle *trans,
				 struct btrfs_root *root,
				 struct btrfs_delayed_ref_node *node,
				 struct btrfs_delayed_extent_op *extent_op)
{
	struct btrfs_key key;
	struct btrfs_path *path;
	struct btrfs_extent_item *ei;
	struct extent_buffer *leaf;
	u32 item_size;
	int ret;
	int err = 0;

	if (trans->aborted)
		return 0;

	path = btrfs_alloc_path();
	if (!path)
		return -ENOMEM;

	key.objectid = node->bytenr;
	key.type = BTRFS_EXTENT_ITEM_KEY;
	key.offset = node->num_bytes;

	path->reada = 1;
	path->leave_spinning = 1;
	ret = btrfs_search_slot(trans, root->fs_info->extent_root, &key,
				path, 0, 1);
	if (ret < 0) {
		err = ret;
		goto out;
	}
	if (ret > 0) {
		err = -EIO;
		goto out;
	}

	leaf = path->nodes[0];
	item_size = btrfs_item_size_nr(leaf, path->slots[0]);
#ifdef BTRFS_COMPAT_EXTENT_TREE_V0
	if (item_size < sizeof(*ei)) {
		ret = convert_extent_item_v0(trans, root->fs_info->extent_root,
					     path, (u64)-1, 0);
		if (ret < 0) {
			err = ret;
			goto out;
		}
		leaf = path->nodes[0];
		item_size = btrfs_item_size_nr(leaf, path->slots[0]);
	}
#endif
	BUG_ON(item_size < sizeof(*ei));
	ei = btrfs_item_ptr(leaf, path->slots[0], struct btrfs_extent_item);
	__run_delayed_extent_op(extent_op, leaf, ei);

	btrfs_mark_buffer_dirty(leaf);
out:
	btrfs_free_path(path);
	return err;
}

static int run_delayed_tree_ref(struct btrfs_trans_handle *trans,
				struct btrfs_root *root,
				struct btrfs_delayed_ref_node *node,
				struct btrfs_delayed_extent_op *extent_op,
				int insert_reserved)
{
	int ret = 0;
	struct btrfs_delayed_tree_ref *ref;
	struct btrfs_key ins;
	u64 parent = 0;
	u64 ref_root = 0;

	ins.objectid = node->bytenr;
	ins.offset = node->num_bytes;
	ins.type = BTRFS_EXTENT_ITEM_KEY;

	ref = btrfs_delayed_node_to_tree_ref(node);
	if (node->type == BTRFS_SHARED_BLOCK_REF_KEY)
		parent = ref->parent;
	else
		ref_root = ref->root;

	BUG_ON(node->ref_mod != 1);
	if (node->action == BTRFS_ADD_DELAYED_REF && insert_reserved) {
		BUG_ON(!extent_op || !extent_op->update_flags ||
		       !extent_op->update_key);
		ret = alloc_reserved_tree_block(trans, root,
						parent, ref_root,
						extent_op->flags_to_set,
						&extent_op->key,
						ref->level, &ins);
	} else if (node->action == BTRFS_ADD_DELAYED_REF) {
		ret = __btrfs_inc_extent_ref(trans, root, node->bytenr,
					     node->num_bytes, parent, ref_root,
					     ref->level, 0, 1, extent_op);
	} else if (node->action == BTRFS_DROP_DELAYED_REF) {
		ret = __btrfs_free_extent(trans, root, node->bytenr,
					  node->num_bytes, parent, ref_root,
					  ref->level, 0, 1, extent_op);
	} else {
		BUG();
	}
	return ret;
}

/* helper function to actually process a single delayed ref entry */
static int run_one_delayed_ref(struct btrfs_trans_handle *trans,
			       struct btrfs_root *root,
			       struct btrfs_delayed_ref_node *node,
			       struct btrfs_delayed_extent_op *extent_op,
			       int insert_reserved)
{
	int ret = 0;

	if (trans->aborted)
		return 0;

	if (btrfs_delayed_ref_is_head(node)) {
		struct btrfs_delayed_ref_head *head;
		/*
		 * we've hit the end of the chain and we were supposed
		 * to insert this extent into the tree.  But, it got
		 * deleted before we ever needed to insert it, so all
		 * we have to do is clean up the accounting
		 */
		BUG_ON(extent_op);
		head = btrfs_delayed_node_to_head(node);
		if (insert_reserved) {
			btrfs_pin_extent(root, node->bytenr,
					 node->num_bytes, 1);
			if (head->is_data) {
				ret = btrfs_del_csums(trans, root,
						      node->bytenr,
						      node->num_bytes);
			}
		}
		return ret;
	}

	if (node->type == BTRFS_TREE_BLOCK_REF_KEY ||
	    node->type == BTRFS_SHARED_BLOCK_REF_KEY)
		ret = run_delayed_tree_ref(trans, root, node, extent_op,
					   insert_reserved);
	else if (node->type == BTRFS_EXTENT_DATA_REF_KEY ||
		 node->type == BTRFS_SHARED_DATA_REF_KEY)
		ret = run_delayed_data_ref(trans, root, node, extent_op,
					   insert_reserved);
	else
		BUG();
	return ret;
}

static noinline struct btrfs_delayed_ref_node *
select_delayed_ref(struct btrfs_delayed_ref_head *head)
{
	struct rb_node *node;
	struct btrfs_delayed_ref_node *ref;
	int action = BTRFS_ADD_DELAYED_REF;
again:
	/*
	 * select delayed ref of type BTRFS_ADD_DELAYED_REF first.
	 * this prevents ref count from going down to zero when
	 * there still are pending delayed ref.
	 */
	node = rb_prev(&head->node.rb_node);
	while (1) {
		if (!node)
			break;
		ref = rb_entry(node, struct btrfs_delayed_ref_node,
				rb_node);
		if (ref->bytenr != head->node.bytenr)
			break;
		if (ref->action == action)
			return ref;
		node = rb_prev(node);
	}
	if (action == BTRFS_ADD_DELAYED_REF) {
		action = BTRFS_DROP_DELAYED_REF;
		goto again;
	}
	return NULL;
}

/*
 * Returns 0 on success or if called with an already aborted transaction.
 * Returns -ENOMEM or -EIO on failure and will abort the transaction.
 */
static noinline int run_clustered_refs(struct btrfs_trans_handle *trans,
				       struct btrfs_root *root,
				       struct list_head *cluster)
{
	struct btrfs_delayed_ref_root *delayed_refs;
	struct btrfs_delayed_ref_node *ref;
	struct btrfs_delayed_ref_head *locked_ref = NULL;
	struct btrfs_delayed_extent_op *extent_op;
	struct btrfs_fs_info *fs_info = root->fs_info;
	int ret;
	int count = 0;
	int must_insert_reserved = 0;

	delayed_refs = &trans->transaction->delayed_refs;
	while (1) {
		if (!locked_ref) {
			/* pick a new head ref from the cluster list */
			if (list_empty(cluster))
				break;

			locked_ref = list_entry(cluster->next,
				     struct btrfs_delayed_ref_head, cluster);

			/* grab the lock that says we are going to process
			 * all the refs for this head */
			ret = btrfs_delayed_ref_lock(trans, locked_ref);

			/*
			 * we may have dropped the spin lock to get the head
			 * mutex lock, and that might have given someone else
			 * time to free the head.  If that's true, it has been
			 * removed from our list and we can move on.
			 */
			if (ret == -EAGAIN) {
				locked_ref = NULL;
				count++;
				continue;
			}
		}

		/*
		 * We need to try and merge add/drops of the same ref since we
		 * can run into issues with relocate dropping the implicit ref
		 * and then it being added back again before the drop can
		 * finish.  If we merged anything we need to re-loop so we can
		 * get a good ref.
		 */
		btrfs_merge_delayed_refs(trans, fs_info, delayed_refs,
					 locked_ref);

		/*
		 * locked_ref is the head node, so we have to go one
		 * node back for any delayed ref updates
		 */
		ref = select_delayed_ref(locked_ref);

		if (ref && ref->seq &&
		    btrfs_check_delayed_seq(fs_info, delayed_refs, ref->seq)) {
			/*
			 * there are still refs with lower seq numbers in the
			 * process of being added. Don't run this ref yet.
			 */
			list_del_init(&locked_ref->cluster);
			btrfs_delayed_ref_unlock(locked_ref);
			locked_ref = NULL;
			delayed_refs->num_heads_ready++;
			spin_unlock(&delayed_refs->lock);
			cond_resched();
			spin_lock(&delayed_refs->lock);
			continue;
		}

		/*
		 * record the must insert reserved flag before we
		 * drop the spin lock.
		 */
		must_insert_reserved = locked_ref->must_insert_reserved;
		locked_ref->must_insert_reserved = 0;

		extent_op = locked_ref->extent_op;
		locked_ref->extent_op = NULL;

		if (!ref) {
			/* All delayed refs have been processed, Go ahead
			 * and send the head node to run_one_delayed_ref,
			 * so that any accounting fixes can happen
			 */
			ref = &locked_ref->node;

			if (extent_op && must_insert_reserved) {
				btrfs_free_delayed_extent_op(extent_op);
				extent_op = NULL;
			}

			if (extent_op) {
				spin_unlock(&delayed_refs->lock);

				ret = run_delayed_extent_op(trans, root,
							    ref, extent_op);
				btrfs_free_delayed_extent_op(extent_op);

				if (ret) {
					printk(KERN_DEBUG
					       "btrfs: run_delayed_extent_op "
					       "returned %d\n", ret);
					spin_lock(&delayed_refs->lock);
					btrfs_delayed_ref_unlock(locked_ref);
					return ret;
				}

				goto next;
			}
		}

		ref->in_tree = 0;
		rb_erase(&ref->rb_node, &delayed_refs->root);
		delayed_refs->num_entries--;
		if (!btrfs_delayed_ref_is_head(ref)) {
			/*
			 * when we play the delayed ref, also correct the
			 * ref_mod on head
			 */
			switch (ref->action) {
			case BTRFS_ADD_DELAYED_REF:
			case BTRFS_ADD_DELAYED_EXTENT:
				locked_ref->node.ref_mod -= ref->ref_mod;
				break;
			case BTRFS_DROP_DELAYED_REF:
				locked_ref->node.ref_mod += ref->ref_mod;
				break;
			default:
				WARN_ON(1);
			}
		}
		spin_unlock(&delayed_refs->lock);

		ret = run_one_delayed_ref(trans, root, ref, extent_op,
					  must_insert_reserved);

		btrfs_free_delayed_extent_op(extent_op);
		if (ret) {
			btrfs_delayed_ref_unlock(locked_ref);
			btrfs_put_delayed_ref(ref);
			printk(KERN_DEBUG
			       "btrfs: run_one_delayed_ref returned %d\n", ret);
			spin_lock(&delayed_refs->lock);
			return ret;
		}

		/*
		 * If this node is a head, that means all the refs in this head
		 * have been dealt with, and we will pick the next head to deal
		 * with, so we must unlock the head and drop it from the cluster
		 * list before we release it.
		 */
		if (btrfs_delayed_ref_is_head(ref)) {
			list_del_init(&locked_ref->cluster);
			btrfs_delayed_ref_unlock(locked_ref);
			locked_ref = NULL;
		}
		btrfs_put_delayed_ref(ref);
		count++;
next:
		cond_resched();
		spin_lock(&delayed_refs->lock);
	}
	return count;
}

#ifdef SCRAMBLE_DELAYED_REFS
/*
 * Normally delayed refs get processed in ascending bytenr order. This
 * correlates in most cases to the order added. To expose dependencies on this
 * order, we start to process the tree in the middle instead of the beginning
 */
static u64 find_middle(struct rb_root *root)
{
	struct rb_node *n = root->rb_node;
	struct btrfs_delayed_ref_node *entry;
	int alt = 1;
	u64 middle;
	u64 first = 0, last = 0;

	n = rb_first(root);
	if (n) {
		entry = rb_entry(n, struct btrfs_delayed_ref_node, rb_node);
		first = entry->bytenr;
	}
	n = rb_last(root);
	if (n) {
		entry = rb_entry(n, struct btrfs_delayed_ref_node, rb_node);
		last = entry->bytenr;
	}
	n = root->rb_node;

	while (n) {
		entry = rb_entry(n, struct btrfs_delayed_ref_node, rb_node);
		WARN_ON(!entry->in_tree);

		middle = entry->bytenr;

		if (alt)
			n = n->rb_left;
		else
			n = n->rb_right;

		alt = 1 - alt;
	}
	return middle;
}
#endif

int btrfs_delayed_refs_qgroup_accounting(struct btrfs_trans_handle *trans,
					 struct btrfs_fs_info *fs_info)
{
	struct qgroup_update *qgroup_update;
	int ret = 0;

	if (list_empty(&trans->qgroup_ref_list) !=
	    !trans->delayed_ref_elem.seq) {
		/* list without seq or seq without list */
		printk(KERN_ERR "btrfs: qgroup accounting update error, list is%s empty, seq is %llu\n",
			list_empty(&trans->qgroup_ref_list) ? "" : " not",
			trans->delayed_ref_elem.seq);
		BUG();
	}

	if (!trans->delayed_ref_elem.seq)
		return 0;

	while (!list_empty(&trans->qgroup_ref_list)) {
		qgroup_update = list_first_entry(&trans->qgroup_ref_list,
						 struct qgroup_update, list);
		list_del(&qgroup_update->list);
		if (!ret)
			ret = btrfs_qgroup_account_ref(
					trans, fs_info, qgroup_update->node,
					qgroup_update->extent_op);
		kfree(qgroup_update);
	}

	btrfs_put_tree_mod_seq(fs_info, &trans->delayed_ref_elem);

	return ret;
}

static int refs_newer(struct btrfs_delayed_ref_root *delayed_refs, int seq,
		      int count)
{
	int val = atomic_read(&delayed_refs->ref_seq);

	if (val < seq || val >= seq + count)
		return 1;
	return 0;
}

/*
 * this starts processing the delayed reference count updates and
 * extent insertions we have queued up so far.  count can be
 * 0, which means to process everything in the tree at the start
 * of the run (but not newly added entries), or it can be some target
 * number you'd like to process.
 *
 * Returns 0 on success or if called with an aborted transaction
 * Returns <0 on error and aborts the transaction
 */
int btrfs_run_delayed_refs(struct btrfs_trans_handle *trans,
			   struct btrfs_root *root, unsigned long count)
{
	struct rb_node *node;
	struct btrfs_delayed_ref_root *delayed_refs;
	struct btrfs_delayed_ref_node *ref;
	struct list_head cluster;
	int ret;
	u64 delayed_start;
	int run_all = count == (unsigned long)-1;
	int run_most = 0;
	int loops;

	/* We'll clean this up in btrfs_cleanup_transaction */
	if (trans->aborted)
		return 0;

	if (root == root->fs_info->extent_root)
		root = root->fs_info->tree_root;

	btrfs_delayed_refs_qgroup_accounting(trans, root->fs_info);

	delayed_refs = &trans->transaction->delayed_refs;
	INIT_LIST_HEAD(&cluster);
	if (count == 0) {
		count = delayed_refs->num_entries * 2;
		run_most = 1;
	}

	if (!run_all && !run_most) {
		int old;
		int seq = atomic_read(&delayed_refs->ref_seq);

progress:
		old = atomic_cmpxchg(&delayed_refs->procs_running_refs, 0, 1);
		if (old) {
			DEFINE_WAIT(__wait);
			if (delayed_refs->num_entries < 16348)
				return 0;

			prepare_to_wait(&delayed_refs->wait, &__wait,
					TASK_UNINTERRUPTIBLE);

			old = atomic_cmpxchg(&delayed_refs->procs_running_refs, 0, 1);
			if (old) {
				schedule();
				finish_wait(&delayed_refs->wait, &__wait);

				if (!refs_newer(delayed_refs, seq, 256))
					goto progress;
				else
					return 0;
			} else {
				finish_wait(&delayed_refs->wait, &__wait);
				goto again;
			}
		}

	} else {
		atomic_inc(&delayed_refs->procs_running_refs);
	}

again:
	loops = 0;
	spin_lock(&delayed_refs->lock);

#ifdef SCRAMBLE_DELAYED_REFS
	delayed_refs->run_delayed_start = find_middle(&delayed_refs->root);
#endif

	while (1) {
		if (!(run_all || run_most) &&
		    delayed_refs->num_heads_ready < 64)
			break;

		/*
		 * go find something we can process in the rbtree.  We start at
		 * the beginning of the tree, and then build a cluster
		 * of refs to process starting at the first one we are able to
		 * lock
		 */
		delayed_start = delayed_refs->run_delayed_start;
		ret = btrfs_find_ref_cluster(trans, &cluster,
					     delayed_refs->run_delayed_start);
		if (ret)
			break;

		ret = run_clustered_refs(trans, root, &cluster);
		if (ret < 0) {
			btrfs_release_ref_cluster(&cluster);
			spin_unlock(&delayed_refs->lock);
			btrfs_abort_transaction(trans, root, ret);
			atomic_dec(&delayed_refs->procs_running_refs);
			return ret;
		}

		atomic_add(ret, &delayed_refs->ref_seq);

		count -= min_t(unsigned long, ret, count);

		if (count == 0)
			break;

		if (delayed_start >= delayed_refs->run_delayed_start) {
			if (loops == 0) {
				/*
				 * btrfs_find_ref_cluster looped. let's do one
				 * more cycle. if we don't run any delayed ref
				 * during that cycle (because we can't because
				 * all of them are blocked), bail out.
				 */
				loops = 1;
			} else {
				/*
				 * no runnable refs left, stop trying
				 */
				BUG_ON(run_all);
				break;
			}
		}
		if (ret) {
			/* refs were run, let's reset staleness detection */
			loops = 0;
		}
	}

	if (run_all) {
		if (!list_empty(&trans->new_bgs)) {
			spin_unlock(&delayed_refs->lock);
			btrfs_create_pending_block_groups(trans, root);
			spin_lock(&delayed_refs->lock);
		}

		node = rb_first(&delayed_refs->root);
		if (!node)
			goto out;
		count = (unsigned long)-1;

		while (node) {
			ref = rb_entry(node, struct btrfs_delayed_ref_node,
				       rb_node);
			if (btrfs_delayed_ref_is_head(ref)) {
				struct btrfs_delayed_ref_head *head;

				head = btrfs_delayed_node_to_head(ref);
				atomic_inc(&ref->refs);

				spin_unlock(&delayed_refs->lock);
				/*
				 * Mutex was contended, block until it's
				 * released and try again
				 */
				mutex_lock(&head->mutex);
				mutex_unlock(&head->mutex);

				btrfs_put_delayed_ref(ref);
				cond_resched();
				goto again;
			}
			node = rb_next(node);
		}
		spin_unlock(&delayed_refs->lock);
		schedule_timeout(1);
		goto again;
	}
out:
	atomic_dec(&delayed_refs->procs_running_refs);
	smp_mb();
	if (waitqueue_active(&delayed_refs->wait))
		wake_up(&delayed_refs->wait);

	spin_unlock(&delayed_refs->lock);
	assert_qgroups_uptodate(trans);
	return 0;
}

int btrfs_set_disk_extent_flags(struct btrfs_trans_handle *trans,
				struct btrfs_root *root,
				u64 bytenr, u64 num_bytes, u64 flags,
				int is_data)
{
	struct btrfs_delayed_extent_op *extent_op;
	int ret;

	extent_op = btrfs_alloc_delayed_extent_op();
	if (!extent_op)
		return -ENOMEM;

	extent_op->flags_to_set = flags;
	extent_op->update_flags = 1;
	extent_op->update_key = 0;
	extent_op->is_data = is_data ? 1 : 0;

	ret = btrfs_add_delayed_extent_op(root->fs_info, trans, bytenr,
					  num_bytes, extent_op);
	if (ret)
		btrfs_free_delayed_extent_op(extent_op);
	return ret;
}

static noinline int check_delayed_ref(struct btrfs_trans_handle *trans,
				      struct btrfs_root *root,
				      struct btrfs_path *path,
				      u64 objectid, u64 offset, u64 bytenr)
{
	struct btrfs_delayed_ref_head *head;
	struct btrfs_delayed_ref_node *ref;
	struct btrfs_delayed_data_ref *data_ref;
	struct btrfs_delayed_ref_root *delayed_refs;
	struct rb_node *node;
	int ret = 0;

	ret = -ENOENT;
	delayed_refs = &trans->transaction->delayed_refs;
	spin_lock(&delayed_refs->lock);
	head = btrfs_find_delayed_ref_head(trans, bytenr);
	if (!head)
		goto out;

	if (!mutex_trylock(&head->mutex)) {
		atomic_inc(&head->node.refs);
		spin_unlock(&delayed_refs->lock);

		btrfs_release_path(path);

		/*
		 * Mutex was contended, block until it's released and let
		 * caller try again
		 */
		mutex_lock(&head->mutex);
		mutex_unlock(&head->mutex);
		btrfs_put_delayed_ref(&head->node);
		return -EAGAIN;
	}

	node = rb_prev(&head->node.rb_node);
	if (!node)
		goto out_unlock;

	ref = rb_entry(node, struct btrfs_delayed_ref_node, rb_node);

	if (ref->bytenr != bytenr)
		goto out_unlock;

	ret = 1;
	if (ref->type != BTRFS_EXTENT_DATA_REF_KEY)
		goto out_unlock;

	data_ref = btrfs_delayed_node_to_data_ref(ref);

	node = rb_prev(node);
	if (node) {
		int seq = ref->seq;

		ref = rb_entry(node, struct btrfs_delayed_ref_node, rb_node);
		if (ref->bytenr == bytenr && ref->seq == seq)
			goto out_unlock;
	}

	if (data_ref->root != root->root_key.objectid ||
	    data_ref->objectid != objectid || data_ref->offset != offset)
		goto out_unlock;

	ret = 0;
out_unlock:
	mutex_unlock(&head->mutex);
out:
	spin_unlock(&delayed_refs->lock);
	return ret;
}

static noinline int check_committed_ref(struct btrfs_trans_handle *trans,
					struct btrfs_root *root,
					struct btrfs_path *path,
					u64 objectid, u64 offset, u64 bytenr)
{
	struct btrfs_root *extent_root = root->fs_info->extent_root;
	struct extent_buffer *leaf;
	struct btrfs_extent_data_ref *ref;
	struct btrfs_extent_inline_ref *iref;
	struct btrfs_extent_item *ei;
	struct btrfs_key key;
	u32 item_size;
	int ret;

	key.objectid = bytenr;
	key.offset = (u64)-1;
	key.type = BTRFS_EXTENT_ITEM_KEY;

	ret = btrfs_search_slot(NULL, extent_root, &key, path, 0, 0);
	if (ret < 0)
		goto out;
	BUG_ON(ret == 0); /* Corruption */

	ret = -ENOENT;
	if (path->slots[0] == 0)
		goto out;

	path->slots[0]--;
	leaf = path->nodes[0];
	btrfs_item_key_to_cpu(leaf, &key, path->slots[0]);

	if (key.objectid != bytenr || key.type != BTRFS_EXTENT_ITEM_KEY)
		goto out;

	ret = 1;
	item_size = btrfs_item_size_nr(leaf, path->slots[0]);
#ifdef BTRFS_COMPAT_EXTENT_TREE_V0
	if (item_size < sizeof(*ei)) {
		WARN_ON(item_size != sizeof(struct btrfs_extent_item_v0));
		goto out;
	}
#endif
	ei = btrfs_item_ptr(leaf, path->slots[0], struct btrfs_extent_item);

	if (item_size != sizeof(*ei) +
	    btrfs_extent_inline_ref_size(BTRFS_EXTENT_DATA_REF_KEY))
		goto out;

	if (btrfs_extent_generation(leaf, ei) <=
	    btrfs_root_last_snapshot(&root->root_item))
		goto out;

	iref = (struct btrfs_extent_inline_ref *)(ei + 1);
	if (btrfs_extent_inline_ref_type(leaf, iref) !=
	    BTRFS_EXTENT_DATA_REF_KEY)
		goto out;

	ref = (struct btrfs_extent_data_ref *)(&iref->offset);
	if (btrfs_extent_refs(leaf, ei) !=
	    btrfs_extent_data_ref_count(leaf, ref) ||
	    btrfs_extent_data_ref_root(leaf, ref) !=
	    root->root_key.objectid ||
	    btrfs_extent_data_ref_objectid(leaf, ref) != objectid ||
	    btrfs_extent_data_ref_offset(leaf, ref) != offset)
		goto out;

	ret = 0;
out:
	return ret;
}

int btrfs_cross_ref_exist(struct btrfs_trans_handle *trans,
			  struct btrfs_root *root,
			  u64 objectid, u64 offset, u64 bytenr)
{
	struct btrfs_path *path;
	int ret;
	int ret2;

	path = btrfs_alloc_path();
	if (!path)
		return -ENOENT;

	do {
		ret = check_committed_ref(trans, root, path, objectid,
					  offset, bytenr);
		if (ret && ret != -ENOENT)
			goto out;

		ret2 = check_delayed_ref(trans, root, path, objectid,
					 offset, bytenr);
	} while (ret2 == -EAGAIN);

	if (ret2 && ret2 != -ENOENT) {
		ret = ret2;
		goto out;
	}

	if (ret != -ENOENT || ret2 != -ENOENT)
		ret = 0;
out:
	btrfs_free_path(path);
	if (root->root_key.objectid == BTRFS_DATA_RELOC_TREE_OBJECTID)
		WARN_ON(ret > 0);
	return ret;
}

static int __btrfs_mod_ref(struct btrfs_trans_handle *trans,
			   struct btrfs_root *root,
			   struct extent_buffer *buf,
			   int full_backref, int inc, int for_cow)
{
	u64 bytenr;
	u64 num_bytes;
	u64 parent;
	u64 ref_root;
	u32 nritems;
	struct btrfs_key key;
	struct btrfs_file_extent_item *fi;
	int i;
	int level;
	int ret = 0;
	int (*process_func)(struct btrfs_trans_handle *, struct btrfs_root *,
			    u64, u64, u64, u64, u64, u64, int);

	ref_root = btrfs_header_owner(buf);
	nritems = btrfs_header_nritems(buf);
	level = btrfs_header_level(buf);

	if (!root->ref_cows && level == 0)
		return 0;

	if (inc)
		process_func = btrfs_inc_extent_ref;
	else
		process_func = btrfs_free_extent;

	if (full_backref)
		parent = buf->start;
	else
		parent = 0;

	for (i = 0; i < nritems; i++) {
		if (level == 0) {
			btrfs_item_key_to_cpu(buf, &key, i);
			if (btrfs_key_type(&key) != BTRFS_EXTENT_DATA_KEY)
				continue;
			fi = btrfs_item_ptr(buf, i,
					    struct btrfs_file_extent_item);
			if (btrfs_file_extent_type(buf, fi) ==
			    BTRFS_FILE_EXTENT_INLINE)
				continue;
			bytenr = btrfs_file_extent_disk_bytenr(buf, fi);
			if (bytenr == 0)
				continue;

			num_bytes = btrfs_file_extent_disk_num_bytes(buf, fi);
			key.offset -= btrfs_file_extent_offset(buf, fi);
			ret = process_func(trans, root, bytenr, num_bytes,
					   parent, ref_root, key.objectid,
					   key.offset, for_cow);
			if (ret)
				goto fail;
		} else {
			bytenr = btrfs_node_blockptr(buf, i);
			num_bytes = btrfs_level_size(root, level - 1);
			ret = process_func(trans, root, bytenr, num_bytes,
					   parent, ref_root, level - 1, 0,
					   for_cow);
			if (ret)
				goto fail;
		}
	}
	return 0;
fail:
	return ret;
}

int btrfs_inc_ref(struct btrfs_trans_handle *trans, struct btrfs_root *root,
		  struct extent_buffer *buf, int full_backref, int for_cow)
{
	return __btrfs_mod_ref(trans, root, buf, full_backref, 1, for_cow);
}

int btrfs_dec_ref(struct btrfs_trans_handle *trans, struct btrfs_root *root,
		  struct extent_buffer *buf, int full_backref, int for_cow)
{
	return __btrfs_mod_ref(trans, root, buf, full_backref, 0, for_cow);
}

static int write_one_cache_group(struct btrfs_trans_handle *trans,
				 struct btrfs_root *root,
				 struct btrfs_path *path,
				 struct btrfs_block_group_cache *cache)
{
	int ret;
	struct btrfs_root *extent_root = root->fs_info->extent_root;
	unsigned long bi;
	struct extent_buffer *leaf;

	ret = btrfs_search_slot(trans, extent_root, &cache->key, path, 0, 1);
	if (ret < 0)
		goto fail;
	BUG_ON(ret); /* Corruption */

	leaf = path->nodes[0];
	bi = btrfs_item_ptr_offset(leaf, path->slots[0]);
	write_extent_buffer(leaf, &cache->item, bi, sizeof(cache->item));
	btrfs_mark_buffer_dirty(leaf);
	btrfs_release_path(path);
fail:
	if (ret) {
		btrfs_abort_transaction(trans, root, ret);
		return ret;
	}
	return 0;

}

static struct btrfs_block_group_cache *
next_block_group(struct btrfs_root *root,
		 struct btrfs_block_group_cache *cache)
{
	struct rb_node *node;
	spin_lock(&root->fs_info->block_group_cache_lock);
	node = rb_next(&cache->cache_node);
	btrfs_put_block_group(cache);
	if (node) {
		cache = rb_entry(node, struct btrfs_block_group_cache,
				 cache_node);
		btrfs_get_block_group(cache);
	} else
		cache = NULL;
	spin_unlock(&root->fs_info->block_group_cache_lock);
	return cache;
}

static int cache_save_setup(struct btrfs_block_group_cache *block_group,
			    struct btrfs_trans_handle *trans,
			    struct btrfs_path *path)
{
	struct btrfs_root *root = block_group->fs_info->tree_root;
	struct inode *inode = NULL;
	u64 alloc_hint = 0;
	int dcs = BTRFS_DC_ERROR;
	int num_pages = 0;
	int retries = 0;
	int ret = 0;

	/*
	 * If this block group is smaller than 100 megs don't bother caching the
	 * block group.
	 */
	if (block_group->key.offset < (100 * 1024 * 1024)) {
		spin_lock(&block_group->lock);
		block_group->disk_cache_state = BTRFS_DC_WRITTEN;
		spin_unlock(&block_group->lock);
		return 0;
	}

again:
	inode = lookup_free_space_inode(root, block_group, path);
	if (IS_ERR(inode) && PTR_ERR(inode) != -ENOENT) {
		ret = PTR_ERR(inode);
		btrfs_release_path(path);
		goto out;
	}

	if (IS_ERR(inode)) {
		BUG_ON(retries);
		retries++;

		if (block_group->ro)
			goto out_free;

		ret = create_free_space_inode(root, trans, block_group, path);
		if (ret)
			goto out_free;
		goto again;
	}

	/* We've already setup this transaction, go ahead and exit */
	if (block_group->cache_generation == trans->transid &&
	    i_size_read(inode)) {
		dcs = BTRFS_DC_SETUP;
		goto out_put;
	}

	/*
	 * We want to set the generation to 0, that way if anything goes wrong
	 * from here on out we know not to trust this cache when we load up next
	 * time.
	 */
	BTRFS_I(inode)->generation = 0;
	ret = btrfs_update_inode(trans, root, inode);
	WARN_ON(ret);

	if (i_size_read(inode) > 0) {
		ret = btrfs_truncate_free_space_cache(root, trans, path,
						      inode);
		if (ret)
			goto out_put;
	}

	spin_lock(&block_group->lock);
	if (block_group->cached != BTRFS_CACHE_FINISHED ||
	    !btrfs_test_opt(root, SPACE_CACHE)) {
		/*
		 * don't bother trying to write stuff out _if_
		 * a) we're not cached,
		 * b) we're with nospace_cache mount option.
		 */
		dcs = BTRFS_DC_WRITTEN;
		spin_unlock(&block_group->lock);
		goto out_put;
	}
	spin_unlock(&block_group->lock);

	/*
	 * Try to preallocate enough space based on how big the block group is.
	 * Keep in mind this has to include any pinned space which could end up
	 * taking up quite a bit since it's not folded into the other space
	 * cache.
	 */
	num_pages = (int)div64_u64(block_group->key.offset, 256 * 1024 * 1024);
	if (!num_pages)
		num_pages = 1;

	num_pages *= 16;
	num_pages *= PAGE_CACHE_SIZE;

	ret = btrfs_check_data_free_space(inode, num_pages);
	if (ret)
		goto out_put;

	ret = btrfs_prealloc_file_range_trans(inode, trans, 0, 0, num_pages,
					      num_pages, num_pages,
					      &alloc_hint);
	if (!ret)
		dcs = BTRFS_DC_SETUP;
	btrfs_free_reserved_data_space(inode, num_pages);

out_put:
	iput(inode);
out_free:
	btrfs_release_path(path);
out:
	spin_lock(&block_group->lock);
	if (!ret && dcs == BTRFS_DC_SETUP)
		block_group->cache_generation = trans->transid;
	block_group->disk_cache_state = dcs;
	spin_unlock(&block_group->lock);

	return ret;
}

int btrfs_write_dirty_block_groups(struct btrfs_trans_handle *trans,
				   struct btrfs_root *root)
{
	struct btrfs_block_group_cache *cache;
	int err = 0;
	struct btrfs_path *path;
	u64 last = 0;

	path = btrfs_alloc_path();
	if (!path)
		return -ENOMEM;

again:
	while (1) {
		cache = btrfs_lookup_first_block_group(root->fs_info, last);
		while (cache) {
			if (cache->disk_cache_state == BTRFS_DC_CLEAR)
				break;
			cache = next_block_group(root, cache);
		}
		if (!cache) {
			if (last == 0)
				break;
			last = 0;
			continue;
		}
		err = cache_save_setup(cache, trans, path);
		last = cache->key.objectid + cache->key.offset;
		btrfs_put_block_group(cache);
	}

	while (1) {
		if (last == 0) {
			err = btrfs_run_delayed_refs(trans, root,
						     (unsigned long)-1);
			if (err) /* File system offline */
				goto out;
		}

		cache = btrfs_lookup_first_block_group(root->fs_info, last);
		while (cache) {
			if (cache->disk_cache_state == BTRFS_DC_CLEAR) {
				btrfs_put_block_group(cache);
				goto again;
			}

			if (cache->dirty)
				break;
			cache = next_block_group(root, cache);
		}
		if (!cache) {
			if (last == 0)
				break;
			last = 0;
			continue;
		}

		if (cache->disk_cache_state == BTRFS_DC_SETUP)
			cache->disk_cache_state = BTRFS_DC_NEED_WRITE;
		cache->dirty = 0;
		last = cache->key.objectid + cache->key.offset;

		err = write_one_cache_group(trans, root, path, cache);
		if (err) /* File system offline */
			goto out;

		btrfs_put_block_group(cache);
	}

	while (1) {
		/*
		 * I don't think this is needed since we're just marking our
		 * preallocated extent as written, but just in case it can't
		 * hurt.
		 */
		if (last == 0) {
			err = btrfs_run_delayed_refs(trans, root,
						     (unsigned long)-1);
			if (err) /* File system offline */
				goto out;
		}

		cache = btrfs_lookup_first_block_group(root->fs_info, last);
		while (cache) {
			/*
			 * Really this shouldn't happen, but it could if we
			 * couldn't write the entire preallocated extent and
			 * splitting the extent resulted in a new block.
			 */
			if (cache->dirty) {
				btrfs_put_block_group(cache);
				goto again;
			}
			if (cache->disk_cache_state == BTRFS_DC_NEED_WRITE)
				break;
			cache = next_block_group(root, cache);
		}
		if (!cache) {
			if (last == 0)
				break;
			last = 0;
			continue;
		}

		err = btrfs_write_out_cache(root, trans, cache, path);

		/*
		 * If we didn't have an error then the cache state is still
		 * NEED_WRITE, so we can set it to WRITTEN.
		 */
		if (!err && cache->disk_cache_state == BTRFS_DC_NEED_WRITE)
			cache->disk_cache_state = BTRFS_DC_WRITTEN;
		last = cache->key.objectid + cache->key.offset;
		btrfs_put_block_group(cache);
	}
out:

	btrfs_free_path(path);
	return err;
}

int btrfs_extent_readonly(struct btrfs_root *root, u64 bytenr)
{
	struct btrfs_block_group_cache *block_group;
	int readonly = 0;

	block_group = btrfs_lookup_block_group(root->fs_info, bytenr);
	if (!block_group || block_group->ro)
		readonly = 1;
	if (block_group)
		btrfs_put_block_group(block_group);
	return readonly;
}

static int update_space_info(struct btrfs_fs_info *info, u64 flags,
			     u64 total_bytes, u64 bytes_used,
			     struct btrfs_space_info **space_info)
{
	struct btrfs_space_info *found;
	int i;
	int factor;

	if (flags & (BTRFS_BLOCK_GROUP_DUP | BTRFS_BLOCK_GROUP_RAID1 |
		     BTRFS_BLOCK_GROUP_RAID10))
		factor = 2;
	else
		factor = 1;

	found = __find_space_info(info, flags);
	if (found) {
		spin_lock(&found->lock);
		found->total_bytes += total_bytes;
		found->disk_total += total_bytes * factor;
		found->bytes_used += bytes_used;
		found->disk_used += bytes_used * factor;
		found->full = 0;
		spin_unlock(&found->lock);
		*space_info = found;
		return 0;
	}
	found = kzalloc(sizeof(*found), GFP_NOFS);
	if (!found)
		return -ENOMEM;

	for (i = 0; i < BTRFS_NR_RAID_TYPES; i++)
		INIT_LIST_HEAD(&found->block_groups[i]);
	init_rwsem(&found->groups_sem);
	spin_lock_init(&found->lock);
	found->flags = flags & BTRFS_BLOCK_GROUP_TYPE_MASK;
	found->total_bytes = total_bytes;
	found->disk_total = total_bytes * factor;
	found->bytes_used = bytes_used;
	found->disk_used = bytes_used * factor;
	found->bytes_pinned = 0;
	found->bytes_reserved = 0;
	found->bytes_readonly = 0;
	found->bytes_may_use = 0;
	found->full = 0;
	found->force_alloc = CHUNK_ALLOC_NO_FORCE;
	found->chunk_alloc = 0;
	found->flush = 0;
	init_waitqueue_head(&found->wait);
	*space_info = found;
	list_add_rcu(&found->list, &info->space_info);
	if (flags & BTRFS_BLOCK_GROUP_DATA)
		info->data_sinfo = found;
	return 0;
}

static void set_avail_alloc_bits(struct btrfs_fs_info *fs_info, u64 flags)
{
	u64 extra_flags = chunk_to_extended(flags) &
				BTRFS_EXTENDED_PROFILE_MASK;

	write_seqlock(&fs_info->profiles_lock);
	if (flags & BTRFS_BLOCK_GROUP_DATA)
		fs_info->avail_data_alloc_bits |= extra_flags;
	if (flags & BTRFS_BLOCK_GROUP_METADATA)
		fs_info->avail_metadata_alloc_bits |= extra_flags;
	if (flags & BTRFS_BLOCK_GROUP_SYSTEM)
		fs_info->avail_system_alloc_bits |= extra_flags;
	write_sequnlock(&fs_info->profiles_lock);
}

/*
 * returns target flags in extended format or 0 if restripe for this
 * chunk_type is not in progress
 *
 * should be called with either volume_mutex or balance_lock held
 */
static u64 get_restripe_target(struct btrfs_fs_info *fs_info, u64 flags)
{
	struct btrfs_balance_control *bctl = fs_info->balance_ctl;
	u64 target = 0;

	if (!bctl)
		return 0;

	if (flags & BTRFS_BLOCK_GROUP_DATA &&
	    bctl->data.flags & BTRFS_BALANCE_ARGS_CONVERT) {
		target = BTRFS_BLOCK_GROUP_DATA | bctl->data.target;
	} else if (flags & BTRFS_BLOCK_GROUP_SYSTEM &&
		   bctl->sys.flags & BTRFS_BALANCE_ARGS_CONVERT) {
		target = BTRFS_BLOCK_GROUP_SYSTEM | bctl->sys.target;
	} else if (flags & BTRFS_BLOCK_GROUP_METADATA &&
		   bctl->meta.flags & BTRFS_BALANCE_ARGS_CONVERT) {
		target = BTRFS_BLOCK_GROUP_METADATA | bctl->meta.target;
	}

	return target;
}

/*
 * @flags: available profiles in extended format (see ctree.h)
 *
 * Returns reduced profile in chunk format.  If profile changing is in
 * progress (either running or paused) picks the target profile (if it's
 * already available), otherwise falls back to plain reducing.
 */
u64 btrfs_reduce_alloc_profile(struct btrfs_root *root, u64 flags)
{
	/*
	 * we add in the count of missing devices because we want
	 * to make sure that any RAID levels on a degraded FS
	 * continue to be honored.
	 */
	u64 num_devices = root->fs_info->fs_devices->rw_devices +
		root->fs_info->fs_devices->missing_devices;
	u64 target;
	u64 tmp;

	/*
	 * see if restripe for this chunk_type is in progress, if so
	 * try to reduce to the target profile
	 */
	spin_lock(&root->fs_info->balance_lock);
	target = get_restripe_target(root->fs_info, flags);
	if (target) {
		/* pick target profile only if it's already available */
		if ((flags & target) & BTRFS_EXTENDED_PROFILE_MASK) {
			spin_unlock(&root->fs_info->balance_lock);
			return extended_to_chunk(target);
		}
	}
	spin_unlock(&root->fs_info->balance_lock);

	/* First, mask out the RAID levels which aren't possible */
	if (num_devices == 1)
		flags &= ~(BTRFS_BLOCK_GROUP_RAID1 | BTRFS_BLOCK_GROUP_RAID0 |
			   BTRFS_BLOCK_GROUP_RAID5);
	if (num_devices < 3)
		flags &= ~BTRFS_BLOCK_GROUP_RAID6;
	if (num_devices < 4)
		flags &= ~BTRFS_BLOCK_GROUP_RAID10;

	tmp = flags & (BTRFS_BLOCK_GROUP_DUP | BTRFS_BLOCK_GROUP_RAID0 |
		       BTRFS_BLOCK_GROUP_RAID1 | BTRFS_BLOCK_GROUP_RAID5 |
		       BTRFS_BLOCK_GROUP_RAID6 | BTRFS_BLOCK_GROUP_RAID10);
	flags &= ~tmp;

	if (tmp & BTRFS_BLOCK_GROUP_RAID6)
		tmp = BTRFS_BLOCK_GROUP_RAID6;
	else if (tmp & BTRFS_BLOCK_GROUP_RAID5)
		tmp = BTRFS_BLOCK_GROUP_RAID5;
	else if (tmp & BTRFS_BLOCK_GROUP_RAID10)
		tmp = BTRFS_BLOCK_GROUP_RAID10;
	else if (tmp & BTRFS_BLOCK_GROUP_RAID1)
		tmp = BTRFS_BLOCK_GROUP_RAID1;
	else if (tmp & BTRFS_BLOCK_GROUP_RAID0)
		tmp = BTRFS_BLOCK_GROUP_RAID0;

	return extended_to_chunk(flags | tmp);
}

static u64 get_alloc_profile(struct btrfs_root *root, u64 flags)
{
	unsigned seq;

	do {
		seq = read_seqbegin(&root->fs_info->profiles_lock);

		if (flags & BTRFS_BLOCK_GROUP_DATA)
			flags |= root->fs_info->avail_data_alloc_bits;
		else if (flags & BTRFS_BLOCK_GROUP_SYSTEM)
			flags |= root->fs_info->avail_system_alloc_bits;
		else if (flags & BTRFS_BLOCK_GROUP_METADATA)
			flags |= root->fs_info->avail_metadata_alloc_bits;
	} while (read_seqretry(&root->fs_info->profiles_lock, seq));

	return btrfs_reduce_alloc_profile(root, flags);
}

u64 btrfs_get_alloc_profile(struct btrfs_root *root, int data)
{
	u64 flags;
	u64 ret;

	if (data)
		flags = BTRFS_BLOCK_GROUP_DATA;
	else if (root == root->fs_info->chunk_root)
		flags = BTRFS_BLOCK_GROUP_SYSTEM;
	else
		flags = BTRFS_BLOCK_GROUP_METADATA;

	ret = get_alloc_profile(root, flags);
	return ret;
}

/*
 * This will check the space that the inode allocates from to make sure we have
 * enough space for bytes.
 */
int btrfs_check_data_free_space(struct inode *inode, u64 bytes)
{
	struct btrfs_space_info *data_sinfo;
	struct btrfs_root *root = BTRFS_I(inode)->root;
	struct btrfs_fs_info *fs_info = root->fs_info;
	u64 used;
	int ret = 0, committed = 0, alloc_chunk = 1;

	/* make sure bytes are sectorsize aligned */
	bytes = ALIGN(bytes, root->sectorsize);

	if (root == root->fs_info->tree_root ||
	    BTRFS_I(inode)->location.objectid == BTRFS_FREE_INO_OBJECTID) {
		alloc_chunk = 0;
		committed = 1;
	}

	data_sinfo = fs_info->data_sinfo;
	if (!data_sinfo)
		goto alloc;

again:
	/* make sure we have enough space to handle the data first */
	spin_lock(&data_sinfo->lock);
	used = data_sinfo->bytes_used + data_sinfo->bytes_reserved +
		data_sinfo->bytes_pinned + data_sinfo->bytes_readonly +
		data_sinfo->bytes_may_use;

	if (used + bytes > data_sinfo->total_bytes) {
		struct btrfs_trans_handle *trans;

		/*
		 * if we don't have enough free bytes in this space then we need
		 * to alloc a new chunk.
		 */
		if (!data_sinfo->full && alloc_chunk) {
			u64 alloc_target;

			data_sinfo->force_alloc = CHUNK_ALLOC_FORCE;
			spin_unlock(&data_sinfo->lock);
alloc:
			alloc_target = btrfs_get_alloc_profile(root, 1);
			trans = btrfs_join_transaction(root);
			if (IS_ERR(trans))
				return PTR_ERR(trans);

			ret = do_chunk_alloc(trans, root->fs_info->extent_root,
					     alloc_target,
					     CHUNK_ALLOC_NO_FORCE);
			btrfs_end_transaction(trans, root);
			if (ret < 0) {
				if (ret != -ENOSPC)
					return ret;
				else
					goto commit_trans;
			}

			if (!data_sinfo)
				data_sinfo = fs_info->data_sinfo;

			goto again;
		}

		/*
		 * If we have less pinned bytes than we want to allocate then
		 * don't bother committing the transaction, it won't help us.
		 */
		if (data_sinfo->bytes_pinned < bytes)
			committed = 1;
		spin_unlock(&data_sinfo->lock);

		/* commit the current transaction and try again */
commit_trans:
		if (!committed &&
		    !atomic_read(&root->fs_info->open_ioctl_trans)) {
			committed = 1;
			trans = btrfs_join_transaction(root);
			if (IS_ERR(trans))
				return PTR_ERR(trans);
			ret = btrfs_commit_transaction(trans, root);
			if (ret)
				return ret;
			goto again;
		}

		return -ENOSPC;
	}
	data_sinfo->bytes_may_use += bytes;
	trace_btrfs_space_reservation(root->fs_info, "space_info",
				      data_sinfo->flags, bytes, 1);
	spin_unlock(&data_sinfo->lock);

	return 0;
}

/*
 * Called if we need to clear a data reservation for this inode.
 */
void btrfs_free_reserved_data_space(struct inode *inode, u64 bytes)
{
	struct btrfs_root *root = BTRFS_I(inode)->root;
	struct btrfs_space_info *data_sinfo;

	/* make sure bytes are sectorsize aligned */
	bytes = ALIGN(bytes, root->sectorsize);

	data_sinfo = root->fs_info->data_sinfo;
	spin_lock(&data_sinfo->lock);
	data_sinfo->bytes_may_use -= bytes;
	trace_btrfs_space_reservation(root->fs_info, "space_info",
				      data_sinfo->flags, bytes, 0);
	spin_unlock(&data_sinfo->lock);
}

static void force_metadata_allocation(struct btrfs_fs_info *info)
{
	struct list_head *head = &info->space_info;
	struct btrfs_space_info *found;

	rcu_read_lock();
	list_for_each_entry_rcu(found, head, list) {
		if (found->flags & BTRFS_BLOCK_GROUP_METADATA)
			found->force_alloc = CHUNK_ALLOC_FORCE;
	}
	rcu_read_unlock();
}

static int should_alloc_chunk(struct btrfs_root *root,
			      struct btrfs_space_info *sinfo, int force)
{
	struct btrfs_block_rsv *global_rsv = &root->fs_info->global_block_rsv;
	u64 num_bytes = sinfo->total_bytes - sinfo->bytes_readonly;
	u64 num_allocated = sinfo->bytes_used + sinfo->bytes_reserved;
	u64 thresh;

	if (force == CHUNK_ALLOC_FORCE)
		return 1;

	/*
	 * We need to take into account the global rsv because for all intents
	 * and purposes it's used space.  Don't worry about locking the
	 * global_rsv, it doesn't change except when the transaction commits.
	 */
	if (sinfo->flags & BTRFS_BLOCK_GROUP_METADATA)
		num_allocated += global_rsv->size;

	/*
	 * in limited mode, we want to have some free space up to
	 * about 1% of the FS size.
	 */
	if (force == CHUNK_ALLOC_LIMITED) {
		thresh = btrfs_super_total_bytes(root->fs_info->super_copy);
		thresh = max_t(u64, 64 * 1024 * 1024,
			       div_factor_fine(thresh, 1));

		if (num_bytes - num_allocated < thresh)
			return 1;
	}

	if (num_allocated + 2 * 1024 * 1024 < div_factor(num_bytes, 8))
		return 0;
	return 1;
}

static u64 get_system_chunk_thresh(struct btrfs_root *root, u64 type)
{
	u64 num_dev;

	if (type & (BTRFS_BLOCK_GROUP_RAID10 |
		    BTRFS_BLOCK_GROUP_RAID0 |
		    BTRFS_BLOCK_GROUP_RAID5 |
		    BTRFS_BLOCK_GROUP_RAID6))
		num_dev = root->fs_info->fs_devices->rw_devices;
	else if (type & BTRFS_BLOCK_GROUP_RAID1)
		num_dev = 2;
	else
		num_dev = 1;	/* DUP or single */

	/* metadata for updaing devices and chunk tree */
	return btrfs_calc_trans_metadata_size(root, num_dev + 1);
}

static void check_system_chunk(struct btrfs_trans_handle *trans,
			       struct btrfs_root *root, u64 type)
{
	struct btrfs_space_info *info;
	u64 left;
	u64 thresh;

	info = __find_space_info(root->fs_info, BTRFS_BLOCK_GROUP_SYSTEM);
	spin_lock(&info->lock);
	left = info->total_bytes - info->bytes_used - info->bytes_pinned -
		info->bytes_reserved - info->bytes_readonly;
	spin_unlock(&info->lock);

	thresh = get_system_chunk_thresh(root, type);
	if (left < thresh && btrfs_test_opt(root, ENOSPC_DEBUG)) {
		printk(KERN_INFO "left=%llu, need=%llu, flags=%llu\n",
		       left, thresh, type);
		dump_space_info(info, 0, 0);
	}

	if (left < thresh) {
		u64 flags;

		flags = btrfs_get_alloc_profile(root->fs_info->chunk_root, 0);
		btrfs_alloc_chunk(trans, root, flags);
	}
}

static int do_chunk_alloc(struct btrfs_trans_handle *trans,
			  struct btrfs_root *extent_root, u64 flags, int force)
{
	struct btrfs_space_info *space_info;
	struct btrfs_fs_info *fs_info = extent_root->fs_info;
	int wait_for_alloc = 0;
	int ret = 0;

	/* Don't re-enter if we're already allocating a chunk */
	if (trans->allocating_chunk)
		return -ENOSPC;

	space_info = __find_space_info(extent_root->fs_info, flags);
	if (!space_info) {
		ret = update_space_info(extent_root->fs_info, flags,
					0, 0, &space_info);
		BUG_ON(ret); /* -ENOMEM */
	}
	BUG_ON(!space_info); /* Logic error */

again:
	spin_lock(&space_info->lock);
	if (force < space_info->force_alloc)
		force = space_info->force_alloc;
	if (space_info->full) {
		spin_unlock(&space_info->lock);
		return 0;
	}

	if (!should_alloc_chunk(extent_root, space_info, force)) {
		spin_unlock(&space_info->lock);
		return 0;
	} else if (space_info->chunk_alloc) {
		wait_for_alloc = 1;
	} else {
		space_info->chunk_alloc = 1;
	}

	spin_unlock(&space_info->lock);

	mutex_lock(&fs_info->chunk_mutex);

	/*
	 * The chunk_mutex is held throughout the entirety of a chunk
	 * allocation, so once we've acquired the chunk_mutex we know that the
	 * other guy is done and we need to recheck and see if we should
	 * allocate.
	 */
	if (wait_for_alloc) {
		mutex_unlock(&fs_info->chunk_mutex);
		wait_for_alloc = 0;
		goto again;
	}

	trans->allocating_chunk = true;

	/*
	 * If we have mixed data/metadata chunks we want to make sure we keep
	 * allocating mixed chunks instead of individual chunks.
	 */
	if (btrfs_mixed_space_info(space_info))
		flags |= (BTRFS_BLOCK_GROUP_DATA | BTRFS_BLOCK_GROUP_METADATA);

	/*
	 * if we're doing a data chunk, go ahead and make sure that
	 * we keep a reasonable number of metadata chunks allocated in the
	 * FS as well.
	 */
	if (flags & BTRFS_BLOCK_GROUP_DATA && fs_info->metadata_ratio) {
		fs_info->data_chunk_allocations++;
		if (!(fs_info->data_chunk_allocations %
		      fs_info->metadata_ratio))
			force_metadata_allocation(fs_info);
	}

	/*
	 * Check if we have enough space in SYSTEM chunk because we may need
	 * to update devices.
	 */
	check_system_chunk(trans, extent_root, flags);

	ret = btrfs_alloc_chunk(trans, extent_root, flags);
	trans->allocating_chunk = false;

	spin_lock(&space_info->lock);
	if (ret < 0 && ret != -ENOSPC)
		goto out;
	if (ret)
		space_info->full = 1;
	else
		ret = 1;

	space_info->force_alloc = CHUNK_ALLOC_NO_FORCE;
out:
	space_info->chunk_alloc = 0;
	spin_unlock(&space_info->lock);
	mutex_unlock(&fs_info->chunk_mutex);
	return ret;
}

static int can_overcommit(struct btrfs_root *root,
			  struct btrfs_space_info *space_info, u64 bytes,
			  enum btrfs_reserve_flush_enum flush)
{
	struct btrfs_block_rsv *global_rsv = &root->fs_info->global_block_rsv;
	u64 profile = btrfs_get_alloc_profile(root, 0);
	u64 rsv_size = 0;
	u64 avail;
	u64 used;
	u64 to_add;

	used = space_info->bytes_used + space_info->bytes_reserved +
		space_info->bytes_pinned + space_info->bytes_readonly;

	spin_lock(&global_rsv->lock);
	rsv_size = global_rsv->size;
	spin_unlock(&global_rsv->lock);

	/*
	 * We only want to allow over committing if we have lots of actual space
	 * free, but if we don't have enough space to handle the global reserve
	 * space then we could end up having a real enospc problem when trying
	 * to allocate a chunk or some other such important allocation.
	 */
	rsv_size <<= 1;
	if (used + rsv_size >= space_info->total_bytes)
		return 0;

	used += space_info->bytes_may_use;

	spin_lock(&root->fs_info->free_chunk_lock);
	avail = root->fs_info->free_chunk_space;
	spin_unlock(&root->fs_info->free_chunk_lock);

	/*
	 * If we have dup, raid1 or raid10 then only half of the free
	 * space is actually useable.  For raid56, the space info used
	 * doesn't include the parity drive, so we don't have to
	 * change the math
	 */
	if (profile & (BTRFS_BLOCK_GROUP_DUP |
		       BTRFS_BLOCK_GROUP_RAID1 |
		       BTRFS_BLOCK_GROUP_RAID10))
		avail >>= 1;

	to_add = space_info->total_bytes;

	/*
	 * If we aren't flushing all things, let us overcommit up to
	 * 1/2th of the space. If we can flush, don't let us overcommit
	 * too much, let it overcommit up to 1/8 of the space.
	 */
	if (flush == BTRFS_RESERVE_FLUSH_ALL)
		to_add >>= 3;
	else
		to_add >>= 1;
<<<<<<< HEAD

	/*
	 * Limit the overcommit to the amount of free space we could possibly
	 * allocate for chunks.
	 */
	to_add = min(avail, to_add);

=======

	/*
	 * Limit the overcommit to the amount of free space we could possibly
	 * allocate for chunks.
	 */
	to_add = min(avail, to_add);

>>>>>>> 07961ac7
	if (used + bytes < space_info->total_bytes + to_add)
		return 1;
	return 0;
}

void btrfs_writeback_inodes_sb_nr(struct btrfs_root *root,
				  unsigned long nr_pages)
{
	struct super_block *sb = root->fs_info->sb;
	int started;

	/* If we can not start writeback, just sync all the delalloc file. */
	started = try_to_writeback_inodes_sb_nr(sb, nr_pages,
						      WB_REASON_FS_FREE_SPACE);
	if (!started) {
		/*
		 * We needn't worry the filesystem going from r/w to r/o though
		 * we don't acquire ->s_umount mutex, because the filesystem
		 * should guarantee the delalloc inodes list be empty after
		 * the filesystem is readonly(all dirty pages are written to
		 * the disk).
		 */
		btrfs_start_delalloc_inodes(root, 0);
		btrfs_wait_ordered_extents(root, 0);
	}
}

/*
 * shrink metadata reservation for delalloc
 */
static void shrink_delalloc(struct btrfs_root *root, u64 to_reclaim, u64 orig,
			    bool wait_ordered)
{
	struct btrfs_block_rsv *block_rsv;
	struct btrfs_space_info *space_info;
	struct btrfs_trans_handle *trans;
	u64 delalloc_bytes;
	u64 max_reclaim;
	long time_left;
	unsigned long nr_pages = (2 * 1024 * 1024) >> PAGE_CACHE_SHIFT;
	int loops = 0;
	enum btrfs_reserve_flush_enum flush;

	trans = (struct btrfs_trans_handle *)current->journal_info;
	block_rsv = &root->fs_info->delalloc_block_rsv;
	space_info = block_rsv->space_info;

	smp_mb();
	delalloc_bytes = percpu_counter_sum_positive(
						&root->fs_info->delalloc_bytes);
	if (delalloc_bytes == 0) {
		if (trans)
			return;
		btrfs_wait_ordered_extents(root, 0);
		return;
	}

	while (delalloc_bytes && loops < 3) {
		max_reclaim = min(delalloc_bytes, to_reclaim);
		nr_pages = max_reclaim >> PAGE_CACHE_SHIFT;
		btrfs_writeback_inodes_sb_nr(root, nr_pages);
		/*
		 * We need to wait for the async pages to actually start before
		 * we do anything.
		 */
		wait_event(root->fs_info->async_submit_wait,
			   !atomic_read(&root->fs_info->async_delalloc_pages));

		if (!trans)
			flush = BTRFS_RESERVE_FLUSH_ALL;
		else
			flush = BTRFS_RESERVE_NO_FLUSH;
		spin_lock(&space_info->lock);
		if (can_overcommit(root, space_info, orig, flush)) {
			spin_unlock(&space_info->lock);
			break;
		}
		spin_unlock(&space_info->lock);

		loops++;
		if (wait_ordered && !trans) {
			btrfs_wait_ordered_extents(root, 0);
		} else {
			time_left = schedule_timeout_killable(1);
			if (time_left)
				break;
		}
		smp_mb();
		delalloc_bytes = percpu_counter_sum_positive(
						&root->fs_info->delalloc_bytes);
	}
}

/**
 * maybe_commit_transaction - possibly commit the transaction if its ok to
 * @root - the root we're allocating for
 * @bytes - the number of bytes we want to reserve
 * @force - force the commit
 *
 * This will check to make sure that committing the transaction will actually
 * get us somewhere and then commit the transaction if it does.  Otherwise it
 * will return -ENOSPC.
 */
static int may_commit_transaction(struct btrfs_root *root,
				  struct btrfs_space_info *space_info,
				  u64 bytes, int force)
{
	struct btrfs_block_rsv *delayed_rsv = &root->fs_info->delayed_block_rsv;
	struct btrfs_trans_handle *trans;

	trans = (struct btrfs_trans_handle *)current->journal_info;
	if (trans)
		return -EAGAIN;

	if (force)
		goto commit;

	/* See if there is enough pinned space to make this reservation */
	spin_lock(&space_info->lock);
	if (space_info->bytes_pinned >= bytes) {
		spin_unlock(&space_info->lock);
		goto commit;
	}
	spin_unlock(&space_info->lock);

	/*
	 * See if there is some space in the delayed insertion reservation for
	 * this reservation.
	 */
	if (space_info != delayed_rsv->space_info)
		return -ENOSPC;

	spin_lock(&space_info->lock);
	spin_lock(&delayed_rsv->lock);
	if (space_info->bytes_pinned + delayed_rsv->size < bytes) {
		spin_unlock(&delayed_rsv->lock);
		spin_unlock(&space_info->lock);
		return -ENOSPC;
	}
	spin_unlock(&delayed_rsv->lock);
	spin_unlock(&space_info->lock);

commit:
	trans = btrfs_join_transaction(root);
	if (IS_ERR(trans))
		return -ENOSPC;

	return btrfs_commit_transaction(trans, root);
}

enum flush_state {
	FLUSH_DELAYED_ITEMS_NR	=	1,
	FLUSH_DELAYED_ITEMS	=	2,
	FLUSH_DELALLOC		=	3,
	FLUSH_DELALLOC_WAIT	=	4,
	ALLOC_CHUNK		=	5,
	COMMIT_TRANS		=	6,
};

static int flush_space(struct btrfs_root *root,
		       struct btrfs_space_info *space_info, u64 num_bytes,
		       u64 orig_bytes, int state)
{
	struct btrfs_trans_handle *trans;
	int nr;
	int ret = 0;

	switch (state) {
	case FLUSH_DELAYED_ITEMS_NR:
	case FLUSH_DELAYED_ITEMS:
		if (state == FLUSH_DELAYED_ITEMS_NR) {
			u64 bytes = btrfs_calc_trans_metadata_size(root, 1);

			nr = (int)div64_u64(num_bytes, bytes);
			if (!nr)
				nr = 1;
			nr *= 2;
		} else {
			nr = -1;
		}
		trans = btrfs_join_transaction(root);
		if (IS_ERR(trans)) {
			ret = PTR_ERR(trans);
			break;
		}
		ret = btrfs_run_delayed_items_nr(trans, root, nr);
		btrfs_end_transaction(trans, root);
		break;
	case FLUSH_DELALLOC:
	case FLUSH_DELALLOC_WAIT:
		shrink_delalloc(root, num_bytes, orig_bytes,
				state == FLUSH_DELALLOC_WAIT);
		break;
	case ALLOC_CHUNK:
		trans = btrfs_join_transaction(root);
		if (IS_ERR(trans)) {
			ret = PTR_ERR(trans);
			break;
		}
		ret = do_chunk_alloc(trans, root->fs_info->extent_root,
				     btrfs_get_alloc_profile(root, 0),
				     CHUNK_ALLOC_NO_FORCE);
		btrfs_end_transaction(trans, root);
		if (ret == -ENOSPC)
			ret = 0;
		break;
	case COMMIT_TRANS:
		ret = may_commit_transaction(root, space_info, orig_bytes, 0);
		break;
	default:
		ret = -ENOSPC;
		break;
	}

	return ret;
}
/**
 * reserve_metadata_bytes - try to reserve bytes from the block_rsv's space
 * @root - the root we're allocating for
 * @block_rsv - the block_rsv we're allocating for
 * @orig_bytes - the number of bytes we want
 * @flush - whether or not we can flush to make our reservation
 *
 * This will reserve orgi_bytes number of bytes from the space info associated
 * with the block_rsv.  If there is not enough space it will make an attempt to
 * flush out space to make room.  It will do this by flushing delalloc if
 * possible or committing the transaction.  If flush is 0 then no attempts to
 * regain reservations will be made and this will fail if there is not enough
 * space already.
 */
static int reserve_metadata_bytes(struct btrfs_root *root,
				  struct btrfs_block_rsv *block_rsv,
				  u64 orig_bytes,
				  enum btrfs_reserve_flush_enum flush)
{
	struct btrfs_space_info *space_info = block_rsv->space_info;
	u64 used;
	u64 num_bytes = orig_bytes;
	int flush_state = FLUSH_DELAYED_ITEMS_NR;
	int ret = 0;
	bool flushing = false;

again:
	ret = 0;
	spin_lock(&space_info->lock);
	/*
	 * We only want to wait if somebody other than us is flushing and we
	 * are actually allowed to flush all things.
	 */
	while (flush == BTRFS_RESERVE_FLUSH_ALL && !flushing &&
	       space_info->flush) {
		spin_unlock(&space_info->lock);
		/*
		 * If we have a trans handle we can't wait because the flusher
		 * may have to commit the transaction, which would mean we would
		 * deadlock since we are waiting for the flusher to finish, but
		 * hold the current transaction open.
		 */
		if (current->journal_info)
			return -EAGAIN;
		ret = wait_event_killable(space_info->wait, !space_info->flush);
		/* Must have been killed, return */
		if (ret)
			return -EINTR;

		spin_lock(&space_info->lock);
	}

	ret = -ENOSPC;
	used = space_info->bytes_used + space_info->bytes_reserved +
		space_info->bytes_pinned + space_info->bytes_readonly +
		space_info->bytes_may_use;

	/*
	 * The idea here is that we've not already over-reserved the block group
	 * then we can go ahead and save our reservation first and then start
	 * flushing if we need to.  Otherwise if we've already overcommitted
	 * lets start flushing stuff first and then come back and try to make
	 * our reservation.
	 */
	if (used <= space_info->total_bytes) {
		if (used + orig_bytes <= space_info->total_bytes) {
			space_info->bytes_may_use += orig_bytes;
			trace_btrfs_space_reservation(root->fs_info,
				"space_info", space_info->flags, orig_bytes, 1);
			ret = 0;
		} else {
			/*
			 * Ok set num_bytes to orig_bytes since we aren't
			 * overocmmitted, this way we only try and reclaim what
			 * we need.
			 */
			num_bytes = orig_bytes;
		}
	} else {
		/*
		 * Ok we're over committed, set num_bytes to the overcommitted
		 * amount plus the amount of bytes that we need for this
		 * reservation.
		 */
		num_bytes = used - space_info->total_bytes +
			(orig_bytes * 2);
	}

	if (ret && can_overcommit(root, space_info, orig_bytes, flush)) {
		space_info->bytes_may_use += orig_bytes;
		trace_btrfs_space_reservation(root->fs_info, "space_info",
					      space_info->flags, orig_bytes,
					      1);
		ret = 0;
	}

	/*
	 * Couldn't make our reservation, save our place so while we're trying
	 * to reclaim space we can actually use it instead of somebody else
	 * stealing it from us.
	 *
	 * We make the other tasks wait for the flush only when we can flush
	 * all things.
	 */
	if (ret && flush != BTRFS_RESERVE_NO_FLUSH) {
		flushing = true;
		space_info->flush = 1;
	}

	spin_unlock(&space_info->lock);

	if (!ret || flush == BTRFS_RESERVE_NO_FLUSH)
		goto out;

	ret = flush_space(root, space_info, num_bytes, orig_bytes,
			  flush_state);
	flush_state++;

	/*
	 * If we are FLUSH_LIMIT, we can not flush delalloc, or the deadlock
	 * would happen. So skip delalloc flush.
	 */
	if (flush == BTRFS_RESERVE_FLUSH_LIMIT &&
	    (flush_state == FLUSH_DELALLOC ||
	     flush_state == FLUSH_DELALLOC_WAIT))
		flush_state = ALLOC_CHUNK;

	if (!ret)
		goto again;
	else if (flush == BTRFS_RESERVE_FLUSH_LIMIT &&
		 flush_state < COMMIT_TRANS)
		goto again;
	else if (flush == BTRFS_RESERVE_FLUSH_ALL &&
		 flush_state <= COMMIT_TRANS)
		goto again;

out:
	if (ret == -ENOSPC &&
	    unlikely(root->orphan_cleanup_state == ORPHAN_CLEANUP_STARTED)) {
		struct btrfs_block_rsv *global_rsv =
			&root->fs_info->global_block_rsv;

		if (block_rsv != global_rsv &&
		    !block_rsv_use_bytes(global_rsv, orig_bytes))
			ret = 0;
	}
	if (flushing) {
		spin_lock(&space_info->lock);
		space_info->flush = 0;
		wake_up_all(&space_info->wait);
		spin_unlock(&space_info->lock);
	}
	return ret;
}

static struct btrfs_block_rsv *get_block_rsv(
					const struct btrfs_trans_handle *trans,
					const struct btrfs_root *root)
{
	struct btrfs_block_rsv *block_rsv = NULL;

	if (root->ref_cows)
		block_rsv = trans->block_rsv;

	if (root == root->fs_info->csum_root && trans->adding_csums)
		block_rsv = trans->block_rsv;

	if (!block_rsv)
		block_rsv = root->block_rsv;

	if (!block_rsv)
		block_rsv = &root->fs_info->empty_block_rsv;

	return block_rsv;
}

static int block_rsv_use_bytes(struct btrfs_block_rsv *block_rsv,
			       u64 num_bytes)
{
	int ret = -ENOSPC;
	spin_lock(&block_rsv->lock);
	if (block_rsv->reserved >= num_bytes) {
		block_rsv->reserved -= num_bytes;
		if (block_rsv->reserved < block_rsv->size)
			block_rsv->full = 0;
		ret = 0;
	}
	spin_unlock(&block_rsv->lock);
	return ret;
}

static void block_rsv_add_bytes(struct btrfs_block_rsv *block_rsv,
				u64 num_bytes, int update_size)
{
	spin_lock(&block_rsv->lock);
	block_rsv->reserved += num_bytes;
	if (update_size)
		block_rsv->size += num_bytes;
	else if (block_rsv->reserved >= block_rsv->size)
		block_rsv->full = 1;
	spin_unlock(&block_rsv->lock);
}

static void block_rsv_release_bytes(struct btrfs_fs_info *fs_info,
				    struct btrfs_block_rsv *block_rsv,
				    struct btrfs_block_rsv *dest, u64 num_bytes)
{
	struct btrfs_space_info *space_info = block_rsv->space_info;

	spin_lock(&block_rsv->lock);
	if (num_bytes == (u64)-1)
		num_bytes = block_rsv->size;
	block_rsv->size -= num_bytes;
	if (block_rsv->reserved >= block_rsv->size) {
		num_bytes = block_rsv->reserved - block_rsv->size;
		block_rsv->reserved = block_rsv->size;
		block_rsv->full = 1;
	} else {
		num_bytes = 0;
	}
	spin_unlock(&block_rsv->lock);

	if (num_bytes > 0) {
		if (dest) {
			spin_lock(&dest->lock);
			if (!dest->full) {
				u64 bytes_to_add;

				bytes_to_add = dest->size - dest->reserved;
				bytes_to_add = min(num_bytes, bytes_to_add);
				dest->reserved += bytes_to_add;
				if (dest->reserved >= dest->size)
					dest->full = 1;
				num_bytes -= bytes_to_add;
			}
			spin_unlock(&dest->lock);
		}
		if (num_bytes) {
			spin_lock(&space_info->lock);
			space_info->bytes_may_use -= num_bytes;
			trace_btrfs_space_reservation(fs_info, "space_info",
					space_info->flags, num_bytes, 0);
			space_info->reservation_progress++;
			spin_unlock(&space_info->lock);
		}
	}
}

static int block_rsv_migrate_bytes(struct btrfs_block_rsv *src,
				   struct btrfs_block_rsv *dst, u64 num_bytes)
{
	int ret;

	ret = block_rsv_use_bytes(src, num_bytes);
	if (ret)
		return ret;

	block_rsv_add_bytes(dst, num_bytes, 1);
	return 0;
}

void btrfs_init_block_rsv(struct btrfs_block_rsv *rsv, unsigned short type)
{
	memset(rsv, 0, sizeof(*rsv));
	spin_lock_init(&rsv->lock);
	rsv->type = type;
}

struct btrfs_block_rsv *btrfs_alloc_block_rsv(struct btrfs_root *root,
					      unsigned short type)
{
	struct btrfs_block_rsv *block_rsv;
	struct btrfs_fs_info *fs_info = root->fs_info;

	block_rsv = kmalloc(sizeof(*block_rsv), GFP_NOFS);
	if (!block_rsv)
		return NULL;

	btrfs_init_block_rsv(block_rsv, type);
	block_rsv->space_info = __find_space_info(fs_info,
						  BTRFS_BLOCK_GROUP_METADATA);
	return block_rsv;
}

void btrfs_free_block_rsv(struct btrfs_root *root,
			  struct btrfs_block_rsv *rsv)
{
	if (!rsv)
		return;
	btrfs_block_rsv_release(root, rsv, (u64)-1);
	kfree(rsv);
}

int btrfs_block_rsv_add(struct btrfs_root *root,
			struct btrfs_block_rsv *block_rsv, u64 num_bytes,
			enum btrfs_reserve_flush_enum flush)
{
	int ret;

	if (num_bytes == 0)
		return 0;

	ret = reserve_metadata_bytes(root, block_rsv, num_bytes, flush);
	if (!ret) {
		block_rsv_add_bytes(block_rsv, num_bytes, 1);
		return 0;
	}

	return ret;
}

int btrfs_block_rsv_check(struct btrfs_root *root,
			  struct btrfs_block_rsv *block_rsv, int min_factor)
{
	u64 num_bytes = 0;
	int ret = -ENOSPC;

	if (!block_rsv)
		return 0;

	spin_lock(&block_rsv->lock);
	num_bytes = div_factor(block_rsv->size, min_factor);
	if (block_rsv->reserved >= num_bytes)
		ret = 0;
	spin_unlock(&block_rsv->lock);

	return ret;
}

int btrfs_block_rsv_refill(struct btrfs_root *root,
			   struct btrfs_block_rsv *block_rsv, u64 min_reserved,
			   enum btrfs_reserve_flush_enum flush)
{
	u64 num_bytes = 0;
	int ret = -ENOSPC;

	if (!block_rsv)
		return 0;

	spin_lock(&block_rsv->lock);
	num_bytes = min_reserved;
	if (block_rsv->reserved >= num_bytes)
		ret = 0;
	else
		num_bytes -= block_rsv->reserved;
	spin_unlock(&block_rsv->lock);

	if (!ret)
		return 0;

	ret = reserve_metadata_bytes(root, block_rsv, num_bytes, flush);
	if (!ret) {
		block_rsv_add_bytes(block_rsv, num_bytes, 0);
		return 0;
	}

	return ret;
}

int btrfs_block_rsv_migrate(struct btrfs_block_rsv *src_rsv,
			    struct btrfs_block_rsv *dst_rsv,
			    u64 num_bytes)
{
	return block_rsv_migrate_bytes(src_rsv, dst_rsv, num_bytes);
}

void btrfs_block_rsv_release(struct btrfs_root *root,
			     struct btrfs_block_rsv *block_rsv,
			     u64 num_bytes)
{
	struct btrfs_block_rsv *global_rsv = &root->fs_info->global_block_rsv;
	if (global_rsv->full || global_rsv == block_rsv ||
	    block_rsv->space_info != global_rsv->space_info)
		global_rsv = NULL;
	block_rsv_release_bytes(root->fs_info, block_rsv, global_rsv,
				num_bytes);
}

/*
 * helper to calculate size of global block reservation.
 * the desired value is sum of space used by extent tree,
 * checksum tree and root tree
 */
static u64 calc_global_metadata_size(struct btrfs_fs_info *fs_info)
{
	struct btrfs_space_info *sinfo;
	u64 num_bytes;
	u64 meta_used;
	u64 data_used;
	int csum_size = btrfs_super_csum_size(fs_info->super_copy);

	sinfo = __find_space_info(fs_info, BTRFS_BLOCK_GROUP_DATA);
	spin_lock(&sinfo->lock);
	data_used = sinfo->bytes_used;
	spin_unlock(&sinfo->lock);

	sinfo = __find_space_info(fs_info, BTRFS_BLOCK_GROUP_METADATA);
	spin_lock(&sinfo->lock);
	if (sinfo->flags & BTRFS_BLOCK_GROUP_DATA)
		data_used = 0;
	meta_used = sinfo->bytes_used;
	spin_unlock(&sinfo->lock);

	num_bytes = (data_used >> fs_info->sb->s_blocksize_bits) *
		    csum_size * 2;
	num_bytes += div64_u64(data_used + meta_used, 50);

	if (num_bytes * 3 > meta_used)
		num_bytes = div64_u64(meta_used, 3);

	return ALIGN(num_bytes, fs_info->extent_root->leafsize << 10);
}

static void update_global_block_rsv(struct btrfs_fs_info *fs_info)
{
	struct btrfs_block_rsv *block_rsv = &fs_info->global_block_rsv;
	struct btrfs_space_info *sinfo = block_rsv->space_info;
	u64 num_bytes;

	num_bytes = calc_global_metadata_size(fs_info);

	spin_lock(&sinfo->lock);
	spin_lock(&block_rsv->lock);

	block_rsv->size = min_t(u64, num_bytes, 512 * 1024 * 1024);

	num_bytes = sinfo->bytes_used + sinfo->bytes_pinned +
		    sinfo->bytes_reserved + sinfo->bytes_readonly +
		    sinfo->bytes_may_use;

	if (sinfo->total_bytes > num_bytes) {
		num_bytes = sinfo->total_bytes - num_bytes;
		block_rsv->reserved += num_bytes;
		sinfo->bytes_may_use += num_bytes;
		trace_btrfs_space_reservation(fs_info, "space_info",
				      sinfo->flags, num_bytes, 1);
	}

	if (block_rsv->reserved >= block_rsv->size) {
		num_bytes = block_rsv->reserved - block_rsv->size;
		sinfo->bytes_may_use -= num_bytes;
		trace_btrfs_space_reservation(fs_info, "space_info",
				      sinfo->flags, num_bytes, 0);
		sinfo->reservation_progress++;
		block_rsv->reserved = block_rsv->size;
		block_rsv->full = 1;
	}

	spin_unlock(&block_rsv->lock);
	spin_unlock(&sinfo->lock);
}

static void init_global_block_rsv(struct btrfs_fs_info *fs_info)
{
	struct btrfs_space_info *space_info;

	space_info = __find_space_info(fs_info, BTRFS_BLOCK_GROUP_SYSTEM);
	fs_info->chunk_block_rsv.space_info = space_info;

	space_info = __find_space_info(fs_info, BTRFS_BLOCK_GROUP_METADATA);
	fs_info->global_block_rsv.space_info = space_info;
	fs_info->delalloc_block_rsv.space_info = space_info;
	fs_info->trans_block_rsv.space_info = space_info;
	fs_info->empty_block_rsv.space_info = space_info;
	fs_info->delayed_block_rsv.space_info = space_info;

	fs_info->extent_root->block_rsv = &fs_info->global_block_rsv;
	fs_info->csum_root->block_rsv = &fs_info->global_block_rsv;
	fs_info->dev_root->block_rsv = &fs_info->global_block_rsv;
	fs_info->tree_root->block_rsv = &fs_info->global_block_rsv;
	fs_info->chunk_root->block_rsv = &fs_info->chunk_block_rsv;

	update_global_block_rsv(fs_info);
}

static void release_global_block_rsv(struct btrfs_fs_info *fs_info)
{
	block_rsv_release_bytes(fs_info, &fs_info->global_block_rsv, NULL,
				(u64)-1);
	WARN_ON(fs_info->delalloc_block_rsv.size > 0);
	WARN_ON(fs_info->delalloc_block_rsv.reserved > 0);
	WARN_ON(fs_info->trans_block_rsv.size > 0);
	WARN_ON(fs_info->trans_block_rsv.reserved > 0);
	WARN_ON(fs_info->chunk_block_rsv.size > 0);
	WARN_ON(fs_info->chunk_block_rsv.reserved > 0);
	WARN_ON(fs_info->delayed_block_rsv.size > 0);
	WARN_ON(fs_info->delayed_block_rsv.reserved > 0);
}

void btrfs_trans_release_metadata(struct btrfs_trans_handle *trans,
				  struct btrfs_root *root)
{
	if (!trans->block_rsv)
		return;

	if (!trans->bytes_reserved)
		return;

	trace_btrfs_space_reservation(root->fs_info, "transaction",
				      trans->transid, trans->bytes_reserved, 0);
	btrfs_block_rsv_release(root, trans->block_rsv, trans->bytes_reserved);
	trans->bytes_reserved = 0;
}

/* Can only return 0 or -ENOSPC */
int btrfs_orphan_reserve_metadata(struct btrfs_trans_handle *trans,
				  struct inode *inode)
{
	struct btrfs_root *root = BTRFS_I(inode)->root;
	struct btrfs_block_rsv *src_rsv = get_block_rsv(trans, root);
	struct btrfs_block_rsv *dst_rsv = root->orphan_block_rsv;

	/*
	 * We need to hold space in order to delete our orphan item once we've
	 * added it, so this takes the reservation so we can release it later
	 * when we are truly done with the orphan item.
	 */
	u64 num_bytes = btrfs_calc_trans_metadata_size(root, 1);
	trace_btrfs_space_reservation(root->fs_info, "orphan",
				      btrfs_ino(inode), num_bytes, 1);
	return block_rsv_migrate_bytes(src_rsv, dst_rsv, num_bytes);
}

void btrfs_orphan_release_metadata(struct inode *inode)
{
	struct btrfs_root *root = BTRFS_I(inode)->root;
	u64 num_bytes = btrfs_calc_trans_metadata_size(root, 1);
	trace_btrfs_space_reservation(root->fs_info, "orphan",
				      btrfs_ino(inode), num_bytes, 0);
	btrfs_block_rsv_release(root, root->orphan_block_rsv, num_bytes);
}

/*
 * btrfs_subvolume_reserve_metadata() - reserve space for subvolume operation
 * root: the root of the parent directory
 * rsv: block reservation
 * items: the number of items that we need do reservation
 * qgroup_reserved: used to return the reserved size in qgroup
 *
 * This function is used to reserve the space for snapshot/subvolume
 * creation and deletion. Those operations are different with the
 * common file/directory operations, they change two fs/file trees
 * and root tree, the number of items that the qgroup reserves is
 * different with the free space reservation. So we can not use
 * the space reseravtion mechanism in start_transaction().
 */
int btrfs_subvolume_reserve_metadata(struct btrfs_root *root,
				     struct btrfs_block_rsv *rsv,
				     int items,
				     u64 *qgroup_reserved)
{
	u64 num_bytes;
	int ret;

	if (root->fs_info->quota_enabled) {
		/* One for parent inode, two for dir entries */
		num_bytes = 3 * root->leafsize;
		ret = btrfs_qgroup_reserve(root, num_bytes);
		if (ret)
			return ret;
	} else {
		num_bytes = 0;
	}

	*qgroup_reserved = num_bytes;

	num_bytes = btrfs_calc_trans_metadata_size(root, items);
	rsv->space_info = __find_space_info(root->fs_info,
					    BTRFS_BLOCK_GROUP_METADATA);
	ret = btrfs_block_rsv_add(root, rsv, num_bytes,
				  BTRFS_RESERVE_FLUSH_ALL);
	if (ret) {
		if (*qgroup_reserved)
			btrfs_qgroup_free(root, *qgroup_reserved);
	}

	return ret;
}

void btrfs_subvolume_release_metadata(struct btrfs_root *root,
				      struct btrfs_block_rsv *rsv,
				      u64 qgroup_reserved)
{
	btrfs_block_rsv_release(root, rsv, (u64)-1);
	if (qgroup_reserved)
		btrfs_qgroup_free(root, qgroup_reserved);
}

/**
 * drop_outstanding_extent - drop an outstanding extent
 * @inode: the inode we're dropping the extent for
 *
 * This is called when we are freeing up an outstanding extent, either called
 * after an error or after an extent is written.  This will return the number of
 * reserved extents that need to be freed.  This must be called with
 * BTRFS_I(inode)->lock held.
 */
static unsigned drop_outstanding_extent(struct inode *inode)
{
	unsigned drop_inode_space = 0;
	unsigned dropped_extents = 0;

	BUG_ON(!BTRFS_I(inode)->outstanding_extents);
	BTRFS_I(inode)->outstanding_extents--;

	if (BTRFS_I(inode)->outstanding_extents == 0 &&
	    test_and_clear_bit(BTRFS_INODE_DELALLOC_META_RESERVED,
			       &BTRFS_I(inode)->runtime_flags))
		drop_inode_space = 1;

	/*
	 * If we have more or the same amount of outsanding extents than we have
	 * reserved then we need to leave the reserved extents count alone.
	 */
	if (BTRFS_I(inode)->outstanding_extents >=
	    BTRFS_I(inode)->reserved_extents)
		return drop_inode_space;

	dropped_extents = BTRFS_I(inode)->reserved_extents -
		BTRFS_I(inode)->outstanding_extents;
	BTRFS_I(inode)->reserved_extents -= dropped_extents;
	return dropped_extents + drop_inode_space;
}

/**
 * calc_csum_metadata_size - return the amount of metada space that must be
 *	reserved/free'd for the given bytes.
 * @inode: the inode we're manipulating
 * @num_bytes: the number of bytes in question
 * @reserve: 1 if we are reserving space, 0 if we are freeing space
 *
 * This adjusts the number of csum_bytes in the inode and then returns the
 * correct amount of metadata that must either be reserved or freed.  We
 * calculate how many checksums we can fit into one leaf and then divide the
 * number of bytes that will need to be checksumed by this value to figure out
 * how many checksums will be required.  If we are adding bytes then the number
 * may go up and we will return the number of additional bytes that must be
 * reserved.  If it is going down we will return the number of bytes that must
 * be freed.
 *
 * This must be called with BTRFS_I(inode)->lock held.
 */
static u64 calc_csum_metadata_size(struct inode *inode, u64 num_bytes,
				   int reserve)
{
	struct btrfs_root *root = BTRFS_I(inode)->root;
	u64 csum_size;
	int num_csums_per_leaf;
	int num_csums;
	int old_csums;

	if (BTRFS_I(inode)->flags & BTRFS_INODE_NODATASUM &&
	    BTRFS_I(inode)->csum_bytes == 0)
		return 0;

	old_csums = (int)div64_u64(BTRFS_I(inode)->csum_bytes, root->sectorsize);
	if (reserve)
		BTRFS_I(inode)->csum_bytes += num_bytes;
	else
		BTRFS_I(inode)->csum_bytes -= num_bytes;
	csum_size = BTRFS_LEAF_DATA_SIZE(root) - sizeof(struct btrfs_item);
	num_csums_per_leaf = (int)div64_u64(csum_size,
					    sizeof(struct btrfs_csum_item) +
					    sizeof(struct btrfs_disk_key));
	num_csums = (int)div64_u64(BTRFS_I(inode)->csum_bytes, root->sectorsize);
	num_csums = num_csums + num_csums_per_leaf - 1;
	num_csums = num_csums / num_csums_per_leaf;

	old_csums = old_csums + num_csums_per_leaf - 1;
	old_csums = old_csums / num_csums_per_leaf;

	/* No change, no need to reserve more */
	if (old_csums == num_csums)
		return 0;

	if (reserve)
		return btrfs_calc_trans_metadata_size(root,
						      num_csums - old_csums);

	return btrfs_calc_trans_metadata_size(root, old_csums - num_csums);
}

int btrfs_delalloc_reserve_metadata(struct inode *inode, u64 num_bytes)
{
	struct btrfs_root *root = BTRFS_I(inode)->root;
	struct btrfs_block_rsv *block_rsv = &root->fs_info->delalloc_block_rsv;
	u64 to_reserve = 0;
	u64 csum_bytes;
	unsigned nr_extents = 0;
	int extra_reserve = 0;
	enum btrfs_reserve_flush_enum flush = BTRFS_RESERVE_FLUSH_ALL;
	int ret = 0;
	bool delalloc_lock = true;
	u64 to_free = 0;
	unsigned dropped;

	/* If we are a free space inode we need to not flush since we will be in
	 * the middle of a transaction commit.  We also don't need the delalloc
	 * mutex since we won't race with anybody.  We need this mostly to make
	 * lockdep shut its filthy mouth.
	 */
	if (btrfs_is_free_space_inode(inode)) {
		flush = BTRFS_RESERVE_NO_FLUSH;
		delalloc_lock = false;
	}

	if (flush != BTRFS_RESERVE_NO_FLUSH &&
	    btrfs_transaction_in_commit(root->fs_info))
		schedule_timeout(1);

	if (delalloc_lock)
		mutex_lock(&BTRFS_I(inode)->delalloc_mutex);

	num_bytes = ALIGN(num_bytes, root->sectorsize);

	spin_lock(&BTRFS_I(inode)->lock);
	BTRFS_I(inode)->outstanding_extents++;

	if (BTRFS_I(inode)->outstanding_extents >
	    BTRFS_I(inode)->reserved_extents)
		nr_extents = BTRFS_I(inode)->outstanding_extents -
			BTRFS_I(inode)->reserved_extents;

	/*
	 * Add an item to reserve for updating the inode when we complete the
	 * delalloc io.
	 */
	if (!test_bit(BTRFS_INODE_DELALLOC_META_RESERVED,
		      &BTRFS_I(inode)->runtime_flags)) {
		nr_extents++;
		extra_reserve = 1;
	}

	to_reserve = btrfs_calc_trans_metadata_size(root, nr_extents);
	to_reserve += calc_csum_metadata_size(inode, num_bytes, 1);
	csum_bytes = BTRFS_I(inode)->csum_bytes;
	spin_unlock(&BTRFS_I(inode)->lock);

	if (root->fs_info->quota_enabled) {
		ret = btrfs_qgroup_reserve(root, num_bytes +
					   nr_extents * root->leafsize);
		if (ret)
			goto out_fail;
	}

	ret = reserve_metadata_bytes(root, block_rsv, to_reserve, flush);
	if (unlikely(ret)) {
		if (root->fs_info->quota_enabled)
			btrfs_qgroup_free(root, num_bytes +
						nr_extents * root->leafsize);
		goto out_fail;
	}

	spin_lock(&BTRFS_I(inode)->lock);
	if (extra_reserve) {
		set_bit(BTRFS_INODE_DELALLOC_META_RESERVED,
			&BTRFS_I(inode)->runtime_flags);
		nr_extents--;
	}
	BTRFS_I(inode)->reserved_extents += nr_extents;
	spin_unlock(&BTRFS_I(inode)->lock);

	if (delalloc_lock)
		mutex_unlock(&BTRFS_I(inode)->delalloc_mutex);

	if (to_reserve)
		trace_btrfs_space_reservation(root->fs_info,"delalloc",
					      btrfs_ino(inode), to_reserve, 1);
	block_rsv_add_bytes(block_rsv, to_reserve, 1);

	return 0;

out_fail:
	spin_lock(&BTRFS_I(inode)->lock);
	dropped = drop_outstanding_extent(inode);
	/*
	 * If the inodes csum_bytes is the same as the original
	 * csum_bytes then we know we haven't raced with any free()ers
	 * so we can just reduce our inodes csum bytes and carry on.
<<<<<<< HEAD
	 * Otherwise we have to do the normal free thing to account for
	 * the case that the free side didn't free up its reserve
	 * because of this outstanding reservation.
	 */
	if (BTRFS_I(inode)->csum_bytes == csum_bytes)
		calc_csum_metadata_size(inode, num_bytes, 0);
	else
		to_free = calc_csum_metadata_size(inode, num_bytes, 0);
=======
	 */
	if (BTRFS_I(inode)->csum_bytes == csum_bytes) {
		calc_csum_metadata_size(inode, num_bytes, 0);
	} else {
		u64 orig_csum_bytes = BTRFS_I(inode)->csum_bytes;
		u64 bytes;

		/*
		 * This is tricky, but first we need to figure out how much we
		 * free'd from any free-ers that occured during this
		 * reservation, so we reset ->csum_bytes to the csum_bytes
		 * before we dropped our lock, and then call the free for the
		 * number of bytes that were freed while we were trying our
		 * reservation.
		 */
		bytes = csum_bytes - BTRFS_I(inode)->csum_bytes;
		BTRFS_I(inode)->csum_bytes = csum_bytes;
		to_free = calc_csum_metadata_size(inode, bytes, 0);


		/*
		 * Now we need to see how much we would have freed had we not
		 * been making this reservation and our ->csum_bytes were not
		 * artificially inflated.
		 */
		BTRFS_I(inode)->csum_bytes = csum_bytes - num_bytes;
		bytes = csum_bytes - orig_csum_bytes;
		bytes = calc_csum_metadata_size(inode, bytes, 0);

		/*
		 * Now reset ->csum_bytes to what it should be.  If bytes is
		 * more than to_free then we would have free'd more space had we
		 * not had an artificially high ->csum_bytes, so we need to free
		 * the remainder.  If bytes is the same or less then we don't
		 * need to do anything, the other free-ers did the correct
		 * thing.
		 */
		BTRFS_I(inode)->csum_bytes = orig_csum_bytes - num_bytes;
		if (bytes > to_free)
			to_free = bytes - to_free;
		else
			to_free = 0;
	}
>>>>>>> 07961ac7
	spin_unlock(&BTRFS_I(inode)->lock);
	if (dropped)
		to_free += btrfs_calc_trans_metadata_size(root, dropped);

	if (to_free) {
		btrfs_block_rsv_release(root, block_rsv, to_free);
		trace_btrfs_space_reservation(root->fs_info, "delalloc",
					      btrfs_ino(inode), to_free, 0);
	}
	if (delalloc_lock)
		mutex_unlock(&BTRFS_I(inode)->delalloc_mutex);
	return ret;
}

/**
 * btrfs_delalloc_release_metadata - release a metadata reservation for an inode
 * @inode: the inode to release the reservation for
 * @num_bytes: the number of bytes we're releasing
 *
 * This will release the metadata reservation for an inode.  This can be called
 * once we complete IO for a given set of bytes to release their metadata
 * reservations.
 */
void btrfs_delalloc_release_metadata(struct inode *inode, u64 num_bytes)
{
	struct btrfs_root *root = BTRFS_I(inode)->root;
	u64 to_free = 0;
	unsigned dropped;

	num_bytes = ALIGN(num_bytes, root->sectorsize);
	spin_lock(&BTRFS_I(inode)->lock);
	dropped = drop_outstanding_extent(inode);

	if (num_bytes)
		to_free = calc_csum_metadata_size(inode, num_bytes, 0);
	spin_unlock(&BTRFS_I(inode)->lock);
	if (dropped > 0)
		to_free += btrfs_calc_trans_metadata_size(root, dropped);

	trace_btrfs_space_reservation(root->fs_info, "delalloc",
				      btrfs_ino(inode), to_free, 0);
	if (root->fs_info->quota_enabled) {
		btrfs_qgroup_free(root, num_bytes +
					dropped * root->leafsize);
	}

	btrfs_block_rsv_release(root, &root->fs_info->delalloc_block_rsv,
				to_free);
}

/**
 * btrfs_delalloc_reserve_space - reserve data and metadata space for delalloc
 * @inode: inode we're writing to
 * @num_bytes: the number of bytes we want to allocate
 *
 * This will do the following things
 *
 * o reserve space in the data space info for num_bytes
 * o reserve space in the metadata space info based on number of outstanding
 *   extents and how much csums will be needed
 * o add to the inodes ->delalloc_bytes
 * o add it to the fs_info's delalloc inodes list.
 *
 * This will return 0 for success and -ENOSPC if there is no space left.
 */
int btrfs_delalloc_reserve_space(struct inode *inode, u64 num_bytes)
{
	int ret;

	ret = btrfs_check_data_free_space(inode, num_bytes);
	if (ret)
		return ret;

	ret = btrfs_delalloc_reserve_metadata(inode, num_bytes);
	if (ret) {
		btrfs_free_reserved_data_space(inode, num_bytes);
		return ret;
	}

	return 0;
}

/**
 * btrfs_delalloc_release_space - release data and metadata space for delalloc
 * @inode: inode we're releasing space for
 * @num_bytes: the number of bytes we want to free up
 *
 * This must be matched with a call to btrfs_delalloc_reserve_space.  This is
 * called in the case that we don't need the metadata AND data reservations
 * anymore.  So if there is an error or we insert an inline extent.
 *
 * This function will release the metadata space that was not used and will
 * decrement ->delalloc_bytes and remove it from the fs_info delalloc_inodes
 * list if there are no delalloc bytes left.
 */
void btrfs_delalloc_release_space(struct inode *inode, u64 num_bytes)
{
	btrfs_delalloc_release_metadata(inode, num_bytes);
	btrfs_free_reserved_data_space(inode, num_bytes);
}

static int update_block_group(struct btrfs_root *root,
			      u64 bytenr, u64 num_bytes, int alloc)
{
	struct btrfs_block_group_cache *cache = NULL;
	struct btrfs_fs_info *info = root->fs_info;
	u64 total = num_bytes;
	u64 old_val;
	u64 byte_in_group;
	int factor;

	/* block accounting for super block */
	spin_lock(&info->delalloc_lock);
	old_val = btrfs_super_bytes_used(info->super_copy);
	if (alloc)
		old_val += num_bytes;
	else
		old_val -= num_bytes;
	btrfs_set_super_bytes_used(info->super_copy, old_val);
	spin_unlock(&info->delalloc_lock);

	while (total) {
		cache = btrfs_lookup_block_group(info, bytenr);
		if (!cache)
			return -ENOENT;
		if (cache->flags & (BTRFS_BLOCK_GROUP_DUP |
				    BTRFS_BLOCK_GROUP_RAID1 |
				    BTRFS_BLOCK_GROUP_RAID10))
			factor = 2;
		else
			factor = 1;
		/*
		 * If this block group has free space cache written out, we
		 * need to make sure to load it if we are removing space.  This
		 * is because we need the unpinning stage to actually add the
		 * space back to the block group, otherwise we will leak space.
		 */
		if (!alloc && cache->cached == BTRFS_CACHE_NO)
			cache_block_group(cache, 1);

		byte_in_group = bytenr - cache->key.objectid;
		WARN_ON(byte_in_group > cache->key.offset);

		spin_lock(&cache->space_info->lock);
		spin_lock(&cache->lock);

		if (btrfs_test_opt(root, SPACE_CACHE) &&
		    cache->disk_cache_state < BTRFS_DC_CLEAR)
			cache->disk_cache_state = BTRFS_DC_CLEAR;

		cache->dirty = 1;
		old_val = btrfs_block_group_used(&cache->item);
		num_bytes = min(total, cache->key.offset - byte_in_group);
		if (alloc) {
			old_val += num_bytes;
			btrfs_set_block_group_used(&cache->item, old_val);
			cache->reserved -= num_bytes;
			cache->space_info->bytes_reserved -= num_bytes;
			cache->space_info->bytes_used += num_bytes;
			cache->space_info->disk_used += num_bytes * factor;
			spin_unlock(&cache->lock);
			spin_unlock(&cache->space_info->lock);
		} else {
			old_val -= num_bytes;
			btrfs_set_block_group_used(&cache->item, old_val);
			cache->pinned += num_bytes;
			cache->space_info->bytes_pinned += num_bytes;
			cache->space_info->bytes_used -= num_bytes;
			cache->space_info->disk_used -= num_bytes * factor;
			spin_unlock(&cache->lock);
			spin_unlock(&cache->space_info->lock);

			set_extent_dirty(info->pinned_extents,
					 bytenr, bytenr + num_bytes - 1,
					 GFP_NOFS | __GFP_NOFAIL);
		}
		btrfs_put_block_group(cache);
		total -= num_bytes;
		bytenr += num_bytes;
	}
	return 0;
}

static u64 first_logical_byte(struct btrfs_root *root, u64 search_start)
{
	struct btrfs_block_group_cache *cache;
	u64 bytenr;

	spin_lock(&root->fs_info->block_group_cache_lock);
	bytenr = root->fs_info->first_logical_byte;
	spin_unlock(&root->fs_info->block_group_cache_lock);

	if (bytenr < (u64)-1)
		return bytenr;

	cache = btrfs_lookup_first_block_group(root->fs_info, search_start);
	if (!cache)
		return 0;

	bytenr = cache->key.objectid;
	btrfs_put_block_group(cache);

	return bytenr;
}

static int pin_down_extent(struct btrfs_root *root,
			   struct btrfs_block_group_cache *cache,
			   u64 bytenr, u64 num_bytes, int reserved)
{
	spin_lock(&cache->space_info->lock);
	spin_lock(&cache->lock);
	cache->pinned += num_bytes;
	cache->space_info->bytes_pinned += num_bytes;
	if (reserved) {
		cache->reserved -= num_bytes;
		cache->space_info->bytes_reserved -= num_bytes;
	}
	spin_unlock(&cache->lock);
	spin_unlock(&cache->space_info->lock);

	set_extent_dirty(root->fs_info->pinned_extents, bytenr,
			 bytenr + num_bytes - 1, GFP_NOFS | __GFP_NOFAIL);
	return 0;
}

/*
 * this function must be called within transaction
 */
int btrfs_pin_extent(struct btrfs_root *root,
		     u64 bytenr, u64 num_bytes, int reserved)
{
	struct btrfs_block_group_cache *cache;

	cache = btrfs_lookup_block_group(root->fs_info, bytenr);
	BUG_ON(!cache); /* Logic error */

	pin_down_extent(root, cache, bytenr, num_bytes, reserved);

	btrfs_put_block_group(cache);
	return 0;
}

/*
 * this function must be called within transaction
 */
int btrfs_pin_extent_for_log_replay(struct btrfs_root *root,
				    u64 bytenr, u64 num_bytes)
{
	struct btrfs_block_group_cache *cache;

	cache = btrfs_lookup_block_group(root->fs_info, bytenr);
	BUG_ON(!cache); /* Logic error */

	/*
	 * pull in the free space cache (if any) so that our pin
	 * removes the free space from the cache.  We have load_only set
	 * to one because the slow code to read in the free extents does check
	 * the pinned extents.
	 */
	cache_block_group(cache, 1);

	pin_down_extent(root, cache, bytenr, num_bytes, 0);

	/* remove us from the free space cache (if we're there at all) */
	btrfs_remove_free_space(cache, bytenr, num_bytes);
	btrfs_put_block_group(cache);
	return 0;
}

/**
 * btrfs_update_reserved_bytes - update the block_group and space info counters
 * @cache:	The cache we are manipulating
 * @num_bytes:	The number of bytes in question
 * @reserve:	One of the reservation enums
 *
 * This is called by the allocator when it reserves space, or by somebody who is
 * freeing space that was never actually used on disk.  For example if you
 * reserve some space for a new leaf in transaction A and before transaction A
 * commits you free that leaf, you call this with reserve set to 0 in order to
 * clear the reservation.
 *
 * Metadata reservations should be called with RESERVE_ALLOC so we do the proper
 * ENOSPC accounting.  For data we handle the reservation through clearing the
 * delalloc bits in the io_tree.  We have to do this since we could end up
 * allocating less disk space for the amount of data we have reserved in the
 * case of compression.
 *
 * If this is a reservation and the block group has become read only we cannot
 * make the reservation and return -EAGAIN, otherwise this function always
 * succeeds.
 */
static int btrfs_update_reserved_bytes(struct btrfs_block_group_cache *cache,
				       u64 num_bytes, int reserve)
{
	struct btrfs_space_info *space_info = cache->space_info;
	int ret = 0;

	spin_lock(&space_info->lock);
	spin_lock(&cache->lock);
	if (reserve != RESERVE_FREE) {
		if (cache->ro) {
			ret = -EAGAIN;
		} else {
			cache->reserved += num_bytes;
			space_info->bytes_reserved += num_bytes;
			if (reserve == RESERVE_ALLOC) {
				trace_btrfs_space_reservation(cache->fs_info,
						"space_info", space_info->flags,
						num_bytes, 0);
				space_info->bytes_may_use -= num_bytes;
			}
		}
	} else {
		if (cache->ro)
			space_info->bytes_readonly += num_bytes;
		cache->reserved -= num_bytes;
		space_info->bytes_reserved -= num_bytes;
		space_info->reservation_progress++;
	}
	spin_unlock(&cache->lock);
	spin_unlock(&space_info->lock);
	return ret;
}

void btrfs_prepare_extent_commit(struct btrfs_trans_handle *trans,
				struct btrfs_root *root)
{
	struct btrfs_fs_info *fs_info = root->fs_info;
	struct btrfs_caching_control *next;
	struct btrfs_caching_control *caching_ctl;
	struct btrfs_block_group_cache *cache;

	down_write(&fs_info->extent_commit_sem);

	list_for_each_entry_safe(caching_ctl, next,
				 &fs_info->caching_block_groups, list) {
		cache = caching_ctl->block_group;
		if (block_group_cache_done(cache)) {
			cache->last_byte_to_unpin = (u64)-1;
			list_del_init(&caching_ctl->list);
			put_caching_control(caching_ctl);
		} else {
			cache->last_byte_to_unpin = caching_ctl->progress;
		}
	}

	if (fs_info->pinned_extents == &fs_info->freed_extents[0])
		fs_info->pinned_extents = &fs_info->freed_extents[1];
	else
		fs_info->pinned_extents = &fs_info->freed_extents[0];

	up_write(&fs_info->extent_commit_sem);

	update_global_block_rsv(fs_info);
}

static int unpin_extent_range(struct btrfs_root *root, u64 start, u64 end)
{
	struct btrfs_fs_info *fs_info = root->fs_info;
	struct btrfs_block_group_cache *cache = NULL;
	struct btrfs_space_info *space_info;
	struct btrfs_block_rsv *global_rsv = &fs_info->global_block_rsv;
	u64 len;
	bool readonly;

	while (start <= end) {
		readonly = false;
		if (!cache ||
		    start >= cache->key.objectid + cache->key.offset) {
			if (cache)
				btrfs_put_block_group(cache);
			cache = btrfs_lookup_block_group(fs_info, start);
			BUG_ON(!cache); /* Logic error */
		}

		len = cache->key.objectid + cache->key.offset - start;
		len = min(len, end + 1 - start);

		if (start < cache->last_byte_to_unpin) {
			len = min(len, cache->last_byte_to_unpin - start);
			btrfs_add_free_space(cache, start, len);
		}

		start += len;
		space_info = cache->space_info;

		spin_lock(&space_info->lock);
		spin_lock(&cache->lock);
		cache->pinned -= len;
		space_info->bytes_pinned -= len;
		if (cache->ro) {
			space_info->bytes_readonly += len;
			readonly = true;
		}
		spin_unlock(&cache->lock);
		if (!readonly && global_rsv->space_info == space_info) {
			spin_lock(&global_rsv->lock);
			if (!global_rsv->full) {
				len = min(len, global_rsv->size -
					  global_rsv->reserved);
				global_rsv->reserved += len;
				space_info->bytes_may_use += len;
				if (global_rsv->reserved >= global_rsv->size)
					global_rsv->full = 1;
			}
			spin_unlock(&global_rsv->lock);
		}
		spin_unlock(&space_info->lock);
	}

	if (cache)
		btrfs_put_block_group(cache);
	return 0;
}

int btrfs_finish_extent_commit(struct btrfs_trans_handle *trans,
			       struct btrfs_root *root)
{
	struct btrfs_fs_info *fs_info = root->fs_info;
	struct extent_io_tree *unpin;
	u64 start;
	u64 end;
	int ret;

	if (trans->aborted)
		return 0;

	if (fs_info->pinned_extents == &fs_info->freed_extents[0])
		unpin = &fs_info->freed_extents[1];
	else
		unpin = &fs_info->freed_extents[0];

	while (1) {
		ret = find_first_extent_bit(unpin, 0, &start, &end,
					    EXTENT_DIRTY, NULL);
		if (ret)
			break;

		if (btrfs_test_opt(root, DISCARD))
			ret = btrfs_discard_extent(root, start,
						   end + 1 - start, NULL);

		clear_extent_dirty(unpin, start, end, GFP_NOFS);
		unpin_extent_range(root, start, end);
		cond_resched();
	}

	return 0;
}

static int __btrfs_free_extent(struct btrfs_trans_handle *trans,
				struct btrfs_root *root,
				u64 bytenr, u64 num_bytes, u64 parent,
				u64 root_objectid, u64 owner_objectid,
				u64 owner_offset, int refs_to_drop,
				struct btrfs_delayed_extent_op *extent_op)
{
	struct btrfs_key key;
	struct btrfs_path *path;
	struct btrfs_fs_info *info = root->fs_info;
	struct btrfs_root *extent_root = info->extent_root;
	struct extent_buffer *leaf;
	struct btrfs_extent_item *ei;
	struct btrfs_extent_inline_ref *iref;
	int ret;
	int is_data;
	int extent_slot = 0;
	int found_extent = 0;
	int num_to_del = 1;
	u32 item_size;
	u64 refs;

	path = btrfs_alloc_path();
	if (!path)
		return -ENOMEM;

	path->reada = 1;
	path->leave_spinning = 1;

	is_data = owner_objectid >= BTRFS_FIRST_FREE_OBJECTID;
	BUG_ON(!is_data && refs_to_drop != 1);

	ret = lookup_extent_backref(trans, extent_root, path, &iref,
				    bytenr, num_bytes, parent,
				    root_objectid, owner_objectid,
				    owner_offset);
	if (ret == 0) {
		extent_slot = path->slots[0];
		while (extent_slot >= 0) {
			btrfs_item_key_to_cpu(path->nodes[0], &key,
					      extent_slot);
			if (key.objectid != bytenr)
				break;
			if (key.type == BTRFS_EXTENT_ITEM_KEY &&
			    key.offset == num_bytes) {
				found_extent = 1;
				break;
			}
			if (path->slots[0] - extent_slot > 5)
				break;
			extent_slot--;
		}
#ifdef BTRFS_COMPAT_EXTENT_TREE_V0
		item_size = btrfs_item_size_nr(path->nodes[0], extent_slot);
		if (found_extent && item_size < sizeof(*ei))
			found_extent = 0;
#endif
		if (!found_extent) {
			BUG_ON(iref);
			ret = remove_extent_backref(trans, extent_root, path,
						    NULL, refs_to_drop,
						    is_data);
			if (ret) {
				btrfs_abort_transaction(trans, extent_root, ret);
				goto out;
			}
			btrfs_release_path(path);
			path->leave_spinning = 1;

			key.objectid = bytenr;
			key.type = BTRFS_EXTENT_ITEM_KEY;
			key.offset = num_bytes;

			ret = btrfs_search_slot(trans, extent_root,
						&key, path, -1, 1);
			if (ret) {
				printk(KERN_ERR "umm, got %d back from search"
				       ", was looking for %llu\n", ret,
				       (unsigned long long)bytenr);
				if (ret > 0)
					btrfs_print_leaf(extent_root,
							 path->nodes[0]);
			}
			if (ret < 0) {
				btrfs_abort_transaction(trans, extent_root, ret);
				goto out;
			}
			extent_slot = path->slots[0];
		}
	} else if (ret == -ENOENT) {
		btrfs_print_leaf(extent_root, path->nodes[0]);
		WARN_ON(1);
		printk(KERN_ERR "btrfs unable to find ref byte nr %llu "
		       "parent %llu root %llu  owner %llu offset %llu\n",
		       (unsigned long long)bytenr,
		       (unsigned long long)parent,
		       (unsigned long long)root_objectid,
		       (unsigned long long)owner_objectid,
		       (unsigned long long)owner_offset);
	} else {
		btrfs_abort_transaction(trans, extent_root, ret);
		goto out;
	}

	leaf = path->nodes[0];
	item_size = btrfs_item_size_nr(leaf, extent_slot);
#ifdef BTRFS_COMPAT_EXTENT_TREE_V0
	if (item_size < sizeof(*ei)) {
		BUG_ON(found_extent || extent_slot != path->slots[0]);
		ret = convert_extent_item_v0(trans, extent_root, path,
					     owner_objectid, 0);
		if (ret < 0) {
			btrfs_abort_transaction(trans, extent_root, ret);
			goto out;
		}

		btrfs_release_path(path);
		path->leave_spinning = 1;

		key.objectid = bytenr;
		key.type = BTRFS_EXTENT_ITEM_KEY;
		key.offset = num_bytes;

		ret = btrfs_search_slot(trans, extent_root, &key, path,
					-1, 1);
		if (ret) {
			printk(KERN_ERR "umm, got %d back from search"
			       ", was looking for %llu\n", ret,
			       (unsigned long long)bytenr);
			btrfs_print_leaf(extent_root, path->nodes[0]);
		}
		if (ret < 0) {
			btrfs_abort_transaction(trans, extent_root, ret);
			goto out;
		}

		extent_slot = path->slots[0];
		leaf = path->nodes[0];
		item_size = btrfs_item_size_nr(leaf, extent_slot);
	}
#endif
	BUG_ON(item_size < sizeof(*ei));
	ei = btrfs_item_ptr(leaf, extent_slot,
			    struct btrfs_extent_item);
	if (owner_objectid < BTRFS_FIRST_FREE_OBJECTID) {
		struct btrfs_tree_block_info *bi;
		BUG_ON(item_size < sizeof(*ei) + sizeof(*bi));
		bi = (struct btrfs_tree_block_info *)(ei + 1);
		WARN_ON(owner_objectid != btrfs_tree_block_level(leaf, bi));
	}

	refs = btrfs_extent_refs(leaf, ei);
	BUG_ON(refs < refs_to_drop);
	refs -= refs_to_drop;

	if (refs > 0) {
		if (extent_op)
			__run_delayed_extent_op(extent_op, leaf, ei);
		/*
		 * In the case of inline back ref, reference count will
		 * be updated by remove_extent_backref
		 */
		if (iref) {
			BUG_ON(!found_extent);
		} else {
			btrfs_set_extent_refs(leaf, ei, refs);
			btrfs_mark_buffer_dirty(leaf);
		}
		if (found_extent) {
			ret = remove_extent_backref(trans, extent_root, path,
						    iref, refs_to_drop,
						    is_data);
			if (ret) {
				btrfs_abort_transaction(trans, extent_root, ret);
				goto out;
			}
		}
	} else {
		if (found_extent) {
			BUG_ON(is_data && refs_to_drop !=
			       extent_data_ref_count(root, path, iref));
			if (iref) {
				BUG_ON(path->slots[0] != extent_slot);
			} else {
				BUG_ON(path->slots[0] != extent_slot + 1);
				path->slots[0] = extent_slot;
				num_to_del = 2;
			}
		}

		ret = btrfs_del_items(trans, extent_root, path, path->slots[0],
				      num_to_del);
		if (ret) {
			btrfs_abort_transaction(trans, extent_root, ret);
			goto out;
		}
		btrfs_release_path(path);

		if (is_data) {
			ret = btrfs_del_csums(trans, root, bytenr, num_bytes);
			if (ret) {
				btrfs_abort_transaction(trans, extent_root, ret);
				goto out;
			}
		}

		ret = update_block_group(root, bytenr, num_bytes, 0);
		if (ret) {
			btrfs_abort_transaction(trans, extent_root, ret);
			goto out;
		}
	}
out:
	btrfs_free_path(path);
	return ret;
}

/*
 * when we free an block, it is possible (and likely) that we free the last
 * delayed ref for that extent as well.  This searches the delayed ref tree for
 * a given extent, and if there are no other delayed refs to be processed, it
 * removes it from the tree.
 */
static noinline int check_ref_cleanup(struct btrfs_trans_handle *trans,
				      struct btrfs_root *root, u64 bytenr)
{
	struct btrfs_delayed_ref_head *head;
	struct btrfs_delayed_ref_root *delayed_refs;
	struct btrfs_delayed_ref_node *ref;
	struct rb_node *node;
	int ret = 0;

	delayed_refs = &trans->transaction->delayed_refs;
	spin_lock(&delayed_refs->lock);
	head = btrfs_find_delayed_ref_head(trans, bytenr);
	if (!head)
		goto out;

	node = rb_prev(&head->node.rb_node);
	if (!node)
		goto out;

	ref = rb_entry(node, struct btrfs_delayed_ref_node, rb_node);

	/* there are still entries for this ref, we can't drop it */
	if (ref->bytenr == bytenr)
		goto out;

	if (head->extent_op) {
		if (!head->must_insert_reserved)
			goto out;
		btrfs_free_delayed_extent_op(head->extent_op);
		head->extent_op = NULL;
	}

	/*
	 * waiting for the lock here would deadlock.  If someone else has it
	 * locked they are already in the process of dropping it anyway
	 */
	if (!mutex_trylock(&head->mutex))
		goto out;

	/*
	 * at this point we have a head with no other entries.  Go
	 * ahead and process it.
	 */
	head->node.in_tree = 0;
	rb_erase(&head->node.rb_node, &delayed_refs->root);

	delayed_refs->num_entries--;

	/*
	 * we don't take a ref on the node because we're removing it from the
	 * tree, so we just steal the ref the tree was holding.
	 */
	delayed_refs->num_heads--;
	if (list_empty(&head->cluster))
		delayed_refs->num_heads_ready--;

	list_del_init(&head->cluster);
	spin_unlock(&delayed_refs->lock);

	BUG_ON(head->extent_op);
	if (head->must_insert_reserved)
		ret = 1;

	mutex_unlock(&head->mutex);
	btrfs_put_delayed_ref(&head->node);
	return ret;
out:
	spin_unlock(&delayed_refs->lock);
	return 0;
}

void btrfs_free_tree_block(struct btrfs_trans_handle *trans,
			   struct btrfs_root *root,
			   struct extent_buffer *buf,
			   u64 parent, int last_ref)
{
	struct btrfs_block_group_cache *cache = NULL;
	int ret;

	if (root->root_key.objectid != BTRFS_TREE_LOG_OBJECTID) {
		ret = btrfs_add_delayed_tree_ref(root->fs_info, trans,
					buf->start, buf->len,
					parent, root->root_key.objectid,
					btrfs_header_level(buf),
					BTRFS_DROP_DELAYED_REF, NULL, 0);
		BUG_ON(ret); /* -ENOMEM */
	}

	if (!last_ref)
		return;

	cache = btrfs_lookup_block_group(root->fs_info, buf->start);

	if (btrfs_header_generation(buf) == trans->transid) {
		if (root->root_key.objectid != BTRFS_TREE_LOG_OBJECTID) {
			ret = check_ref_cleanup(trans, root, buf->start);
			if (!ret)
				goto out;
		}

		if (btrfs_header_flag(buf, BTRFS_HEADER_FLAG_WRITTEN)) {
			pin_down_extent(root, cache, buf->start, buf->len, 1);
			goto out;
		}

		WARN_ON(test_bit(EXTENT_BUFFER_DIRTY, &buf->bflags));

		btrfs_add_free_space(cache, buf->start, buf->len);
		btrfs_update_reserved_bytes(cache, buf->len, RESERVE_FREE);
	}
out:
	/*
	 * Deleting the buffer, clear the corrupt flag since it doesn't matter
	 * anymore.
	 */
	clear_bit(EXTENT_BUFFER_CORRUPT, &buf->bflags);
	btrfs_put_block_group(cache);
}

/* Can return -ENOMEM */
int btrfs_free_extent(struct btrfs_trans_handle *trans, struct btrfs_root *root,
		      u64 bytenr, u64 num_bytes, u64 parent, u64 root_objectid,
		      u64 owner, u64 offset, int for_cow)
{
	int ret;
	struct btrfs_fs_info *fs_info = root->fs_info;

	/*
	 * tree log blocks never actually go into the extent allocation
	 * tree, just update pinning info and exit early.
	 */
	if (root_objectid == BTRFS_TREE_LOG_OBJECTID) {
		WARN_ON(owner >= BTRFS_FIRST_FREE_OBJECTID);
		/* unlocks the pinned mutex */
		btrfs_pin_extent(root, bytenr, num_bytes, 1);
		ret = 0;
	} else if (owner < BTRFS_FIRST_FREE_OBJECTID) {
		ret = btrfs_add_delayed_tree_ref(fs_info, trans, bytenr,
					num_bytes,
					parent, root_objectid, (int)owner,
					BTRFS_DROP_DELAYED_REF, NULL, for_cow);
	} else {
		ret = btrfs_add_delayed_data_ref(fs_info, trans, bytenr,
						num_bytes,
						parent, root_objectid, owner,
						offset, BTRFS_DROP_DELAYED_REF,
						NULL, for_cow);
	}
	return ret;
}

static u64 stripe_align(struct btrfs_root *root,
			struct btrfs_block_group_cache *cache,
			u64 val, u64 num_bytes)
{
	u64 ret = ALIGN(val, root->stripesize);
	return ret;
}

/*
 * when we wait for progress in the block group caching, its because
 * our allocation attempt failed at least once.  So, we must sleep
 * and let some progress happen before we try again.
 *
 * This function will sleep at least once waiting for new free space to
 * show up, and then it will check the block group free space numbers
 * for our min num_bytes.  Another option is to have it go ahead
 * and look in the rbtree for a free extent of a given size, but this
 * is a good start.
 */
static noinline int
wait_block_group_cache_progress(struct btrfs_block_group_cache *cache,
				u64 num_bytes)
{
	struct btrfs_caching_control *caching_ctl;

	caching_ctl = get_caching_control(cache);
	if (!caching_ctl)
		return 0;

	wait_event(caching_ctl->wait, block_group_cache_done(cache) ||
		   (cache->free_space_ctl->free_space >= num_bytes));

	put_caching_control(caching_ctl);
	return 0;
}

static noinline int
wait_block_group_cache_done(struct btrfs_block_group_cache *cache)
{
	struct btrfs_caching_control *caching_ctl;

	caching_ctl = get_caching_control(cache);
	if (!caching_ctl)
		return 0;

	wait_event(caching_ctl->wait, block_group_cache_done(cache));

	put_caching_control(caching_ctl);
	return 0;
}

int __get_raid_index(u64 flags)
{
	if (flags & BTRFS_BLOCK_GROUP_RAID10)
		return BTRFS_RAID_RAID10;
	else if (flags & BTRFS_BLOCK_GROUP_RAID1)
		return BTRFS_RAID_RAID1;
	else if (flags & BTRFS_BLOCK_GROUP_DUP)
		return BTRFS_RAID_DUP;
	else if (flags & BTRFS_BLOCK_GROUP_RAID0)
		return BTRFS_RAID_RAID0;
	else if (flags & BTRFS_BLOCK_GROUP_RAID5)
		return BTRFS_RAID_RAID5;
	else if (flags & BTRFS_BLOCK_GROUP_RAID6)
		return BTRFS_RAID_RAID6;

	return BTRFS_RAID_SINGLE; /* BTRFS_BLOCK_GROUP_SINGLE */
}

static int get_block_group_index(struct btrfs_block_group_cache *cache)
{
	return __get_raid_index(cache->flags);
}

enum btrfs_loop_type {
	LOOP_CACHING_NOWAIT = 0,
	LOOP_CACHING_WAIT = 1,
	LOOP_ALLOC_CHUNK = 2,
	LOOP_NO_EMPTY_SIZE = 3,
};

/*
 * walks the btree of allocated extents and find a hole of a given size.
 * The key ins is changed to record the hole:
 * ins->objectid == block start
 * ins->flags = BTRFS_EXTENT_ITEM_KEY
 * ins->offset == number of blocks
 * Any available blocks before search_start are skipped.
 */
static noinline int find_free_extent(struct btrfs_trans_handle *trans,
				     struct btrfs_root *orig_root,
				     u64 num_bytes, u64 empty_size,
				     u64 hint_byte, struct btrfs_key *ins,
				     u64 data)
{
	int ret = 0;
	struct btrfs_root *root = orig_root->fs_info->extent_root;
	struct btrfs_free_cluster *last_ptr = NULL;
	struct btrfs_block_group_cache *block_group = NULL;
	struct btrfs_block_group_cache *used_block_group;
	u64 search_start = 0;
	int empty_cluster = 2 * 1024 * 1024;
	struct btrfs_space_info *space_info;
	int loop = 0;
	int index = __get_raid_index(data);
	int alloc_type = (data & BTRFS_BLOCK_GROUP_DATA) ?
		RESERVE_ALLOC_NO_ACCOUNT : RESERVE_ALLOC;
	bool found_uncached_bg = false;
	bool failed_cluster_refill = false;
	bool failed_alloc = false;
	bool use_cluster = true;
	bool have_caching_bg = false;

	WARN_ON(num_bytes < root->sectorsize);
	btrfs_set_key_type(ins, BTRFS_EXTENT_ITEM_KEY);
	ins->objectid = 0;
	ins->offset = 0;

	trace_find_free_extent(orig_root, num_bytes, empty_size, data);

	space_info = __find_space_info(root->fs_info, data);
	if (!space_info) {
		printk(KERN_ERR "No space info for %llu\n", data);
		return -ENOSPC;
	}

	/*
	 * If the space info is for both data and metadata it means we have a
	 * small filesystem and we can't use the clustering stuff.
	 */
	if (btrfs_mixed_space_info(space_info))
		use_cluster = false;

	if (data & BTRFS_BLOCK_GROUP_METADATA && use_cluster) {
		last_ptr = &root->fs_info->meta_alloc_cluster;
		if (!btrfs_test_opt(root, SSD))
			empty_cluster = 64 * 1024;
	}

	if ((data & BTRFS_BLOCK_GROUP_DATA) && use_cluster &&
	    btrfs_test_opt(root, SSD)) {
		last_ptr = &root->fs_info->data_alloc_cluster;
	}

	if (last_ptr) {
		spin_lock(&last_ptr->lock);
		if (last_ptr->block_group)
			hint_byte = last_ptr->window_start;
		spin_unlock(&last_ptr->lock);
	}

	search_start = max(search_start, first_logical_byte(root, 0));
	search_start = max(search_start, hint_byte);

	if (!last_ptr)
		empty_cluster = 0;

	if (search_start == hint_byte) {
		block_group = btrfs_lookup_block_group(root->fs_info,
						       search_start);
		used_block_group = block_group;
		/*
		 * we don't want to use the block group if it doesn't match our
		 * allocation bits, or if its not cached.
		 *
		 * However if we are re-searching with an ideal block group
		 * picked out then we don't care that the block group is cached.
		 */
		if (block_group && block_group_bits(block_group, data) &&
		    block_group->cached != BTRFS_CACHE_NO) {
			down_read(&space_info->groups_sem);
			if (list_empty(&block_group->list) ||
			    block_group->ro) {
				/*
				 * someone is removing this block group,
				 * we can't jump into the have_block_group
				 * target because our list pointers are not
				 * valid
				 */
				btrfs_put_block_group(block_group);
				up_read(&space_info->groups_sem);
			} else {
				index = get_block_group_index(block_group);
				goto have_block_group;
			}
		} else if (block_group) {
			btrfs_put_block_group(block_group);
		}
	}
search:
	have_caching_bg = false;
	down_read(&space_info->groups_sem);
	list_for_each_entry(block_group, &space_info->block_groups[index],
			    list) {
		u64 offset;
		int cached;

		used_block_group = block_group;
		btrfs_get_block_group(block_group);
		search_start = block_group->key.objectid;

		/*
		 * this can happen if we end up cycling through all the
		 * raid types, but we want to make sure we only allocate
		 * for the proper type.
		 */
		if (!block_group_bits(block_group, data)) {
		    u64 extra = BTRFS_BLOCK_GROUP_DUP |
				BTRFS_BLOCK_GROUP_RAID1 |
				BTRFS_BLOCK_GROUP_RAID5 |
				BTRFS_BLOCK_GROUP_RAID6 |
				BTRFS_BLOCK_GROUP_RAID10;

			/*
			 * if they asked for extra copies and this block group
			 * doesn't provide them, bail.  This does allow us to
			 * fill raid0 from raid1.
			 */
			if ((data & extra) && !(block_group->flags & extra))
				goto loop;
		}

have_block_group:
		cached = block_group_cache_done(block_group);
		if (unlikely(!cached)) {
			found_uncached_bg = true;
			ret = cache_block_group(block_group, 0);
			BUG_ON(ret < 0);
			ret = 0;
		}

		if (unlikely(block_group->ro))
			goto loop;

		/*
		 * Ok we want to try and use the cluster allocator, so
		 * lets look there
		 */
		if (last_ptr) {
			unsigned long aligned_cluster;
			/*
			 * the refill lock keeps out other
			 * people trying to start a new cluster
			 */
			spin_lock(&last_ptr->refill_lock);
			used_block_group = last_ptr->block_group;
			if (used_block_group != block_group &&
			    (!used_block_group ||
			     used_block_group->ro ||
			     !block_group_bits(used_block_group, data))) {
				used_block_group = block_group;
				goto refill_cluster;
			}

			if (used_block_group != block_group)
				btrfs_get_block_group(used_block_group);

			offset = btrfs_alloc_from_cluster(used_block_group,
			  last_ptr, num_bytes, used_block_group->key.objectid);
			if (offset) {
				/* we have a block, we're done */
				spin_unlock(&last_ptr->refill_lock);
				trace_btrfs_reserve_extent_cluster(root,
					block_group, search_start, num_bytes);
				goto checks;
			}

			WARN_ON(last_ptr->block_group != used_block_group);
			if (used_block_group != block_group) {
				btrfs_put_block_group(used_block_group);
				used_block_group = block_group;
			}
refill_cluster:
			BUG_ON(used_block_group != block_group);
			/* If we are on LOOP_NO_EMPTY_SIZE, we can't
			 * set up a new clusters, so lets just skip it
			 * and let the allocator find whatever block
			 * it can find.  If we reach this point, we
			 * will have tried the cluster allocator
			 * plenty of times and not have found
			 * anything, so we are likely way too
			 * fragmented for the clustering stuff to find
			 * anything.
			 *
			 * However, if the cluster is taken from the
			 * current block group, release the cluster
			 * first, so that we stand a better chance of
			 * succeeding in the unclustered
			 * allocation.  */
			if (loop >= LOOP_NO_EMPTY_SIZE &&
			    last_ptr->block_group != block_group) {
				spin_unlock(&last_ptr->refill_lock);
				goto unclustered_alloc;
			}

			/*
			 * this cluster didn't work out, free it and
			 * start over
			 */
			btrfs_return_cluster_to_free_space(NULL, last_ptr);

			if (loop >= LOOP_NO_EMPTY_SIZE) {
				spin_unlock(&last_ptr->refill_lock);
				goto unclustered_alloc;
			}

			aligned_cluster = max_t(unsigned long,
						empty_cluster + empty_size,
					      block_group->full_stripe_len);

			/* allocate a cluster in this block group */
			ret = btrfs_find_space_cluster(trans, root,
					       block_group, last_ptr,
					       search_start, num_bytes,
					       aligned_cluster);
			if (ret == 0) {
				/*
				 * now pull our allocation out of this
				 * cluster
				 */
				offset = btrfs_alloc_from_cluster(block_group,
						  last_ptr, num_bytes,
						  search_start);
				if (offset) {
					/* we found one, proceed */
					spin_unlock(&last_ptr->refill_lock);
					trace_btrfs_reserve_extent_cluster(root,
						block_group, search_start,
						num_bytes);
					goto checks;
				}
			} else if (!cached && loop > LOOP_CACHING_NOWAIT
				   && !failed_cluster_refill) {
				spin_unlock(&last_ptr->refill_lock);

				failed_cluster_refill = true;
				wait_block_group_cache_progress(block_group,
				       num_bytes + empty_cluster + empty_size);
				goto have_block_group;
			}

			/*
			 * at this point we either didn't find a cluster
			 * or we weren't able to allocate a block from our
			 * cluster.  Free the cluster we've been trying
			 * to use, and go to the next block group
			 */
			btrfs_return_cluster_to_free_space(NULL, last_ptr);
			spin_unlock(&last_ptr->refill_lock);
			goto loop;
		}

unclustered_alloc:
		spin_lock(&block_group->free_space_ctl->tree_lock);
		if (cached &&
		    block_group->free_space_ctl->free_space <
		    num_bytes + empty_cluster + empty_size) {
			spin_unlock(&block_group->free_space_ctl->tree_lock);
			goto loop;
		}
		spin_unlock(&block_group->free_space_ctl->tree_lock);

		offset = btrfs_find_space_for_alloc(block_group, search_start,
						    num_bytes, empty_size);
		/*
		 * If we didn't find a chunk, and we haven't failed on this
		 * block group before, and this block group is in the middle of
		 * caching and we are ok with waiting, then go ahead and wait
		 * for progress to be made, and set failed_alloc to true.
		 *
		 * If failed_alloc is true then we've already waited on this
		 * block group once and should move on to the next block group.
		 */
		if (!offset && !failed_alloc && !cached &&
		    loop > LOOP_CACHING_NOWAIT) {
			wait_block_group_cache_progress(block_group,
						num_bytes + empty_size);
			failed_alloc = true;
			goto have_block_group;
		} else if (!offset) {
			if (!cached)
				have_caching_bg = true;
			goto loop;
		}
checks:
		search_start = stripe_align(root, used_block_group,
					    offset, num_bytes);

		/* move on to the next group */
		if (search_start + num_bytes >
		    used_block_group->key.objectid + used_block_group->key.offset) {
			btrfs_add_free_space(used_block_group, offset, num_bytes);
			goto loop;
		}

		if (offset < search_start)
			btrfs_add_free_space(used_block_group, offset,
					     search_start - offset);
		BUG_ON(offset > search_start);

		ret = btrfs_update_reserved_bytes(used_block_group, num_bytes,
						  alloc_type);
		if (ret == -EAGAIN) {
			btrfs_add_free_space(used_block_group, offset, num_bytes);
			goto loop;
		}

		/* we are all good, lets return */
		ins->objectid = search_start;
		ins->offset = num_bytes;

		trace_btrfs_reserve_extent(orig_root, block_group,
					   search_start, num_bytes);
		if (used_block_group != block_group)
			btrfs_put_block_group(used_block_group);
		btrfs_put_block_group(block_group);
		break;
loop:
		failed_cluster_refill = false;
		failed_alloc = false;
		BUG_ON(index != get_block_group_index(block_group));
		if (used_block_group != block_group)
			btrfs_put_block_group(used_block_group);
		btrfs_put_block_group(block_group);
	}
	up_read(&space_info->groups_sem);

	if (!ins->objectid && loop >= LOOP_CACHING_WAIT && have_caching_bg)
		goto search;

	if (!ins->objectid && ++index < BTRFS_NR_RAID_TYPES)
		goto search;

	/*
	 * LOOP_CACHING_NOWAIT, search partially cached block groups, kicking
	 *			caching kthreads as we move along
	 * LOOP_CACHING_WAIT, search everything, and wait if our bg is caching
	 * LOOP_ALLOC_CHUNK, force a chunk allocation and try again
	 * LOOP_NO_EMPTY_SIZE, set empty_size and empty_cluster to 0 and try
	 *			again
	 */
	if (!ins->objectid && loop < LOOP_NO_EMPTY_SIZE) {
		index = 0;
		loop++;
		if (loop == LOOP_ALLOC_CHUNK) {
			ret = do_chunk_alloc(trans, root, data,
					     CHUNK_ALLOC_FORCE);
			/*
			 * Do not bail out on ENOSPC since we
			 * can do more things.
			 */
			if (ret < 0 && ret != -ENOSPC) {
				btrfs_abort_transaction(trans,
							root, ret);
				goto out;
			}
		}

		if (loop == LOOP_NO_EMPTY_SIZE) {
			empty_size = 0;
			empty_cluster = 0;
		}

		goto search;
	} else if (!ins->objectid) {
		ret = -ENOSPC;
	} else if (ins->objectid) {
		ret = 0;
	}
out:

	return ret;
}

static void dump_space_info(struct btrfs_space_info *info, u64 bytes,
			    int dump_block_groups)
{
	struct btrfs_block_group_cache *cache;
	int index = 0;

	spin_lock(&info->lock);
	printk(KERN_INFO "space_info %llu has %llu free, is %sfull\n",
	       (unsigned long long)info->flags,
	       (unsigned long long)(info->total_bytes - info->bytes_used -
				    info->bytes_pinned - info->bytes_reserved -
				    info->bytes_readonly),
	       (info->full) ? "" : "not ");
	printk(KERN_INFO "space_info total=%llu, used=%llu, pinned=%llu, "
	       "reserved=%llu, may_use=%llu, readonly=%llu\n",
	       (unsigned long long)info->total_bytes,
	       (unsigned long long)info->bytes_used,
	       (unsigned long long)info->bytes_pinned,
	       (unsigned long long)info->bytes_reserved,
	       (unsigned long long)info->bytes_may_use,
	       (unsigned long long)info->bytes_readonly);
	spin_unlock(&info->lock);

	if (!dump_block_groups)
		return;

	down_read(&info->groups_sem);
again:
	list_for_each_entry(cache, &info->block_groups[index], list) {
		spin_lock(&cache->lock);
		printk(KERN_INFO "block group %llu has %llu bytes, %llu used %llu pinned %llu reserved %s\n",
		       (unsigned long long)cache->key.objectid,
		       (unsigned long long)cache->key.offset,
		       (unsigned long long)btrfs_block_group_used(&cache->item),
		       (unsigned long long)cache->pinned,
		       (unsigned long long)cache->reserved,
		       cache->ro ? "[readonly]" : "");
		btrfs_dump_free_space(cache, bytes);
		spin_unlock(&cache->lock);
	}
	if (++index < BTRFS_NR_RAID_TYPES)
		goto again;
	up_read(&info->groups_sem);
}

int btrfs_reserve_extent(struct btrfs_trans_handle *trans,
			 struct btrfs_root *root,
			 u64 num_bytes, u64 min_alloc_size,
			 u64 empty_size, u64 hint_byte,
			 struct btrfs_key *ins, u64 data)
{
	bool final_tried = false;
	int ret;

	data = btrfs_get_alloc_profile(root, data);
again:
	WARN_ON(num_bytes < root->sectorsize);
	ret = find_free_extent(trans, root, num_bytes, empty_size,
			       hint_byte, ins, data);

	if (ret == -ENOSPC) {
		if (!final_tried) {
			num_bytes = num_bytes >> 1;
			num_bytes = round_down(num_bytes, root->sectorsize);
			num_bytes = max(num_bytes, min_alloc_size);
			if (num_bytes == min_alloc_size)
				final_tried = true;
			goto again;
		} else if (btrfs_test_opt(root, ENOSPC_DEBUG)) {
			struct btrfs_space_info *sinfo;

			sinfo = __find_space_info(root->fs_info, data);
			printk(KERN_ERR "btrfs allocation failed flags %llu, "
			       "wanted %llu\n", (unsigned long long)data,
			       (unsigned long long)num_bytes);
			if (sinfo)
				dump_space_info(sinfo, num_bytes, 1);
		}
	}

	trace_btrfs_reserved_extent_alloc(root, ins->objectid, ins->offset);

	return ret;
}

static int __btrfs_free_reserved_extent(struct btrfs_root *root,
					u64 start, u64 len, int pin)
{
	struct btrfs_block_group_cache *cache;
	int ret = 0;

	cache = btrfs_lookup_block_group(root->fs_info, start);
	if (!cache) {
		printk(KERN_ERR "Unable to find block group for %llu\n",
		       (unsigned long long)start);
		return -ENOSPC;
	}

	if (btrfs_test_opt(root, DISCARD))
		ret = btrfs_discard_extent(root, start, len, NULL);

	if (pin)
		pin_down_extent(root, cache, start, len, 1);
	else {
		btrfs_add_free_space(cache, start, len);
		btrfs_update_reserved_bytes(cache, len, RESERVE_FREE);
	}
	btrfs_put_block_group(cache);

	trace_btrfs_reserved_extent_free(root, start, len);

	return ret;
}

int btrfs_free_reserved_extent(struct btrfs_root *root,
					u64 start, u64 len)
{
	return __btrfs_free_reserved_extent(root, start, len, 0);
}

int btrfs_free_and_pin_reserved_extent(struct btrfs_root *root,
				       u64 start, u64 len)
{
	return __btrfs_free_reserved_extent(root, start, len, 1);
}

static int alloc_reserved_file_extent(struct btrfs_trans_handle *trans,
				      struct btrfs_root *root,
				      u64 parent, u64 root_objectid,
				      u64 flags, u64 owner, u64 offset,
				      struct btrfs_key *ins, int ref_mod)
{
	int ret;
	struct btrfs_fs_info *fs_info = root->fs_info;
	struct btrfs_extent_item *extent_item;
	struct btrfs_extent_inline_ref *iref;
	struct btrfs_path *path;
	struct extent_buffer *leaf;
	int type;
	u32 size;

	if (parent > 0)
		type = BTRFS_SHARED_DATA_REF_KEY;
	else
		type = BTRFS_EXTENT_DATA_REF_KEY;

	size = sizeof(*extent_item) + btrfs_extent_inline_ref_size(type);

	path = btrfs_alloc_path();
	if (!path)
		return -ENOMEM;

	path->leave_spinning = 1;
	ret = btrfs_insert_empty_item(trans, fs_info->extent_root, path,
				      ins, size);
	if (ret) {
		btrfs_free_path(path);
		return ret;
	}

	leaf = path->nodes[0];
	extent_item = btrfs_item_ptr(leaf, path->slots[0],
				     struct btrfs_extent_item);
	btrfs_set_extent_refs(leaf, extent_item, ref_mod);
	btrfs_set_extent_generation(leaf, extent_item, trans->transid);
	btrfs_set_extent_flags(leaf, extent_item,
			       flags | BTRFS_EXTENT_FLAG_DATA);

	iref = (struct btrfs_extent_inline_ref *)(extent_item + 1);
	btrfs_set_extent_inline_ref_type(leaf, iref, type);
	if (parent > 0) {
		struct btrfs_shared_data_ref *ref;
		ref = (struct btrfs_shared_data_ref *)(iref + 1);
		btrfs_set_extent_inline_ref_offset(leaf, iref, parent);
		btrfs_set_shared_data_ref_count(leaf, ref, ref_mod);
	} else {
		struct btrfs_extent_data_ref *ref;
		ref = (struct btrfs_extent_data_ref *)(&iref->offset);
		btrfs_set_extent_data_ref_root(leaf, ref, root_objectid);
		btrfs_set_extent_data_ref_objectid(leaf, ref, owner);
		btrfs_set_extent_data_ref_offset(leaf, ref, offset);
		btrfs_set_extent_data_ref_count(leaf, ref, ref_mod);
	}

	btrfs_mark_buffer_dirty(path->nodes[0]);
	btrfs_free_path(path);

	ret = update_block_group(root, ins->objectid, ins->offset, 1);
	if (ret) { /* -ENOENT, logic error */
		printk(KERN_ERR "btrfs update block group failed for %llu "
		       "%llu\n", (unsigned long long)ins->objectid,
		       (unsigned long long)ins->offset);
		BUG();
	}
	return ret;
}

static int alloc_reserved_tree_block(struct btrfs_trans_handle *trans,
				     struct btrfs_root *root,
				     u64 parent, u64 root_objectid,
				     u64 flags, struct btrfs_disk_key *key,
				     int level, struct btrfs_key *ins)
{
	int ret;
	struct btrfs_fs_info *fs_info = root->fs_info;
	struct btrfs_extent_item *extent_item;
	struct btrfs_tree_block_info *block_info;
	struct btrfs_extent_inline_ref *iref;
	struct btrfs_path *path;
	struct extent_buffer *leaf;
	u32 size = sizeof(*extent_item) + sizeof(*block_info) + sizeof(*iref);

	path = btrfs_alloc_path();
	if (!path)
		return -ENOMEM;

	path->leave_spinning = 1;
	ret = btrfs_insert_empty_item(trans, fs_info->extent_root, path,
				      ins, size);
	if (ret) {
		btrfs_free_path(path);
		return ret;
	}

	leaf = path->nodes[0];
	extent_item = btrfs_item_ptr(leaf, path->slots[0],
				     struct btrfs_extent_item);
	btrfs_set_extent_refs(leaf, extent_item, 1);
	btrfs_set_extent_generation(leaf, extent_item, trans->transid);
	btrfs_set_extent_flags(leaf, extent_item,
			       flags | BTRFS_EXTENT_FLAG_TREE_BLOCK);
	block_info = (struct btrfs_tree_block_info *)(extent_item + 1);

	btrfs_set_tree_block_key(leaf, block_info, key);
	btrfs_set_tree_block_level(leaf, block_info, level);

	iref = (struct btrfs_extent_inline_ref *)(block_info + 1);
	if (parent > 0) {
		BUG_ON(!(flags & BTRFS_BLOCK_FLAG_FULL_BACKREF));
		btrfs_set_extent_inline_ref_type(leaf, iref,
						 BTRFS_SHARED_BLOCK_REF_KEY);
		btrfs_set_extent_inline_ref_offset(leaf, iref, parent);
	} else {
		btrfs_set_extent_inline_ref_type(leaf, iref,
						 BTRFS_TREE_BLOCK_REF_KEY);
		btrfs_set_extent_inline_ref_offset(leaf, iref, root_objectid);
	}

	btrfs_mark_buffer_dirty(leaf);
	btrfs_free_path(path);

	ret = update_block_group(root, ins->objectid, ins->offset, 1);
	if (ret) { /* -ENOENT, logic error */
		printk(KERN_ERR "btrfs update block group failed for %llu "
		       "%llu\n", (unsigned long long)ins->objectid,
		       (unsigned long long)ins->offset);
		BUG();
	}
	return ret;
}

int btrfs_alloc_reserved_file_extent(struct btrfs_trans_handle *trans,
				     struct btrfs_root *root,
				     u64 root_objectid, u64 owner,
				     u64 offset, struct btrfs_key *ins)
{
	int ret;

	BUG_ON(root_objectid == BTRFS_TREE_LOG_OBJECTID);

	ret = btrfs_add_delayed_data_ref(root->fs_info, trans, ins->objectid,
					 ins->offset, 0,
					 root_objectid, owner, offset,
					 BTRFS_ADD_DELAYED_EXTENT, NULL, 0);
	return ret;
}

/*
 * this is used by the tree logging recovery code.  It records that
 * an extent has been allocated and makes sure to clear the free
 * space cache bits as well
 */
int btrfs_alloc_logged_file_extent(struct btrfs_trans_handle *trans,
				   struct btrfs_root *root,
				   u64 root_objectid, u64 owner, u64 offset,
				   struct btrfs_key *ins)
{
	int ret;
	struct btrfs_block_group_cache *block_group;
	struct btrfs_caching_control *caching_ctl;
	u64 start = ins->objectid;
	u64 num_bytes = ins->offset;

	block_group = btrfs_lookup_block_group(root->fs_info, ins->objectid);
	cache_block_group(block_group, 0);
	caching_ctl = get_caching_control(block_group);

	if (!caching_ctl) {
		BUG_ON(!block_group_cache_done(block_group));
		ret = btrfs_remove_free_space(block_group, start, num_bytes);
		BUG_ON(ret); /* -ENOMEM */
	} else {
		mutex_lock(&caching_ctl->mutex);

		if (start >= caching_ctl->progress) {
			ret = add_excluded_extent(root, start, num_bytes);
			BUG_ON(ret); /* -ENOMEM */
		} else if (start + num_bytes <= caching_ctl->progress) {
			ret = btrfs_remove_free_space(block_group,
						      start, num_bytes);
			BUG_ON(ret); /* -ENOMEM */
		} else {
			num_bytes = caching_ctl->progress - start;
			ret = btrfs_remove_free_space(block_group,
						      start, num_bytes);
			BUG_ON(ret); /* -ENOMEM */

			start = caching_ctl->progress;
			num_bytes = ins->objectid + ins->offset -
				    caching_ctl->progress;
			ret = add_excluded_extent(root, start, num_bytes);
			BUG_ON(ret); /* -ENOMEM */
		}

		mutex_unlock(&caching_ctl->mutex);
		put_caching_control(caching_ctl);
	}

	ret = btrfs_update_reserved_bytes(block_group, ins->offset,
					  RESERVE_ALLOC_NO_ACCOUNT);
	BUG_ON(ret); /* logic error */
	btrfs_put_block_group(block_group);
	ret = alloc_reserved_file_extent(trans, root, 0, root_objectid,
					 0, owner, offset, ins, 1);
	return ret;
}

struct extent_buffer *btrfs_init_new_buffer(struct btrfs_trans_handle *trans,
					    struct btrfs_root *root,
					    u64 bytenr, u32 blocksize,
					    int level)
{
	struct extent_buffer *buf;

	buf = btrfs_find_create_tree_block(root, bytenr, blocksize);
	if (!buf)
		return ERR_PTR(-ENOMEM);
	btrfs_set_header_generation(buf, trans->transid);
	btrfs_set_buffer_lockdep_class(root->root_key.objectid, buf, level);
	btrfs_tree_lock(buf);
	clean_tree_block(trans, root, buf);
	clear_bit(EXTENT_BUFFER_STALE, &buf->bflags);

	btrfs_set_lock_blocking(buf);
	btrfs_set_buffer_uptodate(buf);

	if (root->root_key.objectid == BTRFS_TREE_LOG_OBJECTID) {
		/*
		 * we allow two log transactions at a time, use different
		 * EXENT bit to differentiate dirty pages.
		 */
		if (root->log_transid % 2 == 0)
			set_extent_dirty(&root->dirty_log_pages, buf->start,
					buf->start + buf->len - 1, GFP_NOFS);
		else
			set_extent_new(&root->dirty_log_pages, buf->start,
					buf->start + buf->len - 1, GFP_NOFS);
	} else {
		set_extent_dirty(&trans->transaction->dirty_pages, buf->start,
			 buf->start + buf->len - 1, GFP_NOFS);
	}
	trans->blocks_used++;
	/* this returns a buffer locked for blocking */
	return buf;
}

static struct btrfs_block_rsv *
use_block_rsv(struct btrfs_trans_handle *trans,
	      struct btrfs_root *root, u32 blocksize)
{
	struct btrfs_block_rsv *block_rsv;
	struct btrfs_block_rsv *global_rsv = &root->fs_info->global_block_rsv;
	int ret;

	block_rsv = get_block_rsv(trans, root);

	if (block_rsv->size == 0) {
		ret = reserve_metadata_bytes(root, block_rsv, blocksize,
					     BTRFS_RESERVE_NO_FLUSH);
		/*
		 * If we couldn't reserve metadata bytes try and use some from
		 * the global reserve.
		 */
		if (ret && block_rsv != global_rsv) {
			ret = block_rsv_use_bytes(global_rsv, blocksize);
			if (!ret)
				return global_rsv;
			return ERR_PTR(ret);
		} else if (ret) {
			return ERR_PTR(ret);
		}
		return block_rsv;
	}

	ret = block_rsv_use_bytes(block_rsv, blocksize);
	if (!ret)
		return block_rsv;
	if (ret && !block_rsv->failfast) {
		if (btrfs_test_opt(root, ENOSPC_DEBUG)) {
			static DEFINE_RATELIMIT_STATE(_rs,
					DEFAULT_RATELIMIT_INTERVAL * 10,
					/*DEFAULT_RATELIMIT_BURST*/ 1);
			if (__ratelimit(&_rs))
				WARN(1, KERN_DEBUG
					"btrfs: block rsv returned %d\n", ret);
		}
		ret = reserve_metadata_bytes(root, block_rsv, blocksize,
					     BTRFS_RESERVE_NO_FLUSH);
		if (!ret) {
			return block_rsv;
		} else if (ret && block_rsv != global_rsv) {
			ret = block_rsv_use_bytes(global_rsv, blocksize);
			if (!ret)
				return global_rsv;
		}
	}

	return ERR_PTR(-ENOSPC);
}

static void unuse_block_rsv(struct btrfs_fs_info *fs_info,
			    struct btrfs_block_rsv *block_rsv, u32 blocksize)
{
	block_rsv_add_bytes(block_rsv, blocksize, 0);
	block_rsv_release_bytes(fs_info, block_rsv, NULL, 0);
}

/*
 * finds a free extent and does all the dirty work required for allocation
 * returns the key for the extent through ins, and a tree buffer for
 * the first block of the extent through buf.
 *
 * returns the tree buffer or NULL.
 */
struct extent_buffer *btrfs_alloc_free_block(struct btrfs_trans_handle *trans,
					struct btrfs_root *root, u32 blocksize,
					u64 parent, u64 root_objectid,
					struct btrfs_disk_key *key, int level,
					u64 hint, u64 empty_size)
{
	struct btrfs_key ins;
	struct btrfs_block_rsv *block_rsv;
	struct extent_buffer *buf;
	u64 flags = 0;
	int ret;


	block_rsv = use_block_rsv(trans, root, blocksize);
	if (IS_ERR(block_rsv))
		return ERR_CAST(block_rsv);

	ret = btrfs_reserve_extent(trans, root, blocksize, blocksize,
				   empty_size, hint, &ins, 0);
	if (ret) {
		unuse_block_rsv(root->fs_info, block_rsv, blocksize);
		return ERR_PTR(ret);
	}

	buf = btrfs_init_new_buffer(trans, root, ins.objectid,
				    blocksize, level);
	BUG_ON(IS_ERR(buf)); /* -ENOMEM */

	if (root_objectid == BTRFS_TREE_RELOC_OBJECTID) {
		if (parent == 0)
			parent = ins.objectid;
		flags |= BTRFS_BLOCK_FLAG_FULL_BACKREF;
	} else
		BUG_ON(parent > 0);

	if (root_objectid != BTRFS_TREE_LOG_OBJECTID) {
		struct btrfs_delayed_extent_op *extent_op;
		extent_op = btrfs_alloc_delayed_extent_op();
		BUG_ON(!extent_op); /* -ENOMEM */
		if (key)
			memcpy(&extent_op->key, key, sizeof(extent_op->key));
		else
			memset(&extent_op->key, 0, sizeof(extent_op->key));
		extent_op->flags_to_set = flags;
		extent_op->update_key = 1;
		extent_op->update_flags = 1;
		extent_op->is_data = 0;

		ret = btrfs_add_delayed_tree_ref(root->fs_info, trans,
					ins.objectid,
					ins.offset, parent, root_objectid,
					level, BTRFS_ADD_DELAYED_EXTENT,
					extent_op, 0);
		BUG_ON(ret); /* -ENOMEM */
	}
	return buf;
}

struct walk_control {
	u64 refs[BTRFS_MAX_LEVEL];
	u64 flags[BTRFS_MAX_LEVEL];
	struct btrfs_key update_progress;
	int stage;
	int level;
	int shared_level;
	int update_ref;
	int keep_locks;
	int reada_slot;
	int reada_count;
	int for_reloc;
};

#define DROP_REFERENCE	1
#define UPDATE_BACKREF	2

static noinline void reada_walk_down(struct btrfs_trans_handle *trans,
				     struct btrfs_root *root,
				     struct walk_control *wc,
				     struct btrfs_path *path)
{
	u64 bytenr;
	u64 generation;
	u64 refs;
	u64 flags;
	u32 nritems;
	u32 blocksize;
	struct btrfs_key key;
	struct extent_buffer *eb;
	int ret;
	int slot;
	int nread = 0;

	if (path->slots[wc->level] < wc->reada_slot) {
		wc->reada_count = wc->reada_count * 2 / 3;
		wc->reada_count = max(wc->reada_count, 2);
	} else {
		wc->reada_count = wc->reada_count * 3 / 2;
		wc->reada_count = min_t(int, wc->reada_count,
					BTRFS_NODEPTRS_PER_BLOCK(root));
	}

	eb = path->nodes[wc->level];
	nritems = btrfs_header_nritems(eb);
	blocksize = btrfs_level_size(root, wc->level - 1);

	for (slot = path->slots[wc->level]; slot < nritems; slot++) {
		if (nread >= wc->reada_count)
			break;

		cond_resched();
		bytenr = btrfs_node_blockptr(eb, slot);
		generation = btrfs_node_ptr_generation(eb, slot);

		if (slot == path->slots[wc->level])
			goto reada;

		if (wc->stage == UPDATE_BACKREF &&
		    generation <= root->root_key.offset)
			continue;

		/* We don't lock the tree block, it's OK to be racy here */
		ret = btrfs_lookup_extent_info(trans, root, bytenr, blocksize,
					       &refs, &flags);
		/* We don't care about errors in readahead. */
		if (ret < 0)
			continue;
		BUG_ON(refs == 0);

		if (wc->stage == DROP_REFERENCE) {
			if (refs == 1)
				goto reada;

			if (wc->level == 1 &&
			    (flags & BTRFS_BLOCK_FLAG_FULL_BACKREF))
				continue;
			if (!wc->update_ref ||
			    generation <= root->root_key.offset)
				continue;
			btrfs_node_key_to_cpu(eb, &key, slot);
			ret = btrfs_comp_cpu_keys(&key,
						  &wc->update_progress);
			if (ret < 0)
				continue;
		} else {
			if (wc->level == 1 &&
			    (flags & BTRFS_BLOCK_FLAG_FULL_BACKREF))
				continue;
		}
reada:
		ret = readahead_tree_block(root, bytenr, blocksize,
					   generation);
		if (ret)
			break;
		nread++;
	}
	wc->reada_slot = slot;
}

/*
 * helper to process tree block while walking down the tree.
 *
 * when wc->stage == UPDATE_BACKREF, this function updates
 * back refs for pointers in the block.
 *
 * NOTE: return value 1 means we should stop walking down.
 */
static noinline int walk_down_proc(struct btrfs_trans_handle *trans,
				   struct btrfs_root *root,
				   struct btrfs_path *path,
				   struct walk_control *wc, int lookup_info)
{
	int level = wc->level;
	struct extent_buffer *eb = path->nodes[level];
	u64 flag = BTRFS_BLOCK_FLAG_FULL_BACKREF;
	int ret;

	if (wc->stage == UPDATE_BACKREF &&
	    btrfs_header_owner(eb) != root->root_key.objectid)
		return 1;

	/*
	 * when reference count of tree block is 1, it won't increase
	 * again. once full backref flag is set, we never clear it.
	 */
	if (lookup_info &&
	    ((wc->stage == DROP_REFERENCE && wc->refs[level] != 1) ||
	     (wc->stage == UPDATE_BACKREF && !(wc->flags[level] & flag)))) {
		BUG_ON(!path->locks[level]);
		ret = btrfs_lookup_extent_info(trans, root,
					       eb->start, eb->len,
					       &wc->refs[level],
					       &wc->flags[level]);
		BUG_ON(ret == -ENOMEM);
		if (ret)
			return ret;
		BUG_ON(wc->refs[level] == 0);
	}

	if (wc->stage == DROP_REFERENCE) {
		if (wc->refs[level] > 1)
			return 1;

		if (path->locks[level] && !wc->keep_locks) {
			btrfs_tree_unlock_rw(eb, path->locks[level]);
			path->locks[level] = 0;
		}
		return 0;
	}

	/* wc->stage == UPDATE_BACKREF */
	if (!(wc->flags[level] & flag)) {
		BUG_ON(!path->locks[level]);
		ret = btrfs_inc_ref(trans, root, eb, 1, wc->for_reloc);
		BUG_ON(ret); /* -ENOMEM */
		ret = btrfs_dec_ref(trans, root, eb, 0, wc->for_reloc);
		BUG_ON(ret); /* -ENOMEM */
		ret = btrfs_set_disk_extent_flags(trans, root, eb->start,
						  eb->len, flag, 0);
		BUG_ON(ret); /* -ENOMEM */
		wc->flags[level] |= flag;
	}

	/*
	 * the block is shared by multiple trees, so it's not good to
	 * keep the tree lock
	 */
	if (path->locks[level] && level > 0) {
		btrfs_tree_unlock_rw(eb, path->locks[level]);
		path->locks[level] = 0;
	}
	return 0;
}

/*
 * helper to process tree block pointer.
 *
 * when wc->stage == DROP_REFERENCE, this function checks
 * reference count of the block pointed to. if the block
 * is shared and we need update back refs for the subtree
 * rooted at the block, this function changes wc->stage to
 * UPDATE_BACKREF. if the block is shared and there is no
 * need to update back, this function drops the reference
 * to the block.
 *
 * NOTE: return value 1 means we should stop walking down.
 */
static noinline int do_walk_down(struct btrfs_trans_handle *trans,
				 struct btrfs_root *root,
				 struct btrfs_path *path,
				 struct walk_control *wc, int *lookup_info)
{
	u64 bytenr;
	u64 generation;
	u64 parent;
	u32 blocksize;
	struct btrfs_key key;
	struct extent_buffer *next;
	int level = wc->level;
	int reada = 0;
	int ret = 0;

	generation = btrfs_node_ptr_generation(path->nodes[level],
					       path->slots[level]);
	/*
	 * if the lower level block was created before the snapshot
	 * was created, we know there is no need to update back refs
	 * for the subtree
	 */
	if (wc->stage == UPDATE_BACKREF &&
	    generation <= root->root_key.offset) {
		*lookup_info = 1;
		return 1;
	}

	bytenr = btrfs_node_blockptr(path->nodes[level], path->slots[level]);
	blocksize = btrfs_level_size(root, level - 1);

	next = btrfs_find_tree_block(root, bytenr, blocksize);
	if (!next) {
		next = btrfs_find_create_tree_block(root, bytenr, blocksize);
		if (!next)
			return -ENOMEM;
		reada = 1;
	}
	btrfs_tree_lock(next);
	btrfs_set_lock_blocking(next);

	ret = btrfs_lookup_extent_info(trans, root, bytenr, blocksize,
				       &wc->refs[level - 1],
				       &wc->flags[level - 1]);
	if (ret < 0) {
		btrfs_tree_unlock(next);
		return ret;
	}

	BUG_ON(wc->refs[level - 1] == 0);
	*lookup_info = 0;

	if (wc->stage == DROP_REFERENCE) {
		if (wc->refs[level - 1] > 1) {
			if (level == 1 &&
			    (wc->flags[0] & BTRFS_BLOCK_FLAG_FULL_BACKREF))
				goto skip;

			if (!wc->update_ref ||
			    generation <= root->root_key.offset)
				goto skip;

			btrfs_node_key_to_cpu(path->nodes[level], &key,
					      path->slots[level]);
			ret = btrfs_comp_cpu_keys(&key, &wc->update_progress);
			if (ret < 0)
				goto skip;

			wc->stage = UPDATE_BACKREF;
			wc->shared_level = level - 1;
		}
	} else {
		if (level == 1 &&
		    (wc->flags[0] & BTRFS_BLOCK_FLAG_FULL_BACKREF))
			goto skip;
	}

	if (!btrfs_buffer_uptodate(next, generation, 0)) {
		btrfs_tree_unlock(next);
		free_extent_buffer(next);
		next = NULL;
		*lookup_info = 1;
	}

	if (!next) {
		if (reada && level == 1)
			reada_walk_down(trans, root, wc, path);
		next = read_tree_block(root, bytenr, blocksize, generation);
		if (!next)
			return -EIO;
		btrfs_tree_lock(next);
		btrfs_set_lock_blocking(next);
	}

	level--;
	BUG_ON(level != btrfs_header_level(next));
	path->nodes[level] = next;
	path->slots[level] = 0;
	path->locks[level] = BTRFS_WRITE_LOCK_BLOCKING;
	wc->level = level;
	if (wc->level == 1)
		wc->reada_slot = 0;
	return 0;
skip:
	wc->refs[level - 1] = 0;
	wc->flags[level - 1] = 0;
	if (wc->stage == DROP_REFERENCE) {
		if (wc->flags[level] & BTRFS_BLOCK_FLAG_FULL_BACKREF) {
			parent = path->nodes[level]->start;
		} else {
			BUG_ON(root->root_key.objectid !=
			       btrfs_header_owner(path->nodes[level]));
			parent = 0;
		}

		ret = btrfs_free_extent(trans, root, bytenr, blocksize, parent,
				root->root_key.objectid, level - 1, 0, 0);
		BUG_ON(ret); /* -ENOMEM */
	}
	btrfs_tree_unlock(next);
	free_extent_buffer(next);
	*lookup_info = 1;
	return 1;
}

/*
 * helper to process tree block while walking up the tree.
 *
 * when wc->stage == DROP_REFERENCE, this function drops
 * reference count on the block.
 *
 * when wc->stage == UPDATE_BACKREF, this function changes
 * wc->stage back to DROP_REFERENCE if we changed wc->stage
 * to UPDATE_BACKREF previously while processing the block.
 *
 * NOTE: return value 1 means we should stop walking up.
 */
static noinline int walk_up_proc(struct btrfs_trans_handle *trans,
				 struct btrfs_root *root,
				 struct btrfs_path *path,
				 struct walk_control *wc)
{
	int ret;
	int level = wc->level;
	struct extent_buffer *eb = path->nodes[level];
	u64 parent = 0;

	if (wc->stage == UPDATE_BACKREF) {
		BUG_ON(wc->shared_level < level);
		if (level < wc->shared_level)
			goto out;

		ret = find_next_key(path, level + 1, &wc->update_progress);
		if (ret > 0)
			wc->update_ref = 0;

		wc->stage = DROP_REFERENCE;
		wc->shared_level = -1;
		path->slots[level] = 0;

		/*
		 * check reference count again if the block isn't locked.
		 * we should start walking down the tree again if reference
		 * count is one.
		 */
		if (!path->locks[level]) {
			BUG_ON(level == 0);
			btrfs_tree_lock(eb);
			btrfs_set_lock_blocking(eb);
			path->locks[level] = BTRFS_WRITE_LOCK_BLOCKING;

			ret = btrfs_lookup_extent_info(trans, root,
						       eb->start, eb->len,
						       &wc->refs[level],
						       &wc->flags[level]);
			if (ret < 0) {
				btrfs_tree_unlock_rw(eb, path->locks[level]);
				path->locks[level] = 0;
				return ret;
			}
			BUG_ON(wc->refs[level] == 0);
			if (wc->refs[level] == 1) {
				btrfs_tree_unlock_rw(eb, path->locks[level]);
				path->locks[level] = 0;
				return 1;
			}
		}
	}

	/* wc->stage == DROP_REFERENCE */
	BUG_ON(wc->refs[level] > 1 && !path->locks[level]);

	if (wc->refs[level] == 1) {
		if (level == 0) {
			if (wc->flags[level] & BTRFS_BLOCK_FLAG_FULL_BACKREF)
				ret = btrfs_dec_ref(trans, root, eb, 1,
						    wc->for_reloc);
			else
				ret = btrfs_dec_ref(trans, root, eb, 0,
						    wc->for_reloc);
			BUG_ON(ret); /* -ENOMEM */
		}
		/* make block locked assertion in clean_tree_block happy */
		if (!path->locks[level] &&
		    btrfs_header_generation(eb) == trans->transid) {
			btrfs_tree_lock(eb);
			btrfs_set_lock_blocking(eb);
			path->locks[level] = BTRFS_WRITE_LOCK_BLOCKING;
		}
		clean_tree_block(trans, root, eb);
	}

	if (eb == root->node) {
		if (wc->flags[level] & BTRFS_BLOCK_FLAG_FULL_BACKREF)
			parent = eb->start;
		else
			BUG_ON(root->root_key.objectid !=
			       btrfs_header_owner(eb));
	} else {
		if (wc->flags[level + 1] & BTRFS_BLOCK_FLAG_FULL_BACKREF)
			parent = path->nodes[level + 1]->start;
		else
			BUG_ON(root->root_key.objectid !=
			       btrfs_header_owner(path->nodes[level + 1]));
	}

	btrfs_free_tree_block(trans, root, eb, parent, wc->refs[level] == 1);
out:
	wc->refs[level] = 0;
	wc->flags[level] = 0;
	return 0;
}

static noinline int walk_down_tree(struct btrfs_trans_handle *trans,
				   struct btrfs_root *root,
				   struct btrfs_path *path,
				   struct walk_control *wc)
{
	int level = wc->level;
	int lookup_info = 1;
	int ret;

	while (level >= 0) {
		ret = walk_down_proc(trans, root, path, wc, lookup_info);
		if (ret > 0)
			break;

		if (level == 0)
			break;

		if (path->slots[level] >=
		    btrfs_header_nritems(path->nodes[level]))
			break;

		ret = do_walk_down(trans, root, path, wc, &lookup_info);
		if (ret > 0) {
			path->slots[level]++;
			continue;
		} else if (ret < 0)
			return ret;
		level = wc->level;
	}
	return 0;
}

static noinline int walk_up_tree(struct btrfs_trans_handle *trans,
				 struct btrfs_root *root,
				 struct btrfs_path *path,
				 struct walk_control *wc, int max_level)
{
	int level = wc->level;
	int ret;

	path->slots[level] = btrfs_header_nritems(path->nodes[level]);
	while (level < max_level && path->nodes[level]) {
		wc->level = level;
		if (path->slots[level] + 1 <
		    btrfs_header_nritems(path->nodes[level])) {
			path->slots[level]++;
			return 0;
		} else {
			ret = walk_up_proc(trans, root, path, wc);
			if (ret > 0)
				return 0;

			if (path->locks[level]) {
				btrfs_tree_unlock_rw(path->nodes[level],
						     path->locks[level]);
				path->locks[level] = 0;
			}
			free_extent_buffer(path->nodes[level]);
			path->nodes[level] = NULL;
			level++;
		}
	}
	return 1;
}

/*
 * drop a subvolume tree.
 *
 * this function traverses the tree freeing any blocks that only
 * referenced by the tree.
 *
 * when a shared tree block is found. this function decreases its
 * reference count by one. if update_ref is true, this function
 * also make sure backrefs for the shared block and all lower level
 * blocks are properly updated.
 */
int btrfs_drop_snapshot(struct btrfs_root *root,
			 struct btrfs_block_rsv *block_rsv, int update_ref,
			 int for_reloc)
{
	struct btrfs_path *path;
	struct btrfs_trans_handle *trans;
	struct btrfs_root *tree_root = root->fs_info->tree_root;
	struct btrfs_root_item *root_item = &root->root_item;
	struct walk_control *wc;
	struct btrfs_key key;
	int err = 0;
	int ret;
	int level;

	path = btrfs_alloc_path();
	if (!path) {
		err = -ENOMEM;
		goto out;
	}

	wc = kzalloc(sizeof(*wc), GFP_NOFS);
	if (!wc) {
		btrfs_free_path(path);
		err = -ENOMEM;
		goto out;
	}

	trans = btrfs_start_transaction(tree_root, 0);
	if (IS_ERR(trans)) {
		err = PTR_ERR(trans);
		goto out_free;
	}

	if (block_rsv)
		trans->block_rsv = block_rsv;

	if (btrfs_disk_key_objectid(&root_item->drop_progress) == 0) {
		level = btrfs_header_level(root->node);
		path->nodes[level] = btrfs_lock_root_node(root);
		btrfs_set_lock_blocking(path->nodes[level]);
		path->slots[level] = 0;
		path->locks[level] = BTRFS_WRITE_LOCK_BLOCKING;
		memset(&wc->update_progress, 0,
		       sizeof(wc->update_progress));
	} else {
		btrfs_disk_key_to_cpu(&key, &root_item->drop_progress);
		memcpy(&wc->update_progress, &key,
		       sizeof(wc->update_progress));

		level = root_item->drop_level;
		BUG_ON(level == 0);
		path->lowest_level = level;
		ret = btrfs_search_slot(NULL, root, &key, path, 0, 0);
		path->lowest_level = 0;
		if (ret < 0) {
			err = ret;
			goto out_end_trans;
		}
		WARN_ON(ret > 0);

		/*
		 * unlock our path, this is safe because only this
		 * function is allowed to delete this snapshot
		 */
		btrfs_unlock_up_safe(path, 0);

		level = btrfs_header_level(root->node);
		while (1) {
			btrfs_tree_lock(path->nodes[level]);
			btrfs_set_lock_blocking(path->nodes[level]);

			ret = btrfs_lookup_extent_info(trans, root,
						path->nodes[level]->start,
						path->nodes[level]->len,
						&wc->refs[level],
						&wc->flags[level]);
			if (ret < 0) {
				err = ret;
				goto out_end_trans;
			}
			BUG_ON(wc->refs[level] == 0);

			if (level == root_item->drop_level)
				break;

			btrfs_tree_unlock(path->nodes[level]);
			WARN_ON(wc->refs[level] != 1);
			level--;
		}
	}

	wc->level = level;
	wc->shared_level = -1;
	wc->stage = DROP_REFERENCE;
	wc->update_ref = update_ref;
	wc->keep_locks = 0;
	wc->for_reloc = for_reloc;
	wc->reada_count = BTRFS_NODEPTRS_PER_BLOCK(root);

	while (1) {
		ret = walk_down_tree(trans, root, path, wc);
		if (ret < 0) {
			err = ret;
			break;
		}

		ret = walk_up_tree(trans, root, path, wc, BTRFS_MAX_LEVEL);
		if (ret < 0) {
			err = ret;
			break;
		}

		if (ret > 0) {
			BUG_ON(wc->stage != DROP_REFERENCE);
			break;
		}

		if (wc->stage == DROP_REFERENCE) {
			level = wc->level;
			btrfs_node_key(path->nodes[level],
				       &root_item->drop_progress,
				       path->slots[level]);
			root_item->drop_level = level;
		}

		BUG_ON(wc->level == 0);
		if (btrfs_should_end_transaction(trans, tree_root)) {
			ret = btrfs_update_root(trans, tree_root,
						&root->root_key,
						root_item);
			if (ret) {
				btrfs_abort_transaction(trans, tree_root, ret);
				err = ret;
				goto out_end_trans;
			}

			btrfs_end_transaction_throttle(trans, tree_root);
			trans = btrfs_start_transaction(tree_root, 0);
			if (IS_ERR(trans)) {
				err = PTR_ERR(trans);
				goto out_free;
			}
			if (block_rsv)
				trans->block_rsv = block_rsv;
		}
	}
	btrfs_release_path(path);
	if (err)
		goto out_end_trans;

	ret = btrfs_del_root(trans, tree_root, &root->root_key);
	if (ret) {
		btrfs_abort_transaction(trans, tree_root, ret);
		goto out_end_trans;
	}

	if (root->root_key.objectid != BTRFS_TREE_RELOC_OBJECTID) {
		ret = btrfs_find_last_root(tree_root, root->root_key.objectid,
					   NULL, NULL);
		if (ret < 0) {
			btrfs_abort_transaction(trans, tree_root, ret);
			err = ret;
			goto out_end_trans;
		} else if (ret > 0) {
			/* if we fail to delete the orphan item this time
			 * around, it'll get picked up the next time.
			 *
			 * The most common failure here is just -ENOENT.
			 */
			btrfs_del_orphan_item(trans, tree_root,
					      root->root_key.objectid);
		}
	}

	if (root->in_radix) {
		btrfs_free_fs_root(tree_root->fs_info, root);
	} else {
		free_extent_buffer(root->node);
		free_extent_buffer(root->commit_root);
		kfree(root);
	}
out_end_trans:
	btrfs_end_transaction_throttle(trans, tree_root);
out_free:
	kfree(wc);
	btrfs_free_path(path);
out:
	if (err)
		btrfs_std_error(root->fs_info, err);
	return err;
}

/*
 * drop subtree rooted at tree block 'node'.
 *
 * NOTE: this function will unlock and release tree block 'node'
 * only used by relocation code
 */
int btrfs_drop_subtree(struct btrfs_trans_handle *trans,
			struct btrfs_root *root,
			struct extent_buffer *node,
			struct extent_buffer *parent)
{
	struct btrfs_path *path;
	struct walk_control *wc;
	int level;
	int parent_level;
	int ret = 0;
	int wret;

	BUG_ON(root->root_key.objectid != BTRFS_TREE_RELOC_OBJECTID);

	path = btrfs_alloc_path();
	if (!path)
		return -ENOMEM;

	wc = kzalloc(sizeof(*wc), GFP_NOFS);
	if (!wc) {
		btrfs_free_path(path);
		return -ENOMEM;
	}

	btrfs_assert_tree_locked(parent);
	parent_level = btrfs_header_level(parent);
	extent_buffer_get(parent);
	path->nodes[parent_level] = parent;
	path->slots[parent_level] = btrfs_header_nritems(parent);

	btrfs_assert_tree_locked(node);
	level = btrfs_header_level(node);
	path->nodes[level] = node;
	path->slots[level] = 0;
	path->locks[level] = BTRFS_WRITE_LOCK_BLOCKING;

	wc->refs[parent_level] = 1;
	wc->flags[parent_level] = BTRFS_BLOCK_FLAG_FULL_BACKREF;
	wc->level = level;
	wc->shared_level = -1;
	wc->stage = DROP_REFERENCE;
	wc->update_ref = 0;
	wc->keep_locks = 1;
	wc->for_reloc = 1;
	wc->reada_count = BTRFS_NODEPTRS_PER_BLOCK(root);

	while (1) {
		wret = walk_down_tree(trans, root, path, wc);
		if (wret < 0) {
			ret = wret;
			break;
		}

		wret = walk_up_tree(trans, root, path, wc, parent_level);
		if (wret < 0)
			ret = wret;
		if (wret != 0)
			break;
	}

	kfree(wc);
	btrfs_free_path(path);
	return ret;
}

static u64 update_block_group_flags(struct btrfs_root *root, u64 flags)
{
	u64 num_devices;
	u64 stripped;

	/*
	 * if restripe for this chunk_type is on pick target profile and
	 * return, otherwise do the usual balance
	 */
	stripped = get_restripe_target(root->fs_info, flags);
	if (stripped)
		return extended_to_chunk(stripped);

	/*
	 * we add in the count of missing devices because we want
	 * to make sure that any RAID levels on a degraded FS
	 * continue to be honored.
	 */
	num_devices = root->fs_info->fs_devices->rw_devices +
		root->fs_info->fs_devices->missing_devices;

	stripped = BTRFS_BLOCK_GROUP_RAID0 |
		BTRFS_BLOCK_GROUP_RAID5 | BTRFS_BLOCK_GROUP_RAID6 |
		BTRFS_BLOCK_GROUP_RAID1 | BTRFS_BLOCK_GROUP_RAID10;

	if (num_devices == 1) {
		stripped |= BTRFS_BLOCK_GROUP_DUP;
		stripped = flags & ~stripped;

		/* turn raid0 into single device chunks */
		if (flags & BTRFS_BLOCK_GROUP_RAID0)
			return stripped;

		/* turn mirroring into duplication */
		if (flags & (BTRFS_BLOCK_GROUP_RAID1 |
			     BTRFS_BLOCK_GROUP_RAID10))
			return stripped | BTRFS_BLOCK_GROUP_DUP;
	} else {
		/* they already had raid on here, just return */
		if (flags & stripped)
			return flags;

		stripped |= BTRFS_BLOCK_GROUP_DUP;
		stripped = flags & ~stripped;

		/* switch duplicated blocks with raid1 */
		if (flags & BTRFS_BLOCK_GROUP_DUP)
			return stripped | BTRFS_BLOCK_GROUP_RAID1;

		/* this is drive concat, leave it alone */
	}

	return flags;
}

static int set_block_group_ro(struct btrfs_block_group_cache *cache, int force)
{
	struct btrfs_space_info *sinfo = cache->space_info;
	u64 num_bytes;
	u64 min_allocable_bytes;
	int ret = -ENOSPC;


	/*
	 * We need some metadata space and system metadata space for
	 * allocating chunks in some corner cases until we force to set
	 * it to be readonly.
	 */
	if ((sinfo->flags &
	     (BTRFS_BLOCK_GROUP_SYSTEM | BTRFS_BLOCK_GROUP_METADATA)) &&
	    !force)
		min_allocable_bytes = 1 * 1024 * 1024;
	else
		min_allocable_bytes = 0;

	spin_lock(&sinfo->lock);
	spin_lock(&cache->lock);

	if (cache->ro) {
		ret = 0;
		goto out;
	}

	num_bytes = cache->key.offset - cache->reserved - cache->pinned -
		    cache->bytes_super - btrfs_block_group_used(&cache->item);

	if (sinfo->bytes_used + sinfo->bytes_reserved + sinfo->bytes_pinned +
	    sinfo->bytes_may_use + sinfo->bytes_readonly + num_bytes +
	    min_allocable_bytes <= sinfo->total_bytes) {
		sinfo->bytes_readonly += num_bytes;
		cache->ro = 1;
		ret = 0;
	}
out:
	spin_unlock(&cache->lock);
	spin_unlock(&sinfo->lock);
	return ret;
}

int btrfs_set_block_group_ro(struct btrfs_root *root,
			     struct btrfs_block_group_cache *cache)

{
	struct btrfs_trans_handle *trans;
	u64 alloc_flags;
	int ret;

	BUG_ON(cache->ro);

	trans = btrfs_join_transaction(root);
	if (IS_ERR(trans))
		return PTR_ERR(trans);

	alloc_flags = update_block_group_flags(root, cache->flags);
	if (alloc_flags != cache->flags) {
		ret = do_chunk_alloc(trans, root, alloc_flags,
				     CHUNK_ALLOC_FORCE);
		if (ret < 0)
			goto out;
	}

	ret = set_block_group_ro(cache, 0);
	if (!ret)
		goto out;
	alloc_flags = get_alloc_profile(root, cache->space_info->flags);
	ret = do_chunk_alloc(trans, root, alloc_flags,
			     CHUNK_ALLOC_FORCE);
	if (ret < 0)
		goto out;
	ret = set_block_group_ro(cache, 0);
out:
	btrfs_end_transaction(trans, root);
	return ret;
}

int btrfs_force_chunk_alloc(struct btrfs_trans_handle *trans,
			    struct btrfs_root *root, u64 type)
{
	u64 alloc_flags = get_alloc_profile(root, type);
	return do_chunk_alloc(trans, root, alloc_flags,
			      CHUNK_ALLOC_FORCE);
}

/*
 * helper to account the unused space of all the readonly block group in the
 * list. takes mirrors into account.
 */
static u64 __btrfs_get_ro_block_group_free_space(struct list_head *groups_list)
{
	struct btrfs_block_group_cache *block_group;
	u64 free_bytes = 0;
	int factor;

	list_for_each_entry(block_group, groups_list, list) {
		spin_lock(&block_group->lock);

		if (!block_group->ro) {
			spin_unlock(&block_group->lock);
			continue;
		}

		if (block_group->flags & (BTRFS_BLOCK_GROUP_RAID1 |
					  BTRFS_BLOCK_GROUP_RAID10 |
					  BTRFS_BLOCK_GROUP_DUP))
			factor = 2;
		else
			factor = 1;

		free_bytes += (block_group->key.offset -
			       btrfs_block_group_used(&block_group->item)) *
			       factor;

		spin_unlock(&block_group->lock);
	}

	return free_bytes;
}

/*
 * helper to account the unused space of all the readonly block group in the
 * space_info. takes mirrors into account.
 */
u64 btrfs_account_ro_block_groups_free_space(struct btrfs_space_info *sinfo)
{
	int i;
	u64 free_bytes = 0;

	spin_lock(&sinfo->lock);

	for(i = 0; i < BTRFS_NR_RAID_TYPES; i++)
		if (!list_empty(&sinfo->block_groups[i]))
			free_bytes += __btrfs_get_ro_block_group_free_space(
						&sinfo->block_groups[i]);

	spin_unlock(&sinfo->lock);

	return free_bytes;
}

void btrfs_set_block_group_rw(struct btrfs_root *root,
			      struct btrfs_block_group_cache *cache)
{
	struct btrfs_space_info *sinfo = cache->space_info;
	u64 num_bytes;

	BUG_ON(!cache->ro);

	spin_lock(&sinfo->lock);
	spin_lock(&cache->lock);
	num_bytes = cache->key.offset - cache->reserved - cache->pinned -
		    cache->bytes_super - btrfs_block_group_used(&cache->item);
	sinfo->bytes_readonly -= num_bytes;
	cache->ro = 0;
	spin_unlock(&cache->lock);
	spin_unlock(&sinfo->lock);
}

/*
 * checks to see if its even possible to relocate this block group.
 *
 * @return - -1 if it's not a good idea to relocate this block group, 0 if its
 * ok to go ahead and try.
 */
int btrfs_can_relocate(struct btrfs_root *root, u64 bytenr)
{
	struct btrfs_block_group_cache *block_group;
	struct btrfs_space_info *space_info;
	struct btrfs_fs_devices *fs_devices = root->fs_info->fs_devices;
	struct btrfs_device *device;
	u64 min_free;
	u64 dev_min = 1;
	u64 dev_nr = 0;
	u64 target;
	int index;
	int full = 0;
	int ret = 0;

	block_group = btrfs_lookup_block_group(root->fs_info, bytenr);

	/* odd, couldn't find the block group, leave it alone */
	if (!block_group)
		return -1;

	min_free = btrfs_block_group_used(&block_group->item);

	/* no bytes used, we're good */
	if (!min_free)
		goto out;

	space_info = block_group->space_info;
	spin_lock(&space_info->lock);

	full = space_info->full;

	/*
	 * if this is the last block group we have in this space, we can't
	 * relocate it unless we're able to allocate a new chunk below.
	 *
	 * Otherwise, we need to make sure we have room in the space to handle
	 * all of the extents from this block group.  If we can, we're good
	 */
	if ((space_info->total_bytes != block_group->key.offset) &&
	    (space_info->bytes_used + space_info->bytes_reserved +
	     space_info->bytes_pinned + space_info->bytes_readonly +
	     min_free < space_info->total_bytes)) {
		spin_unlock(&space_info->lock);
		goto out;
	}
	spin_unlock(&space_info->lock);

	/*
	 * ok we don't have enough space, but maybe we have free space on our
	 * devices to allocate new chunks for relocation, so loop through our
	 * alloc devices and guess if we have enough space.  if this block
	 * group is going to be restriped, run checks against the target
	 * profile instead of the current one.
	 */
	ret = -1;

	/*
	 * index:
	 *      0: raid10
	 *      1: raid1
	 *      2: dup
	 *      3: raid0
	 *      4: single
	 */
	target = get_restripe_target(root->fs_info, block_group->flags);
	if (target) {
		index = __get_raid_index(extended_to_chunk(target));
	} else {
		/*
		 * this is just a balance, so if we were marked as full
		 * we know there is no space for a new chunk
		 */
		if (full)
			goto out;

		index = get_block_group_index(block_group);
	}

	if (index == BTRFS_RAID_RAID10) {
		dev_min = 4;
		/* Divide by 2 */
		min_free >>= 1;
	} else if (index == BTRFS_RAID_RAID1) {
		dev_min = 2;
	} else if (index == BTRFS_RAID_DUP) {
		/* Multiply by 2 */
		min_free <<= 1;
	} else if (index == BTRFS_RAID_RAID0) {
		dev_min = fs_devices->rw_devices;
		do_div(min_free, dev_min);
	}

	mutex_lock(&root->fs_info->chunk_mutex);
	list_for_each_entry(device, &fs_devices->alloc_list, dev_alloc_list) {
		u64 dev_offset;

		/*
		 * check to make sure we can actually find a chunk with enough
		 * space to fit our block group in.
		 */
		if (device->total_bytes > device->bytes_used + min_free &&
		    !device->is_tgtdev_for_dev_replace) {
			ret = find_free_dev_extent(device, min_free,
						   &dev_offset, NULL);
			if (!ret)
				dev_nr++;

			if (dev_nr >= dev_min)
				break;

			ret = -1;
		}
	}
	mutex_unlock(&root->fs_info->chunk_mutex);
out:
	btrfs_put_block_group(block_group);
	return ret;
}

static int find_first_block_group(struct btrfs_root *root,
		struct btrfs_path *path, struct btrfs_key *key)
{
	int ret = 0;
	struct btrfs_key found_key;
	struct extent_buffer *leaf;
	int slot;

	ret = btrfs_search_slot(NULL, root, key, path, 0, 0);
	if (ret < 0)
		goto out;

	while (1) {
		slot = path->slots[0];
		leaf = path->nodes[0];
		if (slot >= btrfs_header_nritems(leaf)) {
			ret = btrfs_next_leaf(root, path);
			if (ret == 0)
				continue;
			if (ret < 0)
				goto out;
			break;
		}
		btrfs_item_key_to_cpu(leaf, &found_key, slot);

		if (found_key.objectid >= key->objectid &&
		    found_key.type == BTRFS_BLOCK_GROUP_ITEM_KEY) {
			ret = 0;
			goto out;
		}
		path->slots[0]++;
	}
out:
	return ret;
}

void btrfs_put_block_group_cache(struct btrfs_fs_info *info)
{
	struct btrfs_block_group_cache *block_group;
	u64 last = 0;

	while (1) {
		struct inode *inode;

		block_group = btrfs_lookup_first_block_group(info, last);
		while (block_group) {
			spin_lock(&block_group->lock);
			if (block_group->iref)
				break;
			spin_unlock(&block_group->lock);
			block_group = next_block_group(info->tree_root,
						       block_group);
		}
		if (!block_group) {
			if (last == 0)
				break;
			last = 0;
			continue;
		}

		inode = block_group->inode;
		block_group->iref = 0;
		block_group->inode = NULL;
		spin_unlock(&block_group->lock);
		iput(inode);
		last = block_group->key.objectid + block_group->key.offset;
		btrfs_put_block_group(block_group);
	}
}

int btrfs_free_block_groups(struct btrfs_fs_info *info)
{
	struct btrfs_block_group_cache *block_group;
	struct btrfs_space_info *space_info;
	struct btrfs_caching_control *caching_ctl;
	struct rb_node *n;

	down_write(&info->extent_commit_sem);
	while (!list_empty(&info->caching_block_groups)) {
		caching_ctl = list_entry(info->caching_block_groups.next,
					 struct btrfs_caching_control, list);
		list_del(&caching_ctl->list);
		put_caching_control(caching_ctl);
	}
	up_write(&info->extent_commit_sem);

	spin_lock(&info->block_group_cache_lock);
	while ((n = rb_last(&info->block_group_cache_tree)) != NULL) {
		block_group = rb_entry(n, struct btrfs_block_group_cache,
				       cache_node);
		rb_erase(&block_group->cache_node,
			 &info->block_group_cache_tree);
		spin_unlock(&info->block_group_cache_lock);

		down_write(&block_group->space_info->groups_sem);
		list_del(&block_group->list);
		up_write(&block_group->space_info->groups_sem);

		if (block_group->cached == BTRFS_CACHE_STARTED)
			wait_block_group_cache_done(block_group);

		/*
		 * We haven't cached this block group, which means we could
		 * possibly have excluded extents on this block group.
		 */
		if (block_group->cached == BTRFS_CACHE_NO)
			free_excluded_extents(info->extent_root, block_group);

		btrfs_remove_free_space_cache(block_group);
		btrfs_put_block_group(block_group);

		spin_lock(&info->block_group_cache_lock);
	}
	spin_unlock(&info->block_group_cache_lock);

	/* now that all the block groups are freed, go through and
	 * free all the space_info structs.  This is only called during
	 * the final stages of unmount, and so we know nobody is
	 * using them.  We call synchronize_rcu() once before we start,
	 * just to be on the safe side.
	 */
	synchronize_rcu();

	release_global_block_rsv(info);

	while(!list_empty(&info->space_info)) {
		space_info = list_entry(info->space_info.next,
					struct btrfs_space_info,
					list);
		if (btrfs_test_opt(info->tree_root, ENOSPC_DEBUG)) {
			if (space_info->bytes_pinned > 0 ||
			    space_info->bytes_reserved > 0 ||
			    space_info->bytes_may_use > 0) {
				WARN_ON(1);
				dump_space_info(space_info, 0, 0);
			}
		}
		list_del(&space_info->list);
		kfree(space_info);
	}
	return 0;
}

static void __link_block_group(struct btrfs_space_info *space_info,
			       struct btrfs_block_group_cache *cache)
{
	int index = get_block_group_index(cache);

	down_write(&space_info->groups_sem);
	list_add_tail(&cache->list, &space_info->block_groups[index]);
	up_write(&space_info->groups_sem);
}

int btrfs_read_block_groups(struct btrfs_root *root)
{
	struct btrfs_path *path;
	int ret;
	struct btrfs_block_group_cache *cache;
	struct btrfs_fs_info *info = root->fs_info;
	struct btrfs_space_info *space_info;
	struct btrfs_key key;
	struct btrfs_key found_key;
	struct extent_buffer *leaf;
	int need_clear = 0;
	u64 cache_gen;

	root = info->extent_root;
	key.objectid = 0;
	key.offset = 0;
	btrfs_set_key_type(&key, BTRFS_BLOCK_GROUP_ITEM_KEY);
	path = btrfs_alloc_path();
	if (!path)
		return -ENOMEM;
	path->reada = 1;

	cache_gen = btrfs_super_cache_generation(root->fs_info->super_copy);
	if (btrfs_test_opt(root, SPACE_CACHE) &&
	    btrfs_super_generation(root->fs_info->super_copy) != cache_gen)
		need_clear = 1;
	if (btrfs_test_opt(root, CLEAR_CACHE))
		need_clear = 1;

	while (1) {
		ret = find_first_block_group(root, path, &key);
		if (ret > 0)
			break;
		if (ret != 0)
			goto error;
		leaf = path->nodes[0];
		btrfs_item_key_to_cpu(leaf, &found_key, path->slots[0]);
		cache = kzalloc(sizeof(*cache), GFP_NOFS);
		if (!cache) {
			ret = -ENOMEM;
			goto error;
		}
		cache->free_space_ctl = kzalloc(sizeof(*cache->free_space_ctl),
						GFP_NOFS);
		if (!cache->free_space_ctl) {
			kfree(cache);
			ret = -ENOMEM;
			goto error;
		}

		atomic_set(&cache->count, 1);
		spin_lock_init(&cache->lock);
		cache->fs_info = info;
		INIT_LIST_HEAD(&cache->list);
		INIT_LIST_HEAD(&cache->cluster_list);

		if (need_clear) {
			/*
			 * When we mount with old space cache, we need to
			 * set BTRFS_DC_CLEAR and set dirty flag.
			 *
			 * a) Setting 'BTRFS_DC_CLEAR' makes sure that we
			 *    truncate the old free space cache inode and
			 *    setup a new one.
			 * b) Setting 'dirty flag' makes sure that we flush
			 *    the new space cache info onto disk.
			 */
			cache->disk_cache_state = BTRFS_DC_CLEAR;
			if (btrfs_test_opt(root, SPACE_CACHE))
				cache->dirty = 1;
		}

		read_extent_buffer(leaf, &cache->item,
				   btrfs_item_ptr_offset(leaf, path->slots[0]),
				   sizeof(cache->item));
		memcpy(&cache->key, &found_key, sizeof(found_key));

		key.objectid = found_key.objectid + found_key.offset;
		btrfs_release_path(path);
		cache->flags = btrfs_block_group_flags(&cache->item);
		cache->sectorsize = root->sectorsize;
		cache->full_stripe_len = btrfs_full_stripe_len(root,
					       &root->fs_info->mapping_tree,
					       found_key.objectid);
		btrfs_init_free_space_ctl(cache);

		/*
		 * We need to exclude the super stripes now so that the space
		 * info has super bytes accounted for, otherwise we'll think
		 * we have more space than we actually do.
		 */
		ret = exclude_super_stripes(root, cache);
		if (ret) {
			/*
			 * We may have excluded something, so call this just in
			 * case.
			 */
			free_excluded_extents(root, cache);
			kfree(cache->free_space_ctl);
			kfree(cache);
			goto error;
		}

		/*
		 * check for two cases, either we are full, and therefore
		 * don't need to bother with the caching work since we won't
		 * find any space, or we are empty, and we can just add all
		 * the space in and be done with it.  This saves us _alot_ of
		 * time, particularly in the full case.
		 */
		if (found_key.offset == btrfs_block_group_used(&cache->item)) {
			cache->last_byte_to_unpin = (u64)-1;
			cache->cached = BTRFS_CACHE_FINISHED;
			free_excluded_extents(root, cache);
		} else if (btrfs_block_group_used(&cache->item) == 0) {
			cache->last_byte_to_unpin = (u64)-1;
			cache->cached = BTRFS_CACHE_FINISHED;
			add_new_free_space(cache, root->fs_info,
					   found_key.objectid,
					   found_key.objectid +
					   found_key.offset);
			free_excluded_extents(root, cache);
		}

		ret = update_space_info(info, cache->flags, found_key.offset,
					btrfs_block_group_used(&cache->item),
					&space_info);
		BUG_ON(ret); /* -ENOMEM */
		cache->space_info = space_info;
		spin_lock(&cache->space_info->lock);
		cache->space_info->bytes_readonly += cache->bytes_super;
		spin_unlock(&cache->space_info->lock);

		__link_block_group(space_info, cache);

		ret = btrfs_add_block_group_cache(root->fs_info, cache);
		BUG_ON(ret); /* Logic error */

		set_avail_alloc_bits(root->fs_info, cache->flags);
		if (btrfs_chunk_readonly(root, cache->key.objectid))
			set_block_group_ro(cache, 1);
	}

	list_for_each_entry_rcu(space_info, &root->fs_info->space_info, list) {
		if (!(get_alloc_profile(root, space_info->flags) &
		      (BTRFS_BLOCK_GROUP_RAID10 |
		       BTRFS_BLOCK_GROUP_RAID1 |
		       BTRFS_BLOCK_GROUP_RAID5 |
		       BTRFS_BLOCK_GROUP_RAID6 |
		       BTRFS_BLOCK_GROUP_DUP)))
			continue;
		/*
		 * avoid allocating from un-mirrored block group if there are
		 * mirrored block groups.
		 */
		list_for_each_entry(cache, &space_info->block_groups[3], list)
			set_block_group_ro(cache, 1);
		list_for_each_entry(cache, &space_info->block_groups[4], list)
			set_block_group_ro(cache, 1);
	}

	init_global_block_rsv(info);
	ret = 0;
error:
	btrfs_free_path(path);
	return ret;
}

void btrfs_create_pending_block_groups(struct btrfs_trans_handle *trans,
				       struct btrfs_root *root)
{
	struct btrfs_block_group_cache *block_group, *tmp;
	struct btrfs_root *extent_root = root->fs_info->extent_root;
	struct btrfs_block_group_item item;
	struct btrfs_key key;
	int ret = 0;

	list_for_each_entry_safe(block_group, tmp, &trans->new_bgs,
				 new_bg_list) {
		list_del_init(&block_group->new_bg_list);

		if (ret)
			continue;

		spin_lock(&block_group->lock);
		memcpy(&item, &block_group->item, sizeof(item));
		memcpy(&key, &block_group->key, sizeof(key));
		spin_unlock(&block_group->lock);

		ret = btrfs_insert_item(trans, extent_root, &key, &item,
					sizeof(item));
		if (ret)
			btrfs_abort_transaction(trans, extent_root, ret);
	}
}

int btrfs_make_block_group(struct btrfs_trans_handle *trans,
			   struct btrfs_root *root, u64 bytes_used,
			   u64 type, u64 chunk_objectid, u64 chunk_offset,
			   u64 size)
{
	int ret;
	struct btrfs_root *extent_root;
	struct btrfs_block_group_cache *cache;

	extent_root = root->fs_info->extent_root;

	root->fs_info->last_trans_log_full_commit = trans->transid;

	cache = kzalloc(sizeof(*cache), GFP_NOFS);
	if (!cache)
		return -ENOMEM;
	cache->free_space_ctl = kzalloc(sizeof(*cache->free_space_ctl),
					GFP_NOFS);
	if (!cache->free_space_ctl) {
		kfree(cache);
		return -ENOMEM;
	}

	cache->key.objectid = chunk_offset;
	cache->key.offset = size;
	cache->key.type = BTRFS_BLOCK_GROUP_ITEM_KEY;
	cache->sectorsize = root->sectorsize;
	cache->fs_info = root->fs_info;
	cache->full_stripe_len = btrfs_full_stripe_len(root,
					       &root->fs_info->mapping_tree,
					       chunk_offset);

	atomic_set(&cache->count, 1);
	spin_lock_init(&cache->lock);
	INIT_LIST_HEAD(&cache->list);
	INIT_LIST_HEAD(&cache->cluster_list);
	INIT_LIST_HEAD(&cache->new_bg_list);

	btrfs_init_free_space_ctl(cache);

	btrfs_set_block_group_used(&cache->item, bytes_used);
	btrfs_set_block_group_chunk_objectid(&cache->item, chunk_objectid);
	cache->flags = type;
	btrfs_set_block_group_flags(&cache->item, type);

	cache->last_byte_to_unpin = (u64)-1;
	cache->cached = BTRFS_CACHE_FINISHED;
	ret = exclude_super_stripes(root, cache);
	if (ret) {
		/*
		 * We may have excluded something, so call this just in
		 * case.
		 */
		free_excluded_extents(root, cache);
		kfree(cache->free_space_ctl);
		kfree(cache);
		return ret;
	}

	add_new_free_space(cache, root->fs_info, chunk_offset,
			   chunk_offset + size);

	free_excluded_extents(root, cache);

	ret = update_space_info(root->fs_info, cache->flags, size, bytes_used,
				&cache->space_info);
	BUG_ON(ret); /* -ENOMEM */
	update_global_block_rsv(root->fs_info);

	spin_lock(&cache->space_info->lock);
	cache->space_info->bytes_readonly += cache->bytes_super;
	spin_unlock(&cache->space_info->lock);

	__link_block_group(cache->space_info, cache);

	ret = btrfs_add_block_group_cache(root->fs_info, cache);
	BUG_ON(ret); /* Logic error */

	list_add_tail(&cache->new_bg_list, &trans->new_bgs);

	set_avail_alloc_bits(extent_root->fs_info, type);

	return 0;
}

static void clear_avail_alloc_bits(struct btrfs_fs_info *fs_info, u64 flags)
{
	u64 extra_flags = chunk_to_extended(flags) &
				BTRFS_EXTENDED_PROFILE_MASK;

	write_seqlock(&fs_info->profiles_lock);
	if (flags & BTRFS_BLOCK_GROUP_DATA)
		fs_info->avail_data_alloc_bits &= ~extra_flags;
	if (flags & BTRFS_BLOCK_GROUP_METADATA)
		fs_info->avail_metadata_alloc_bits &= ~extra_flags;
	if (flags & BTRFS_BLOCK_GROUP_SYSTEM)
		fs_info->avail_system_alloc_bits &= ~extra_flags;
	write_sequnlock(&fs_info->profiles_lock);
}

int btrfs_remove_block_group(struct btrfs_trans_handle *trans,
			     struct btrfs_root *root, u64 group_start)
{
	struct btrfs_path *path;
	struct btrfs_block_group_cache *block_group;
	struct btrfs_free_cluster *cluster;
	struct btrfs_root *tree_root = root->fs_info->tree_root;
	struct btrfs_key key;
	struct inode *inode;
	int ret;
	int index;
	int factor;

	root = root->fs_info->extent_root;

	block_group = btrfs_lookup_block_group(root->fs_info, group_start);
	BUG_ON(!block_group);
	BUG_ON(!block_group->ro);

	/*
	 * Free the reserved super bytes from this block group before
	 * remove it.
	 */
	free_excluded_extents(root, block_group);

	memcpy(&key, &block_group->key, sizeof(key));
	index = get_block_group_index(block_group);
	if (block_group->flags & (BTRFS_BLOCK_GROUP_DUP |
				  BTRFS_BLOCK_GROUP_RAID1 |
				  BTRFS_BLOCK_GROUP_RAID10))
		factor = 2;
	else
		factor = 1;

	/* make sure this block group isn't part of an allocation cluster */
	cluster = &root->fs_info->data_alloc_cluster;
	spin_lock(&cluster->refill_lock);
	btrfs_return_cluster_to_free_space(block_group, cluster);
	spin_unlock(&cluster->refill_lock);

	/*
	 * make sure this block group isn't part of a metadata
	 * allocation cluster
	 */
	cluster = &root->fs_info->meta_alloc_cluster;
	spin_lock(&cluster->refill_lock);
	btrfs_return_cluster_to_free_space(block_group, cluster);
	spin_unlock(&cluster->refill_lock);

	path = btrfs_alloc_path();
	if (!path) {
		ret = -ENOMEM;
		goto out;
	}

	inode = lookup_free_space_inode(tree_root, block_group, path);
	if (!IS_ERR(inode)) {
		ret = btrfs_orphan_add(trans, inode);
		if (ret) {
			btrfs_add_delayed_iput(inode);
			goto out;
		}
		clear_nlink(inode);
		/* One for the block groups ref */
		spin_lock(&block_group->lock);
		if (block_group->iref) {
			block_group->iref = 0;
			block_group->inode = NULL;
			spin_unlock(&block_group->lock);
			iput(inode);
		} else {
			spin_unlock(&block_group->lock);
		}
		/* One for our lookup ref */
		btrfs_add_delayed_iput(inode);
	}

	key.objectid = BTRFS_FREE_SPACE_OBJECTID;
	key.offset = block_group->key.objectid;
	key.type = 0;

	ret = btrfs_search_slot(trans, tree_root, &key, path, -1, 1);
	if (ret < 0)
		goto out;
	if (ret > 0)
		btrfs_release_path(path);
	if (ret == 0) {
		ret = btrfs_del_item(trans, tree_root, path);
		if (ret)
			goto out;
		btrfs_release_path(path);
	}

	spin_lock(&root->fs_info->block_group_cache_lock);
	rb_erase(&block_group->cache_node,
		 &root->fs_info->block_group_cache_tree);

	if (root->fs_info->first_logical_byte == block_group->key.objectid)
		root->fs_info->first_logical_byte = (u64)-1;
	spin_unlock(&root->fs_info->block_group_cache_lock);

	down_write(&block_group->space_info->groups_sem);
	/*
	 * we must use list_del_init so people can check to see if they
	 * are still on the list after taking the semaphore
	 */
	list_del_init(&block_group->list);
	if (list_empty(&block_group->space_info->block_groups[index]))
		clear_avail_alloc_bits(root->fs_info, block_group->flags);
	up_write(&block_group->space_info->groups_sem);

	if (block_group->cached == BTRFS_CACHE_STARTED)
		wait_block_group_cache_done(block_group);

	btrfs_remove_free_space_cache(block_group);

	spin_lock(&block_group->space_info->lock);
	block_group->space_info->total_bytes -= block_group->key.offset;
	block_group->space_info->bytes_readonly -= block_group->key.offset;
	block_group->space_info->disk_total -= block_group->key.offset * factor;
	spin_unlock(&block_group->space_info->lock);

	memcpy(&key, &block_group->key, sizeof(key));

	btrfs_clear_space_info_full(root->fs_info);

	btrfs_put_block_group(block_group);
	btrfs_put_block_group(block_group);

	ret = btrfs_search_slot(trans, root, &key, path, -1, 1);
	if (ret > 0)
		ret = -EIO;
	if (ret < 0)
		goto out;

	ret = btrfs_del_item(trans, root, path);
out:
	btrfs_free_path(path);
	return ret;
}

int btrfs_init_space_info(struct btrfs_fs_info *fs_info)
{
	struct btrfs_space_info *space_info;
	struct btrfs_super_block *disk_super;
	u64 features;
	u64 flags;
	int mixed = 0;
	int ret;

	disk_super = fs_info->super_copy;
	if (!btrfs_super_root(disk_super))
		return 1;

	features = btrfs_super_incompat_flags(disk_super);
	if (features & BTRFS_FEATURE_INCOMPAT_MIXED_GROUPS)
		mixed = 1;

	flags = BTRFS_BLOCK_GROUP_SYSTEM;
	ret = update_space_info(fs_info, flags, 0, 0, &space_info);
	if (ret)
		goto out;

	if (mixed) {
		flags = BTRFS_BLOCK_GROUP_METADATA | BTRFS_BLOCK_GROUP_DATA;
		ret = update_space_info(fs_info, flags, 0, 0, &space_info);
	} else {
		flags = BTRFS_BLOCK_GROUP_METADATA;
		ret = update_space_info(fs_info, flags, 0, 0, &space_info);
		if (ret)
			goto out;

		flags = BTRFS_BLOCK_GROUP_DATA;
		ret = update_space_info(fs_info, flags, 0, 0, &space_info);
	}
out:
	return ret;
}

int btrfs_error_unpin_extent_range(struct btrfs_root *root, u64 start, u64 end)
{
	return unpin_extent_range(root, start, end);
}

int btrfs_error_discard_extent(struct btrfs_root *root, u64 bytenr,
			       u64 num_bytes, u64 *actual_bytes)
{
	return btrfs_discard_extent(root, bytenr, num_bytes, actual_bytes);
}

int btrfs_trim_fs(struct btrfs_root *root, struct fstrim_range *range)
{
	struct btrfs_fs_info *fs_info = root->fs_info;
	struct btrfs_block_group_cache *cache = NULL;
	u64 group_trimmed;
	u64 start;
	u64 end;
	u64 trimmed = 0;
	u64 total_bytes = btrfs_super_total_bytes(fs_info->super_copy);
	int ret = 0;

	/*
	 * try to trim all FS space, our block group may start from non-zero.
	 */
	if (range->len == total_bytes)
		cache = btrfs_lookup_first_block_group(fs_info, range->start);
	else
		cache = btrfs_lookup_block_group(fs_info, range->start);

	while (cache) {
		if (cache->key.objectid >= (range->start + range->len)) {
			btrfs_put_block_group(cache);
			break;
		}

		start = max(range->start, cache->key.objectid);
		end = min(range->start + range->len,
				cache->key.objectid + cache->key.offset);

		if (end - start >= range->minlen) {
			if (!block_group_cache_done(cache)) {
				ret = cache_block_group(cache, 0);
				if (!ret)
					wait_block_group_cache_done(cache);
			}
			ret = btrfs_trim_block_group(cache,
						     &group_trimmed,
						     start,
						     end,
						     range->minlen);

			trimmed += group_trimmed;
			if (ret) {
				btrfs_put_block_group(cache);
				break;
			}
		}

		cache = next_block_group(fs_info->tree_root, cache);
	}

	range->len = trimmed;
	return ret;
}<|MERGE_RESOLUTION|>--- conflicted
+++ resolved
@@ -3796,7 +3796,6 @@
 		to_add >>= 3;
 	else
 		to_add >>= 1;
-<<<<<<< HEAD
 
 	/*
 	 * Limit the overcommit to the amount of free space we could possibly
@@ -3804,15 +3803,6 @@
 	 */
 	to_add = min(avail, to_add);
 
-=======
-
-	/*
-	 * Limit the overcommit to the amount of free space we could possibly
-	 * allocate for chunks.
-	 */
-	to_add = min(avail, to_add);
-
->>>>>>> 07961ac7
 	if (used + bytes < space_info->total_bytes + to_add)
 		return 1;
 	return 0;
@@ -4808,16 +4798,6 @@
 	 * If the inodes csum_bytes is the same as the original
 	 * csum_bytes then we know we haven't raced with any free()ers
 	 * so we can just reduce our inodes csum bytes and carry on.
-<<<<<<< HEAD
-	 * Otherwise we have to do the normal free thing to account for
-	 * the case that the free side didn't free up its reserve
-	 * because of this outstanding reservation.
-	 */
-	if (BTRFS_I(inode)->csum_bytes == csum_bytes)
-		calc_csum_metadata_size(inode, num_bytes, 0);
-	else
-		to_free = calc_csum_metadata_size(inode, num_bytes, 0);
-=======
 	 */
 	if (BTRFS_I(inode)->csum_bytes == csum_bytes) {
 		calc_csum_metadata_size(inode, num_bytes, 0);
@@ -4861,7 +4841,6 @@
 		else
 			to_free = 0;
 	}
->>>>>>> 07961ac7
 	spin_unlock(&BTRFS_I(inode)->lock);
 	if (dropped)
 		to_free += btrfs_calc_trans_metadata_size(root, dropped);
