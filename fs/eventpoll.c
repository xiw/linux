/*
 *  fs/eventpoll.c (Efficient event retrieval implementation)
 *  Copyright (C) 2001,...,2009	 Davide Libenzi
 *
 *  This program is free software; you can redistribute it and/or modify
 *  it under the terms of the GNU General Public License as published by
 *  the Free Software Foundation; either version 2 of the License, or
 *  (at your option) any later version.
 *
 *  Davide Libenzi <davidel@xmailserver.org>
 *
 */

#include <linux/init.h>
#include <linux/kernel.h>
#include <linux/sched.h>
#include <linux/fs.h>
#include <linux/file.h>
#include <linux/signal.h>
#include <linux/errno.h>
#include <linux/mm.h>
#include <linux/slab.h>
#include <linux/poll.h>
#include <linux/string.h>
#include <linux/list.h>
#include <linux/hash.h>
#include <linux/spinlock.h>
#include <linux/syscalls.h>
#include <linux/rbtree.h>
#include <linux/wait.h>
#include <linux/eventpoll.h>
#include <linux/mount.h>
#include <linux/bitops.h>
#include <linux/mutex.h>
#include <linux/anon_inodes.h>
#include <asm/uaccess.h>
#include <asm/system.h>
#include <asm/io.h>
#include <asm/mman.h>
#include <linux/atomic.h>

/*
 * LOCKING:
 * There are three level of locking required by epoll :
 *
 * 1) epmutex (mutex)
 * 2) ep->mtx (mutex)
 * 3) ep->lock (spinlock)
 *
 * The acquire order is the one listed above, from 1 to 3.
 * We need a spinlock (ep->lock) because we manipulate objects
 * from inside the poll callback, that might be triggered from
 * a wake_up() that in turn might be called from IRQ context.
 * So we can't sleep inside the poll callback and hence we need
 * a spinlock. During the event transfer loop (from kernel to
 * user space) we could end up sleeping due a copy_to_user(), so
 * we need a lock that will allow us to sleep. This lock is a
 * mutex (ep->mtx). It is acquired during the event transfer loop,
 * during epoll_ctl(EPOLL_CTL_DEL) and during eventpoll_release_file().
 * Then we also need a global mutex to serialize eventpoll_release_file()
 * and ep_free().
 * This mutex is acquired by ep_free() during the epoll file
 * cleanup path and it is also acquired by eventpoll_release_file()
 * if a file has been pushed inside an epoll set and it is then
 * close()d without a previous call to epoll_ctl(EPOLL_CTL_DEL).
 * It is also acquired when inserting an epoll fd onto another epoll
 * fd. We do this so that we walk the epoll tree and ensure that this
 * insertion does not create a cycle of epoll file descriptors, which
 * could lead to deadlock. We need a global mutex to prevent two
 * simultaneous inserts (A into B and B into A) from racing and
 * constructing a cycle without either insert observing that it is
 * going to.
 * It is necessary to acquire multiple "ep->mtx"es at once in the
 * case when one epoll fd is added to another. In this case, we
 * always acquire the locks in the order of nesting (i.e. after
 * epoll_ctl(e1, EPOLL_CTL_ADD, e2), e1->mtx will always be acquired
 * before e2->mtx). Since we disallow cycles of epoll file
 * descriptors, this ensures that the mutexes are well-ordered. In
 * order to communicate this nesting to lockdep, when walking a tree
 * of epoll file descriptors, we use the current recursion depth as
 * the lockdep subkey.
 * It is possible to drop the "ep->mtx" and to use the global
 * mutex "epmutex" (together with "ep->lock") to have it working,
 * but having "ep->mtx" will make the interface more scalable.
 * Events that require holding "epmutex" are very rare, while for
 * normal operations the epoll private "ep->mtx" will guarantee
 * a better scalability.
 */

/* Epoll private bits inside the event mask */
#define EP_PRIVATE_BITS (EPOLLONESHOT | EPOLLET)

/* Maximum number of nesting allowed inside epoll sets */
#define EP_MAX_NESTS 4

#define EP_MAX_EVENTS (INT_MAX / sizeof(struct epoll_event))

#define EP_UNACTIVE_PTR ((void *) -1L)

#define EP_ITEM_COST (sizeof(struct epitem) + sizeof(struct eppoll_entry))

struct epoll_filefd {
	struct file *file;
	int fd;
};

/*
 * Structure used to track possible nested calls, for too deep recursions
 * and loop cycles.
 */
struct nested_call_node {
	struct list_head llink;
	void *cookie;
	void *ctx;
};

/*
 * This structure is used as collector for nested calls, to check for
 * maximum recursion dept and loop cycles.
 */
struct nested_calls {
	struct list_head tasks_call_list;
	spinlock_t lock;
};

/*
 * Each file descriptor added to the eventpoll interface will
 * have an entry of this type linked to the "rbr" RB tree.
 */
struct epitem {
	/* RB tree node used to link this structure to the eventpoll RB tree */
	struct rb_node rbn;

	/* List header used to link this structure to the eventpoll ready list */
	struct list_head rdllink;

	/*
	 * Works together "struct eventpoll"->ovflist in keeping the
	 * single linked chain of items.
	 */
	struct epitem *next;

	/* The file descriptor information this item refers to */
	struct epoll_filefd ffd;

	/* Number of active wait queue attached to poll operations */
	int nwait;

	/* List containing poll wait queues */
	struct list_head pwqlist;

	/* The "container" of this item */
	struct eventpoll *ep;

	/* List header used to link this item to the "struct file" items list */
	struct list_head fllink;

	/* The structure that describe the interested events and the source fd */
	struct epoll_event event;
};

/*
 * This structure is stored inside the "private_data" member of the file
 * structure and represents the main data structure for the eventpoll
 * interface.
 */
struct eventpoll {
	/* Protect the access to this structure */
	spinlock_t lock;

	/*
	 * This mutex is used to ensure that files are not removed
	 * while epoll is using them. This is held during the event
	 * collection loop, the file cleanup path, the epoll file exit
	 * code and the ctl operations.
	 */
	struct mutex mtx;

	/* Wait queue used by sys_epoll_wait() */
	wait_queue_head_t wq;

	/* Wait queue used by file->poll() */
	wait_queue_head_t poll_wait;

	/* List of ready file descriptors */
	struct list_head rdllist;

	/* RB tree root used to store monitored fd structs */
	struct rb_root rbr;

	/*
	 * This is a single linked list that chains all the "struct epitem" that
	 * happened while transferring ready events to userspace w/out
	 * holding ->lock.
	 */
	struct epitem *ovflist;

	/* The user that created the eventpoll descriptor */
	struct user_struct *user;

	struct file *file;

	/* used to optimize loop detection check */
	int visited;
	struct list_head visited_list_link;
};

/* Wait structure used by the poll hooks */
struct eppoll_entry {
	/* List header used to link this structure to the "struct epitem" */
	struct list_head llink;

	/* The "base" pointer is set to the container "struct epitem" */
	struct epitem *base;

	/*
	 * Wait queue item that will be linked to the target file wait
	 * queue head.
	 */
	wait_queue_t wait;

	/* The wait queue head that linked the "wait" wait queue item */
	wait_queue_head_t *whead;
};

/* Wrapper struct used by poll queueing */
struct ep_pqueue {
	poll_table pt;
	struct epitem *epi;
};

/* Used by the ep_send_events() function as callback private data */
struct ep_send_events_data {
	int maxevents;
	struct epoll_event __user *events;
};

/*
 * Configuration options available inside /proc/sys/fs/epoll/
 */
/* Maximum number of epoll watched descriptors, per user */
static long max_user_watches __read_mostly;

/*
 * This mutex is used to serialize ep_free() and eventpoll_release_file().
 */
static DEFINE_MUTEX(epmutex);

/* Used to check for epoll file descriptor inclusion loops */
static struct nested_calls poll_loop_ncalls;

/* Used for safe wake up implementation */
static struct nested_calls poll_safewake_ncalls;

/* Used to call file's f_op->poll() under the nested calls boundaries */
static struct nested_calls poll_readywalk_ncalls;

/* Slab cache used to allocate "struct epitem" */
static struct kmem_cache *epi_cache __read_mostly;

/* Slab cache used to allocate "struct eppoll_entry" */
static struct kmem_cache *pwq_cache __read_mostly;

/* Visited nodes during ep_loop_check(), so we can unset them when we finish */
static LIST_HEAD(visited_list);

/*
 * List of files with newly added links, where we may need to limit the number
 * of emanating paths. Protected by the epmutex.
 */
static LIST_HEAD(tfile_check_list);

#ifdef CONFIG_SYSCTL

#include <linux/sysctl.h>

static long zero;
static long long_max = LONG_MAX;

ctl_table epoll_table[] = {
	{
		.procname	= "max_user_watches",
		.data		= &max_user_watches,
		.maxlen		= sizeof(max_user_watches),
		.mode		= 0644,
		.proc_handler	= proc_doulongvec_minmax,
		.extra1		= &zero,
		.extra2		= &long_max,
	},
	{ }
};
#endif /* CONFIG_SYSCTL */

static const struct file_operations eventpoll_fops;

static inline int is_file_epoll(struct file *f)
{
	return f->f_op == &eventpoll_fops;
}

/* Setup the structure that is used as key for the RB tree */
static inline void ep_set_ffd(struct epoll_filefd *ffd,
			      struct file *file, int fd)
{
	ffd->file = file;
	ffd->fd = fd;
}

/* Compare RB tree keys */
static inline int ep_cmp_ffd(struct epoll_filefd *p1,
			     struct epoll_filefd *p2)
{
	return (p1->file > p2->file ? +1:
	        (p1->file < p2->file ? -1 : p1->fd - p2->fd));
}

/* Tells us if the item is currently linked */
static inline int ep_is_linked(struct list_head *p)
{
	return !list_empty(p);
}

/* Get the "struct epitem" from a wait queue pointer */
static inline struct epitem *ep_item_from_wait(wait_queue_t *p)
{
	return container_of(p, struct eppoll_entry, wait)->base;
}

/* Get the "struct epitem" from an epoll queue wrapper */
static inline struct epitem *ep_item_from_epqueue(poll_table *p)
{
	return container_of(p, struct ep_pqueue, pt)->epi;
}

/* Tells if the epoll_ctl(2) operation needs an event copy from userspace */
static inline int ep_op_has_event(int op)
{
	return op != EPOLL_CTL_DEL;
}

/* Initialize the poll safe wake up structure */
static void ep_nested_calls_init(struct nested_calls *ncalls)
{
	INIT_LIST_HEAD(&ncalls->tasks_call_list);
	spin_lock_init(&ncalls->lock);
}

/**
 * ep_events_available - Checks if ready events might be available.
 *
 * @ep: Pointer to the eventpoll context.
 *
 * Returns: Returns a value different than zero if ready events are available,
 *          or zero otherwise.
 */
static inline int ep_events_available(struct eventpoll *ep)
{
	return !list_empty(&ep->rdllist) || ep->ovflist != EP_UNACTIVE_PTR;
}

/**
 * ep_call_nested - Perform a bound (possibly) nested call, by checking
 *                  that the recursion limit is not exceeded, and that
 *                  the same nested call (by the meaning of same cookie) is
 *                  no re-entered.
 *
 * @ncalls: Pointer to the nested_calls structure to be used for this call.
 * @max_nests: Maximum number of allowed nesting calls.
 * @nproc: Nested call core function pointer.
 * @priv: Opaque data to be passed to the @nproc callback.
 * @cookie: Cookie to be used to identify this nested call.
 * @ctx: This instance context.
 *
 * Returns: Returns the code returned by the @nproc callback, or -1 if
 *          the maximum recursion limit has been exceeded.
 */
static int ep_call_nested(struct nested_calls *ncalls, int max_nests,
			  int (*nproc)(void *, void *, int), void *priv,
			  void *cookie, void *ctx)
{
	int error, call_nests = 0;
	unsigned long flags;
	struct list_head *lsthead = &ncalls->tasks_call_list;
	struct nested_call_node *tncur;
	struct nested_call_node tnode;

	spin_lock_irqsave(&ncalls->lock, flags);

	/*
	 * Try to see if the current task is already inside this wakeup call.
	 * We use a list here, since the population inside this set is always
	 * very much limited.
	 */
	list_for_each_entry(tncur, lsthead, llink) {
		if (tncur->ctx == ctx &&
		    (tncur->cookie == cookie || ++call_nests > max_nests)) {
			/*
			 * Ops ... loop detected or maximum nest level reached.
			 * We abort this wake by breaking the cycle itself.
			 */
			error = -1;
			goto out_unlock;
		}
	}

	/* Add the current task and cookie to the list */
	tnode.ctx = ctx;
	tnode.cookie = cookie;
	list_add(&tnode.llink, lsthead);

	spin_unlock_irqrestore(&ncalls->lock, flags);

	/* Call the nested function */
	error = (*nproc)(priv, cookie, call_nests);

	/* Remove the current task from the list */
	spin_lock_irqsave(&ncalls->lock, flags);
	list_del(&tnode.llink);
out_unlock:
	spin_unlock_irqrestore(&ncalls->lock, flags);

	return error;
}

#ifdef CONFIG_DEBUG_LOCK_ALLOC
static inline void ep_wake_up_nested(wait_queue_head_t *wqueue,
				     unsigned long events, int subclass)
{
	unsigned long flags;

	spin_lock_irqsave_nested(&wqueue->lock, flags, subclass);
	wake_up_locked_poll(wqueue, events);
	spin_unlock_irqrestore(&wqueue->lock, flags);
}
#else
static inline void ep_wake_up_nested(wait_queue_head_t *wqueue,
				     unsigned long events, int subclass)
{
	wake_up_poll(wqueue, events);
}
#endif

static int ep_poll_wakeup_proc(void *priv, void *cookie, int call_nests)
{
	ep_wake_up_nested((wait_queue_head_t *) cookie, POLLIN,
			  1 + call_nests);
	return 0;
}

/*
 * Perform a safe wake up of the poll wait list. The problem is that
 * with the new callback'd wake up system, it is possible that the
 * poll callback is reentered from inside the call to wake_up() done
 * on the poll wait queue head. The rule is that we cannot reenter the
 * wake up code from the same task more than EP_MAX_NESTS times,
 * and we cannot reenter the same wait queue head at all. This will
 * enable to have a hierarchy of epoll file descriptor of no more than
 * EP_MAX_NESTS deep.
 */
static void ep_poll_safewake(wait_queue_head_t *wq)
{
	int this_cpu = get_cpu();

	ep_call_nested(&poll_safewake_ncalls, EP_MAX_NESTS,
		       ep_poll_wakeup_proc, NULL, wq, (void *) (long) this_cpu);

	put_cpu();
}

/*
 * This function unregisters poll callbacks from the associated file
 * descriptor.  Must be called with "mtx" held (or "epmutex" if called from
 * ep_free).
 */
static void ep_unregister_pollwait(struct eventpoll *ep, struct epitem *epi)
{
	struct list_head *lsthead = &epi->pwqlist;
	struct eppoll_entry *pwq;

	while (!list_empty(lsthead)) {
		pwq = list_first_entry(lsthead, struct eppoll_entry, llink);

		list_del(&pwq->llink);
		remove_wait_queue(pwq->whead, &pwq->wait);
		kmem_cache_free(pwq_cache, pwq);
	}
}

/**
 * ep_scan_ready_list - Scans the ready list in a way that makes possible for
 *                      the scan code, to call f_op->poll(). Also allows for
 *                      O(NumReady) performance.
 *
 * @ep: Pointer to the epoll private data structure.
 * @sproc: Pointer to the scan callback.
 * @priv: Private opaque data passed to the @sproc callback.
 * @depth: The current depth of recursive f_op->poll calls.
 *
 * Returns: The same integer error code returned by the @sproc callback.
 */
static int ep_scan_ready_list(struct eventpoll *ep,
			      int (*sproc)(struct eventpoll *,
					   struct list_head *, void *),
			      void *priv,
			      int depth)
{
	int error, pwake = 0;
	unsigned long flags;
	struct epitem *epi, *nepi;
	LIST_HEAD(txlist);

	/*
	 * We need to lock this because we could be hit by
	 * eventpoll_release_file() and epoll_ctl().
	 */
	mutex_lock_nested(&ep->mtx, depth);

	/*
	 * Steal the ready list, and re-init the original one to the
	 * empty list. Also, set ep->ovflist to NULL so that events
	 * happening while looping w/out locks, are not lost. We cannot
	 * have the poll callback to queue directly on ep->rdllist,
	 * because we want the "sproc" callback to be able to do it
	 * in a lockless way.
	 */
	spin_lock_irqsave(&ep->lock, flags);
	list_splice_init(&ep->rdllist, &txlist);
	ep->ovflist = NULL;
	spin_unlock_irqrestore(&ep->lock, flags);

	/*
	 * Now call the callback function.
	 */
	error = (*sproc)(ep, &txlist, priv);

	spin_lock_irqsave(&ep->lock, flags);
	/*
	 * During the time we spent inside the "sproc" callback, some
	 * other events might have been queued by the poll callback.
	 * We re-insert them inside the main ready-list here.
	 */
	for (nepi = ep->ovflist; (epi = nepi) != NULL;
	     nepi = epi->next, epi->next = EP_UNACTIVE_PTR) {
		/*
		 * We need to check if the item is already in the list.
		 * During the "sproc" callback execution time, items are
		 * queued into ->ovflist but the "txlist" might already
		 * contain them, and the list_splice() below takes care of them.
		 */
		if (!ep_is_linked(&epi->rdllink))
			list_add_tail(&epi->rdllink, &ep->rdllist);
	}
	/*
	 * We need to set back ep->ovflist to EP_UNACTIVE_PTR, so that after
	 * releasing the lock, events will be queued in the normal way inside
	 * ep->rdllist.
	 */
	ep->ovflist = EP_UNACTIVE_PTR;

	/*
	 * Quickly re-inject items left on "txlist".
	 */
	list_splice(&txlist, &ep->rdllist);

	if (!list_empty(&ep->rdllist)) {
		/*
		 * Wake up (if active) both the eventpoll wait list and
		 * the ->poll() wait list (delayed after we release the lock).
		 */
		if (waitqueue_active(&ep->wq))
			wake_up_locked(&ep->wq);
		if (waitqueue_active(&ep->poll_wait))
			pwake++;
	}
	spin_unlock_irqrestore(&ep->lock, flags);

	mutex_unlock(&ep->mtx);

	/* We have to call this outside the lock */
	if (pwake)
		ep_poll_safewake(&ep->poll_wait);

	return error;
}

/*
 * Removes a "struct epitem" from the eventpoll RB tree and deallocates
 * all the associated resources. Must be called with "mtx" held.
 */
static int ep_remove(struct eventpoll *ep, struct epitem *epi)
{
	unsigned long flags;
	struct file *file = epi->ffd.file;

	/*
	 * Removes poll wait queue hooks. We _have_ to do this without holding
	 * the "ep->lock" otherwise a deadlock might occur. This because of the
	 * sequence of the lock acquisition. Here we do "ep->lock" then the wait
	 * queue head lock when unregistering the wait queue. The wakeup callback
	 * will run by holding the wait queue head lock and will call our callback
	 * that will try to get "ep->lock".
	 */
	ep_unregister_pollwait(ep, epi);

	/* Remove the current item from the list of epoll hooks */
	spin_lock(&file->f_lock);
	if (ep_is_linked(&epi->fllink))
		list_del_init(&epi->fllink);
	spin_unlock(&file->f_lock);

	rb_erase(&epi->rbn, &ep->rbr);

	spin_lock_irqsave(&ep->lock, flags);
	if (ep_is_linked(&epi->rdllink))
		list_del_init(&epi->rdllink);
	spin_unlock_irqrestore(&ep->lock, flags);

	/* At this point it is safe to free the eventpoll item */
	kmem_cache_free(epi_cache, epi);

	atomic_long_dec(&ep->user->epoll_watches);

	return 0;
}

static void ep_free(struct eventpoll *ep)
{
	struct rb_node *rbp;
	struct epitem *epi;

	/* We need to release all tasks waiting for these file */
	if (waitqueue_active(&ep->poll_wait))
		ep_poll_safewake(&ep->poll_wait);

	/*
	 * We need to lock this because we could be hit by
	 * eventpoll_release_file() while we're freeing the "struct eventpoll".
	 * We do not need to hold "ep->mtx" here because the epoll file
	 * is on the way to be removed and no one has references to it
	 * anymore. The only hit might come from eventpoll_release_file() but
	 * holding "epmutex" is sufficient here.
	 */
	mutex_lock(&epmutex);

	/*
	 * Walks through the whole tree by unregistering poll callbacks.
	 */
	for (rbp = rb_first(&ep->rbr); rbp; rbp = rb_next(rbp)) {
		epi = rb_entry(rbp, struct epitem, rbn);

		ep_unregister_pollwait(ep, epi);
	}

	/*
	 * Walks through the whole tree by freeing each "struct epitem". At this
	 * point we are sure no poll callbacks will be lingering around, and also by
	 * holding "epmutex" we can be sure that no file cleanup code will hit
	 * us during this operation. So we can avoid the lock on "ep->lock".
	 */
	while ((rbp = rb_first(&ep->rbr)) != NULL) {
		epi = rb_entry(rbp, struct epitem, rbn);
		ep_remove(ep, epi);
	}

	mutex_unlock(&epmutex);
	mutex_destroy(&ep->mtx);
	free_uid(ep->user);
	kfree(ep);
}

static int ep_eventpoll_release(struct inode *inode, struct file *file)
{
	struct eventpoll *ep = file->private_data;

	if (ep)
		ep_free(ep);

	return 0;
}

static int ep_read_events_proc(struct eventpoll *ep, struct list_head *head,
			       void *priv)
{
	struct epitem *epi, *tmp;

	list_for_each_entry_safe(epi, tmp, head, rdllink) {
		if (epi->ffd.file->f_op->poll(epi->ffd.file, NULL) &
		    epi->event.events)
			return POLLIN | POLLRDNORM;
		else {
			/*
			 * Item has been dropped into the ready list by the poll
			 * callback, but it's not actually ready, as far as
			 * caller requested events goes. We can remove it here.
			 */
			list_del_init(&epi->rdllink);
		}
	}

	return 0;
}

static int ep_poll_readyevents_proc(void *priv, void *cookie, int call_nests)
{
	return ep_scan_ready_list(priv, ep_read_events_proc, NULL, call_nests + 1);
}

static unsigned int ep_eventpoll_poll(struct file *file, poll_table *wait)
{
	int pollflags;
	struct eventpoll *ep = file->private_data;

	/* Insert inside our poll wait queue */
	poll_wait(file, &ep->poll_wait, wait);

	/*
	 * Proceed to find out if wanted events are really available inside
	 * the ready list. This need to be done under ep_call_nested()
	 * supervision, since the call to f_op->poll() done on listed files
	 * could re-enter here.
	 */
	pollflags = ep_call_nested(&poll_readywalk_ncalls, EP_MAX_NESTS,
				   ep_poll_readyevents_proc, ep, ep, current);

	return pollflags != -1 ? pollflags : 0;
}

/* File callbacks that implement the eventpoll file behaviour */
static const struct file_operations eventpoll_fops = {
	.release	= ep_eventpoll_release,
	.poll		= ep_eventpoll_poll,
	.llseek		= noop_llseek,
};

<<<<<<< HEAD
/* Fast test to see if the file is an eventpoll file */
static inline int is_file_epoll(struct file *f)
{
	return f->f_op == &eventpoll_fops;
}

=======
>>>>>>> dcd6c922
/*
 * This is called from eventpoll_release() to unlink files from the eventpoll
 * interface. We need to have this facility to cleanup correctly files that are
 * closed without being removed from the eventpoll interface.
 */
void eventpoll_release_file(struct file *file)
{
	struct list_head *lsthead = &file->f_ep_links;
	struct eventpoll *ep;
	struct epitem *epi;

	/*
	 * We don't want to get "file->f_lock" because it is not
	 * necessary. It is not necessary because we're in the "struct file"
	 * cleanup path, and this means that no one is using this file anymore.
	 * So, for example, epoll_ctl() cannot hit here since if we reach this
	 * point, the file counter already went to zero and fget() would fail.
	 * The only hit might come from ep_free() but by holding the mutex
	 * will correctly serialize the operation. We do need to acquire
	 * "ep->mtx" after "epmutex" because ep_remove() requires it when called
	 * from anywhere but ep_free().
	 *
	 * Besides, ep_remove() acquires the lock, so we can't hold it here.
	 */
	mutex_lock(&epmutex);

	while (!list_empty(lsthead)) {
		epi = list_first_entry(lsthead, struct epitem, fllink);

		ep = epi->ep;
		list_del_init(&epi->fllink);
		mutex_lock_nested(&ep->mtx, 0);
		ep_remove(ep, epi);
		mutex_unlock(&ep->mtx);
	}

	mutex_unlock(&epmutex);
}

static int ep_alloc(struct eventpoll **pep)
{
	int error;
	struct user_struct *user;
	struct eventpoll *ep;

	user = get_current_user();
	error = -ENOMEM;
	ep = kzalloc(sizeof(*ep), GFP_KERNEL);
	if (unlikely(!ep))
		goto free_uid;

	spin_lock_init(&ep->lock);
	mutex_init(&ep->mtx);
	init_waitqueue_head(&ep->wq);
	init_waitqueue_head(&ep->poll_wait);
	INIT_LIST_HEAD(&ep->rdllist);
	ep->rbr = RB_ROOT;
	ep->ovflist = EP_UNACTIVE_PTR;
	ep->user = user;

	*pep = ep;

	return 0;

free_uid:
	free_uid(user);
	return error;
}

/*
 * Search the file inside the eventpoll tree. The RB tree operations
 * are protected by the "mtx" mutex, and ep_find() must be called with
 * "mtx" held.
 */
static struct epitem *ep_find(struct eventpoll *ep, struct file *file, int fd)
{
	int kcmp;
	struct rb_node *rbp;
	struct epitem *epi, *epir = NULL;
	struct epoll_filefd ffd;

	ep_set_ffd(&ffd, file, fd);
	for (rbp = ep->rbr.rb_node; rbp; ) {
		epi = rb_entry(rbp, struct epitem, rbn);
		kcmp = ep_cmp_ffd(&ffd, &epi->ffd);
		if (kcmp > 0)
			rbp = rbp->rb_right;
		else if (kcmp < 0)
			rbp = rbp->rb_left;
		else {
			epir = epi;
			break;
		}
	}

	return epir;
}

/*
 * This is the callback that is passed to the wait queue wakeup
 * mechanism. It is called by the stored file descriptors when they
 * have events to report.
 */
static int ep_poll_callback(wait_queue_t *wait, unsigned mode, int sync, void *key)
{
	int pwake = 0;
	unsigned long flags;
	struct epitem *epi = ep_item_from_wait(wait);
	struct eventpoll *ep = epi->ep;

	spin_lock_irqsave(&ep->lock, flags);

	/*
	 * If the event mask does not contain any poll(2) event, we consider the
	 * descriptor to be disabled. This condition is likely the effect of the
	 * EPOLLONESHOT bit that disables the descriptor when an event is received,
	 * until the next EPOLL_CTL_MOD will be issued.
	 */
	if (!(epi->event.events & ~EP_PRIVATE_BITS))
		goto out_unlock;

	/*
	 * Check the events coming with the callback. At this stage, not
	 * every device reports the events in the "key" parameter of the
	 * callback. We need to be able to handle both cases here, hence the
	 * test for "key" != NULL before the event match test.
	 */
	if (key && !((unsigned long) key & epi->event.events))
		goto out_unlock;

	/*
	 * If we are transferring events to userspace, we can hold no locks
	 * (because we're accessing user memory, and because of linux f_op->poll()
	 * semantics). All the events that happen during that period of time are
	 * chained in ep->ovflist and requeued later on.
	 */
	if (unlikely(ep->ovflist != EP_UNACTIVE_PTR)) {
		if (epi->next == EP_UNACTIVE_PTR) {
			epi->next = ep->ovflist;
			ep->ovflist = epi;
		}
		goto out_unlock;
	}

	/* If this file is already in the ready list we exit soon */
	if (!ep_is_linked(&epi->rdllink))
		list_add_tail(&epi->rdllink, &ep->rdllist);

	/*
	 * Wake up ( if active ) both the eventpoll wait list and the ->poll()
	 * wait list.
	 */
	if (waitqueue_active(&ep->wq))
		wake_up_locked(&ep->wq);
	if (waitqueue_active(&ep->poll_wait))
		pwake++;

out_unlock:
	spin_unlock_irqrestore(&ep->lock, flags);

	/* We have to call this outside the lock */
	if (pwake)
		ep_poll_safewake(&ep->poll_wait);

	return 1;
}

/*
 * This is the callback that is used to add our wait queue to the
 * target file wakeup lists.
 */
static void ep_ptable_queue_proc(struct file *file, wait_queue_head_t *whead,
				 poll_table *pt)
{
	struct epitem *epi = ep_item_from_epqueue(pt);
	struct eppoll_entry *pwq;

	if (epi->nwait >= 0 && (pwq = kmem_cache_alloc(pwq_cache, GFP_KERNEL))) {
		init_waitqueue_func_entry(&pwq->wait, ep_poll_callback);
		pwq->whead = whead;
		pwq->base = epi;
		add_wait_queue(whead, &pwq->wait);
		list_add_tail(&pwq->llink, &epi->pwqlist);
		epi->nwait++;
	} else {
		/* We have to signal that an error occurred */
		epi->nwait = -1;
	}
}

static void ep_rbtree_insert(struct eventpoll *ep, struct epitem *epi)
{
	int kcmp;
	struct rb_node **p = &ep->rbr.rb_node, *parent = NULL;
	struct epitem *epic;

	while (*p) {
		parent = *p;
		epic = rb_entry(parent, struct epitem, rbn);
		kcmp = ep_cmp_ffd(&epi->ffd, &epic->ffd);
		if (kcmp > 0)
			p = &parent->rb_right;
		else
			p = &parent->rb_left;
	}
	rb_link_node(&epi->rbn, parent, p);
	rb_insert_color(&epi->rbn, &ep->rbr);
}



#define PATH_ARR_SIZE 5
/*
 * These are the number paths of length 1 to 5, that we are allowing to emanate
 * from a single file of interest. For example, we allow 1000 paths of length
 * 1, to emanate from each file of interest. This essentially represents the
 * potential wakeup paths, which need to be limited in order to avoid massive
 * uncontrolled wakeup storms. The common use case should be a single ep which
 * is connected to n file sources. In this case each file source has 1 path
 * of length 1. Thus, the numbers below should be more than sufficient. These
 * path limits are enforced during an EPOLL_CTL_ADD operation, since a modify
 * and delete can't add additional paths. Protected by the epmutex.
 */
static const int path_limits[PATH_ARR_SIZE] = { 1000, 500, 100, 50, 10 };
static int path_count[PATH_ARR_SIZE];

static int path_count_inc(int nests)
{
	if (++path_count[nests] > path_limits[nests])
		return -1;
	return 0;
}

static void path_count_init(void)
{
	int i;

	for (i = 0; i < PATH_ARR_SIZE; i++)
		path_count[i] = 0;
}

static int reverse_path_check_proc(void *priv, void *cookie, int call_nests)
{
	int error = 0;
	struct file *file = priv;
	struct file *child_file;
	struct epitem *epi;

	list_for_each_entry(epi, &file->f_ep_links, fllink) {
		child_file = epi->ep->file;
		if (is_file_epoll(child_file)) {
			if (list_empty(&child_file->f_ep_links)) {
				if (path_count_inc(call_nests)) {
					error = -1;
					break;
				}
			} else {
				error = ep_call_nested(&poll_loop_ncalls,
							EP_MAX_NESTS,
							reverse_path_check_proc,
							child_file, child_file,
							current);
			}
			if (error != 0)
				break;
		} else {
			printk(KERN_ERR "reverse_path_check_proc: "
				"file is not an ep!\n");
		}
	}
	return error;
}

/**
 * reverse_path_check - The tfile_check_list is list of file *, which have
 *                      links that are proposed to be newly added. We need to
 *                      make sure that those added links don't add too many
 *                      paths such that we will spend all our time waking up
 *                      eventpoll objects.
 *
 * Returns: Returns zero if the proposed links don't create too many paths,
 *	    -1 otherwise.
 */
static int reverse_path_check(void)
{
	int length = 0;
	int error = 0;
	struct file *current_file;

	/* let's call this for all tfiles */
	list_for_each_entry(current_file, &tfile_check_list, f_tfile_llink) {
		length++;
		path_count_init();
		error = ep_call_nested(&poll_loop_ncalls, EP_MAX_NESTS,
					reverse_path_check_proc, current_file,
					current_file, current);
		if (error)
			break;
	}
	return error;
}

/*
 * Must be called with "mtx" held.
 */
static int ep_insert(struct eventpoll *ep, struct epoll_event *event,
		     struct file *tfile, int fd)
{
	int error, revents, pwake = 0;
	unsigned long flags;
	long user_watches;
	struct epitem *epi;
	struct ep_pqueue epq;

	user_watches = atomic_long_read(&ep->user->epoll_watches);
	if (unlikely(user_watches >= max_user_watches))
		return -ENOSPC;
	if (!(epi = kmem_cache_alloc(epi_cache, GFP_KERNEL)))
		return -ENOMEM;

	/* Item initialization follow here ... */
	INIT_LIST_HEAD(&epi->rdllink);
	INIT_LIST_HEAD(&epi->fllink);
	INIT_LIST_HEAD(&epi->pwqlist);
	epi->ep = ep;
	ep_set_ffd(&epi->ffd, tfile, fd);
	epi->event = *event;
	epi->nwait = 0;
	epi->next = EP_UNACTIVE_PTR;

	/* Initialize the poll table using the queue callback */
	epq.epi = epi;
	init_poll_funcptr(&epq.pt, ep_ptable_queue_proc);

	/*
	 * Attach the item to the poll hooks and get current event bits.
	 * We can safely use the file* here because its usage count has
	 * been increased by the caller of this function. Note that after
	 * this operation completes, the poll callback can start hitting
	 * the new item.
	 */
	revents = tfile->f_op->poll(tfile, &epq.pt);

	/*
	 * We have to check if something went wrong during the poll wait queue
	 * install process. Namely an allocation for a wait queue failed due
	 * high memory pressure.
	 */
	error = -ENOMEM;
	if (epi->nwait < 0)
		goto error_unregister;

	/* Add the current item to the list of active epoll hook for this file */
	spin_lock(&tfile->f_lock);
	list_add_tail(&epi->fllink, &tfile->f_ep_links);
	spin_unlock(&tfile->f_lock);

	/*
	 * Add the current item to the RB tree. All RB tree operations are
	 * protected by "mtx", and ep_insert() is called with "mtx" held.
	 */
	ep_rbtree_insert(ep, epi);

	/* now check if we've created too many backpaths */
	error = -EINVAL;
	if (reverse_path_check())
		goto error_remove_epi;

	/* We have to drop the new item inside our item list to keep track of it */
	spin_lock_irqsave(&ep->lock, flags);

	/* If the file is already "ready" we drop it inside the ready list */
	if ((revents & event->events) && !ep_is_linked(&epi->rdllink)) {
		list_add_tail(&epi->rdllink, &ep->rdllist);

		/* Notify waiting tasks that events are available */
		if (waitqueue_active(&ep->wq))
			wake_up_locked(&ep->wq);
		if (waitqueue_active(&ep->poll_wait))
			pwake++;
	}

	spin_unlock_irqrestore(&ep->lock, flags);

	atomic_long_inc(&ep->user->epoll_watches);

	/* We have to call this outside the lock */
	if (pwake)
		ep_poll_safewake(&ep->poll_wait);

	return 0;

error_remove_epi:
	spin_lock(&tfile->f_lock);
	if (ep_is_linked(&epi->fllink))
		list_del_init(&epi->fllink);
	spin_unlock(&tfile->f_lock);

	rb_erase(&epi->rbn, &ep->rbr);

error_unregister:
	ep_unregister_pollwait(ep, epi);

	/*
	 * We need to do this because an event could have been arrived on some
	 * allocated wait queue. Note that we don't care about the ep->ovflist
	 * list, since that is used/cleaned only inside a section bound by "mtx".
	 * And ep_insert() is called with "mtx" held.
	 */
	spin_lock_irqsave(&ep->lock, flags);
	if (ep_is_linked(&epi->rdllink))
		list_del_init(&epi->rdllink);
	spin_unlock_irqrestore(&ep->lock, flags);

	kmem_cache_free(epi_cache, epi);

	return error;
}

/*
 * Modify the interest event mask by dropping an event if the new mask
 * has a match in the current file status. Must be called with "mtx" held.
 */
static int ep_modify(struct eventpoll *ep, struct epitem *epi, struct epoll_event *event)
{
	int pwake = 0;
	unsigned int revents;

	/*
	 * Set the new event interest mask before calling f_op->poll();
	 * otherwise we might miss an event that happens between the
	 * f_op->poll() call and the new event set registering.
	 */
	epi->event.events = event->events;
	epi->event.data = event->data; /* protected by mtx */

	/*
	 * Get current event bits. We can safely use the file* here because
	 * its usage count has been increased by the caller of this function.
	 */
	revents = epi->ffd.file->f_op->poll(epi->ffd.file, NULL);

	/*
	 * If the item is "hot" and it is not registered inside the ready
	 * list, push it inside.
	 */
	if (revents & event->events) {
		spin_lock_irq(&ep->lock);
		if (!ep_is_linked(&epi->rdllink)) {
			list_add_tail(&epi->rdllink, &ep->rdllist);

			/* Notify waiting tasks that events are available */
			if (waitqueue_active(&ep->wq))
				wake_up_locked(&ep->wq);
			if (waitqueue_active(&ep->poll_wait))
				pwake++;
		}
		spin_unlock_irq(&ep->lock);
	}

	/* We have to call this outside the lock */
	if (pwake)
		ep_poll_safewake(&ep->poll_wait);

	return 0;
}

static int ep_send_events_proc(struct eventpoll *ep, struct list_head *head,
			       void *priv)
{
	struct ep_send_events_data *esed = priv;
	int eventcnt;
	unsigned int revents;
	struct epitem *epi;
	struct epoll_event __user *uevent;

	/*
	 * We can loop without lock because we are passed a task private list.
	 * Items cannot vanish during the loop because ep_scan_ready_list() is
	 * holding "mtx" during this call.
	 */
	for (eventcnt = 0, uevent = esed->events;
	     !list_empty(head) && eventcnt < esed->maxevents;) {
		epi = list_first_entry(head, struct epitem, rdllink);

		list_del_init(&epi->rdllink);

		revents = epi->ffd.file->f_op->poll(epi->ffd.file, NULL) &
			epi->event.events;

		/*
		 * If the event mask intersect the caller-requested one,
		 * deliver the event to userspace. Again, ep_scan_ready_list()
		 * is holding "mtx", so no operations coming from userspace
		 * can change the item.
		 */
		if (revents) {
			if (__put_user(revents, &uevent->events) ||
			    __put_user(epi->event.data, &uevent->data)) {
				list_add(&epi->rdllink, head);
				return eventcnt ? eventcnt : -EFAULT;
			}
			eventcnt++;
			uevent++;
			if (epi->event.events & EPOLLONESHOT)
				epi->event.events &= EP_PRIVATE_BITS;
			else if (!(epi->event.events & EPOLLET)) {
				/*
				 * If this file has been added with Level
				 * Trigger mode, we need to insert back inside
				 * the ready list, so that the next call to
				 * epoll_wait() will check again the events
				 * availability. At this point, no one can insert
				 * into ep->rdllist besides us. The epoll_ctl()
				 * callers are locked out by
				 * ep_scan_ready_list() holding "mtx" and the
				 * poll callback will queue them in ep->ovflist.
				 */
				list_add_tail(&epi->rdllink, &ep->rdllist);
			}
		}
	}

	return eventcnt;
}

static int ep_send_events(struct eventpoll *ep,
			  struct epoll_event __user *events, int maxevents)
{
	struct ep_send_events_data esed;

	esed.maxevents = maxevents;
	esed.events = events;

	return ep_scan_ready_list(ep, ep_send_events_proc, &esed, 0);
}

static inline struct timespec ep_set_mstimeout(long ms)
{
	struct timespec now, ts = {
		.tv_sec = ms / MSEC_PER_SEC,
		.tv_nsec = NSEC_PER_MSEC * (ms % MSEC_PER_SEC),
	};

	ktime_get_ts(&now);
	return timespec_add_safe(now, ts);
}

/**
 * ep_poll - Retrieves ready events, and delivers them to the caller supplied
 *           event buffer.
 *
 * @ep: Pointer to the eventpoll context.
 * @events: Pointer to the userspace buffer where the ready events should be
 *          stored.
 * @maxevents: Size (in terms of number of events) of the caller event buffer.
 * @timeout: Maximum timeout for the ready events fetch operation, in
 *           milliseconds. If the @timeout is zero, the function will not block,
 *           while if the @timeout is less than zero, the function will block
 *           until at least one event has been retrieved (or an error
 *           occurred).
 *
 * Returns: Returns the number of ready events which have been fetched, or an
 *          error code, in case of error.
 */
static int ep_poll(struct eventpoll *ep, struct epoll_event __user *events,
		   int maxevents, long timeout)
{
	int res = 0, eavail, timed_out = 0;
	unsigned long flags;
	long slack = 0;
	wait_queue_t wait;
	ktime_t expires, *to = NULL;

	if (timeout > 0) {
		struct timespec end_time = ep_set_mstimeout(timeout);

		slack = select_estimate_accuracy(&end_time);
		to = &expires;
		*to = timespec_to_ktime(end_time);
	} else if (timeout == 0) {
		/*
		 * Avoid the unnecessary trip to the wait queue loop, if the
		 * caller specified a non blocking operation.
		 */
		timed_out = 1;
		spin_lock_irqsave(&ep->lock, flags);
		goto check_events;
	}

fetch_events:
	spin_lock_irqsave(&ep->lock, flags);

	if (!ep_events_available(ep)) {
		/*
		 * We don't have any available event to return to the caller.
		 * We need to sleep here, and we will be wake up by
		 * ep_poll_callback() when events will become available.
		 */
		init_waitqueue_entry(&wait, current);
		__add_wait_queue_exclusive(&ep->wq, &wait);

		for (;;) {
			/*
			 * We don't want to sleep if the ep_poll_callback() sends us
			 * a wakeup in between. That's why we set the task state
			 * to TASK_INTERRUPTIBLE before doing the checks.
			 */
			set_current_state(TASK_INTERRUPTIBLE);
			if (ep_events_available(ep) || timed_out)
				break;
			if (signal_pending(current)) {
				res = -EINTR;
				break;
			}

			spin_unlock_irqrestore(&ep->lock, flags);
			if (!schedule_hrtimeout_range(to, slack, HRTIMER_MODE_ABS))
				timed_out = 1;

			spin_lock_irqsave(&ep->lock, flags);
		}
		__remove_wait_queue(&ep->wq, &wait);

		set_current_state(TASK_RUNNING);
	}
check_events:
	/* Is it worth to try to dig for events ? */
	eavail = ep_events_available(ep);

	spin_unlock_irqrestore(&ep->lock, flags);

	/*
	 * Try to transfer events to user space. In case we get 0 events and
	 * there's still timeout left over, we go trying again in search of
	 * more luck.
	 */
	if (!res && eavail &&
	    !(res = ep_send_events(ep, events, maxevents)) && !timed_out)
		goto fetch_events;

	return res;
}

/**
 * ep_loop_check_proc - Callback function to be passed to the @ep_call_nested()
 *                      API, to verify that adding an epoll file inside another
 *                      epoll structure, does not violate the constraints, in
 *                      terms of closed loops, or too deep chains (which can
 *                      result in excessive stack usage).
 *
 * @priv: Pointer to the epoll file to be currently checked.
 * @cookie: Original cookie for this call. This is the top-of-the-chain epoll
 *          data structure pointer.
 * @call_nests: Current dept of the @ep_call_nested() call stack.
 *
 * Returns: Returns zero if adding the epoll @file inside current epoll
 *          structure @ep does not violate the constraints, or -1 otherwise.
 */
static int ep_loop_check_proc(void *priv, void *cookie, int call_nests)
{
	int error = 0;
	struct file *file = priv;
	struct eventpoll *ep = file->private_data;
	struct eventpoll *ep_tovisit;
	struct rb_node *rbp;
	struct epitem *epi;

	mutex_lock_nested(&ep->mtx, call_nests + 1);
<<<<<<< HEAD
=======
	ep->visited = 1;
	list_add(&ep->visited_list_link, &visited_list);
>>>>>>> dcd6c922
	for (rbp = rb_first(&ep->rbr); rbp; rbp = rb_next(rbp)) {
		epi = rb_entry(rbp, struct epitem, rbn);
		if (unlikely(is_file_epoll(epi->ffd.file))) {
			ep_tovisit = epi->ffd.file->private_data;
			if (ep_tovisit->visited)
				continue;
			error = ep_call_nested(&poll_loop_ncalls, EP_MAX_NESTS,
					ep_loop_check_proc, epi->ffd.file,
					ep_tovisit, current);
			if (error != 0)
				break;
		} else {
			/*
			 * If we've reached a file that is not associated with
			 * an ep, then we need to check if the newly added
			 * links are going to add too many wakeup paths. We do
			 * this by adding it to the tfile_check_list, if it's
			 * not already there, and calling reverse_path_check()
			 * during ep_insert().
			 */
			if (list_empty(&epi->ffd.file->f_tfile_llink))
				list_add(&epi->ffd.file->f_tfile_llink,
					 &tfile_check_list);
		}
	}
	mutex_unlock(&ep->mtx);

	return error;
}

/**
 * ep_loop_check - Performs a check to verify that adding an epoll file (@file)
 *                 another epoll file (represented by @ep) does not create
 *                 closed loops or too deep chains.
 *
 * @ep: Pointer to the epoll private data structure.
 * @file: Pointer to the epoll file to be checked.
 *
 * Returns: Returns zero if adding the epoll @file inside current epoll
 *          structure @ep does not violate the constraints, or -1 otherwise.
 */
static int ep_loop_check(struct eventpoll *ep, struct file *file)
{
	int ret;
	struct eventpoll *ep_cur, *ep_next;

	ret = ep_call_nested(&poll_loop_ncalls, EP_MAX_NESTS,
			      ep_loop_check_proc, file, ep, current);
	/* clear visited list */
	list_for_each_entry_safe(ep_cur, ep_next, &visited_list,
							visited_list_link) {
		ep_cur->visited = 0;
		list_del(&ep_cur->visited_list_link);
	}
	return ret;
}

static void clear_tfile_check_list(void)
{
	struct file *file;

	/* first clear the tfile_check_list */
	while (!list_empty(&tfile_check_list)) {
		file = list_first_entry(&tfile_check_list, struct file,
					f_tfile_llink);
		list_del_init(&file->f_tfile_llink);
	}
	INIT_LIST_HEAD(&tfile_check_list);
}

/*
 * Open an eventpoll file descriptor.
 */
SYSCALL_DEFINE1(epoll_create1, int, flags)
{
	int error, fd;
	struct eventpoll *ep = NULL;
	struct file *file;

	/* Check the EPOLL_* constant for consistency.  */
	BUILD_BUG_ON(EPOLL_CLOEXEC != O_CLOEXEC);

	if (flags & ~EPOLL_CLOEXEC)
		return -EINVAL;
	/*
	 * Create the internal data structure ("struct eventpoll").
	 */
	error = ep_alloc(&ep);
	if (error < 0)
		return error;
	/*
	 * Creates all the items needed to setup an eventpoll file. That is,
	 * a file structure and a free file descriptor.
	 */
	fd = get_unused_fd_flags(O_RDWR | (flags & O_CLOEXEC));
	if (fd < 0) {
		error = fd;
		goto out_free_ep;
	}
	file = anon_inode_getfile("[eventpoll]", &eventpoll_fops, ep,
				 O_RDWR | (flags & O_CLOEXEC));
	if (IS_ERR(file)) {
		error = PTR_ERR(file);
		goto out_free_fd;
	}
	fd_install(fd, file);
	ep->file = file;
	return fd;

out_free_fd:
	put_unused_fd(fd);
out_free_ep:
	ep_free(ep);
	return error;
}

SYSCALL_DEFINE1(epoll_create, int, size)
{
	if (size <= 0)
		return -EINVAL;

	return sys_epoll_create1(0);
}

/*
 * The following function implements the controller interface for
 * the eventpoll file that enables the insertion/removal/change of
 * file descriptors inside the interest set.
 */
SYSCALL_DEFINE4(epoll_ctl, int, epfd, int, op, int, fd,
		struct epoll_event __user *, event)
{
	int error;
	int did_lock_epmutex = 0;
	struct file *file, *tfile;
	struct eventpoll *ep;
	struct epitem *epi;
	struct epoll_event epds;

	error = -EFAULT;
	if (ep_op_has_event(op) &&
	    copy_from_user(&epds, event, sizeof(struct epoll_event)))
		goto error_return;

	/* Get the "struct file *" for the eventpoll file */
	error = -EBADF;
	file = fget(epfd);
	if (!file)
		goto error_return;

	/* Get the "struct file *" for the target file */
	tfile = fget(fd);
	if (!tfile)
		goto error_fput;

	/* The target file descriptor must support poll */
	error = -EPERM;
	if (!tfile->f_op || !tfile->f_op->poll)
		goto error_tgt_fput;

	/*
	 * We have to check that the file structure underneath the file descriptor
	 * the user passed to us _is_ an eventpoll file. And also we do not permit
	 * adding an epoll file descriptor inside itself.
	 */
	error = -EINVAL;
	if (file == tfile || !is_file_epoll(file))
		goto error_tgt_fput;

	/*
	 * At this point it is safe to assume that the "private_data" contains
	 * our own data structure.
	 */
	ep = file->private_data;

	/*
	 * When we insert an epoll file descriptor, inside another epoll file
	 * descriptor, there is the change of creating closed loops, which are
	 * better be handled here, than in more critical paths. While we are
	 * checking for loops we also determine the list of files reachable
	 * and hang them on the tfile_check_list, so we can check that we
	 * haven't created too many possible wakeup paths.
	 *
	 * We need to hold the epmutex across both ep_insert and ep_remove
	 * b/c we want to make sure we are looking at a coherent view of
	 * epoll network.
	 */
	if (op == EPOLL_CTL_ADD || op == EPOLL_CTL_DEL) {
		mutex_lock(&epmutex);
		did_lock_epmutex = 1;
	}
	if (op == EPOLL_CTL_ADD) {
		if (is_file_epoll(tfile)) {
			error = -ELOOP;
			if (ep_loop_check(ep, tfile) != 0)
				goto error_tgt_fput;
		} else
			list_add(&tfile->f_tfile_llink, &tfile_check_list);
	}

<<<<<<< HEAD

=======
>>>>>>> dcd6c922
	mutex_lock_nested(&ep->mtx, 0);

	/*
	 * Try to lookup the file inside our RB tree, Since we grabbed "mtx"
	 * above, we can be sure to be able to use the item looked up by
	 * ep_find() till we release the mutex.
	 */
	epi = ep_find(ep, tfile, fd);

	error = -EINVAL;
	switch (op) {
	case EPOLL_CTL_ADD:
		if (!epi) {
			epds.events |= POLLERR | POLLHUP;
			error = ep_insert(ep, &epds, tfile, fd);
		} else
			error = -EEXIST;
		clear_tfile_check_list();
		break;
	case EPOLL_CTL_DEL:
		if (epi)
			error = ep_remove(ep, epi);
		else
			error = -ENOENT;
		break;
	case EPOLL_CTL_MOD:
		if (epi) {
			epds.events |= POLLERR | POLLHUP;
			error = ep_modify(ep, epi, &epds);
		} else
			error = -ENOENT;
		break;
	}
	mutex_unlock(&ep->mtx);

error_tgt_fput:
	if (did_lock_epmutex)
		mutex_unlock(&epmutex);

	fput(tfile);
error_fput:
	fput(file);
error_return:

	return error;
}

/*
 * Implement the event wait interface for the eventpoll file. It is the kernel
 * part of the user space epoll_wait(2).
 */
SYSCALL_DEFINE4(epoll_wait, int, epfd, struct epoll_event __user *, events,
		int, maxevents, int, timeout)
{
	int error;
	struct file *file;
	struct eventpoll *ep;

	/* The maximum number of event must be greater than zero */
	if (maxevents <= 0 || maxevents > EP_MAX_EVENTS)
		return -EINVAL;

	/* Verify that the area passed by the user is writeable */
	if (!access_ok(VERIFY_WRITE, events, maxevents * sizeof(struct epoll_event))) {
		error = -EFAULT;
		goto error_return;
	}

	/* Get the "struct file *" for the eventpoll file */
	error = -EBADF;
	file = fget(epfd);
	if (!file)
		goto error_return;

	/*
	 * We have to check that the file structure underneath the fd
	 * the user passed to us _is_ an eventpoll file.
	 */
	error = -EINVAL;
	if (!is_file_epoll(file))
		goto error_fput;

	/*
	 * At this point it is safe to assume that the "private_data" contains
	 * our own data structure.
	 */
	ep = file->private_data;

	/* Time to fish for events ... */
	error = ep_poll(ep, events, maxevents, timeout);

error_fput:
	fput(file);
error_return:

	return error;
}

#ifdef HAVE_SET_RESTORE_SIGMASK

/*
 * Implement the event wait interface for the eventpoll file. It is the kernel
 * part of the user space epoll_pwait(2).
 */
SYSCALL_DEFINE6(epoll_pwait, int, epfd, struct epoll_event __user *, events,
		int, maxevents, int, timeout, const sigset_t __user *, sigmask,
		size_t, sigsetsize)
{
	int error;
	sigset_t ksigmask, sigsaved;

	/*
	 * If the caller wants a certain signal mask to be set during the wait,
	 * we apply it here.
	 */
	if (sigmask) {
		if (sigsetsize != sizeof(sigset_t))
			return -EINVAL;
		if (copy_from_user(&ksigmask, sigmask, sizeof(ksigmask)))
			return -EFAULT;
		sigdelsetmask(&ksigmask, sigmask(SIGKILL) | sigmask(SIGSTOP));
		sigprocmask(SIG_SETMASK, &ksigmask, &sigsaved);
	}

	error = sys_epoll_wait(epfd, events, maxevents, timeout);

	/*
	 * If we changed the signal mask, we need to restore the original one.
	 * In case we've got a signal while waiting, we do not restore the
	 * signal mask yet, and we allow do_signal() to deliver the signal on
	 * the way back to userspace, before the signal mask is restored.
	 */
	if (sigmask) {
		if (error == -EINTR) {
			memcpy(&current->saved_sigmask, &sigsaved,
			       sizeof(sigsaved));
			set_restore_sigmask();
		} else
			sigprocmask(SIG_SETMASK, &sigsaved, NULL);
	}

	return error;
}

#endif /* HAVE_SET_RESTORE_SIGMASK */

static int __init eventpoll_init(void)
{
	struct sysinfo si;

	si_meminfo(&si);
	/*
	 * Allows top 4% of lomem to be allocated for epoll watches (per user).
	 */
	max_user_watches = (((si.totalram - si.totalhigh) / 25) << PAGE_SHIFT) /
		EP_ITEM_COST;
	BUG_ON(max_user_watches < 0);

	/*
	 * Initialize the structure used to perform epoll file descriptor
	 * inclusion loops checks.
	 */
	ep_nested_calls_init(&poll_loop_ncalls);

	/* Initialize the structure used to perform safe poll wait head wake ups */
	ep_nested_calls_init(&poll_safewake_ncalls);

	/* Initialize the structure used to perform file's f_op->poll() calls */
	ep_nested_calls_init(&poll_readywalk_ncalls);

	/* Allocates slab cache used to allocate "struct epitem" items */
	epi_cache = kmem_cache_create("eventpoll_epi", sizeof(struct epitem),
			0, SLAB_HWCACHE_ALIGN | SLAB_PANIC, NULL);

	/* Allocates slab cache used to allocate "struct eppoll_entry" */
	pwq_cache = kmem_cache_create("eventpoll_pwq",
			sizeof(struct eppoll_entry), 0, SLAB_PANIC, NULL);

	return 0;
}
fs_initcall(eventpoll_init);<|MERGE_RESOLUTION|>--- conflicted
+++ resolved
@@ -732,15 +732,6 @@
 	.llseek		= noop_llseek,
 };
 
-<<<<<<< HEAD
-/* Fast test to see if the file is an eventpoll file */
-static inline int is_file_epoll(struct file *f)
-{
-	return f->f_op == &eventpoll_fops;
-}
-
-=======
->>>>>>> dcd6c922
 /*
  * This is called from eventpoll_release() to unlink files from the eventpoll
  * interface. We need to have this facility to cleanup correctly files that are
@@ -1410,11 +1401,8 @@
 	struct epitem *epi;
 
 	mutex_lock_nested(&ep->mtx, call_nests + 1);
-<<<<<<< HEAD
-=======
 	ep->visited = 1;
 	list_add(&ep->visited_list_link, &visited_list);
->>>>>>> dcd6c922
 	for (rbp = rb_first(&ep->rbr); rbp; rbp = rb_next(rbp)) {
 		epi = rb_entry(rbp, struct epitem, rbn);
 		if (unlikely(is_file_epoll(epi->ffd.file))) {
@@ -1615,10 +1603,6 @@
 			list_add(&tfile->f_tfile_llink, &tfile_check_list);
 	}
 
-<<<<<<< HEAD
-
-=======
->>>>>>> dcd6c922
 	mutex_lock_nested(&ep->mtx, 0);
 
 	/*
